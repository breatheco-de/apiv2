[[source]]
name = "pypi"
url = "https://pypi.org/simple"
verify_ssl = true

[dev-packages]
pytest-cov = "*"
coverage = "*"
atomicwrites = "*"
flake8 = "*"
<<<<<<< HEAD
=======
flake8-django = "*"
flake8-builtins = "*"
flake8-commas = "*"
flake8-executable = "*"
flake8-multiline-containers = "*"
flake8-pep3101 = "*"
flake8-print = "*"
flake8-printf-formatting = "*"
flake8-bandit = "*"
flake8-assertive = "*"
flake8-aaa = "*"
pytest = "*"
>>>>>>> a4c37f47

[packages]
django = "*"
djangorestframework = "~=3.11.1"
serpy = "*"
drf-yasg = "*"
gunicorn = "*"
requests = "*"
psycopg2-binary = "*"
dj-database-url = "*"
django-heroku = "*"
django-cors-headers = "*"
django-phonenumber-field = {extras = ["phonenumberslite"], version = "*"}
activecampaign-python = "*"
schema = "*"
mixer = "*"
pytest-django = "*"
pygithub = "==1.54.1"
google-cloud-datastore = "*"
pyfcm = "*"
twilio = "*"
google-cloud-storage = "*"
celery = "==5.0.5"
redis = "*"
eventbrite = "*"
rollbar = "*"
pillow = "*"
django-redis = "*"
pytz = "*"
hiredis = "*"
icalendar = "*"
djangorestframework-csv = "*"
python-slugify = "*"

[requires]
python_version = "3.9"

[scripts]
dev="heroku local"
create_bucket="python -m scripts.create_bucket"
test="python -m scripts.test"
celery="python -m scripts.celery"
coverage="python -m scripts.coverage"
cov="python -m scripts.coverage"
docker_build="bash ./scripts/docker-build.sh"
lint="flake8"
start="python manage.py runserver"
migrate="python manage.py migrate"
makemigrations="python manage.py makemigrations"
sync_active_campaign="python manage.py sync_with_active_campaign"
delete_duplicates="python manage.py delete_duplicates"<|MERGE_RESOLUTION|>--- conflicted
+++ resolved
@@ -8,8 +8,6 @@
 coverage = "*"
 atomicwrites = "*"
 flake8 = "*"
-<<<<<<< HEAD
-=======
 flake8-django = "*"
 flake8-builtins = "*"
 flake8-commas = "*"
@@ -22,7 +20,6 @@
 flake8-assertive = "*"
 flake8-aaa = "*"
 pytest = "*"
->>>>>>> a4c37f47
 
 [packages]
 django = "*"
