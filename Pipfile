--- conflicted
+++ resolved
@@ -7,24 +7,9 @@
 pytest-cov = "*"
 coverage = "*"
 atomicwrites = "*"
-<<<<<<< HEAD
-flake8 = "*"
-flake8-django = "*"
-flake8-builtins = "*"
-flake8-commas = "*"
-flake8-executable = "*"
-flake8-multiline-containers = "*"
-flake8-pep3101 = "*"
-flake8-print = "*"
-flake8-printf-formatting = "*"
-flake8-bandit = "*"
-flake8-assertive = "*"
-flake8-aaa = "*"
 pytest = "*"
 coveralls = "*"
-=======
 yapf = "*"
->>>>>>> 1b6e22be
 
 [packages]
 django = "*"
