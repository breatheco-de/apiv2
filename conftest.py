from datetime import datetime
import os
import random
import pytest
from scripts.utils.environment import reset_environment, test_environment
from breathecode.utils.exceptions import TestError
import numpy as np
from PIL import Image
from faker import Faker
from urllib3.connectionpool import HTTPConnectionPool
from django.db.models.signals import ModelSignal
from breathecode.notify.utils.hook_manager import HookManagerClass
from django.utils import timezone
from django.core.cache import cache

# set ENV as test before run django
os.environ['ENV'] = 'test'

FAKE = Faker()
pytest_plugins = ('celery.contrib.pytest', )
urlopen = HTTPConnectionPool.urlopen

from breathecode.tests.mixins.breathecode_mixin import Breathecode


def pytest_configure():
    os.environ['SQLALCHEMY_SILENCE_UBER_WARNING'] = '1'


@pytest.fixture
def get_args(fake):

    def wrapper(num):
        args = []

        for _ in range(0, num):
            n = random.randint(0, 2)
            if n == 0:
                args.append(fake.slug())
            elif n == 1:
                args.append(random.randint(1, 100))
            elif n == 2:
                args.append(random.randint(1, 10000) / 100)

        return tuple(args)

    yield wrapper


@pytest.fixture
def get_kwargs(fake):

    def wrapper(num):
        kwargs = {}

        for _ in range(0, num):
            n = random.randint(0, 2)
            if n == 0:
                kwargs[fake.slug()] = fake.slug()
            elif n == 1:
                kwargs[fake.slug()] = random.randint(1, 100)
            elif n == 2:
                kwargs[fake.slug()] = random.randint(1, 10000) / 100

        return kwargs

    yield wrapper


# it does not work yet
@pytest.fixture
def bc(request):
    return Breathecode(request.instance)


@pytest.fixture
<<<<<<< HEAD
=======
def set_datetime(monkeypatch):

    def patch(new_datetime):
        monkeypatch.setattr(timezone, 'now', lambda: new_datetime)

    yield patch


@pytest.fixture
>>>>>>> f18db0df
def client():
    from django.test.client import Client

    return Client()


<<<<<<< HEAD
from django.core.cache import cache


@pytest.fixture(autouse=True)
def clear_cache():
    cache.clear()
=======
@pytest.fixture(autouse=True)
def clear_cache():

    def wrapper():
        cache.clear()

    wrapper()
    yield wrapper


@pytest.fixture
def utc_now(set_datetime):
    utc_now = timezone.now()
    set_datetime(utc_now)
    yield utc_now
>>>>>>> f18db0df


@pytest.fixture(autouse=True)
def enable_hook_manager(monkeypatch):
    """
    Disable the HookManagerClass.process_model_event by default. You can re-enable it within a test by calling the provided wrapper.
    """

    original_process_model_event = HookManagerClass.process_model_event

    monkeypatch.setattr(HookManagerClass, 'process_model_event', lambda *args, **kwargs: None)

    def enable():
        monkeypatch.setattr(HookManagerClass, 'process_model_event', original_process_model_event)

    yield enable


from django.dispatch.dispatcher import Signal


@pytest.fixture(autouse=True)
def enable_signals(monkeypatch):
    """
    Disable all signals by default. You can re-enable them within a test by calling the provided wrapper.
    """
    original_signal_send = Signal.send
    original_signal_send_robust = Signal.send_robust

    original_model_signal_send = ModelSignal.send
    original_model_signal_send_robust = ModelSignal.send_robust

    # Mock the functions to disable signals
    monkeypatch.setattr(Signal, 'send', lambda *args, **kwargs: None)
    monkeypatch.setattr(Signal, 'send_robust', lambda *args, **kwargs: None)

    # Mock the functions to disable signals
    monkeypatch.setattr(ModelSignal, 'send', lambda *args, **kwargs: None)
    monkeypatch.setattr(ModelSignal, 'send_robust', lambda *args, **kwargs: None)

    #TODO: get a list of signals that will be enabled
    def enable():
        monkeypatch.setattr(Signal, 'send', original_signal_send)
        monkeypatch.setattr(Signal, 'send_robust', original_signal_send_robust)

        monkeypatch.setattr(ModelSignal, 'send', original_model_signal_send)
        monkeypatch.setattr(ModelSignal, 'send_robust', original_model_signal_send_robust)

    yield enable


@pytest.fixture(autouse=True)
def no_http_requests(monkeypatch):

    def urlopen_mock(self, method, url, *args, **kwargs):
        # this prevent a tester left pass a request to a third party service
        allow = [
            ('0.0.0.0', 9050, None),
        ]

        for host, port, path in allow:
            if host == self.host and port == self.port and (path == url or path == None):
                return urlopen(self, method, url, *args, **kwargs)

        raise TestError(f'Avoid make a real request to {method} {self.scheme}://{self.host}{url}')

    monkeypatch.setattr('urllib3.connectionpool.HTTPConnectionPool.urlopen', urlopen_mock)


@pytest.fixture(autouse=True)
def clean_environment():
    reset_environment()
    test_environment()


@pytest.fixture()
def random_image(fake):

    filename = fake.slug() + '.png'

    def wrapper(size):
        image = Image.new('RGB', size)
        arr = np.random.randint(low=0, high=255, size=(size[1], size[0]))

        image = Image.fromarray(arr.astype('uint8'))
        image.save(filename, 'PNG')

        file = open(filename, 'rb')

        return file, filename

    yield wrapper

    os.remove(filename)


@pytest.fixture(scope='session')
def fake():
    return FAKE<|MERGE_RESOLUTION|>--- conflicted
+++ resolved
@@ -74,8 +74,6 @@
 
 
 @pytest.fixture
-<<<<<<< HEAD
-=======
 def set_datetime(monkeypatch):
 
     def patch(new_datetime):
@@ -85,21 +83,12 @@
 
 
 @pytest.fixture
->>>>>>> f18db0df
 def client():
     from django.test.client import Client
 
     return Client()
 
 
-<<<<<<< HEAD
-from django.core.cache import cache
-
-
-@pytest.fixture(autouse=True)
-def clear_cache():
-    cache.clear()
-=======
 @pytest.fixture(autouse=True)
 def clear_cache():
 
@@ -115,7 +104,6 @@
     utc_now = timezone.now()
     set_datetime(utc_now)
     yield utc_now
->>>>>>> f18db0df
 
 
 @pytest.fixture(autouse=True)
