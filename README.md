# BreatheCode API

## Testing inside Docker (fallback option)

1. Check which dependencies you need install in you operating system `pipenv run doctor` or `python -m scripts.doctor`.
2. Instal [docker desktop](https://www.docker.com/products/docker-desktop) in you use Windows else find a guide to install Docker and Docker Compose in your linux distribution `uname -a`.
3. Generate the BreatheCode Shell image with `pipenv run docker_build_shell`.
4. Run BreatheCode Shell with `docker-compose run bc-shell`
5. Run `pipenv run test` or `pipenv run cov`.

## Setup & Installation with Docker (recomended)

1. Check which dependencies you need install in you operating system `pipenv run doctor` or `python -m scripts.doctor`.
2. Instal [docker desktop](https://www.docker.com/products/docker-desktop) in your computer.
3. Install packages and configure your development environment `python -m scripts.install` (this script replace your `.env`).
4. Run containers with `docker-compose up -d redis postgres`
5. Congratulations!! You API must be running, with the migrations applied and everything.
6. If you need to run any specific command always prepend `docker-compose exec breathecode` to it, followed by your command, for example:
   6.You can create a login user with `docker-compose exec breathecode python manage.py createsuperuser`

<<<<<<< HEAD
## Setup & Installation (without Docker)
=======
### ⚠️ Important!

If you are planning to update the python code, please make sure the docker container python files are 
pointing to your python project, open the docker-compose.json file and add the `bc-shell.volumes` property
with the path to your apiv2 project inside your computer, for example if your python projecy is located
at "./:/home/shell/apiv2" your docker-compose.json should be updated like this:

```yml
bc-shell:
  image: geeksacademy/breathecode:shell
  ports:
    - "8000:8000"
  volumes:
    - ./:/home/shell/apiv2
  ...
```

# Enable formatter in Visual Studio Code

```json
  ...
  "editor.formatOnSave": true,
  "python.formatting.provider": "yapf"
```

# Setup & Installation (without Docker)
>>>>>>> 290e7a34

1. Check which dependencies you need install in you operating system `pipenv run doctor` or `python -m scripts.doctor`.
2. Manually install redis, postgress, python 3.9+ and node 14+.
3. Install packages and configure your development environment `python -m scripts.install` (this script replace your `.env`).
4. Run the migrations into your database `pipenv run migrate`
5. Run the fixtures to add sample data: `pipenv run python manage.py loaddata breathecode/*/fixtures/dev_*.json`
6. Make sure you can login into the django admin, you can create a login user with `python manage.py createsuperuser`
7. Enable pre-commit library: `pipenv run pre-commit install` (this library helps prevent longer error wait times and get instant feedbackpipe)

# Documentation for BreatheCode API Endpoints

[Read the docs](https://documenter.getpostman.com/view/2432393/T1LPC6ef)

# Signals

[More about signals](./docs/references/SIGNALS.md)

# Additional Resources

[Open this project on Gitpod](https://gitpod.io/#https://github.com/breatheco-de/apiv2) for a on-click installation.

### Enable formatter in Visual Studio Code

- Open `.vscode\settings.json`
- Add the following inside the file:

```json
  ...
  "editor.formatOnSave": true,
  "python.formatting.provider": "yapf"
```

### Run the tests

```bash
pipenv run test ./breathecode/
```

### Run coverage

Report with HTML

```bash
pipenv run coverage breathecode
```

### Fixtures

Fixtures are fake data ideal for development.

Saving new fixtures

```bash
python manage.py dumpdata auth > ./breathecode/authenticate/fixtures/users.json
```

Loading all fixtures

```bash
pipenv run python manage.py loaddata breathecode/*/fixtures/dev_*.json
```

### Icons

The following icons are being used for the slack integrations: <https://www.pngrepo.com/collection/soft-colored-ui-icons/1>

# troubleshooting

- `` Executable `yapf\` not found ``: this appear because the pre-commit use the python that found in the $PATH, this project has `yapf` installed in a virtual environment

```bash
# You should run the commands in the virtual environment
pipenv shell
git add .
git commit -m "message"

# You should install globally yapf if you want to commit using vscode
pip install yapf
```

## Configuring the required tokens

1. Get Dockerhub token
   ![Get Dockerhub token](images/dockerhub.PNG)
2. Add the repo to Coveralls https://coveralls.io/repos/new
3. Add the repo to Codecov https://app.codecov.io/gh/+
4. Set up the secrets
   ![Set up the secrets](images/github-secrets.PNG)<|MERGE_RESOLUTION|>--- conflicted
+++ resolved
@@ -18,12 +18,9 @@
 6. If you need to run any specific command always prepend `docker-compose exec breathecode` to it, followed by your command, for example:
    6.You can create a login user with `docker-compose exec breathecode python manage.py createsuperuser`
 
-<<<<<<< HEAD
-## Setup & Installation (without Docker)
-=======
 ### ⚠️ Important!
 
-If you are planning to update the python code, please make sure the docker container python files are 
+If you are planning to update the python code, please make sure the docker container python files are
 pointing to your python project, open the docker-compose.json file and add the `bc-shell.volumes` property
 with the path to your apiv2 project inside your computer, for example if your python projecy is located
 at "./:/home/shell/apiv2" your docker-compose.json should be updated like this:
@@ -47,7 +44,6 @@
 ```
 
 # Setup & Installation (without Docker)
->>>>>>> 290e7a34
 
 1. Check which dependencies you need install in you operating system `pipenv run doctor` or `python -m scripts.doctor`.
 2. Manually install redis, postgress, python 3.9+ and node 14+.
