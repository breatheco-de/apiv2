# BreatheCode API

## Setup & Installation with Docker (recomended)

<<<<<<< HEAD
1. Check which dependencies you need install in you operating system `pipenv run doctor`.
2. Instal [docker desktop](https://www.docker.com/products/docker-desktop) in your computer.
3. Install packages and configure your development environment `python -m scripts.install` (this file replace your `.env`).
4. Run containers with `docker-compose up -d`
5. Congratulations!! You API must be running, with the migrations applied and everything.
6. If you need to run any specific command always prepend `docker-compose exec breathecode` to it, followed by your command, for example:
   6.You can create a login user with `docker-compose exec breathecode python manage.py createsuperuser`
=======
1. Instal [docker desktop](https://www.docker.com/products/docker-desktop) in your computer.
2. Create environment variables `cp .env.example .env` (make sure to fill the variables with relevant values)
3. Run containers with `docker-compose up -d`
4. Congratulations!! You API must be running, with the migrations applied and everything.
5. If you need to run any specific command always prepend `docker-compose exec breathecode` to it, followed by your command, for example:
6.You can create a login user with `docker-compose exec breathecode python manage.py createsuperuser`

>>>>>>> 058a582e

# Enable formatter in Visual Studio Code

```json
  ...
  "editor.formatOnSave": true,
  "python.formatting.provider": "yapf"
```

<<<<<<< HEAD
# Setup & Installation (without Docker)

1. Check which dependencies you need install in you operating system `pipenv run doctor`.
2. Manually install redis, postgress, python 3.8+ and node 14+.
3. Install packages and configure your development environment `python -m scripts.install` (this file replace your `.env`).
=======

# Setup & Installation (without Docker)

1. Manually install redis, postgress, python 3.8+ and node 14+.
2. Create environment variables `cp .env.example .env` (make sure to fill the variables with relevant values)
3. Make sure to get inside the environment: `pipenv shell`
>>>>>>> 058a582e
4. Install the dependencies including development packages: `pipenv install --dev`
5. Run the migrations into your database `pipenv run migrate`
6. Run the fixtures to add sample data: `pipenv run python manage.py loaddata breathecode/*/fixtures/dev_*.json`
7. Make sure you can login into the django admin, you can create a login user with `python manage.py createsuperuser`
8. Enable pre-commit library: `pipenv run pre-commit install` (this library helps prevent longer error wait times and get instant feedbackpipe)

<<<<<<< HEAD
=======

>>>>>>> 058a582e
# Documentation for BreatheCode API Endpoints

[Read the docs](https://documenter.getpostman.com/view/2432393/T1LPC6ef)

# Signals

[More about signals](./docs/references/SIGNALS.md)

# Additional Resources

[Open this project on Gitpod](https://gitpod.io/#https://github.com/breatheco-de/apiv2) for a on-click installation.

### Enable formatter in Visual Studio Code

- Open `.vscode\settings.json`
- Add the following inside the file:

```json
  ...
  "editor.formatOnSave": true,
  "python.formatting.provider": "yapf"
```

### Run the tests

```bash
pipenv run test ./breathecode/
```

### Run coverage

Report with HTML

```bash
pipenv run coverage breathecode
```

### Fixtures

Fixtures are fake data ideal for development.

Saving new fixtures

```bash
python manage.py dumpdata auth > ./breathecode/authenticate/fixtures/users.json
```

Loading all fixtures

```bash
pipenv run python manage.py loaddata breathecode/*/fixtures/dev_*.json
```

### Icons

The following icons are being used for the slack integrations: <https://www.pngrepo.com/collection/soft-colored-ui-icons/1>

# troubleshooting

- `` Executable `yapf\` not found ``: this appear because the pre-commit use the python that found in the $PATH, this project has `yapf` installed in a virtual environment

```bash
# You should run the commands in the virtual environment
pipenv shell
git add .
git commit -m "message"

# You should install globally yapf if you want to commit using vscode
pip install yapf
```

## Configuring the required tokens

1. Get Dockerhub token
   ![Get Dockerhub token](images/dockerhub.PNG)
2. Add the repo to Coveralls https://coveralls.io/repos/new
3. Add the repo to Codecov https://app.codecov.io/gh/+
4. Set up the secrets
   ![Set up the secrets](images/github-secrets.PNG)<|MERGE_RESOLUTION|>--- conflicted
+++ resolved
@@ -2,23 +2,13 @@
 
 ## Setup & Installation with Docker (recomended)
 
-<<<<<<< HEAD
 1. Check which dependencies you need install in you operating system `pipenv run doctor`.
 2. Instal [docker desktop](https://www.docker.com/products/docker-desktop) in your computer.
-3. Install packages and configure your development environment `python -m scripts.install` (this file replace your `.env`).
+3. Install packages and configure your development environment `python -m scripts.install` (this script replace your `.env`).
 4. Run containers with `docker-compose up -d`
 5. Congratulations!! You API must be running, with the migrations applied and everything.
 6. If you need to run any specific command always prepend `docker-compose exec breathecode` to it, followed by your command, for example:
    6.You can create a login user with `docker-compose exec breathecode python manage.py createsuperuser`
-=======
-1. Instal [docker desktop](https://www.docker.com/products/docker-desktop) in your computer.
-2. Create environment variables `cp .env.example .env` (make sure to fill the variables with relevant values)
-3. Run containers with `docker-compose up -d`
-4. Congratulations!! You API must be running, with the migrations applied and everything.
-5. If you need to run any specific command always prepend `docker-compose exec breathecode` to it, followed by your command, for example:
-6.You can create a login user with `docker-compose exec breathecode python manage.py createsuperuser`
-
->>>>>>> 058a582e
 
 # Enable formatter in Visual Studio Code
 
@@ -28,30 +18,16 @@
   "python.formatting.provider": "yapf"
 ```
 
-<<<<<<< HEAD
 # Setup & Installation (without Docker)
 
 1. Check which dependencies you need install in you operating system `pipenv run doctor`.
 2. Manually install redis, postgress, python 3.8+ and node 14+.
-3. Install packages and configure your development environment `python -m scripts.install` (this file replace your `.env`).
-=======
+3. Install packages and configure your development environment `python -m scripts.install` (this script replace your `.env`).
+4. Run the migrations into your database `pipenv run migrate`
+5. Run the fixtures to add sample data: `pipenv run python manage.py loaddata breathecode/*/fixtures/dev_*.json`
+6. Make sure you can login into the django admin, you can create a login user with `python manage.py createsuperuser`
+7. Enable pre-commit library: `pipenv run pre-commit install` (this library helps prevent longer error wait times and get instant feedbackpipe)
 
-# Setup & Installation (without Docker)
-
-1. Manually install redis, postgress, python 3.8+ and node 14+.
-2. Create environment variables `cp .env.example .env` (make sure to fill the variables with relevant values)
-3. Make sure to get inside the environment: `pipenv shell`
->>>>>>> 058a582e
-4. Install the dependencies including development packages: `pipenv install --dev`
-5. Run the migrations into your database `pipenv run migrate`
-6. Run the fixtures to add sample data: `pipenv run python manage.py loaddata breathecode/*/fixtures/dev_*.json`
-7. Make sure you can login into the django admin, you can create a login user with `python manage.py createsuperuser`
-8. Enable pre-commit library: `pipenv run pre-commit install` (this library helps prevent longer error wait times and get instant feedbackpipe)
-
-<<<<<<< HEAD
-=======
-
->>>>>>> 058a582e
 # Documentation for BreatheCode API Endpoints
 
 [Read the docs](https://documenter.getpostman.com/view/2432393/T1LPC6ef)
