--- conflicted
+++ resolved
@@ -74,10 +74,7 @@
 
 ### Icons
 
-<<<<<<< HEAD
-The following icons are being used for the slack integrations: https://www.pngrepo.com/collection/soft-colored-ui-icons/1
-=======
-The following icons arebeing used for the slack integrations: <https://www.pngrepo.com/collection/soft-colored-ui-icons/1>
+The following icons are being used for the slack integrations: <https://www.pngrepo.com/collection/soft-colored-ui-icons/1>
 
 # troubleshooting
 
@@ -92,7 +89,6 @@
 # You should install globally yapf if you want to commit using vscode
 pip install yapf
 ```
->>>>>>> c1ee163d
 
 ## Configuring the required tokens
 
