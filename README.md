# Enable formatter in Visual Studio Code

- Open `.vscode\settings.json`
- Add

```python
  ...
  "editor.formatOnSave": true,
  "python.formatting.provider": "yapf"
```

- Save

# Setup & Installation

1. Install redis, postgress, python 3.8+ and node 14+
2. Create environment variables `cp .env.example .env` (make sure to fill the variables with relevant values)
3. Make sure to get inside the environment: `pipenv shell`
4. Install the dependencies including development packages: `pipenv install --dev`
5. Run the migrations into your database `pipenv run migrate`
6. Run the fixtures to add sample data: `pipenv run python manage.py loaddata breathecode/*/fixtures/dev_*.json`
7. Make sure you can login into the django admin, you can create a login user with `python manage.py createsuperuser`

# Setup & Installation with Docker

1. Generate the Breathecode Docker image `pipenv run docker_build`
2. Create environment variables `cp .env.example .env` (make sure to fill the variables with relevant values)
3. Run containers with `docker-compose up -d`
4. Make sure you can login into the django admin, you can create a login user with `docker-compose exec breathecode python manage.py createsuperuser`

# Documentation for BreatheCode API

[Read the docs](https://documenter.getpostman.com/view/2432393/T1LPC6ef)

# Additional Resources

## Online editor

[Gitpod](https://gitpod.io/#https://github.com/breatheco-de/apiv2)

## Run the tests

```bash
pipenv run test ./breathecode/
```

## Run coverage

Report with HTML

```bash
pipenv run coverage breathecode
```

## Fixtures

Fixtures are fake data ideal for development.

Saving new fixtures

```bash
python manage.py dumpdata auth > ./breathecode/authenticate/fixtures/users.json
```

Loading all fixtures

```bash
pipenv run python manage.py loaddata breathecode/*/fixtures/dev_*.json
```

## Icons

<<<<<<< HEAD
The following icons arebeing used for the slack integrations: <https://www.pngrepo.com/collection/soft-colored-ui-icons/1>

# troubleshooting

- `` Executable `yapf\` not found ``: this appear because the pre-commit use the python that found in the $PATH, this project has `yapf` installed in a virtual environment

```bash
# You should run the commands in the virtual environment
pipenv shell
git add .
git commit -m "message"

# You should install globally yapf if you want to commit using vscode
pip install yapf
```
=======
The following icons arebeing used for the slack integrations: https://www.pngrepo.com/collection/soft-colored-ui-icons/1

## Configuring the required tokens

1. Get Dockerhub token
   ![Get Dockerhub token](images/dockerhub.PNG)
2. Add the repo to Coveralls https://coveralls.io/repos/new
3. Add the repo to Codecov https://app.codecov.io/gh/+
4. Set up the secrets
   ![Set up the secrets](images/github-secrets.PNG)
>>>>>>> 74d4e5db
<|MERGE_RESOLUTION|>--- conflicted
+++ resolved
@@ -70,7 +70,6 @@
 
 ## Icons
 
-<<<<<<< HEAD
 The following icons arebeing used for the slack integrations: <https://www.pngrepo.com/collection/soft-colored-ui-icons/1>
 
 # troubleshooting
@@ -86,8 +85,6 @@
 # You should install globally yapf if you want to commit using vscode
 pip install yapf
 ```
-=======
-The following icons arebeing used for the slack integrations: https://www.pngrepo.com/collection/soft-colored-ui-icons/1
 
 ## Configuring the required tokens
 
@@ -96,5 +93,4 @@
 2. Add the repo to Coveralls https://coveralls.io/repos/new
 3. Add the repo to Codecov https://app.codecov.io/gh/+
 4. Set up the secrets
-   ![Set up the secrets](images/github-secrets.PNG)
->>>>>>> 74d4e5db
+   ![Set up the secrets](images/github-secrets.PNG)