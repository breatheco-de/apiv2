{
    "_meta": {
        "hash": {
<<<<<<< HEAD
            "sha256": "f4b1aa9324fc1d2d7bc6cfd82a0cc905ff451dbd67e7a1efd62b0415adfbebcf"
=======
            "sha256": "88af685892131b542d968dbb5f50b9177e520bc613c7960f6f3e39044ab2f4ea"
>>>>>>> 7274e10b
        },
        "pipfile-spec": 6,
        "requires": {},
        "sources": [
            {
                "name": "pypi",
                "url": "https://pypi.org/simple",
                "verify_ssl": true
            }
        ]
    },
    "default": {
        "activecampaign-python": {
            "hashes": [
                "sha256:da94366dd60defc0acd129ee8f064ccd69ad96df109d1e4cf687e19cf9b5014d"
            ],
            "index": "pypi",
            "version": "==1.0.3"
        },
        "aioredis": {
            "hashes": [
                "sha256:15f8af30b044c771aee6787e5ec24694c048184c7b9e54c3b60c750a4b93273a",
                "sha256:b61808d7e97b7cd5a92ed574937a079c9387fdadd22bfbfa7ad2fd319ecc26e3"
            ],
            "version": "==1.3.1"
        },
        "amqp": {
            "hashes": [
                "sha256:446b3e8a8ebc2ceafd424ffcaab1c353830d48161256578ed7a65448e601ebed",
                "sha256:a575f4fa659a2290dc369b000cff5fea5c6be05fe3f2d5e511bcf56c7881c3ef"
            ],
            "markers": "python_version >= '3.6'",
            "version": "==5.1.0"
        },
        "asgiref": {
            "hashes": [
                "sha256:2f8abc20f7248433085eda803936d98992f1343ddb022065779f37c5da0181d0",
                "sha256:88d59c13d634dcffe0510be048210188edd79aeccb6a6c9028cdad6f31d730a9"
            ],
            "markers": "python_version >= '3.7'",
            "version": "==3.5.0"
        },
        "async-timeout": {
            "hashes": [
                "sha256:2163e1640ddb52b7a8c80d0a67a08587e5d245cc9c553a74a847056bc2976b15",
                "sha256:8ca1e4fcf50d07413d66d1a5e416e42cfdf5851c981d679a09851a6853383b3c"
            ],
            "markers": "python_version >= '3.6'",
            "version": "==4.0.2"
        },
        "attrs": {
            "hashes": [
                "sha256:2d27e3784d7a565d36ab851fe94887c5eccd6a463168875832a1be79c82828b4",
                "sha256:626ba8234211db98e869df76230a137c4c40a12d72445c45d5f5b716f076e2fd"
            ],
            "markers": "python_version >= '2.7' and python_version not in '3.0, 3.1, 3.2, 3.3, 3.4'",
            "version": "==21.4.0"
        },
<<<<<<< HEAD
        "autobahn": {
            "hashes": [
                "sha256:60e1f4c602aacd052ffe3d46ae40b6b75f8286b3c46922c213b523162e58c17e"
            ],
            "markers": "python_version >= '3.7'",
            "version": "==22.2.2"
        },
        "automat": {
            "hashes": [
                "sha256:7979803c74610e11ef0c0d68a2942b152df52da55336e0c9d58daf1831cbdf33",
                "sha256:b6feb6455337df834f6c9962d6ccf771515b7d939bca142b29c20c2376bc6111"
            ],
            "version": "==20.2.0"
=======
        "beautifulsoup4": {
            "hashes": [
                "sha256:9a315ce70049920ea4572a4055bc4bd700c940521d36fc858205ad4fcde149bf",
                "sha256:c23ad23c521d818955a4151a67d81580319d4bf548d3d49f4223ae041ff98891"
            ],
            "index": "pypi",
            "version": "==4.10.0"
>>>>>>> 7274e10b
        },
        "billiard": {
            "hashes": [
                "sha256:299de5a8da28a783d51b197d496bef4f1595dd023a93a4f59dde1886ae905547",
                "sha256:87103ea78fa6ab4d5c751c4909bcff74617d985de7fa8b672cf8618afd5a875b"
            ],
            "version": "==3.6.4.0"
        },
        "brotli": {
            "hashes": [
                "sha256:12effe280b8ebfd389022aa65114e30407540ccb89b177d3fbc9a4f177c4bd5d",
                "sha256:160c78292e98d21e73a4cc7f76a234390e516afcd982fa17e1422f7c6a9ce9c8",
                "sha256:16d528a45c2e1909c2798f27f7bf0a3feec1dc9e50948e738b961618e38b6a7b",
                "sha256:19598ecddd8a212aedb1ffa15763dd52a388518c4550e615aed88dc3753c0f0c",
                "sha256:1c48472a6ba3b113452355b9af0a60da5c2ae60477f8feda8346f8fd48e3e87c",
                "sha256:268fe94547ba25b58ebc724680609c8ee3e5a843202e9a381f6f9c5e8bdb5c70",
                "sha256:269a5743a393c65db46a7bb982644c67ecba4b8d91b392403ad8a861ba6f495f",
                "sha256:26d168aac4aaec9a4394221240e8a5436b5634adc3cd1cdf637f6645cecbf181",
                "sha256:29d1d350178e5225397e28ea1b7aca3648fcbab546d20e7475805437bfb0a130",
                "sha256:2aad0e0baa04517741c9bb5b07586c642302e5fb3e75319cb62087bd0995ab19",
                "sha256:3496fc835370da351d37cada4cf744039616a6db7d13c430035e901443a34daa",
                "sha256:35a3edbe18e876e596553c4007a087f8bcfd538f19bc116917b3c7522fca0429",
                "sha256:3b78a24b5fd13c03ee2b7b86290ed20efdc95da75a3557cc06811764d5ad1126",
                "sha256:40d15c79f42e0a2c72892bf407979febd9cf91f36f495ffb333d1d04cebb34e4",
                "sha256:44bb8ff420c1d19d91d79d8c3574b8954288bdff0273bf788954064d260d7ab0",
                "sha256:4688c1e42968ba52e57d8670ad2306fe92e0169c6f3af0089be75bbac0c64a3b",
                "sha256:495ba7e49c2db22b046a53b469bbecea802efce200dffb69b93dd47397edc9b6",
                "sha256:4d1b810aa0ed773f81dceda2cc7b403d01057458730e309856356d4ef4188438",
                "sha256:503fa6af7da9f4b5780bb7e4cbe0c639b010f12be85d02c99452825dd0feef3f",
                "sha256:56d027eace784738457437df7331965473f2c0da2c70e1a1f6fdbae5402e0389",
                "sha256:5913a1177fc36e30fcf6dc868ce23b0453952c78c04c266d3149b3d39e1410d6",
                "sha256:5b6ef7d9f9c38292df3690fe3e302b5b530999fa90014853dcd0d6902fb59f26",
                "sha256:5cb1e18167792d7d21e21365d7650b72d5081ed476123ff7b8cac7f45189c0c7",
                "sha256:61a7ee1f13ab913897dac7da44a73c6d44d48a4adff42a5701e3239791c96e14",
                "sha256:622a231b08899c864eb87e85f81c75e7b9ce05b001e59bbfbf43d4a71f5f32b2",
                "sha256:68715970f16b6e92c574c30747c95cf8cf62804569647386ff032195dc89a430",
                "sha256:6b2ae9f5f67f89aade1fab0f7fd8f2832501311c363a21579d02defa844d9296",
                "sha256:6c772d6c0a79ac0f414a9f8947cc407e119b8598de7621f39cacadae3cf57d12",
                "sha256:6d847b14f7ea89f6ad3c9e3901d1bc4835f6b390a9c71df999b0162d9bb1e20f",
                "sha256:76ffebb907bec09ff511bb3acc077695e2c32bc2142819491579a695f77ffd4d",
                "sha256:7bbff90b63328013e1e8cb50650ae0b9bac54ffb4be6104378490193cd60f85a",
                "sha256:7cb81373984cc0e4682f31bc3d6be9026006d96eecd07ea49aafb06897746452",
                "sha256:7ee83d3e3a024a9618e5be64648d6d11c37047ac48adff25f12fa4226cf23d1c",
                "sha256:854c33dad5ba0fbd6ab69185fec8dab89e13cda6b7d191ba111987df74f38761",
                "sha256:85f7912459c67eaab2fb854ed2bc1cc25772b300545fe7ed2dc03954da638649",
                "sha256:87fdccbb6bb589095f413b1e05734ba492c962b4a45a13ff3408fa44ffe6479b",
                "sha256:88c63a1b55f352b02c6ffd24b15ead9fc0e8bf781dbe070213039324922a2eea",
                "sha256:8a674ac10e0a87b683f4fa2b6fa41090edfd686a6524bd8dedbd6138b309175c",
                "sha256:93130612b837103e15ac3f9cbacb4613f9e348b58b3aad53721d92e57f96d46a",
                "sha256:9744a863b489c79a73aba014df554b0e7a0fc44ef3f8a0ef2a52919c7d155031",
                "sha256:9749a124280a0ada4187a6cfd1ffd35c350fb3af79c706589d98e088c5044267",
                "sha256:97f715cf371b16ac88b8c19da00029804e20e25f30d80203417255d239f228b5",
                "sha256:9bf919756d25e4114ace16a8ce91eb340eb57a08e2c6950c3cebcbe3dff2a5e7",
                "sha256:9d12cf2851759b8de8ca5fde36a59c08210a97ffca0eb94c532ce7b17c6a3d1d",
                "sha256:9ed4c92a0665002ff8ea852353aeb60d9141eb04109e88928026d3c8a9e5433c",
                "sha256:a72661af47119a80d82fa583b554095308d6a4c356b2a554fdc2799bc19f2a43",
                "sha256:afde17ae04d90fbe53afb628f7f2d4ca022797aa093e809de5c3cf276f61bbfa",
                "sha256:b336c5e9cf03c7be40c47b5fd694c43c9f1358a80ba384a21969e0b4e66a9b17",
                "sha256:b663f1e02de5d0573610756398e44c130add0eb9a3fc912a09665332942a2efb",
                "sha256:b83bb06a0192cccf1eb8d0a28672a1b79c74c3a8a5f2619625aeb6f28b3a82bb",
                "sha256:c2415d9d082152460f2bd4e382a1e85aed233abc92db5a3880da2257dc7daf7b",
                "sha256:c83aa123d56f2e060644427a882a36b3c12db93727ad7a7b9efd7d7f3e9cc2c4",
                "sha256:cfc391f4429ee0a9370aa93d812a52e1fee0f37a81861f4fdd1f4fb28e8547c3",
                "sha256:db844eb158a87ccab83e868a762ea8024ae27337fc7ddcbfcddd157f841fdfe7",
                "sha256:defed7ea5f218a9f2336301e6fd379f55c655bea65ba2476346340a0ce6f74a1",
                "sha256:e16eb9541f3dd1a3e92b89005e37b1257b157b7256df0e36bd7b33b50be73bcb",
                "sha256:e23281b9a08ec338469268f98f194658abfb13658ee98e2b7f85ee9dd06caa91",
                "sha256:e2d9e1cbc1b25e22000328702b014227737756f4b5bf5c485ac1d8091ada078b",
                "sha256:e48f4234f2469ed012a98f4b7874e7f7e173c167bed4934912a29e03167cf6b1",
                "sha256:e4c4e92c14a57c9bd4cb4be678c25369bf7a092d55fd0866f759e425b9660806",
                "sha256:ec1947eabbaf8e0531e8e899fc1d9876c179fc518989461f5d24e2223395a9e3",
                "sha256:f909bbbc433048b499cb9db9e713b5d8d949e8c109a2a548502fb9aa8630f0b1"
            ],
            "version": "==1.0.9"
        },
        "cachetools": {
            "hashes": [
                "sha256:89ea6f1b638d5a73a4f9226be57ac5e4f399d22770b92355f92dcb0f7f001693",
                "sha256:92971d3cb7d2a97efff7c7bb1657f21a8f5fb309a37530537c71b1774189f2d1"
            ],
            "markers": "python_version ~= '3.5'",
            "version": "==4.2.4"
        },
        "celery": {
            "hashes": [
                "sha256:8aacd02fc23a02760686d63dde1eb0daa9f594e735e73ea8fb15c2ff15cb608c",
                "sha256:e2cd41667ad97d4f6a2f4672d1c6a6ebada194c619253058b5f23704aaadaa82"
            ],
            "index": "pypi",
            "version": "==5.2.3"
        },
        "certifi": {
            "hashes": [
                "sha256:78884e7c1d4b00ce3cea67b44566851c4343c120abd683433ce934a68ea58872",
                "sha256:d62a0163eb4c2344ac042ab2bdf75399a71a2d8c7d47eac2e2ee91b9d6339569"
            ],
            "version": "==2021.10.8"
        },
        "cffi": {
            "hashes": [
                "sha256:00c878c90cb53ccfaae6b8bc18ad05d2036553e6d9d1d9dbcf323bbe83854ca3",
                "sha256:0104fb5ae2391d46a4cb082abdd5c69ea4eab79d8d44eaaf79f1b1fd806ee4c2",
                "sha256:06c48159c1abed75c2e721b1715c379fa3200c7784271b3c46df01383b593636",
                "sha256:0808014eb713677ec1292301ea4c81ad277b6cdf2fdd90fd540af98c0b101d20",
                "sha256:10dffb601ccfb65262a27233ac273d552ddc4d8ae1bf93b21c94b8511bffe728",
                "sha256:14cd121ea63ecdae71efa69c15c5543a4b5fbcd0bbe2aad864baca0063cecf27",
                "sha256:17771976e82e9f94976180f76468546834d22a7cc404b17c22df2a2c81db0c66",
                "sha256:181dee03b1170ff1969489acf1c26533710231c58f95534e3edac87fff06c443",
                "sha256:23cfe892bd5dd8941608f93348c0737e369e51c100d03718f108bf1add7bd6d0",
                "sha256:263cc3d821c4ab2213cbe8cd8b355a7f72a8324577dc865ef98487c1aeee2bc7",
                "sha256:2756c88cbb94231c7a147402476be2c4df2f6078099a6f4a480d239a8817ae39",
                "sha256:27c219baf94952ae9d50ec19651a687b826792055353d07648a5695413e0c605",
                "sha256:2a23af14f408d53d5e6cd4e3d9a24ff9e05906ad574822a10563efcef137979a",
                "sha256:31fb708d9d7c3f49a60f04cf5b119aeefe5644daba1cd2a0fe389b674fd1de37",
                "sha256:3415c89f9204ee60cd09b235810be700e993e343a408693e80ce7f6a40108029",
                "sha256:3773c4d81e6e818df2efbc7dd77325ca0dcb688116050fb2b3011218eda36139",
                "sha256:3b96a311ac60a3f6be21d2572e46ce67f09abcf4d09344c49274eb9e0bf345fc",
                "sha256:3f7d084648d77af029acb79a0ff49a0ad7e9d09057a9bf46596dac9514dc07df",
                "sha256:41d45de54cd277a7878919867c0f08b0cf817605e4eb94093e7516505d3c8d14",
                "sha256:4238e6dab5d6a8ba812de994bbb0a79bddbdf80994e4ce802b6f6f3142fcc880",
                "sha256:45db3a33139e9c8f7c09234b5784a5e33d31fd6907800b316decad50af323ff2",
                "sha256:45e8636704eacc432a206ac7345a5d3d2c62d95a507ec70d62f23cd91770482a",
                "sha256:4958391dbd6249d7ad855b9ca88fae690783a6be9e86df65865058ed81fc860e",
                "sha256:4a306fa632e8f0928956a41fa8e1d6243c71e7eb59ffbd165fc0b41e316b2474",
                "sha256:57e9ac9ccc3101fac9d6014fba037473e4358ef4e89f8e181f8951a2c0162024",
                "sha256:59888172256cac5629e60e72e86598027aca6bf01fa2465bdb676d37636573e8",
                "sha256:5e069f72d497312b24fcc02073d70cb989045d1c91cbd53979366077959933e0",
                "sha256:64d4ec9f448dfe041705426000cc13e34e6e5bb13736e9fd62e34a0b0c41566e",
                "sha256:6dc2737a3674b3e344847c8686cf29e500584ccad76204efea14f451d4cc669a",
                "sha256:74fdfdbfdc48d3f47148976f49fab3251e550a8720bebc99bf1483f5bfb5db3e",
                "sha256:75e4024375654472cc27e91cbe9eaa08567f7fbdf822638be2814ce059f58032",
                "sha256:786902fb9ba7433aae840e0ed609f45c7bcd4e225ebb9c753aa39725bb3e6ad6",
                "sha256:8b6c2ea03845c9f501ed1313e78de148cd3f6cad741a75d43a29b43da27f2e1e",
                "sha256:91d77d2a782be4274da750752bb1650a97bfd8f291022b379bb8e01c66b4e96b",
                "sha256:91ec59c33514b7c7559a6acda53bbfe1b283949c34fe7440bcf917f96ac0723e",
                "sha256:920f0d66a896c2d99f0adbb391f990a84091179542c205fa53ce5787aff87954",
                "sha256:a5263e363c27b653a90078143adb3d076c1a748ec9ecc78ea2fb916f9b861962",
                "sha256:abb9a20a72ac4e0fdb50dae135ba5e77880518e742077ced47eb1499e29a443c",
                "sha256:c2051981a968d7de9dd2d7b87bcb9c939c74a34626a6e2f8181455dd49ed69e4",
                "sha256:c21c9e3896c23007803a875460fb786118f0cdd4434359577ea25eb556e34c55",
                "sha256:c2502a1a03b6312837279c8c1bd3ebedf6c12c4228ddbad40912d671ccc8a962",
                "sha256:d4d692a89c5cf08a8557fdeb329b82e7bf609aadfaed6c0d79f5a449a3c7c023",
                "sha256:da5db4e883f1ce37f55c667e5c0de439df76ac4cb55964655906306918e7363c",
                "sha256:e7022a66d9b55e93e1a845d8c9eba2a1bebd4966cd8bfc25d9cd07d515b33fa6",
                "sha256:ef1f279350da2c586a69d32fc8733092fd32cc8ac95139a00377841f59a3f8d8",
                "sha256:f54a64f8b0c8ff0b64d18aa76675262e1700f3995182267998c31ae974fbc382",
                "sha256:f5c7150ad32ba43a07c4479f40241756145a1f03b43480e058cfd862bf5041c7",
                "sha256:f6f824dc3bce0edab5f427efcfb1d63ee75b6fcb7282900ccaf925be84efb0fc",
                "sha256:fd8a250edc26254fe5b33be00402e6d287f562b6a5b2152dec302fa15bb3e997",
                "sha256:ffaa5c925128e29efbde7301d8ecaf35c8c60ffbcd6a1ffd3a552177c8e5e796"
            ],
            "version": "==1.15.0"
        },
        "channels": {
            "hashes": [
                "sha256:0ff0422b4224d10efac76e451575517f155fe7c97d369b5973b116f22eeaf86c",
                "sha256:fdd9a94987a23d8d7ebd97498ed8b8cc83163f37e53fc6c85098aba7a3bb8b75"
            ],
            "index": "pypi",
            "version": "==3.0.4"
        },
        "channels-redis": {
            "hashes": [
                "sha256:899dc6433f5416cf8ad74505baaf2acb5461efac3cad40751a41119e3f68421b",
                "sha256:fbb24a7a57a6cc0ebe5aa121cdf841eabf845cf47dd5c1059224ef4d64aeaeac"
            ],
            "index": "pypi",
            "version": "==3.3.1"
        },
        "charset-normalizer": {
            "hashes": [
                "sha256:2857e29ff0d34db842cd7ca3230549d1a697f96ee6d3fb071cfa6c7393832597",
                "sha256:6881edbebdb17b39b4eaaa821b438bf6eddffb4468cf344f09f89def34a8b1df"
            ],
            "markers": "python_version >= '3'",
            "version": "==2.0.12"
        },
        "click": {
            "hashes": [
                "sha256:6a7a62563bbfabfda3a38f3023a1db4a35978c0abd76f6c9605ecd6554d6d9b1",
                "sha256:8458d7b1287c5fb128c90e23381cf99dcde74beaf6c7ff6384ce84d6fe090adb"
            ],
            "markers": "python_version >= '3.6'",
            "version": "==8.0.4"
        },
        "click-didyoumean": {
            "hashes": [
                "sha256:a0713dc7a1de3f06bc0df5a9567ad19ead2d3d5689b434768a6145bff77c0667",
                "sha256:f184f0d851d96b6d29297354ed981b7dd71df7ff500d82fa6d11f0856bee8035"
            ],
            "markers": "python_full_version >= '3.6.2' and python_full_version < '4.0.0'",
            "version": "==0.3.0"
        },
        "click-plugins": {
            "hashes": [
                "sha256:46ab999744a9d831159c3411bb0c79346d94a444df9a3a3742e9ed63645f264b",
                "sha256:5d262006d3222f5057fd81e1623d4443e41dcda5dc815c06b442aa3c02889fc8"
            ],
            "version": "==1.1.1"
        },
        "click-repl": {
            "hashes": [
                "sha256:94b3fbbc9406a236f176e0506524b2937e4b23b6f4c0c0b2a0a83f8a64e9194b",
                "sha256:cd12f68d745bf6151210790540b4cb064c7b13e571bc64b6957d98d120dacfd8"
            ],
            "version": "==0.2.0"
        },
        "constantly": {
            "hashes": [
                "sha256:586372eb92059873e29eba4f9dec8381541b4d3834660707faf8ba59146dfc35",
                "sha256:dd2fa9d6b1a51a83f0d7dd76293d734046aa176e384bf6e33b7e44880eb37c5d"
            ],
            "version": "==15.1.0"
        },
        "contextlib2": {
            "hashes": [
                "sha256:3fbdb64466afd23abaf6c977627b75b6139a5a3e8ce38405c5b413aed7a0471f",
                "sha256:ab1e2bfe1d01d968e1b7e8d9023bc51ef3509bba217bb730cee3827e1ee82869"
            ],
            "markers": "python_version >= '3.6'",
            "version": "==21.6.0"
        },
        "cryptography": {
            "hashes": [
                "sha256:0a817b961b46894c5ca8a66b599c745b9a3d9f822725221f0e0fe49dc043a3a3",
                "sha256:2d87cdcb378d3cfed944dac30596da1968f88fb96d7fc34fdae30a99054b2e31",
                "sha256:30ee1eb3ebe1644d1c3f183d115a8c04e4e603ed6ce8e394ed39eea4a98469ac",
                "sha256:391432971a66cfaf94b21c24ab465a4cc3e8bf4a939c1ca5c3e3a6e0abebdbcf",
                "sha256:39bdf8e70eee6b1c7b289ec6e5d84d49a6bfa11f8b8646b5b3dfe41219153316",
                "sha256:4caa4b893d8fad33cf1964d3e51842cd78ba87401ab1d2e44556826df849a8ca",
                "sha256:53e5c1dc3d7a953de055d77bef2ff607ceef7a2aac0353b5d630ab67f7423638",
                "sha256:596f3cd67e1b950bc372c33f1a28a0692080625592ea6392987dba7f09f17a94",
                "sha256:5d59a9d55027a8b88fd9fd2826c4392bd487d74bf628bb9d39beecc62a644c12",
                "sha256:6c0c021f35b421ebf5976abf2daacc47e235f8b6082d3396a2fe3ccd537ab173",
                "sha256:73bc2d3f2444bcfeac67dd130ff2ea598ea5f20b40e36d19821b4df8c9c5037b",
                "sha256:74d6c7e80609c0f4c2434b97b80c7f8fdfaa072ca4baab7e239a15d6d70ed73a",
                "sha256:7be0eec337359c155df191d6ae00a5e8bbb63933883f4f5dffc439dac5348c3f",
                "sha256:94ae132f0e40fe48f310bba63f477f14a43116f05ddb69d6fa31e93f05848ae2",
                "sha256:bb5829d027ff82aa872d76158919045a7c1e91fbf241aec32cb07956e9ebd3c9",
                "sha256:ca238ceb7ba0bdf6ce88c1b74a87bffcee5afbfa1e41e173b1ceb095b39add46",
                "sha256:ca28641954f767f9822c24e927ad894d45d5a1e501767599647259cbf030b903",
                "sha256:e0344c14c9cb89e76eb6a060e67980c9e35b3f36691e15e1b7a9e58a0a6c6dc3",
                "sha256:ebc15b1c22e55c4d5566e3ca4db8689470a0ca2babef8e3a9ee057a8b82ce4b1",
                "sha256:ec63da4e7e4a5f924b90af42eddf20b698a70e58d86a72d943857c4c6045b3ee"
            ],
            "markers": "python_version >= '3.6'",
            "version": "==36.0.1"
        },
        "daphne": {
            "hashes": [
                "sha256:76ffae916ba3aa66b46996c14fa713e46004788167a4873d647544e750e0e99f",
                "sha256:a9af943c79717bc52fe64a3c236ae5d3adccc8b5be19c881b442d2c3db233393"
            ],
            "markers": "python_version >= '3.6'",
            "version": "==3.0.2"
        },
        "deprecated": {
            "hashes": [
                "sha256:43ac5335da90c31c24ba028af536a91d41d53f9e6901ddb021bcc572ce44e38d",
                "sha256:64756e3e14c8c5eea9795d93c524551432a0be75629f8f29e67ab8caf076c76d"
            ],
            "markers": "python_version >= '2.7' and python_version not in '3.0, 3.1, 3.2, 3.3'",
            "version": "==1.2.13"
        },
        "dj-database-url": {
            "hashes": [
                "sha256:4aeaeb1f573c74835b0686a2b46b85990571159ffc21aa57ecd4d1e1cb334163",
                "sha256:851785365761ebe4994a921b433062309eb882fedd318e1b0fcecc607ed02da9"
            ],
            "index": "pypi",
            "version": "==0.5.0"
        },
        "django": {
            "hashes": [
                "sha256:9772e6935703e59e993960832d66a614cf0233a1c5123bc6224ecc6ad69e41e2",
                "sha256:9b06c289f9ba3a8abea16c9c9505f25107809fb933676f6c891ded270039d965"
            ],
            "index": "pypi",
            "version": "==3.2.12"
        },
        "django-cors-headers": {
            "hashes": [
                "sha256:a22be2befd4069c4fc174f11cf067351df5c061a3a5f94a01650b4e928b0372b",
                "sha256:eb98389bf7a2afc5d374806af4a9149697e3a6955b5a2dc2bf049f7d33647456"
            ],
            "index": "pypi",
            "version": "==3.11.0"
        },
        "django-heroku": {
            "hashes": [
                "sha256:59dac588ae0030862c79c31fab2a206a1b549282e157b1831fc8491a3eb65c24",
                "sha256:817165b8c3853bff6cd3b515222b84dd2167a9435b140380181192d153913d69"
            ],
            "index": "pypi",
            "version": "==0.0.0"
        },
        "django-phonenumber-field": {
            "extras": [
                "phonenumberslite"
            ],
            "hashes": [
                "sha256:897b902a1654b0eb21f6268498a3359e2c4eb90af9585cb8693af186ede8c5bb",
                "sha256:b1ff950f90a8911ff323ccf77c8f6fe4299a9f671fa61c8734a6994359f07446"
            ],
            "index": "pypi",
            "version": "==6.1.0"
        },
        "django-redis": {
            "hashes": [
                "sha256:1d037dc02b11ad7aa11f655d26dac3fb1af32630f61ef4428860a2e29ff92026",
                "sha256:8a99e5582c79f894168f5865c52bd921213253b7fd64d16733ae4591564465de"
            ],
            "index": "pypi",
            "version": "==5.2.0"
        },
        "django-sql-explorer": {
            "extras": [
                "xls"
            ],
            "hashes": [
                "sha256:d9a36461c70184fa1f54d038b20d6b08b40bb1709448a827123ecee5cc6dbbab",
                "sha256:fd3b92b5fdbcb4ecda27454eb70510a44f29176ca43c04dee704503e53b90cf3"
            ],
            "index": "pypi",
            "version": "==2.4.1"
        },
        "djangorestframework": {
            "hashes": [
                "sha256:5cc724dc4b076463497837269107e1995b1fbc917468d1b92d188fd1af9ea789",
                "sha256:a5967b68a04e0d97d10f4df228e30f5a2d82ba63b9d03e1759f84993b7bf1b53"
            ],
            "index": "pypi",
            "version": "==3.11.2"
        },
        "djangorestframework-csv": {
            "hashes": [
                "sha256:aa0ee4c894fe319c68e042b05c61dace43a9fb6e6872e1abe1724ca7ea4d15f7"
            ],
            "index": "pypi",
            "version": "==2.1.1"
        },
        "eventbrite": {
            "hashes": [
                "sha256:ddc495520b1df80528b51fc42451f3101c0b00ffd0b2bb48f370980a571caa02"
            ],
            "index": "pypi",
            "version": "==3.3.5"
        },
        "faker": {
            "hashes": [
                "sha256:1dc2811f20e163892fefe7006f2ce00778f8099a40aee265bfa60a13400de63d",
                "sha256:aa7103805ae793277abbb85da9f6f05e76a1a295a9384a8e17c2fba2b3a690cb"
            ],
            "markers": "python_version >= '3.6'",
            "version": "==12.0.1"
        },
        "google-api-core": {
            "extras": [
                "grpc"
            ],
            "hashes": [
                "sha256:6815207a8b422e9da42c200681603f304b25f98c98b675a9db9fdc3717e44280",
                "sha256:85d2074f2c8f9c07e614d7f978767d71ceb7d40647814ef4236d3a0ef671ee75"
            ],
            "markers": "python_version >= '2.7' and python_version not in '3.0, 3.1, 3.2, 3.3, 3.4, 3.5'",
            "version": "==1.31.5"
        },
        "google-auth": {
            "hashes": [
                "sha256:997516b42ecb5b63e8d80f5632c1a61dddf41d2a4c2748057837e06e00014258",
                "sha256:b7033be9028c188ee30200b204ea00ed82ea1162e8ac1df4aa6ded19a191d88e"
            ],
            "markers": "python_version >= '2.7' and python_version not in '3.0, 3.1, 3.2, 3.3, 3.4, 3.5'",
            "version": "==1.35.0"
        },
        "google-cloud-core": {
            "hashes": [
                "sha256:5b77935f3d9573e27007749a3b522f08d764c5b5930ff1527b2ab2743e9f0c15",
                "sha256:b1030aadcbb2aeb4ee51475426351af83c1072456b918fb8fdb80666c4bb63b5"
            ],
            "markers": "python_version >= '2.7' and python_version not in '3.0, 3.1, 3.2, 3.3, 3.4, 3.5'",
            "version": "==1.7.2"
        },
        "google-cloud-datastore": {
            "hashes": [
                "sha256:3da44b4c8230a83e69dd9429324cca9d3000ee8a8bb11f3b005c7837fcd844b3",
                "sha256:961b75b1d4b09eb044fc59825633efd8495471bf9bc015d989b8639be89ce439"
            ],
            "index": "pypi",
            "version": "==1.15.3"
        },
        "google-cloud-ndb": {
            "hashes": [
                "sha256:a2812deee4cd12e99878de446e6a554aa34a8ffeb438254ce071e2513ec56986",
                "sha256:fac5548fb64d9fa0295147f98402a8622cebe62ab9f5fe13cd54518202d3404b"
            ],
            "index": "pypi",
            "version": "==1.11.1"
        },
        "google-cloud-storage": {
            "hashes": [
                "sha256:5f78346bc45b37c27cf9f6f11241f22d8e03c576a24e9fce09f0304e6ef40d64",
                "sha256:d35996801135d51db49bb8f7a7e29cedcc25aa8b435eed0c4c0ef2f9ee56d1d9"
            ],
            "index": "pypi",
            "version": "==2.2.0"
        },
        "google-crc32c": {
            "hashes": [
                "sha256:04e7c220798a72fd0f08242bc8d7a05986b2a08a0573396187fd32c1dcdd58b3",
                "sha256:05340b60bf05b574159e9bd940152a47d38af3fb43803ffe71f11d704b7696a6",
                "sha256:12674a4c3b56b706153a358eaa1018c4137a5a04635b92b4652440d3d7386206",
                "sha256:127f9cc3ac41b6a859bd9dc4321097b1a4f6aa7fdf71b4f9227b9e3ebffb4422",
                "sha256:13af315c3a0eec8bb8b8d80b8b128cb3fcd17d7e4edafc39647846345a3f003a",
                "sha256:1926fd8de0acb9d15ee757175ce7242e235482a783cd4ec711cc999fc103c24e",
                "sha256:226f2f9b8e128a6ca6a9af9b9e8384f7b53a801907425c9a292553a3a7218ce0",
                "sha256:276de6273eb074a35bc598f8efbc00c7869c5cf2e29c90748fccc8c898c244df",
                "sha256:318f73f5484b5671f0c7f5f63741ab020a599504ed81d209b5c7129ee4667407",
                "sha256:3bbce1be3687bbfebe29abdb7631b83e6b25da3f4e1856a1611eb21854b689ea",
                "sha256:42ae4781333e331a1743445931b08ebdad73e188fd554259e772556fc4937c48",
                "sha256:58be56ae0529c664cc04a9c76e68bb92b091e0194d6e3c50bea7e0f266f73713",
                "sha256:5da2c81575cc3ccf05d9830f9e8d3c70954819ca9a63828210498c0774fda1a3",
                "sha256:6311853aa2bba4064d0c28ca54e7b50c4d48e3de04f6770f6c60ebda1e975267",
                "sha256:650e2917660e696041ab3dcd7abac160b4121cd9a484c08406f24c5964099829",
                "sha256:6a4db36f9721fdf391646685ecffa404eb986cbe007a3289499020daf72e88a2",
                "sha256:779cbf1ce375b96111db98fca913c1f5ec11b1d870e529b1dc7354b2681a8c3a",
                "sha256:7f6fe42536d9dcd3e2ffb9d3053f5d05221ae3bbcefbe472bdf2c71c793e3183",
                "sha256:891f712ce54e0d631370e1f4997b3f182f3368179198efc30d477c75d1f44942",
                "sha256:95c68a4b9b7828ba0428f8f7e3109c5d476ca44996ed9a5f8aac6269296e2d59",
                "sha256:96a8918a78d5d64e07c8ea4ed2bc44354e3f93f46a4866a40e8db934e4c0d74b",
                "sha256:9c3cf890c3c0ecfe1510a452a165431b5831e24160c5fcf2071f0f85ca5a47cd",
                "sha256:9f58099ad7affc0754ae42e6d87443299f15d739b0ce03c76f515153a5cda06c",
                "sha256:a0b9e622c3b2b8d0ce32f77eba617ab0d6768b82836391e4f8f9e2074582bf02",
                "sha256:a7f9cbea4245ee36190f85fe1814e2d7b1e5f2186381b082f5d59f99b7f11328",
                "sha256:bab4aebd525218bab4ee615786c4581952eadc16b1ff031813a2fd51f0cc7b08",
                "sha256:c124b8c8779bf2d35d9b721e52d4adb41c9bfbde45e6a3f25f0820caa9aba73f",
                "sha256:c9da0a39b53d2fab3e5467329ed50e951eb91386e9d0d5b12daf593973c3b168",
                "sha256:ca60076c388728d3b6ac3846842474f4250c91efbfe5afa872d3ffd69dd4b318",
                "sha256:cb6994fff247987c66a8a4e550ef374671c2b82e3c0d2115e689d21e511a652d",
                "sha256:d1c1d6236feab51200272d79b3d3e0f12cf2cbb12b208c835b175a21efdb0a73",
                "sha256:dd7760a88a8d3d705ff562aa93f8445ead54f58fd482e4f9e2bafb7e177375d4",
                "sha256:dda4d8a3bb0b50f540f6ff4b6033f3a74e8bf0bd5320b70fab2c03e512a62812",
                "sha256:e0f1ff55dde0ebcfbef027edc21f71c205845585fffe30d4ec4979416613e9b3",
                "sha256:e7a539b9be7b9c00f11ef16b55486141bc2cdb0c54762f84e3c6fc091917436d",
                "sha256:eb0b14523758e37802f27b7f8cd973f5f3d33be7613952c0df904b68c4842f0e",
                "sha256:ed447680ff21c14aaceb6a9f99a5f639f583ccfe4ce1a5e1d48eb41c3d6b3217",
                "sha256:f52a4ad2568314ee713715b1e2d79ab55fab11e8b304fd1462ff5cccf4264b3e",
                "sha256:fbd60c6aaa07c31d7754edbc2334aef50601b7f1ada67a96eb1eb57c7c72378f",
                "sha256:fc28e0db232c62ca0c3600884933178f0825c99be4474cdd645e378a10588125",
                "sha256:fe31de3002e7b08eb20823b3735b97c86c5926dd0581c7710a680b418a8709d4",
                "sha256:fec221a051150eeddfdfcff162e6db92c65ecf46cb0f7bb1bf812a1520ec026b",
                "sha256:ff71073ebf0e42258a42a0b34f2c09ec384977e7f6808999102eedd5b49920e3"
            ],
            "markers": "python_version >= '3.6'",
            "version": "==1.3.0"
        },
        "google-resumable-media": {
            "hashes": [
                "sha256:06924e8b1e79f158f0202e7dd151ad75b0ea9d59b997c850f56bdd4a5a361513",
                "sha256:3c13f84813861ac8f5b6371254bdd437076bf1f3bac527a9f3fd123a70166f52"
            ],
            "markers": "python_version >= '3.6'",
            "version": "==2.3.2"
        },
        "googleapis-common-protos": {
            "hashes": [
                "sha256:183bb0356bd614c4330ad5158bc1c1bcf9bcf7f5e7f911317559fe209496eeee",
                "sha256:53eb313064738f45d5ac634155ae208e121c963659627b90dfcb61ef514c03e1"
            ],
            "markers": "python_version >= '3.6'",
            "version": "==1.55.0"
        },
        "grpcio": {
            "hashes": [
                "sha256:05467acd391e3fffb05991c76cb2ed2fa1309d0e3815ac379764bc5670b4b5d4",
                "sha256:0ac72d4b953b76924f8fa21436af060d7e6d8581e279863f30ee14f20751ac27",
                "sha256:11f811c0fffd84fca747fbc742464575e5eb130fd4fb4d6012ccc34febd001db",
                "sha256:13343e7b840c20f43b44f0e6d3bbdc037c964f0aec9735d7cb685c407731c9ff",
                "sha256:14eefcf623890f3f7dd7831decd2a2116652b5ce1e0f1d4b464b8f52110743b0",
                "sha256:19e54f0c7083c8332b5a75a9081fc5127f1dbb67b6c1a32bd7fe896ef0934918",
                "sha256:36a7bdd6ef9bca050c7ade8cba5f0e743343ea0756d5d3d520e915098a9dc503",
                "sha256:3d47553b8e86ab1e59b0185ba6491a187f94a0239f414c8fc867a22b0405b798",
                "sha256:41036a574cab3468f24d41d6ed2b52588fb85ed60f8feaa925d7e424a250740b",
                "sha256:4201c597e5057a9bfef9ea5777a6d83f6252cb78044db7d57d941ec2300734a5",
                "sha256:46d4843192e7d36278884282e100b8f305cf37d1b3d8c6b4f736d4454640a069",
                "sha256:4bae1c99896045d3062ab95478411c8d5a52cb84b91a1517312629fa6cfeb50e",
                "sha256:4ee51964edfd0a1293a95bb0d72d134ecf889379d90d2612cbf663623ce832b4",
                "sha256:4fcb53e4eb8c271032c91b8981df5fc1bb974bc73e306ec2c27da41bd95c44b5",
                "sha256:5c30a9a7d3a05920368a60b080cbbeaf06335303be23ac244034c71c03a0fd24",
                "sha256:5f3c54ebb5d9633a557335c01d88d3d4928e9b1b131692283b6184da1edbec0b",
                "sha256:6641a28cc826a92ef717201cca9a035c34a0185e38b0c93f3ce5f01a01a1570a",
                "sha256:790d7493337558ae168477d1be3178f4c9b8f91d8cd9b8b719d06fd9b2d48836",
                "sha256:871078218fa9117e2a378678f327e32fda04e363ed6bc0477275444273255d4d",
                "sha256:898c159148f27e23c08a337fb80d31ece6b76bb24f359d83929460d813665b74",
                "sha256:89b390b1c0de909965280d175c53128ce2f0f4f5c0f011382243dd7f2f894060",
                "sha256:8fa6584046a7cf281649975a363673fa5d9c6faf9dc923f261cc0e56713b5892",
                "sha256:9075c0c003c1ff14ebce8f0ba55cc692158cb55c68da09cf8b0f9fc5b749e343",
                "sha256:9a86a91201f8345502ea81dee0a55ae13add5fafadf109b17acd858fe8239651",
                "sha256:a8d610b7b557a7609fecee80b6dd793ecb7a9a3c3497fbdce63ce7d151cdd705",
                "sha256:b81dc7894062ed2d25b74a2725aaa0a6895ce97ce854f432fe4e87cad5a07316",
                "sha256:b8d852329336c584c636caa9c2db990f3a332b19bc86a80f4646b58d27c142db",
                "sha256:be857b7ec2ac43455156e6ba89262f7d7ae60227049427d01a3fecd218a3f88d",
                "sha256:bebe90b8020b4248e5a2076b56154cc6ff45691bbbe980579fc9db26717ac968",
                "sha256:bfd36b959c3c4e945119387baed1414ea46f7116886aa23de0172302b49d7ff1",
                "sha256:c122dac5cb299b8ad7308d61bd9fe0413de13b0347cce465398436b3fdf1f609",
                "sha256:c5c2f8417d13386e18ccc8c61467cb6a6f9667a1ff7000a2d7d378e5d7df693f",
                "sha256:ccd388b8f37b19d06e4152189726ce309e36dc03b53f2216a4ea49f09a7438e6",
                "sha256:cd61b52d9cf8fcf8d9628c0b640b9e44fdc5e93d989cc268086a858540ed370c",
                "sha256:cf220199b7b4992729ad4d55d5d3f652f4ccfe1a35b5eacdbecf189c245e1859",
                "sha256:d1e22d3a510438b7f3365c0071b810672d09febac6e8ca8a47eab657ae5f347b",
                "sha256:d2ec124a986093e26420a5fb10fa3f02b2c232f924cdd7b844ddf7e846c020cd",
                "sha256:dc3290d0411ddd2bd49adba5793223de8de8b01588d45e9376f1a9f7d25414f4",
                "sha256:e2149077d71e060678130644670389ddf1491200bcea16c5560d4ccdc65e3f2e",
                "sha256:e2de61005118ae59d48d5d749283ebfd1ba4ca68cc1000f8a395cd2bdcff7ceb",
                "sha256:e50ddea6de76c09b656df4b5a55ae222e2a56e625c44250e501ff3c904113ec1",
                "sha256:e898194f76212facbaeb6d7545debff29351afa23b53ff8f0834d66611af5139",
                "sha256:f6a9cf0e77f72f2ac30c9c6e086bc7446c984c51bebc6c7f50fbcd718037edba",
                "sha256:fdb0a3e0e64843441793923d9532a3a23907b07b2a1e0a7a31f186dc185bb772"
            ],
            "version": "==1.44.0"
        },
        "gunicorn": {
            "hashes": [
                "sha256:9dcc4547dbb1cb284accfb15ab5667a0e5d1881cc443e0677b4882a4067a807e",
                "sha256:e0a968b5ba15f8a328fdfd7ab1fcb5af4470c28aaf7e55df02a99bc13138e6e8"
            ],
            "index": "pypi",
            "version": "==20.1.0"
        },
        "hiredis": {
            "hashes": [
                "sha256:04026461eae67fdefa1949b7332e488224eac9e8f2b5c58c98b54d29af22093e",
                "sha256:04927a4c651a0e9ec11c68e4427d917e44ff101f761cd3b5bc76f86aaa431d27",
                "sha256:07bbf9bdcb82239f319b1f09e8ef4bdfaec50ed7d7ea51a56438f39193271163",
                "sha256:09004096e953d7ebd508cded79f6b21e05dff5d7361771f59269425108e703bc",
                "sha256:0adea425b764a08270820531ec2218d0508f8ae15a448568109ffcae050fee26",
                "sha256:0b39ec237459922c6544d071cdcf92cbb5bc6685a30e7c6d985d8a3e3a75326e",
                "sha256:0d5109337e1db373a892fdcf78eb145ffb6bbd66bb51989ec36117b9f7f9b579",
                "sha256:0f41827028901814c709e744060843c77e78a3aca1e0d6875d2562372fcb405a",
                "sha256:11d119507bb54e81f375e638225a2c057dda748f2b1deef05c2b1a5d42686048",
                "sha256:1233e303645f468e399ec906b6b48ab7cd8391aae2d08daadbb5cad6ace4bd87",
                "sha256:139705ce59d94eef2ceae9fd2ad58710b02aee91e7fa0ccb485665ca0ecbec63",
                "sha256:1f03d4dadd595f7a69a75709bc81902673fa31964c75f93af74feac2f134cc54",
                "sha256:240ce6dc19835971f38caf94b5738092cb1e641f8150a9ef9251b7825506cb05",
                "sha256:294a6697dfa41a8cba4c365dd3715abc54d29a86a40ec6405d677ca853307cfb",
                "sha256:3d55e36715ff06cdc0ab62f9591607c4324297b6b6ce5b58cb9928b3defe30ea",
                "sha256:3dddf681284fe16d047d3ad37415b2e9ccdc6c8986c8062dbe51ab9a358b50a5",
                "sha256:3f5f7e3a4ab824e3de1e1700f05ad76ee465f5f11f5db61c4b297ec29e692b2e",
                "sha256:508999bec4422e646b05c95c598b64bdbef1edf0d2b715450a078ba21b385bcc",
                "sha256:5d2a48c80cf5a338d58aae3c16872f4d452345e18350143b3bf7216d33ba7b99",
                "sha256:5dc7a94bb11096bc4bffd41a3c4f2b958257085c01522aa81140c68b8bf1630a",
                "sha256:65d653df249a2f95673976e4e9dd7ce10de61cfc6e64fa7eeaa6891a9559c581",
                "sha256:7492af15f71f75ee93d2a618ca53fea8be85e7b625e323315169977fae752426",
                "sha256:7f0055f1809b911ab347a25d786deff5e10e9cf083c3c3fd2dd04e8612e8d9db",
                "sha256:807b3096205c7cec861c8803a6738e33ed86c9aae76cac0e19454245a6bbbc0a",
                "sha256:81d6d8e39695f2c37954d1011c0480ef7cf444d4e3ae24bc5e89ee5de360139a",
                "sha256:87c7c10d186f1743a8fd6a971ab6525d60abd5d5d200f31e073cd5e94d7e7a9d",
                "sha256:8b42c0dc927b8d7c0eb59f97e6e34408e53bc489f9f90e66e568f329bff3e443",
                "sha256:a00514362df15af041cc06e97aebabf2895e0a7c42c83c21894be12b84402d79",
                "sha256:a39efc3ade8c1fb27c097fd112baf09d7fd70b8cb10ef1de4da6efbe066d381d",
                "sha256:a4ee8000454ad4486fb9f28b0cab7fa1cd796fc36d639882d0b34109b5b3aec9",
                "sha256:a7928283143a401e72a4fad43ecc85b35c27ae699cf5d54d39e1e72d97460e1d",
                "sha256:adf4dd19d8875ac147bf926c727215a0faf21490b22c053db464e0bf0deb0485",
                "sha256:ae8427a5e9062ba66fc2c62fb19a72276cf12c780e8db2b0956ea909c48acff5",
                "sha256:b4c8b0bc5841e578d5fb32a16e0c305359b987b850a06964bd5a62739d688048",
                "sha256:b84f29971f0ad4adaee391c6364e6f780d5aae7e9226d41964b26b49376071d0",
                "sha256:c39c46d9e44447181cd502a35aad2bb178dbf1b1f86cf4db639d7b9614f837c6",
                "sha256:cb2126603091902767d96bcb74093bd8b14982f41809f85c9b96e519c7e1dc41",
                "sha256:dcef843f8de4e2ff5e35e96ec2a4abbdf403bd0f732ead127bd27e51f38ac298",
                "sha256:e3447d9e074abf0e3cd85aef8131e01ab93f9f0e86654db7ac8a3f73c63706ce",
                "sha256:f52010e0a44e3d8530437e7da38d11fb822acfb0d5b12e9cd5ba655509937ca0",
                "sha256:f8196f739092a78e4f6b1b2172679ed3343c39c61a3e9d722ce6fcf1dac2824a"
            ],
            "index": "pypi",
            "version": "==2.0.0"
        },
        "hyperlink": {
            "hashes": [
                "sha256:427af957daa58bc909471c6c40f74c5450fa123dd093fc53efd2e91d2705a56b",
                "sha256:e6b14c37ecb73e89c77d78cdb4c2cc8f3fb59a885c5b3f819ff4ed80f25af1b4"
            ],
            "version": "==21.0.0"
        },
        "icalendar": {
            "hashes": [
                "sha256:cc73fa9c848744843046228cb66ea86cd8c18d73a51b140f7c003f760b84a997",
                "sha256:cf1446ffdf1b6ad469451a8966cfa7694f5fac796ac6fc7cd93e28c51a637d2c"
            ],
            "index": "pypi",
            "version": "==4.0.9"
        },
        "idna": {
            "hashes": [
                "sha256:84d9dd047ffa80596e0f246e2eab0b391788b0503584e8945f2368256d2735ff",
                "sha256:9d643ff0a55b762d5cdb124b8eaa99c66322e2157b69160bc32796e824360e6d"
            ],
            "markers": "python_version >= '3'",
            "version": "==3.3"
        },
        "incremental": {
            "hashes": [
                "sha256:02f5de5aff48f6b9f665d99d48bfc7ec03b6e3943210de7cfc88856d755d6f57",
                "sha256:92014aebc6a20b78a8084cdd5645eeaa7f74b8933f70fa3ada2cfbd1e3b54321"
            ],
            "version": "==21.3.0"
        },
        "iniconfig": {
            "hashes": [
                "sha256:011e24c64b7f47f6ebd835bb12a743f2fbe9a26d4cecaa7f53bc4f35ee9da8b3",
                "sha256:bc3af051d7d14b2ee5ef9969666def0cd1a000e121eaea580d4a313df4b37f32"
            ],
            "version": "==1.1.1"
        },
        "kombu": {
            "hashes": [
                "sha256:37cee3ee725f94ea8bb173eaab7c1760203ea53bbebae226328600f9d2799610",
                "sha256:8b213b24293d3417bcf0d2f5537b7f756079e3ea232a8386dcc89a59fd2361a4"
            ],
            "markers": "python_version >= '3.7'",
            "version": "==5.2.4"
        },
        "lxml": {
            "hashes": [
                "sha256:078306d19a33920004addeb5f4630781aaeabb6a8d01398045fcde085091a169",
                "sha256:0c1978ff1fd81ed9dcbba4f91cf09faf1f8082c9d72eb122e92294716c605428",
                "sha256:1010042bfcac2b2dc6098260a2ed022968dbdfaf285fc65a3acf8e4eb1ffd1bc",
                "sha256:1d650812b52d98679ed6c6b3b55cbb8fe5a5460a0aef29aeb08dc0b44577df85",
                "sha256:20b8a746a026017acf07da39fdb10aa80ad9877046c9182442bf80c84a1c4696",
                "sha256:2403a6d6fb61c285969b71f4a3527873fe93fd0abe0832d858a17fe68c8fa507",
                "sha256:24f5c5ae618395ed871b3d8ebfcbb36e3f1091fd847bf54c4de623f9107942f3",
                "sha256:28d1af847786f68bec57961f31221125c29d6f52d9187c01cd34dc14e2b29430",
                "sha256:31499847fc5f73ee17dbe1b8e24c6dafc4e8d5b48803d17d22988976b0171f03",
                "sha256:31ba2cbc64516dcdd6c24418daa7abff989ddf3ba6d3ea6f6ce6f2ed6e754ec9",
                "sha256:330bff92c26d4aee79c5bc4d9967858bdbe73fdbdbacb5daf623a03a914fe05b",
                "sha256:5045ee1ccd45a89c4daec1160217d363fcd23811e26734688007c26f28c9e9e7",
                "sha256:52cbf2ff155b19dc4d4100f7442f6a697938bf4493f8d3b0c51d45568d5666b5",
                "sha256:530f278849031b0eb12f46cca0e5db01cfe5177ab13bd6878c6e739319bae654",
                "sha256:545bd39c9481f2e3f2727c78c169425efbfb3fbba6e7db4f46a80ebb249819ca",
                "sha256:5804e04feb4e61babf3911c2a974a5b86f66ee227cc5006230b00ac6d285b3a9",
                "sha256:5a58d0b12f5053e270510bf12f753a76aaf3d74c453c00942ed7d2c804ca845c",
                "sha256:5f148b0c6133fb928503cfcdfdba395010f997aa44bcf6474fcdd0c5398d9b63",
                "sha256:5f7d7d9afc7b293147e2d506a4596641d60181a35279ef3aa5778d0d9d9123fe",
                "sha256:60d2f60bd5a2a979df28ab309352cdcf8181bda0cca4529769a945f09aba06f9",
                "sha256:6259b511b0f2527e6d55ad87acc1c07b3cbffc3d5e050d7e7bcfa151b8202df9",
                "sha256:6268e27873a3d191849204d00d03f65c0e343b3bcb518a6eaae05677c95621d1",
                "sha256:627e79894770783c129cc5e89b947e52aa26e8e0557c7e205368a809da4b7939",
                "sha256:62f93eac69ec0f4be98d1b96f4d6b964855b8255c345c17ff12c20b93f247b68",
                "sha256:6d6483b1229470e1d8835e52e0ff3c6973b9b97b24cd1c116dca90b57a2cc613",
                "sha256:6f7b82934c08e28a2d537d870293236b1000d94d0b4583825ab9649aef7ddf63",
                "sha256:6fe4ef4402df0250b75ba876c3795510d782def5c1e63890bde02d622570d39e",
                "sha256:719544565c2937c21a6f76d520e6e52b726d132815adb3447ccffbe9f44203c4",
                "sha256:730766072fd5dcb219dd2b95c4c49752a54f00157f322bc6d71f7d2a31fecd79",
                "sha256:74eb65ec61e3c7c019d7169387d1b6ffcfea1b9ec5894d116a9a903636e4a0b1",
                "sha256:7993232bd4044392c47779a3c7e8889fea6883be46281d45a81451acfd704d7e",
                "sha256:80bbaddf2baab7e6de4bc47405e34948e694a9efe0861c61cdc23aa774fcb141",
                "sha256:86545e351e879d0b72b620db6a3b96346921fa87b3d366d6c074e5a9a0b8dadb",
                "sha256:891dc8f522d7059ff0024cd3ae79fd224752676447f9c678f2a5c14b84d9a939",
                "sha256:8a31f24e2a0b6317f33aafbb2f0895c0bce772980ae60c2c640d82caac49628a",
                "sha256:8b99ec73073b37f9ebe8caf399001848fced9c08064effdbfc4da2b5a8d07b93",
                "sha256:986b7a96228c9b4942ec420eff37556c5777bfba6758edcb95421e4a614b57f9",
                "sha256:a1547ff4b8a833511eeaceacbcd17b043214fcdb385148f9c1bc5556ca9623e2",
                "sha256:a2bfc7e2a0601b475477c954bf167dee6d0f55cb167e3f3e7cefad906e7759f6",
                "sha256:a3c5f1a719aa11866ffc530d54ad965063a8cbbecae6515acbd5f0fae8f48eaa",
                "sha256:a9f1c3489736ff8e1c7652e9dc39f80cff820f23624f23d9eab6e122ac99b150",
                "sha256:aa0cf4922da7a3c905d000b35065df6184c0dc1d866dd3b86fd961905bbad2ea",
                "sha256:ad4332a532e2d5acb231a2e5d33f943750091ee435daffca3fec0a53224e7e33",
                "sha256:b2582b238e1658c4061ebe1b4df53c435190d22457642377fd0cb30685cdfb76",
                "sha256:b6fc2e2fb6f532cf48b5fed57567ef286addcef38c28874458a41b7837a57807",
                "sha256:b92d40121dcbd74831b690a75533da703750f7041b4bf951befc657c37e5695a",
                "sha256:bbab6faf6568484707acc052f4dfc3802bdb0cafe079383fbaa23f1cdae9ecd4",
                "sha256:c0b88ed1ae66777a798dc54f627e32d3b81c8009967c63993c450ee4cbcbec15",
                "sha256:ce13d6291a5f47c1c8dbd375baa78551053bc6b5e5c0e9bb8e39c0a8359fd52f",
                "sha256:db3535733f59e5605a88a706824dfcb9bd06725e709ecb017e165fc1d6e7d429",
                "sha256:dd10383f1d6b7edf247d0960a3db274c07e96cf3a3fc7c41c8448f93eac3fb1c",
                "sha256:e01f9531ba5420838c801c21c1b0f45dbc9607cb22ea2cf132844453bec863a5",
                "sha256:e11527dc23d5ef44d76fef11213215c34f36af1608074561fcc561d983aeb870",
                "sha256:e1ab2fac607842ac36864e358c42feb0960ae62c34aa4caaf12ada0a1fb5d99b",
                "sha256:e1fd7d2fe11f1cb63d3336d147c852f6d07de0d0020d704c6031b46a30b02ca8",
                "sha256:e9f84ed9f4d50b74fbc77298ee5c870f67cb7e91dcdc1a6915cb1ff6a317476c",
                "sha256:ec4b4e75fc68da9dc0ed73dcdb431c25c57775383fec325d23a770a64e7ebc87",
                "sha256:f10ce66fcdeb3543df51d423ede7e238be98412232fca5daec3e54bcd16b8da0",
                "sha256:f63f62fc60e6228a4ca9abae28228f35e1bd3ce675013d1dfb828688d50c6e23",
                "sha256:fa56bb08b3dd8eac3a8c5b7d075c94e74f755fd9d8a04543ae8d37b1612dd170",
                "sha256:fa9b7c450be85bfc6cd39f6df8c5b8cbd76b5d6fc1f69efec80203f9894b885f"
            ],
            "index": "pypi",
            "version": "==4.8.0"
        },
        "markdown": {
            "hashes": [
                "sha256:76df8ae32294ec39dcf89340382882dfa12975f87f45c3ed1ecdb1e8cefc7006",
                "sha256:9923332318f843411e9932237530df53162e29dc7a4e2b91e35764583c46c9a3"
            ],
            "index": "pypi",
            "version": "==3.3.6"
        },
        "mixer": {
            "hashes": [
                "sha256:1ba97631092d6cc139173500b12a2296791bf28948dfc05f1103044c6ae8b494",
                "sha256:a9e5e391fe4656b595aaa1f1e8123802d140b8b0cc7ea0688403f324443b80fe"
            ],
            "index": "pypi",
            "version": "==7.2.1"
        },
        "msgpack": {
            "hashes": [
                "sha256:0d8c332f53ffff01953ad25131272506500b14750c1d0ce8614b17d098252fbc",
                "sha256:1c58cdec1cb5fcea8c2f1771d7b5fec79307d056874f746690bd2bdd609ab147",
                "sha256:2c3ca57c96c8e69c1a0d2926a6acf2d9a522b41dc4253a8945c4c6cd4981a4e3",
                "sha256:2f30dd0dc4dfe6231ad253b6f9f7128ac3202ae49edd3f10d311adc358772dba",
                "sha256:2f97c0f35b3b096a330bb4a1a9247d0bd7e1f3a2eba7ab69795501504b1c2c39",
                "sha256:36a64a10b16c2ab31dcd5f32d9787ed41fe68ab23dd66957ca2826c7f10d0b85",
                "sha256:3d875631ecab42f65f9dce6f55ce6d736696ced240f2634633188de2f5f21af9",
                "sha256:40fb89b4625d12d6027a19f4df18a4de5c64f6f3314325049f219683e07e678a",
                "sha256:47d733a15ade190540c703de209ffbc42a3367600421b62ac0c09fde594da6ec",
                "sha256:494471d65b25a8751d19c83f1a482fd411d7ca7a3b9e17d25980a74075ba0e88",
                "sha256:51fdc7fb93615286428ee7758cecc2f374d5ff363bdd884c7ea622a7a327a81e",
                "sha256:6eef0cf8db3857b2b556213d97dd82de76e28a6524853a9beb3264983391dc1a",
                "sha256:6f4c22717c74d44bcd7af353024ce71c6b55346dad5e2cc1ddc17ce8c4507c6b",
                "sha256:73a80bd6eb6bcb338c1ec0da273f87420829c266379c8c82fa14c23fb586cfa1",
                "sha256:89908aea5f46ee1474cc37fbc146677f8529ac99201bc2faf4ef8edc023c2bf3",
                "sha256:8a3a5c4b16e9d0edb823fe54b59b5660cc8d4782d7bf2c214cb4b91a1940a8ef",
                "sha256:96acc674bb9c9be63fa8b6dabc3248fdc575c4adc005c440ad02f87ca7edd079",
                "sha256:973ad69fd7e31159eae8f580f3f707b718b61141838321c6fa4d891c4a2cca52",
                "sha256:9b6f2d714c506e79cbead331de9aae6837c8dd36190d02da74cb409b36162e8a",
                "sha256:9c0903bd93cbd34653dd63bbfcb99d7539c372795201f39d16fdfde4418de43a",
                "sha256:9fce00156e79af37bb6db4e7587b30d11e7ac6a02cb5bac387f023808cd7d7f4",
                "sha256:a598d0685e4ae07a0672b59792d2cc767d09d7a7f39fd9bd37ff84e060b1a996",
                "sha256:b0a792c091bac433dfe0a70ac17fc2087d4595ab835b47b89defc8bbabcf5c73",
                "sha256:bb87f23ae7d14b7b3c21009c4b1705ec107cb21ee71975992f6aca571fb4a42a",
                "sha256:bf1e6bfed4860d72106f4e0a1ab519546982b45689937b40257cfd820650b920",
                "sha256:c1ba333b4024c17c7591f0f372e2daa3c31db495a9b2af3cf664aef3c14354f7",
                "sha256:c2140cf7a3ec475ef0938edb6eb363fa704159e0bf71dde15d953bacc1cf9d7d",
                "sha256:c7e03b06f2982aa98d4ddd082a210c3db200471da523f9ac197f2828e80e7770",
                "sha256:d02cea2252abc3756b2ac31f781f7a98e89ff9759b2e7450a1c7a0d13302ff50",
                "sha256:da24375ab4c50e5b7486c115a3198d207954fe10aaa5708f7b65105df09109b2",
                "sha256:e4c309a68cb5d6bbd0c50d5c71a25ae81f268c2dc675c6f4ea8ab2feec2ac4e2",
                "sha256:f01b26c2290cbd74316990ba84a14ac3d599af9cebefc543d241a66e785cf17d",
                "sha256:f201d34dc89342fabb2a10ed7c9a9aaaed9b7af0f16a5923f1ae562b31258dea",
                "sha256:f74da1e5fcf20ade12c6bf1baa17a2dc3604958922de8dc83cbe3eff22e8b611"
            ],
            "version": "==1.0.3"
        },
        "packaging": {
            "hashes": [
                "sha256:dd47c42927d89ab911e606518907cc2d3a1f38bbd026385970643f9c5b8ecfeb",
                "sha256:ef103e05f519cdc783ae24ea4e2e0f508a9c99b2d4969652eed6a2e1ea5bd522"
            ],
            "markers": "python_version >= '3.6'",
            "version": "==21.3"
        },
        "phonenumberslite": {
            "hashes": [
                "sha256:1e7a2659d0ecd5017c4d0edd18d75dbe307909646a800ecda26865ad08bf2f00",
                "sha256:ebfe83dd6c3eb8c2487cc135ebff2c246ee3888069ca0a83ab4dac63a24df077"
            ],
            "version": "==8.12.45"
        },
        "pillow": {
            "hashes": [
                "sha256:011233e0c42a4a7836498e98c1acf5e744c96a67dd5032a6f666cc1fb97eab97",
                "sha256:0f29d831e2151e0b7b39981756d201f7108d3d215896212ffe2e992d06bfe049",
                "sha256:12875d118f21cf35604176872447cdb57b07126750a33748bac15e77f90f1f9c",
                "sha256:14d4b1341ac07ae07eb2cc682f459bec932a380c3b122f5540432d8977e64eae",
                "sha256:1c3c33ac69cf059bbb9d1a71eeaba76781b450bc307e2291f8a4764d779a6b28",
                "sha256:1d19397351f73a88904ad1aee421e800fe4bbcd1aeee6435fb62d0a05ccd1030",
                "sha256:253e8a302a96df6927310a9d44e6103055e8fb96a6822f8b7f514bb7ef77de56",
                "sha256:2632d0f846b7c7600edf53c48f8f9f1e13e62f66a6dbc15191029d950bfed976",
                "sha256:335ace1a22325395c4ea88e00ba3dc89ca029bd66bd5a3c382d53e44f0ccd77e",
                "sha256:413ce0bbf9fc6278b2d63309dfeefe452835e1c78398efb431bab0672fe9274e",
                "sha256:5100b45a4638e3c00e4d2320d3193bdabb2d75e79793af7c3eb139e4f569f16f",
                "sha256:514ceac913076feefbeaf89771fd6febde78b0c4c1b23aaeab082c41c694e81b",
                "sha256:528a2a692c65dd5cafc130de286030af251d2ee0483a5bf50c9348aefe834e8a",
                "sha256:6295f6763749b89c994fcb6d8a7f7ce03c3992e695f89f00b741b4580b199b7e",
                "sha256:6c8bc8238a7dfdaf7a75f5ec5a663f4173f8c367e5a39f87e720495e1eed75fa",
                "sha256:718856856ba31f14f13ba885ff13874be7fefc53984d2832458f12c38205f7f7",
                "sha256:7f7609a718b177bf171ac93cea9fd2ddc0e03e84d8fa4e887bdfc39671d46b00",
                "sha256:80ca33961ced9c63358056bd08403ff866512038883e74f3a4bf88ad3eb66838",
                "sha256:80fe64a6deb6fcfdf7b8386f2cf216d329be6f2781f7d90304351811fb591360",
                "sha256:81c4b81611e3a3cb30e59b0cf05b888c675f97e3adb2c8672c3154047980726b",
                "sha256:855c583f268edde09474b081e3ddcd5cf3b20c12f26e0d434e1386cc5d318e7a",
                "sha256:9bfdb82cdfeccec50aad441afc332faf8606dfa5e8efd18a6692b5d6e79f00fd",
                "sha256:a5d24e1d674dd9d72c66ad3ea9131322819ff86250b30dc5821cbafcfa0b96b4",
                "sha256:a9f44cd7e162ac6191491d7249cceb02b8116b0f7e847ee33f739d7cb1ea1f70",
                "sha256:b5b3f092fe345c03bca1e0b687dfbb39364b21ebb8ba90e3fa707374b7915204",
                "sha256:b9618823bd237c0d2575283f2939655f54d51b4527ec3972907a927acbcc5bfc",
                "sha256:cef9c85ccbe9bee00909758936ea841ef12035296c748aaceee535969e27d31b",
                "sha256:d21237d0cd37acded35154e29aec853e945950321dd2ffd1a7d86fe686814669",
                "sha256:d3c5c79ab7dfce6d88f1ba639b77e77a17ea33a01b07b99840d6ed08031cb2a7",
                "sha256:d9d7942b624b04b895cb95af03a23407f17646815495ce4547f0e60e0b06f58e",
                "sha256:db6d9fac65bd08cea7f3540b899977c6dee9edad959fa4eaf305940d9cbd861c",
                "sha256:ede5af4a2702444a832a800b8eb7f0a7a1c0eed55b644642e049c98d589e5092",
                "sha256:effb7749713d5317478bb3acb3f81d9d7c7f86726d41c1facca068a04cf5bb4c",
                "sha256:f154d173286a5d1863637a7dcd8c3437bb557520b01bddb0be0258dcb72696b5",
                "sha256:f25ed6e28ddf50de7e7ea99d7a976d6a9c415f03adcaac9c41ff6ff41b6d86ac"
            ],
            "index": "pypi",
            "version": "==9.0.1"
        },
        "pluggy": {
            "hashes": [
                "sha256:4224373bacce55f955a878bf9cfa763c1e360858e330072059e10bad68531159",
                "sha256:74134bbf457f031a36d68416e1509f34bd5ccc019f0bcc952c7b909d06b37bd3"
            ],
            "markers": "python_version >= '3.6'",
            "version": "==1.0.0"
        },
        "prompt-toolkit": {
            "hashes": [
                "sha256:30129d870dcb0b3b6a53efdc9d0a83ea96162ffd28ffe077e94215b233dc670c",
                "sha256:9f1cd16b1e86c2968f2519d7fb31dd9d669916f515612c269d14e9ed52b51650"
            ],
            "markers": "python_full_version >= '3.6.2'",
            "version": "==3.0.28"
        },
        "protobuf": {
            "hashes": [
                "sha256:072fbc78d705d3edc7ccac58a62c4c8e0cec856987da7df8aca86e647be4e35c",
                "sha256:09297b7972da685ce269ec52af761743714996b4381c085205914c41fcab59fb",
                "sha256:16f519de1313f1b7139ad70772e7db515b1420d208cb16c6d7858ea989fc64a9",
                "sha256:1c91ef4110fdd2c590effb5dca8fdbdcb3bf563eece99287019c4204f53d81a4",
                "sha256:3112b58aac3bac9c8be2b60a9daf6b558ca3f7681c130dcdd788ade7c9ffbdca",
                "sha256:36cecbabbda242915529b8ff364f2263cd4de7c46bbe361418b5ed859677ba58",
                "sha256:4276cdec4447bd5015453e41bdc0c0c1234eda08420b7c9a18b8d647add51e4b",
                "sha256:435bb78b37fc386f9275a7035fe4fb1364484e38980d0dd91bc834a02c5ec909",
                "sha256:48ed3877fa43e22bcacc852ca76d4775741f9709dd9575881a373bd3e85e54b2",
                "sha256:54a1473077f3b616779ce31f477351a45b4fef8c9fd7892d6d87e287a38df368",
                "sha256:69da7d39e39942bd52848438462674c463e23963a1fdaa84d88df7fbd7e749b2",
                "sha256:6cbc312be5e71869d9d5ea25147cdf652a6781cf4d906497ca7690b7b9b5df13",
                "sha256:7bb03bc2873a2842e5ebb4801f5c7ff1bfbdf426f85d0172f7644fcda0671ae0",
                "sha256:7ca7da9c339ca8890d66958f5462beabd611eca6c958691a8fe6eccbd1eb0c6e",
                "sha256:835a9c949dc193953c319603b2961c5c8f4327957fe23d914ca80d982665e8ee",
                "sha256:84123274d982b9e248a143dadd1b9815049f4477dc783bf84efe6250eb4b836a",
                "sha256:8961c3a78ebfcd000920c9060a262f082f29838682b1f7201889300c1fbe0616",
                "sha256:96bd766831596d6014ca88d86dc8fe0fb2e428c0b02432fd9db3943202bf8c5e",
                "sha256:9df0c10adf3e83015ced42a9a7bd64e13d06c4cf45c340d2c63020ea04499d0a",
                "sha256:b38057450a0c566cbd04890a40edf916db890f2818e8682221611d78dc32ae26",
                "sha256:bd95d1dfb9c4f4563e6093a9aa19d9c186bf98fa54da5252531cc0d3a07977e7",
                "sha256:c1068287025f8ea025103e37d62ffd63fec8e9e636246b89c341aeda8a67c934",
                "sha256:c438268eebb8cf039552897d78f402d734a404f1360592fef55297285f7f953f",
                "sha256:cdc076c03381f5c1d9bb1abdcc5503d9ca8b53cf0a9d31a9f6754ec9e6c8af0f",
                "sha256:f358aa33e03b7a84e0d91270a4d4d8f5df6921abe99a377828839e8ed0c04e07",
                "sha256:f51d5a9f137f7a2cec2d326a74b6e3fc79d635d69ffe1b036d39fc7d75430d37"
            ],
            "markers": "python_version >= '3.5'",
            "version": "==3.19.4"
        },
        "psycopg2-binary": {
            "hashes": [
                "sha256:01310cf4cf26db9aea5158c217caa92d291f0500051a6469ac52166e1a16f5b7",
                "sha256:083a55275f09a62b8ca4902dd11f4b33075b743cf0d360419e2051a8a5d5ff76",
                "sha256:090f3348c0ab2cceb6dfbe6bf721ef61262ddf518cd6cc6ecc7d334996d64efa",
                "sha256:0a29729145aaaf1ad8bafe663131890e2111f13416b60e460dae0a96af5905c9",
                "sha256:0c9d5450c566c80c396b7402895c4369a410cab5a82707b11aee1e624da7d004",
                "sha256:10bb90fb4d523a2aa67773d4ff2b833ec00857f5912bafcfd5f5414e45280fb1",
                "sha256:12b11322ea00ad8db8c46f18b7dfc47ae215e4df55b46c67a94b4effbaec7094",
                "sha256:152f09f57417b831418304c7f30d727dc83a12761627bb826951692cc6491e57",
                "sha256:15803fa813ea05bef089fa78835118b5434204f3a17cb9f1e5dbfd0b9deea5af",
                "sha256:15c4e4cfa45f5a60599d9cec5f46cd7b1b29d86a6390ec23e8eebaae84e64554",
                "sha256:183a517a3a63503f70f808b58bfbf962f23d73b6dccddae5aa56152ef2bcb232",
                "sha256:1f14c8b0942714eb3c74e1e71700cbbcb415acbc311c730370e70c578a44a25c",
                "sha256:1f6b813106a3abdf7b03640d36e24669234120c72e91d5cbaeb87c5f7c36c65b",
                "sha256:280b0bb5cbfe8039205c7981cceb006156a675362a00fe29b16fbc264e242834",
                "sha256:2d872e3c9d5d075a2e104540965a1cf898b52274a5923936e5bfddb58c59c7c2",
                "sha256:2f9ffd643bc7349eeb664eba8864d9e01f057880f510e4681ba40a6532f93c71",
                "sha256:3303f8807f342641851578ee7ed1f3efc9802d00a6f83c101d21c608cb864460",
                "sha256:35168209c9d51b145e459e05c31a9eaeffa9a6b0fd61689b48e07464ffd1a83e",
                "sha256:3a79d622f5206d695d7824cbf609a4f5b88ea6d6dab5f7c147fc6d333a8787e4",
                "sha256:404224e5fef3b193f892abdbf8961ce20e0b6642886cfe1fe1923f41aaa75c9d",
                "sha256:46f0e0a6b5fa5851bbd9ab1bc805eef362d3a230fbdfbc209f4a236d0a7a990d",
                "sha256:47133f3f872faf28c1e87d4357220e809dfd3fa7c64295a4a148bcd1e6e34ec9",
                "sha256:526ea0378246d9b080148f2d6681229f4b5964543c170dd10bf4faaab6e0d27f",
                "sha256:53293533fcbb94c202b7c800a12c873cfe24599656b341f56e71dd2b557be063",
                "sha256:539b28661b71da7c0e428692438efbcd048ca21ea81af618d845e06ebfd29478",
                "sha256:57804fc02ca3ce0dbfbef35c4b3a4a774da66d66ea20f4bda601294ad2ea6092",
                "sha256:63638d875be8c2784cfc952c9ac34e2b50e43f9f0a0660b65e2a87d656b3116c",
                "sha256:6472a178e291b59e7f16ab49ec8b4f3bdada0a879c68d3817ff0963e722a82ce",
                "sha256:68641a34023d306be959101b345732360fc2ea4938982309b786f7be1b43a4a1",
                "sha256:6e82d38390a03da28c7985b394ec3f56873174e2c88130e6966cb1c946508e65",
                "sha256:761df5313dc15da1502b21453642d7599d26be88bff659382f8f9747c7ebea4e",
                "sha256:7af0dd86ddb2f8af5da57a976d27cd2cd15510518d582b478fbb2292428710b4",
                "sha256:7b1e9b80afca7b7a386ef087db614faebbf8839b7f4db5eb107d0f1a53225029",
                "sha256:874a52ecab70af13e899f7847b3e074eeb16ebac5615665db33bce8a1009cf33",
                "sha256:887dd9aac71765ac0d0bac1d0d4b4f2c99d5f5c1382d8b770404f0f3d0ce8a39",
                "sha256:8b344adbb9a862de0c635f4f0425b7958bf5a4b927c8594e6e8d261775796d53",
                "sha256:8fc53f9af09426a61db9ba357865c77f26076d48669f2e1bb24d85a22fb52307",
                "sha256:91920527dea30175cc02a1099f331aa8c1ba39bf8b7762b7b56cbf54bc5cce42",
                "sha256:93cd1967a18aa0edd4b95b1dfd554cf15af657cb606280996d393dadc88c3c35",
                "sha256:99485cab9ba0fa9b84f1f9e1fef106f44a46ef6afdeec8885e0b88d0772b49e8",
                "sha256:9d29409b625a143649d03d0fd7b57e4b92e0ecad9726ba682244b73be91d2fdb",
                "sha256:a29b3ca4ec9defec6d42bf5feb36bb5817ba3c0230dd83b4edf4bf02684cd0ae",
                "sha256:a9e1f75f96ea388fbcef36c70640c4efbe4650658f3d6a2967b4cc70e907352e",
                "sha256:accfe7e982411da3178ec690baaceaad3c278652998b2c45828aaac66cd8285f",
                "sha256:adf20d9a67e0b6393eac162eb81fb10bc9130a80540f4df7e7355c2dd4af9fba",
                "sha256:af9813db73395fb1fc211bac696faea4ca9ef53f32dc0cfa27e4e7cf766dcf24",
                "sha256:b1c8068513f5b158cf7e29c43a77eb34b407db29aca749d3eb9293ee0d3103ca",
                "sha256:bda845b664bb6c91446ca9609fc69f7db6c334ec5e4adc87571c34e4f47b7ddb",
                "sha256:c381bda330ddf2fccbafab789d83ebc6c53db126e4383e73794c74eedce855ef",
                "sha256:c3ae8e75eb7160851e59adc77b3a19a976e50622e44fd4fd47b8b18208189d42",
                "sha256:d1c1b569ecafe3a69380a94e6ae09a4789bbb23666f3d3a08d06bbd2451f5ef1",
                "sha256:def68d7c21984b0f8218e8a15d514f714d96904265164f75f8d3a70f9c295667",
                "sha256:dffc08ca91c9ac09008870c9eb77b00a46b3378719584059c034b8945e26b272",
                "sha256:e3699852e22aa68c10de06524a3721ade969abf382da95884e6a10ff798f9281",
                "sha256:e847774f8ffd5b398a75bc1c18fbb56564cda3d629fe68fd81971fece2d3c67e",
                "sha256:ffb7a888a047696e7f8240d649b43fb3644f14f0ee229077e7f6b9f9081635bd"
            ],
            "index": "pypi",
            "version": "==2.9.3"
        },
        "py": {
            "hashes": [
                "sha256:51c75c4126074b472f746a24399ad32f6053d1b34b68d2fa41e558e6f4a98719",
                "sha256:607c53218732647dff4acdfcd50cb62615cedf612e72d1724fb1a0cc6405b378"
            ],
            "markers": "python_version >= '2.7' and python_version not in '3.0, 3.1, 3.2, 3.3, 3.4'",
            "version": "==1.11.0"
        },
        "pyasn1": {
            "hashes": [
                "sha256:014c0e9976956a08139dc0712ae195324a75e142284d5f87f1a87ee1b068a359",
                "sha256:03840c999ba71680a131cfaee6fab142e1ed9bbd9c693e285cc6aca0d555e576",
                "sha256:0458773cfe65b153891ac249bcf1b5f8f320b7c2ce462151f8fa74de8934becf",
                "sha256:08c3c53b75eaa48d71cf8c710312316392ed40899cb34710d092e96745a358b7",
                "sha256:39c7e2ec30515947ff4e87fb6f456dfc6e84857d34be479c9d4a4ba4bf46aa5d",
                "sha256:5c9414dcfede6e441f7e8f81b43b34e834731003427e5b09e4e00e3172a10f00",
                "sha256:6e7545f1a61025a4e58bb336952c5061697da694db1cae97b116e9c46abcf7c8",
                "sha256:78fa6da68ed2727915c4767bb386ab32cdba863caa7dbe473eaae45f9959da86",
                "sha256:7ab8a544af125fb704feadb008c99a88805126fb525280b2270bb25cc1d78a12",
                "sha256:99fcc3c8d804d1bc6d9a099921e39d827026409a58f2a720dcdb89374ea0c776",
                "sha256:aef77c9fb94a3ac588e87841208bdec464471d9871bd5050a287cc9a475cd0ba",
                "sha256:e89bf84b5437b532b0803ba5c9a5e054d21fec423a89952a74f87fa2c9b7bce2",
                "sha256:fec3e9d8e36808a28efb59b489e4528c10ad0f480e57dcc32b4de5c9d8c9fdf3"
            ],
            "version": "==0.4.8"
        },
        "pyasn1-modules": {
            "hashes": [
                "sha256:0845a5582f6a02bb3e1bde9ecfc4bfcae6ec3210dd270522fee602365430c3f8",
                "sha256:0fe1b68d1e486a1ed5473f1302bd991c1611d319bba158e98b106ff86e1d7199",
                "sha256:15b7c67fabc7fc240d87fb9aabf999cf82311a6d6fb2c70d00d3d0604878c811",
                "sha256:426edb7a5e8879f1ec54a1864f16b882c2837bfd06eee62f2c982315ee2473ed",
                "sha256:65cebbaffc913f4fe9e4808735c95ea22d7a7775646ab690518c056784bc21b4",
                "sha256:905f84c712230b2c592c19470d3ca8d552de726050d1d1716282a1f6146be65e",
                "sha256:a50b808ffeb97cb3601dd25981f6b016cbb3d31fbf57a8b8a87428e6158d0c74",
                "sha256:a99324196732f53093a84c4369c996713eb8c89d360a496b599fb1a9c47fc3eb",
                "sha256:b80486a6c77252ea3a3e9b1e360bc9cf28eaac41263d173c032581ad2f20fe45",
                "sha256:c29a5e5cc7a3f05926aff34e097e84f8589cd790ce0ed41b67aed6857b26aafd",
                "sha256:cbac4bc38d117f2a49aeedec4407d23e8866ea4ac27ff2cf7fb3e5b570df19e0",
                "sha256:f39edd8c4ecaa4556e989147ebf219227e2cd2e8a43c7e7fcb1f1c18c5fd6a3d",
                "sha256:fe0644d9ab041506b62782e92b06b8c68cca799e1a9636ec398675459e031405"
            ],
            "version": "==0.2.8"
        },
        "pycparser": {
            "hashes": [
                "sha256:8ee45429555515e1f6b185e78100aea234072576aa43ab53aefcae078162fca9",
                "sha256:e644fdec12f7872f86c58ff790da456218b10f863970249516d60a5eaca77206"
            ],
            "version": "==2.21"
        },
        "pyfcm": {
            "hashes": [
                "sha256:82340ae9d76b5d2bccc3392a6688872016b648d3375c41641e888bc337674d76",
                "sha256:aa4a391dfcabb0fffebc28ead0d79f0db113d15c03ea06334b1387804112d69c"
            ],
            "index": "pypi",
            "version": "==1.5.4"
        },
        "pygithub": {
            "hashes": [
                "sha256:1bbfff9372047ff3f21d5cd8e07720f3dbfdaf6462fcaed9d815f528f1ba7283",
                "sha256:2caf0054ea079b71e539741ae56c5a95e073b81fa472ce222e81667381b9601b"
            ],
            "index": "pypi",
            "version": "==1.55"
        },
        "pyjwt": {
            "hashes": [
                "sha256:b888b4d56f06f6dcd777210c334e69c737be74755d3e5e9ee3fe67dc18a0ee41",
                "sha256:e0c4bb8d9f0af0c7f5b1ec4c5036309617d03d56932877f2f7a0beeb5318322f"
            ],
            "markers": "python_version >= '3.6'",
            "version": "==2.3.0"
        },
        "pymemcache": {
            "hashes": [
                "sha256:91ca2afe0eff777d5f4c848affee5e469384a680a29bd6968186db940c7f56b7",
                "sha256:c072a17366188294fd012a37fcb4d238e6dd27b96679982b11681c8baab6de59"
            ],
            "version": "==3.5.1"
        },
        "pynacl": {
            "hashes": [
                "sha256:06b8f6fa7f5de8d5d2f7573fe8c863c051225a27b61e6860fd047b1775807858",
                "sha256:0c84947a22519e013607c9be43706dd42513f9e6ae5d39d3613ca1e142fba44d",
                "sha256:20f42270d27e1b6a29f54032090b972d97f0a1b0948cc52392041ef7831fee93",
                "sha256:401002a4aaa07c9414132aaed7f6836ff98f59277a234704ff66878c2ee4a0d1",
                "sha256:52cb72a79269189d4e0dc537556f4740f7f0a9ec41c1322598799b0bdad4ef92",
                "sha256:61f642bf2378713e2c2e1de73444a3778e5f0a38be6fee0fe532fe30060282ff",
                "sha256:8ac7448f09ab85811607bdd21ec2464495ac8b7c66d146bf545b0f08fb9220ba",
                "sha256:a36d4a9dda1f19ce6e03c9a784a2921a4b726b02e1c736600ca9c22029474394",
                "sha256:a422368fc821589c228f4c49438a368831cb5bbc0eab5ebe1d7fac9dded6567b",
                "sha256:e46dae94e34b085175f8abb3b0aaa7da40767865ac82c928eeb9e57e1ea8a543"
            ],
            "markers": "python_version >= '3.6'",
            "version": "==1.5.0"
        },
        "pyopenssl": {
            "hashes": [
                "sha256:660b1b1425aac4a1bea1d94168a85d99f0b3144c869dd4390d27629d0087f1bf",
                "sha256:ea252b38c87425b64116f808355e8da644ef9b07e429398bfece610f893ee2e0"
            ],
            "version": "==22.0.0"
        },
        "pyparsing": {
            "hashes": [
                "sha256:18ee9022775d270c55187733956460083db60b37d0d0fb357445f3094eed3eea",
                "sha256:a6c06a88f252e6c322f65faf8f418b16213b51bdfaece0524c1c1bc30c63c484"
            ],
            "markers": "python_version >= '3.6'",
            "version": "==3.0.7"
        },
        "pytest": {
            "hashes": [
                "sha256:b555252a95bbb2a37a97b5ac2eb050c436f7989993565f5e0c9128fcaacadd0e",
                "sha256:f1089d218cfcc63a212c42896f1b7fbf096874d045e1988186861a1a87d27b47"
            ],
            "markers": "python_version >= '3.7'",
            "version": "==7.1.0"
        },
        "pytest-django": {
            "hashes": [
                "sha256:c60834861933773109334fe5a53e83d1ef4828f2203a1d6a0fa9972f4f75ab3e",
                "sha256:d9076f759bb7c36939dbdd5ae6633c18edfc2902d1a69fdbefd2426b970ce6c2"
            ],
            "index": "pypi",
            "version": "==4.5.2"
        },
        "python-dateutil": {
            "hashes": [
                "sha256:0123cacc1627ae19ddf3c27a5de5bd67ee4586fbdd6440d9748f8abb483d3e86",
                "sha256:961d03dc3453ebbc59dbdea9e4e11c5651520a876d0f4db161e8674aae935da9"
            ],
            "markers": "python_version >= '2.7' and python_version not in '3.0, 3.1, 3.2'",
            "version": "==2.8.2"
        },
        "python-frontmatter": {
            "hashes": [
                "sha256:766ae75f1b301ffc5fe3494339147e0fd80bc3deff3d7590a93991978b579b08",
                "sha256:e98152e977225ddafea6f01f40b4b0f1de175766322004c826ca99842d19a7cd"
            ],
            "index": "pypi",
            "version": "==1.0.0"
        },
        "python-slugify": {
            "hashes": [
                "sha256:00003397f4e31414e922ce567b3a4da28cf1436a53d332c9aeeb51c7d8c469fd",
                "sha256:8c0016b2d74503eb64761821612d58fcfc729493634b1eb0575d8f5b4aa1fbcf"
            ],
            "index": "pypi",
            "version": "==6.1.1"
        },
        "pytz": {
            "hashes": [
                "sha256:3672058bc3453457b622aab7a1c3bfd5ab0bdae451512f6cf25f64ed37f5b87c",
                "sha256:acad2d8b20a1af07d4e4c9d2e9285c5ed9104354062f275f3fcd88dcef4f1326"
            ],
            "index": "pypi",
            "version": "==2021.3"
        },
        "pyyaml": {
            "hashes": [
                "sha256:0283c35a6a9fbf047493e3a0ce8d79ef5030852c51e9d911a27badfde0605293",
                "sha256:055d937d65826939cb044fc8c9b08889e8c743fdc6a32b33e2390f66013e449b",
                "sha256:07751360502caac1c067a8132d150cf3d61339af5691fe9e87803040dbc5db57",
                "sha256:0b4624f379dab24d3725ffde76559cff63d9ec94e1736b556dacdfebe5ab6d4b",
                "sha256:0ce82d761c532fe4ec3f87fc45688bdd3a4c1dc5e0b4a19814b9009a29baefd4",
                "sha256:1e4747bc279b4f613a09eb64bba2ba602d8a6664c6ce6396a4d0cd413a50ce07",
                "sha256:213c60cd50106436cc818accf5baa1aba61c0189ff610f64f4a3e8c6726218ba",
                "sha256:231710d57adfd809ef5d34183b8ed1eeae3f76459c18fb4a0b373ad56bedcdd9",
                "sha256:277a0ef2981ca40581a47093e9e2d13b3f1fbbeffae064c1d21bfceba2030287",
                "sha256:2cd5df3de48857ed0544b34e2d40e9fac445930039f3cfe4bcc592a1f836d513",
                "sha256:40527857252b61eacd1d9af500c3337ba8deb8fc298940291486c465c8b46ec0",
                "sha256:473f9edb243cb1935ab5a084eb238d842fb8f404ed2193a915d1784b5a6b5fc0",
                "sha256:48c346915c114f5fdb3ead70312bd042a953a8ce5c7106d5bfb1a5254e47da92",
                "sha256:50602afada6d6cbfad699b0c7bb50d5ccffa7e46a3d738092afddc1f9758427f",
                "sha256:68fb519c14306fec9720a2a5b45bc9f0c8d1b9c72adf45c37baedfcd949c35a2",
                "sha256:77f396e6ef4c73fdc33a9157446466f1cff553d979bd00ecb64385760c6babdc",
                "sha256:819b3830a1543db06c4d4b865e70ded25be52a2e0631ccd2f6a47a2822f2fd7c",
                "sha256:897b80890765f037df3403d22bab41627ca8811ae55e9a722fd0392850ec4d86",
                "sha256:98c4d36e99714e55cfbaaee6dd5badbc9a1ec339ebfc3b1f52e293aee6bb71a4",
                "sha256:9df7ed3b3d2e0ecfe09e14741b857df43adb5a3ddadc919a2d94fbdf78fea53c",
                "sha256:9fa600030013c4de8165339db93d182b9431076eb98eb40ee068700c9c813e34",
                "sha256:a80a78046a72361de73f8f395f1f1e49f956c6be882eed58505a15f3e430962b",
                "sha256:b3d267842bf12586ba6c734f89d1f5b871df0273157918b0ccefa29deb05c21c",
                "sha256:b5b9eccad747aabaaffbc6064800670f0c297e52c12754eb1d976c57e4f74dcb",
                "sha256:c5687b8d43cf58545ade1fe3e055f70eac7a5a1a0bf42824308d868289a95737",
                "sha256:cba8c411ef271aa037d7357a2bc8f9ee8b58b9965831d9e51baf703280dc73d3",
                "sha256:d15a181d1ecd0d4270dc32edb46f7cb7733c7c508857278d3d378d14d606db2d",
                "sha256:d4db7c7aef085872ef65a8fd7d6d09a14ae91f691dec3e87ee5ee0539d516f53",
                "sha256:d4eccecf9adf6fbcc6861a38015c2a64f38b9d94838ac1810a9023a0609e1b78",
                "sha256:d67d839ede4ed1b28a4e8909735fc992a923cdb84e618544973d7dfc71540803",
                "sha256:daf496c58a8c52083df09b80c860005194014c3698698d1a57cbcfa182142a3a",
                "sha256:e61ceaab6f49fb8bdfaa0f92c4b57bcfbea54c09277b1b4f7ac376bfb7a7c174",
                "sha256:f84fbc98b019fef2ee9a1cb3ce93e3187a6df0b2538a651bfb890254ba9f90b5"
            ],
            "index": "pypi",
            "version": "==6.0"
        },
        "redis": {
            "hashes": [
                "sha256:04629f8e42be942c4f7d1812f2094568f04c612865ad19ad3ace3005da70631a",
                "sha256:1d9a0cdf89fdd93f84261733e24f55a7bbd413a9b219fdaf56e3e728ca9a2306"
            ],
            "index": "pypi",
            "version": "==4.1.4"
        },
        "requests": {
            "hashes": [
                "sha256:68d7c56fd5a8999887728ef304a6d12edc7be74f1cfa47714fc8b414525c9a61",
                "sha256:f22fa1e554c9ddfd16e6e41ac79759e17be9e492b3587efa038054674760e72d"
            ],
            "index": "pypi",
            "version": "==2.27.1"
        },
        "rollbar": {
            "hashes": [
                "sha256:aa3b570062dd8dfb0e11537ba858f9e1633a604680e062a525434b8245540f87"
            ],
            "index": "pypi",
            "version": "==0.16.2"
        },
        "rsa": {
            "hashes": [
                "sha256:5c6bd9dc7a543b7fe4304a631f8a8a3b674e2bbfc49c2ae96200cdbe55df6b17",
                "sha256:95c5d300c4e879ee69708c428ba566c59478fd653cc3a22243eeb8ed846950bb"
            ],
            "markers": "python_version >= '3.6'",
            "version": "==4.8"
        },
        "schema": {
            "hashes": [
                "sha256:f06717112c61895cabc4707752b88716e8420a8819d71404501e114f91043197",
                "sha256:f3ffdeeada09ec34bf40d7d79996d9f7175db93b7a5065de0faa7f41083c1e6c"
            ],
            "index": "pypi",
            "version": "==0.7.5"
        },
        "serpy": {
            "hashes": [
                "sha256:3772b2a9923fbf674000ff51abebf6ea8f0fca0a2cfcbfa0d63ff118193d1ec5",
                "sha256:750ded3df0671918b81d6efcab2b85cac12f9fcc2bce496c24a0ffa65d84b5da"
            ],
            "index": "pypi",
            "version": "==0.3.1"
        },
        "service-identity": {
            "hashes": [
                "sha256:6e6c6086ca271dc11b033d17c3a8bea9f24ebff920c587da090afc9519419d34",
                "sha256:f0b0caac3d40627c3c04d7a51b6e06721857a0e10a8775f2d1d7e72901b3a7db"
            ],
            "version": "==21.1.0"
        },
        "setuptools": {
            "hashes": [
                "sha256:22c7348c6d2976a52632c67f7ab0cdf40147db7789f9aed18734643fe9cf3373",
                "sha256:4ce92f1e1f8f01233ee9952c04f6b81d1e02939d6e1b488428154974a4d0783e"
            ],
            "markers": "python_version >= '3.6'",
            "version": "==59.6.0"
        },
        "six": {
            "hashes": [
                "sha256:1e61c37477a1626458e36f7b1d82aa5c9b094fa4802892072e49de9c60c4c926",
                "sha256:8abb2f1d86890a2dfb989f9a77cfcfd3e47c2a354b01111771326f8aa26e0254"
            ],
            "markers": "python_version >= '2.7' and python_version not in '3.0, 3.1, 3.2'",
            "version": "==1.16.0"
        },
        "soupsieve": {
            "hashes": [
                "sha256:1a3cca2617c6b38c0343ed661b1fa5de5637f257d4fe22bd9f1338010a1efefb",
                "sha256:b8d49b1cd4f037c7082a9683dfa1801aa2597fb11c3a1155b7a5b94829b4f1f9"
            ],
            "markers": "python_version >= '3.6'",
            "version": "==2.3.1"
        },
        "sqlparse": {
            "hashes": [
                "sha256:0c00730c74263a94e5a9919ade150dfc3b19c574389985446148402998287dae",
                "sha256:48719e356bb8b42991bdbb1e8b83223757b93789c00910a616a071910ca4a64d"
            ],
            "markers": "python_version >= '3.5'",
            "version": "==0.4.2"
        },
        "text-unidecode": {
            "hashes": [
                "sha256:1311f10e8b895935241623731c2ba64f4c455287888b18189350b67134a822e8",
                "sha256:bad6603bb14d279193107714b288be206cac565dfa49aa5b105294dd5c4aab93"
            ],
            "version": "==1.3"
        },
        "timeago": {
            "hashes": [
                "sha256:cfce420d82892af6b2439d0f69eeb3e876bbeddab6670c3c88ebf7676407bf4c"
            ],
            "index": "pypi",
            "version": "==1.0.15"
        },
        "tomli": {
            "hashes": [
                "sha256:939de3e7a6161af0c887ef91b7d41a53e7c5a1ca976325f429cb46ea9bc30ecc",
                "sha256:de526c12914f0c550d15924c62d72abc48d6fe7364aa87328337a31007fe8a4f"
            ],
            "markers": "python_version >= '3.7'",
            "version": "==2.0.1"
        },
        "twilio": {
            "hashes": [
                "sha256:d8e021c1c82f5552446d25d2b91b7373d76d712c90324470c886220853496be1",
                "sha256:dedc37864ee9682631ce942a0dfbb04286fe4938ed90b1f22a583596ffbf459e"
            ],
            "index": "pypi",
            "version": "==7.7.1"
        },
        "twisted": {
            "extras": [
                "tls"
            ],
            "hashes": [
                "sha256:b7971ec9805b0f80e1dcb1a3721d7bfad636d5f909de687430ce373979d67b61",
                "sha256:ccd638110d9ccfdc003042aa3e1b6d6af272eaca45d36e083359560549e3e848"
            ],
            "markers": "python_full_version >= '3.6.7'",
            "version": "==22.1.0"
        },
        "txaio": {
            "hashes": [
                "sha256:2e4582b70f04b2345908254684a984206c0d9b50e3074a24a4c55aba21d24d01",
                "sha256:41223af4a9d5726e645a8ee82480f413e5e300dd257db94bc38ae12ea48fb2e5"
            ],
            "markers": "python_version >= '3.6'",
            "version": "==22.2.1"
        },
        "typing-extensions": {
            "hashes": [
                "sha256:1a9462dcc3347a79b1f1c0271fbe79e844580bb598bafa1ed208b94da3cdcd42",
                "sha256:21c85e0fe4b9a155d0799430b0ad741cdce7e359660ccbd8b530613e8df88ce2"
            ],
            "markers": "python_version >= '3.6'",
            "version": "==4.1.1"
        },
        "unicodecsv": {
            "hashes": [
                "sha256:018c08037d48649a0412063ff4eda26eaa81eff1546dbffa51fa5293276ff7fc"
            ],
            "version": "==0.14.1"
        },
        "uritemplate": {
            "hashes": [
                "sha256:4346edfc5c3b79f694bccd6d6099a322bbeb628dbf2cd86eea55a456ce5124f0",
                "sha256:830c08b8d99bdd312ea4ead05994a38e8936266f84b9a7878232db50b044e02e"
            ],
            "index": "pypi",
            "version": "==4.1.1"
        },
        "urllib3": {
            "hashes": [
                "sha256:000ca7f471a233c2251c6c7023ee85305721bfdf18621ebff4fd17a8653427ed",
                "sha256:0e7c33d9a63e7ddfcb86780aac87befc2fbddf46c58dbb487e0855f7ceec283c"
            ],
            "markers": "python_version >= '2.7' and python_version not in '3.0, 3.1, 3.2, 3.3, 3.4' and python_full_version < '4.0.0'",
            "version": "==1.26.8"
        },
        "vine": {
            "hashes": [
                "sha256:4c9dceab6f76ed92105027c49c823800dd33cacce13bdedc5b914e3514b7fb30",
                "sha256:7d3b1624a953da82ef63462013bbd271d3eb75751489f9807598e8f340bd637e"
            ],
            "markers": "python_version >= '3.6'",
            "version": "==5.0.0"
        },
        "wcwidth": {
            "hashes": [
                "sha256:beb4802a9cebb9144e99086eff703a642a13d6a0052920003a230f3294bbe784",
                "sha256:c4d647b99872929fdb7bdcaa4fbe7f01413ed3d98077df798530e5b04f116c83"
            ],
            "version": "==0.2.5"
        },
        "whitenoise": {
            "extras": [
                "brotli"
            ],
            "hashes": [
                "sha256:08c42bc535f9777eea1a599289d9433f081921f97887eaf6f559446b2a080374",
                "sha256:5a4aff543ee860fbe40d743e556adf92ccd41b7df45697cae074afdf657056b9"
            ],
            "index": "pypi",
            "version": "==6.0.0"
        },
        "wrapt": {
            "hashes": [
                "sha256:00108411e0f34c52ce16f81f1d308a571df7784932cc7491d1e94be2ee93374b",
                "sha256:01f799def9b96a8ec1ef6b9c1bbaf2bbc859b87545efbecc4a78faea13d0e3a0",
                "sha256:09d16ae7a13cff43660155383a2372b4aa09109c7127aa3f24c3cf99b891c330",
                "sha256:14e7e2c5f5fca67e9a6d5f753d21f138398cad2b1159913ec9e9a67745f09ba3",
                "sha256:167e4793dc987f77fd476862d32fa404d42b71f6a85d3b38cbce711dba5e6b68",
                "sha256:1807054aa7b61ad8d8103b3b30c9764de2e9d0c0978e9d3fc337e4e74bf25faa",
                "sha256:1f83e9c21cd5275991076b2ba1cd35418af3504667affb4745b48937e214bafe",
                "sha256:21b1106bff6ece8cb203ef45b4f5778d7226c941c83aaaa1e1f0f4f32cc148cd",
                "sha256:22626dca56fd7f55a0733e604f1027277eb0f4f3d95ff28f15d27ac25a45f71b",
                "sha256:23f96134a3aa24cc50614920cc087e22f87439053d886e474638c68c8d15dc80",
                "sha256:2498762814dd7dd2a1d0248eda2afbc3dd9c11537bc8200a4b21789b6df6cd38",
                "sha256:28c659878f684365d53cf59dc9a1929ea2eecd7ac65da762be8b1ba193f7e84f",
                "sha256:2eca15d6b947cfff51ed76b2d60fd172c6ecd418ddab1c5126032d27f74bc350",
                "sha256:354d9fc6b1e44750e2a67b4b108841f5f5ea08853453ecbf44c81fdc2e0d50bd",
                "sha256:36a76a7527df8583112b24adc01748cd51a2d14e905b337a6fefa8b96fc708fb",
                "sha256:3a0a4ca02752ced5f37498827e49c414d694ad7cf451ee850e3ff160f2bee9d3",
                "sha256:3a71dbd792cc7a3d772ef8cd08d3048593f13d6f40a11f3427c000cf0a5b36a0",
                "sha256:3a88254881e8a8c4784ecc9cb2249ff757fd94b911d5df9a5984961b96113fff",
                "sha256:47045ed35481e857918ae78b54891fac0c1d197f22c95778e66302668309336c",
                "sha256:4775a574e9d84e0212f5b18886cace049a42e13e12009bb0491562a48bb2b758",
                "sha256:493da1f8b1bb8a623c16552fb4a1e164c0200447eb83d3f68b44315ead3f9036",
                "sha256:4b847029e2d5e11fd536c9ac3136ddc3f54bc9488a75ef7d040a3900406a91eb",
                "sha256:59d7d92cee84a547d91267f0fea381c363121d70fe90b12cd88241bd9b0e1763",
                "sha256:5a0898a640559dec00f3614ffb11d97a2666ee9a2a6bad1259c9facd01a1d4d9",
                "sha256:5a9a1889cc01ed2ed5f34574c90745fab1dd06ec2eee663e8ebeefe363e8efd7",
                "sha256:5b835b86bd5a1bdbe257d610eecab07bf685b1af2a7563093e0e69180c1d4af1",
                "sha256:5f24ca7953f2643d59a9c87d6e272d8adddd4a53bb62b9208f36db408d7aafc7",
                "sha256:61e1a064906ccba038aa3c4a5a82f6199749efbbb3cef0804ae5c37f550eded0",
                "sha256:65bf3eb34721bf18b5a021a1ad7aa05947a1767d1aa272b725728014475ea7d5",
                "sha256:6807bcee549a8cb2f38f73f469703a1d8d5d990815c3004f21ddb68a567385ce",
                "sha256:68aeefac31c1f73949662ba8affaf9950b9938b712fb9d428fa2a07e40ee57f8",
                "sha256:6915682f9a9bc4cf2908e83caf5895a685da1fbd20b6d485dafb8e218a338279",
                "sha256:6d9810d4f697d58fd66039ab959e6d37e63ab377008ef1d63904df25956c7db0",
                "sha256:729d5e96566f44fccac6c4447ec2332636b4fe273f03da128fff8d5559782b06",
                "sha256:748df39ed634851350efa87690c2237a678ed794fe9ede3f0d79f071ee042561",
                "sha256:763a73ab377390e2af26042f685a26787c402390f682443727b847e9496e4a2a",
                "sha256:8323a43bd9c91f62bb7d4be74cc9ff10090e7ef820e27bfe8815c57e68261311",
                "sha256:8529b07b49b2d89d6917cfa157d3ea1dfb4d319d51e23030664a827fe5fd2131",
                "sha256:87fa943e8bbe40c8c1ba4086971a6fefbf75e9991217c55ed1bcb2f1985bd3d4",
                "sha256:88236b90dda77f0394f878324cfbae05ae6fde8a84d548cfe73a75278d760291",
                "sha256:891c353e95bb11abb548ca95c8b98050f3620a7378332eb90d6acdef35b401d4",
                "sha256:89ba3d548ee1e6291a20f3c7380c92f71e358ce8b9e48161401e087e0bc740f8",
                "sha256:8c6be72eac3c14baa473620e04f74186c5d8f45d80f8f2b4eda6e1d18af808e8",
                "sha256:9a242871b3d8eecc56d350e5e03ea1854de47b17f040446da0e47dc3e0b9ad4d",
                "sha256:9a3ff5fb015f6feb78340143584d9f8a0b91b6293d6b5cf4295b3e95d179b88c",
                "sha256:9a5a544861b21e0e7575b6023adebe7a8c6321127bb1d238eb40d99803a0e8bd",
                "sha256:9d57677238a0c5411c76097b8b93bdebb02eb845814c90f0b01727527a179e4d",
                "sha256:9d8c68c4145041b4eeae96239802cfdfd9ef927754a5be3f50505f09f309d8c6",
                "sha256:9d9fcd06c952efa4b6b95f3d788a819b7f33d11bea377be6b8980c95e7d10775",
                "sha256:a0057b5435a65b933cbf5d859cd4956624df37b8bf0917c71756e4b3d9958b9e",
                "sha256:a65bffd24409454b889af33b6c49d0d9bcd1a219b972fba975ac935f17bdf627",
                "sha256:b0ed6ad6c9640671689c2dbe6244680fe8b897c08fd1fab2228429b66c518e5e",
                "sha256:b21650fa6907e523869e0396c5bd591cc326e5c1dd594dcdccac089561cacfb8",
                "sha256:b3f7e671fb19734c872566e57ce7fc235fa953d7c181bb4ef138e17d607dc8a1",
                "sha256:b77159d9862374da213f741af0c361720200ab7ad21b9f12556e0eb95912cd48",
                "sha256:bb36fbb48b22985d13a6b496ea5fb9bb2a076fea943831643836c9f6febbcfdc",
                "sha256:d066ffc5ed0be00cd0352c95800a519cf9e4b5dd34a028d301bdc7177c72daf3",
                "sha256:d332eecf307fca852d02b63f35a7872de32d5ba8b4ec32da82f45df986b39ff6",
                "sha256:d808a5a5411982a09fef6b49aac62986274ab050e9d3e9817ad65b2791ed1425",
                "sha256:d9bdfa74d369256e4218000a629978590fd7cb6cf6893251dad13d051090436d",
                "sha256:db6a0ddc1282ceb9032e41853e659c9b638789be38e5b8ad7498caac00231c23",
                "sha256:debaf04f813ada978d7d16c7dfa16f3c9c2ec9adf4656efdc4defdf841fc2f0c",
                "sha256:f0408e2dbad9e82b4c960274214af533f856a199c9274bd4aff55d4634dedc33",
                "sha256:f2f3bc7cd9c9fcd39143f11342eb5963317bd54ecc98e3650ca22704b69d9653"
            ],
            "markers": "python_version >= '2.7' and python_version not in '3.0, 3.1, 3.2, 3.3, 3.4'",
            "version": "==1.14.0"
        },
        "xlsxwriter": {
            "hashes": [
                "sha256:df0aefe5137478d206847eccf9f114715e42aaea077e6a48d0e8a2152e983010",
                "sha256:e89f4a1d2fa2c9ea15cde77de95cd3fd8b0345d0efb3964623f395c8c4988b7f"
            ],
            "version": "==3.0.3"
<<<<<<< HEAD
        },
        "zope.interface": {
            "hashes": [
                "sha256:08f9636e99a9d5410181ba0729e0408d3d8748026ea938f3b970a0249daa8192",
                "sha256:0b465ae0962d49c68aa9733ba92a001b2a0933c317780435f00be7ecb959c702",
                "sha256:0cba8477e300d64a11a9789ed40ee8932b59f9ee05f85276dbb4b59acee5dd09",
                "sha256:0cee5187b60ed26d56eb2960136288ce91bcf61e2a9405660d271d1f122a69a4",
                "sha256:0ea1d73b7c9dcbc5080bb8aaffb776f1c68e807767069b9ccdd06f27a161914a",
                "sha256:0f91b5b948686659a8e28b728ff5e74b1be6bf40cb04704453617e5f1e945ef3",
                "sha256:15e7d1f7a6ee16572e21e3576d2012b2778cbacf75eb4b7400be37455f5ca8bf",
                "sha256:17776ecd3a1fdd2b2cd5373e5ef8b307162f581c693575ec62e7c5399d80794c",
                "sha256:194d0bcb1374ac3e1e023961610dc8f2c78a0f5f634d0c737691e215569e640d",
                "sha256:1c0e316c9add0db48a5b703833881351444398b04111188069a26a61cfb4df78",
                "sha256:205e40ccde0f37496904572035deea747390a8b7dc65146d30b96e2dd1359a83",
                "sha256:273f158fabc5ea33cbc936da0ab3d4ba80ede5351babc4f577d768e057651531",
                "sha256:2876246527c91e101184f63ccd1d716ec9c46519cc5f3d5375a3351c46467c46",
                "sha256:2c98384b254b37ce50eddd55db8d381a5c53b4c10ee66e1e7fe749824f894021",
                "sha256:2e5a26f16503be6c826abca904e45f1a44ff275fdb7e9d1b75c10671c26f8b94",
                "sha256:334701327f37c47fa628fc8b8d28c7d7730ce7daaf4bda1efb741679c2b087fc",
                "sha256:3748fac0d0f6a304e674955ab1365d515993b3a0a865e16a11ec9d86fb307f63",
                "sha256:3c02411a3b62668200910090a0dff17c0b25aaa36145082a5a6adf08fa281e54",
                "sha256:3dd4952748521205697bc2802e4afac5ed4b02909bb799ba1fe239f77fd4e117",
                "sha256:3f24df7124c323fceb53ff6168da70dbfbae1442b4f3da439cd441681f54fe25",
                "sha256:469e2407e0fe9880ac690a3666f03eb4c3c444411a5a5fddfdabc5d184a79f05",
                "sha256:4de4bc9b6d35c5af65b454d3e9bc98c50eb3960d5a3762c9438df57427134b8e",
                "sha256:5208ebd5152e040640518a77827bdfcc73773a15a33d6644015b763b9c9febc1",
                "sha256:52de7fc6c21b419078008f697fd4103dbc763288b1406b4562554bd47514c004",
                "sha256:5bb3489b4558e49ad2c5118137cfeaf59434f9737fa9c5deefc72d22c23822e2",
                "sha256:5dba5f530fec3f0988d83b78cc591b58c0b6eb8431a85edd1569a0539a8a5a0e",
                "sha256:5dd9ca406499444f4c8299f803d4a14edf7890ecc595c8b1c7115c2342cadc5f",
                "sha256:5f931a1c21dfa7a9c573ec1f50a31135ccce84e32507c54e1ea404894c5eb96f",
                "sha256:63b82bb63de7c821428d513607e84c6d97d58afd1fe2eb645030bdc185440120",
                "sha256:66c0061c91b3b9cf542131148ef7ecbecb2690d48d1612ec386de9d36766058f",
                "sha256:6f0c02cbb9691b7c91d5009108f975f8ffeab5dff8f26d62e21c493060eff2a1",
                "sha256:71aace0c42d53abe6fc7f726c5d3b60d90f3c5c055a447950ad6ea9cec2e37d9",
                "sha256:7d97a4306898b05404a0dcdc32d9709b7d8832c0c542b861d9a826301719794e",
                "sha256:7df1e1c05304f26faa49fa752a8c690126cf98b40b91d54e6e9cc3b7d6ffe8b7",
                "sha256:8270252effc60b9642b423189a2fe90eb6b59e87cbee54549db3f5562ff8d1b8",
                "sha256:867a5ad16892bf20e6c4ea2aab1971f45645ff3102ad29bd84c86027fa99997b",
                "sha256:877473e675fdcc113c138813a5dd440da0769a2d81f4d86614e5d62b69497155",
                "sha256:8892f89999ffd992208754851e5a052f6b5db70a1e3f7d54b17c5211e37a98c7",
                "sha256:9a9845c4c6bb56e508651f005c4aeb0404e518c6f000d5a1123ab077ab769f5c",
                "sha256:a1e6e96217a0f72e2b8629e271e1b280c6fa3fe6e59fa8f6701bec14e3354325",
                "sha256:a8156e6a7f5e2a0ff0c5b21d6bcb45145efece1909efcbbbf48c56f8da68221d",
                "sha256:a9506a7e80bcf6eacfff7f804c0ad5350c8c95b9010e4356a4b36f5322f09abb",
                "sha256:af310ec8335016b5e52cae60cda4a4f2a60a788cbb949a4fbea13d441aa5a09e",
                "sha256:b0297b1e05fd128d26cc2460c810d42e205d16d76799526dfa8c8ccd50e74959",
                "sha256:bf68f4b2b6683e52bec69273562df15af352e5ed25d1b6641e7efddc5951d1a7",
                "sha256:d0c1bc2fa9a7285719e5678584f6b92572a5b639d0e471bb8d4b650a1a910920",
                "sha256:d4d9d6c1a455d4babd320203b918ccc7fcbefe308615c521062bc2ba1aa4d26e",
                "sha256:db1fa631737dab9fa0b37f3979d8d2631e348c3b4e8325d6873c2541d0ae5a48",
                "sha256:dd93ea5c0c7f3e25335ab7d22a507b1dc43976e1345508f845efc573d3d779d8",
                "sha256:f44e517131a98f7a76696a7b21b164bcb85291cee106a23beccce454e1f433a4",
                "sha256:f7ee479e96f7ee350db1cf24afa5685a5899e2b34992fb99e1f7c1b0b758d263"
            ],
            "markers": "python_version >= '2.7' and python_version not in '3.0, 3.1, 3.2, 3.3, 3.4'",
            "version": "==5.4.0"
=======
>>>>>>> 7274e10b
        }
    },
    "develop": {
        "atomicwrites": {
            "hashes": [
                "sha256:6d1784dea7c0c8d4a5172b6c620f40b6e4cbfdf96d783691f2e1302a7b88e197",
                "sha256:ae70396ad1a434f9c7046fd2dd196fc04b12f9e91ffb859164193be8b6168a7a"
            ],
            "index": "pypi",
            "version": "==1.4.0"
        },
        "attrs": {
            "hashes": [
                "sha256:2d27e3784d7a565d36ab851fe94887c5eccd6a463168875832a1be79c82828b4",
                "sha256:626ba8234211db98e869df76230a137c4c40a12d72445c45d5f5b716f076e2fd"
            ],
            "markers": "python_version >= '2.7' and python_version not in '3.0, 3.1, 3.2, 3.3, 3.4'",
            "version": "==21.4.0"
        },
        "certifi": {
            "hashes": [
                "sha256:78884e7c1d4b00ce3cea67b44566851c4343c120abd683433ce934a68ea58872",
                "sha256:d62a0163eb4c2344ac042ab2bdf75399a71a2d8c7d47eac2e2ee91b9d6339569"
            ],
            "version": "==2021.10.8"
        },
        "cfgv": {
            "hashes": [
                "sha256:c6a0883f3917a037485059700b9e75da2464e6c27051014ad85ba6aaa5884426",
                "sha256:f5a830efb9ce7a445376bb66ec94c638a9787422f96264c98edc6bdeed8ab736"
            ],
            "markers": "python_full_version >= '3.6.1'",
            "version": "==3.3.1"
        },
        "charset-normalizer": {
            "hashes": [
                "sha256:2857e29ff0d34db842cd7ca3230549d1a697f96ee6d3fb071cfa6c7393832597",
                "sha256:6881edbebdb17b39b4eaaa821b438bf6eddffb4468cf344f09f89def34a8b1df"
            ],
            "markers": "python_version >= '3'",
            "version": "==2.0.12"
        },
        "click": {
            "hashes": [
                "sha256:6a7a62563bbfabfda3a38f3023a1db4a35978c0abd76f6c9605ecd6554d6d9b1",
                "sha256:8458d7b1287c5fb128c90e23381cf99dcde74beaf6c7ff6384ce84d6fe090adb"
            ],
            "markers": "python_version >= '3.6'",
            "version": "==8.0.4"
        },
        "coverage": {
            "hashes": [
                "sha256:03e2a7826086b91ef345ff18742ee9fc47a6839ccd517061ef8fa1976e652ce9",
                "sha256:07e6db90cd9686c767dcc593dff16c8c09f9814f5e9c51034066cad3373b914d",
                "sha256:18d520c6860515a771708937d2f78f63cc47ab3b80cb78e86573b0a760161faf",
                "sha256:1ebf730d2381158ecf3dfd4453fbca0613e16eaa547b4170e2450c9707665ce7",
                "sha256:21b7745788866028adeb1e0eca3bf1101109e2dc58456cb49d2d9b99a8c516e6",
                "sha256:26e2deacd414fc2f97dd9f7676ee3eaecd299ca751412d89f40bc01557a6b1b4",
                "sha256:2c6dbb42f3ad25760010c45191e9757e7dce981cbfb90e42feef301d71540059",
                "sha256:2fea046bfb455510e05be95e879f0e768d45c10c11509e20e06d8fcaa31d9e39",
                "sha256:34626a7eee2a3da12af0507780bb51eb52dca0e1751fd1471d0810539cefb536",
                "sha256:37d1141ad6b2466a7b53a22e08fe76994c2d35a5b6b469590424a9953155afac",
                "sha256:46191097ebc381fbf89bdce207a6c107ac4ec0890d8d20f3360345ff5976155c",
                "sha256:4dd8bafa458b5c7d061540f1ee9f18025a68e2d8471b3e858a9dad47c8d41903",
                "sha256:4e21876082ed887baed0146fe222f861b5815455ada3b33b890f4105d806128d",
                "sha256:58303469e9a272b4abdb9e302a780072c0633cdcc0165db7eec0f9e32f901e05",
                "sha256:5ca5aeb4344b30d0bec47481536b8ba1181d50dbe783b0e4ad03c95dc1296684",
                "sha256:68353fe7cdf91f109fc7d474461b46e7f1f14e533e911a2a2cbb8b0fc8613cf1",
                "sha256:6f89d05e028d274ce4fa1a86887b071ae1755082ef94a6740238cd7a8178804f",
                "sha256:7a15dc0a14008f1da3d1ebd44bdda3e357dbabdf5a0b5034d38fcde0b5c234b7",
                "sha256:8bdde1177f2311ee552f47ae6e5aa7750c0e3291ca6b75f71f7ffe1f1dab3dca",
                "sha256:8ce257cac556cb03be4a248d92ed36904a59a4a5ff55a994e92214cde15c5bad",
                "sha256:8cf5cfcb1521dc3255d845d9dca3ff204b3229401994ef8d1984b32746bb45ca",
                "sha256:8fbbdc8d55990eac1b0919ca69eb5a988a802b854488c34b8f37f3e2025fa90d",
                "sha256:9548f10d8be799551eb3a9c74bbf2b4934ddb330e08a73320123c07f95cc2d92",
                "sha256:96f8a1cb43ca1422f36492bebe63312d396491a9165ed3b9231e778d43a7fca4",
                "sha256:9b27d894748475fa858f9597c0ee1d4829f44683f3813633aaf94b19cb5453cf",
                "sha256:9baff2a45ae1f17c8078452e9e5962e518eab705e50a0aa8083733ea7d45f3a6",
                "sha256:a2a8b8bcc399edb4347a5ca8b9b87e7524c0967b335fbb08a83c8421489ddee1",
                "sha256:acf53bc2cf7282ab9b8ba346746afe703474004d9e566ad164c91a7a59f188a4",
                "sha256:b0be84e5a6209858a1d3e8d1806c46214e867ce1b0fd32e4ea03f4bd8b2e3359",
                "sha256:b31651d018b23ec463e95cf10070d0b2c548aa950a03d0b559eaa11c7e5a6fa3",
                "sha256:b78e5afb39941572209f71866aa0b206c12f0109835aa0d601e41552f9b3e620",
                "sha256:c76aeef1b95aff3905fb2ae2d96e319caca5b76fa41d3470b19d4e4a3a313512",
                "sha256:dd035edafefee4d573140a76fdc785dc38829fe5a455c4bb12bac8c20cfc3d69",
                "sha256:dd6fe30bd519694b356cbfcaca9bd5c1737cddd20778c6a581ae20dc8c04def2",
                "sha256:e5f4e1edcf57ce94e5475fe09e5afa3e3145081318e5fd1a43a6b4539a97e518",
                "sha256:ec6bc7fe73a938933d4178c9b23c4e0568e43e220aef9472c4f6044bfc6dd0f0",
                "sha256:f1555ea6d6da108e1999b2463ea1003fe03f29213e459145e70edbaf3e004aaa",
                "sha256:f5fa5803f47e095d7ad8443d28b01d48c0359484fec1b9d8606d0e3282084bc4",
                "sha256:f7331dbf301b7289013175087636bbaf5b2405e57259dd2c42fdcc9fcc47325e",
                "sha256:f9987b0354b06d4df0f4d3e0ec1ae76d7ce7cbca9a2f98c25041eb79eec766f1",
                "sha256:fd9e830e9d8d89b20ab1e5af09b32d33e1a08ef4c4e14411e559556fd788e6b2"
            ],
            "index": "pypi",
            "version": "==6.3.2"
        },
        "coveralls": {
            "hashes": [
                "sha256:b32a8bb5d2df585207c119d6c01567b81fba690c9c10a753bfe27a335bfc43ea",
                "sha256:f42015f31d386b351d4226389b387ae173207058832fbf5c8ec4b40e27b16026"
            ],
            "index": "pypi",
            "version": "==3.3.1"
        },
        "distlib": {
            "hashes": [
                "sha256:6564fe0a8f51e734df6333d08b8b94d4ea8ee6b99b5ed50613f731fd4089f34b",
                "sha256:e4b58818180336dc9c529bfb9a0b58728ffc09ad92027a3f30b7cd91e3458579"
            ],
            "version": "==0.3.4"
        },
        "docopt": {
            "hashes": [
                "sha256:49b3a825280bd66b3aa83585ef59c4a8c82f2c8a522dbe754a8bc8d08c85c491"
            ],
            "version": "==0.6.2"
        },
        "execnet": {
            "hashes": [
                "sha256:8f694f3ba9cc92cab508b152dcfe322153975c29bda272e2fd7f3f00f36e47c5",
                "sha256:a295f7cc774947aac58dde7fdc85f4aa00c42adf5d8f5468fc630c1acf30a142"
            ],
            "markers": "python_version >= '2.7' and python_version not in '3.0, 3.1, 3.2, 3.3, 3.4'",
            "version": "==1.9.0"
        },
        "filelock": {
            "hashes": [
                "sha256:9cd540a9352e432c7246a48fe4e8712b10acb1df2ad1f30e8c070b82ae1fed85",
                "sha256:f8314284bfffbdcfa0ff3d7992b023d4c628ced6feb957351d4c48d059f56bc0"
            ],
            "markers": "python_version >= '3.7'",
            "version": "==3.6.0"
        },
        "ghp-import": {
            "hashes": [
                "sha256:5f8962b30b20652cdffa9c5a9812f7de6bcb56ec475acac579807719bf242c46",
                "sha256:947b3771f11be850c852c64b561c600fdddf794bab363060854c1ee7ad05e071"
            ],
            "version": "==2.0.2"
        },
        "identify": {
            "hashes": [
                "sha256:2986942d3974c8f2e5019a190523b0b0e2a07cb8e89bf236727fb4b26f27f8fd",
                "sha256:fd906823ed1db23c7a48f9b176a1d71cb8abede1e21ebe614bac7bdd688d9213"
            ],
            "markers": "python_version >= '3.7'",
            "version": "==2.4.11"
        },
        "idna": {
            "hashes": [
                "sha256:84d9dd047ffa80596e0f246e2eab0b391788b0503584e8945f2368256d2735ff",
                "sha256:9d643ff0a55b762d5cdb124b8eaa99c66322e2157b69160bc32796e824360e6d"
            ],
            "markers": "python_version >= '3'",
            "version": "==3.3"
        },
        "importlib-metadata": {
            "hashes": [
<<<<<<< HEAD
                "sha256:b36ffa925fe3139b2f6ff11d6925ffd4fa7bc47870165e3ac260ac7b4f91e6ac",
                "sha256:d16e8c1deb60de41b8e8ed21c1a7b947b0bc62fab7e1d470bcdf331cea2e6735"
            ],
            "markers": "python_version >= '3.7'",
            "version": "==4.11.2"
=======
                "sha256:1208431ca90a8cca1a6b8af391bb53c1a2db74e5d1cef6ddced95d4b2062edc6",
                "sha256:ea4c597ebf37142f827b8f39299579e31685c31d3a438b59f469406afd0f2539"
            ],
            "markers": "python_version >= '3.7'",
            "version": "==4.11.3"
>>>>>>> 7274e10b
        },
        "iniconfig": {
            "hashes": [
                "sha256:011e24c64b7f47f6ebd835bb12a743f2fbe9a26d4cecaa7f53bc4f35ee9da8b3",
                "sha256:bc3af051d7d14b2ee5ef9969666def0cd1a000e121eaea580d4a313df4b37f32"
            ],
            "version": "==1.1.1"
        },
        "jinja2": {
            "hashes": [
                "sha256:077ce6014f7b40d03b47d1f1ca4b0fc8328a692bd284016f806ed0eaca390ad8",
                "sha256:611bb273cd68f3b993fabdc4064fc858c5b47a973cb5aa7999ec1ba405c87cd7"
            ],
            "markers": "python_version >= '3.6'",
            "version": "==3.0.3"
        },
        "markdown": {
            "hashes": [
                "sha256:76df8ae32294ec39dcf89340382882dfa12975f87f45c3ed1ecdb1e8cefc7006",
                "sha256:9923332318f843411e9932237530df53162e29dc7a4e2b91e35764583c46c9a3"
            ],
            "index": "pypi",
            "version": "==3.3.6"
        },
        "markupsafe": {
            "hashes": [
                "sha256:023af8c54fe63530545f70dd2a2a7eed18d07a9a77b94e8bf1e2ff7f252db9a3",
                "sha256:09c86c9643cceb1d87ca08cdc30160d1b7ab49a8a21564868921959bd16441b8",
                "sha256:142119fb14a1ef6d758912b25c4e803c3ff66920635c44078666fe7cc3f8f759",
                "sha256:1d1fb9b2eec3c9714dd936860850300b51dbaa37404209c8d4cb66547884b7ed",
                "sha256:204730fd5fe2fe3b1e9ccadb2bd18ba8712b111dcabce185af0b3b5285a7c989",
                "sha256:24c3be29abb6b34052fd26fc7a8e0a49b1ee9d282e3665e8ad09a0a68faee5b3",
                "sha256:290b02bab3c9e216da57c1d11d2ba73a9f73a614bbdcc027d299a60cdfabb11a",
                "sha256:3028252424c72b2602a323f70fbf50aa80a5d3aa616ea6add4ba21ae9cc9da4c",
                "sha256:30c653fde75a6e5eb814d2a0a89378f83d1d3f502ab710904ee585c38888816c",
                "sha256:3cace1837bc84e63b3fd2dfce37f08f8c18aeb81ef5cf6bb9b51f625cb4e6cd8",
                "sha256:4056f752015dfa9828dce3140dbadd543b555afb3252507348c493def166d454",
                "sha256:454ffc1cbb75227d15667c09f164a0099159da0c1f3d2636aa648f12675491ad",
                "sha256:598b65d74615c021423bd45c2bc5e9b59539c875a9bdb7e5f2a6b92dfcfc268d",
                "sha256:599941da468f2cf22bf90a84f6e2a65524e87be2fce844f96f2dd9a6c9d1e635",
                "sha256:5ddea4c352a488b5e1069069f2f501006b1a4362cb906bee9a193ef1245a7a61",
                "sha256:62c0285e91414f5c8f621a17b69fc0088394ccdaa961ef469e833dbff64bd5ea",
                "sha256:679cbb78914ab212c49c67ba2c7396dc599a8479de51b9a87b174700abd9ea49",
                "sha256:6e104c0c2b4cd765b4e83909cde7ec61a1e313f8a75775897db321450e928cce",
                "sha256:736895a020e31b428b3382a7887bfea96102c529530299f426bf2e636aacec9e",
                "sha256:75bb36f134883fdbe13d8e63b8675f5f12b80bb6627f7714c7d6c5becf22719f",
                "sha256:7d2f5d97fcbd004c03df8d8fe2b973fe2b14e7bfeb2cfa012eaa8759ce9a762f",
                "sha256:80beaf63ddfbc64a0452b841d8036ca0611e049650e20afcb882f5d3c266d65f",
                "sha256:84ad5e29bf8bab3ad70fd707d3c05524862bddc54dc040982b0dbcff36481de7",
                "sha256:8da5924cb1f9064589767b0f3fc39d03e3d0fb5aa29e0cb21d43106519bd624a",
                "sha256:961eb86e5be7d0973789f30ebcf6caab60b844203f4396ece27310295a6082c7",
                "sha256:96de1932237abe0a13ba68b63e94113678c379dca45afa040a17b6e1ad7ed076",
                "sha256:a0a0abef2ca47b33fb615b491ce31b055ef2430de52c5b3fb19a4042dbc5cadb",
                "sha256:b2a5a856019d2833c56a3dcac1b80fe795c95f401818ea963594b345929dffa7",
                "sha256:b8811d48078d1cf2a6863dafb896e68406c5f513048451cd2ded0473133473c7",
                "sha256:c532d5ab79be0199fa2658e24a02fce8542df196e60665dd322409a03db6a52c",
                "sha256:d3b64c65328cb4cd252c94f83e66e3d7acf8891e60ebf588d7b493a55a1dbf26",
                "sha256:d4e702eea4a2903441f2735799d217f4ac1b55f7d8ad96ab7d4e25417cb0827c",
                "sha256:d5653619b3eb5cbd35bfba3c12d575db2a74d15e0e1c08bf1db788069d410ce8",
                "sha256:d66624f04de4af8bbf1c7f21cc06649c1c69a7f84109179add573ce35e46d448",
                "sha256:e67ec74fada3841b8c5f4c4f197bea916025cb9aa3fe5abf7d52b655d042f956",
                "sha256:e6f7f3f41faffaea6596da86ecc2389672fa949bd035251eab26dc6697451d05",
                "sha256:f02cf7221d5cd915d7fa58ab64f7ee6dd0f6cddbb48683debf5d04ae9b1c2cc1",
                "sha256:f0eddfcabd6936558ec020130f932d479930581171368fd728efcfb6ef0dd357",
                "sha256:fabbe18087c3d33c5824cb145ffca52eccd053061df1d79d4b66dafa5ad2a5ea",
                "sha256:fc3150f85e2dbcf99e65238c842d1cfe69d3e7649b19864c1cc043213d9cd730"
            ],
            "markers": "python_version >= '3.7'",
            "version": "==2.1.0"
        },
        "mergedeep": {
            "hashes": [
                "sha256:0096d52e9dad9939c3d975a774666af186eda617e6ca84df4c94dec30004f2a8",
                "sha256:70775750742b25c0d8f36c55aed03d24c3384d17c951b3175d898bd778ef0307"
            ],
            "markers": "python_version >= '3.6'",
            "version": "==1.3.4"
        },
        "mkdocs": {
            "hashes": [
                "sha256:89f5a094764381cda656af4298727c9f53dc3e602983087e1fe96ea1df24f4c1",
                "sha256:a1fa8c2d0c1305d7fc2b9d9f607c71778572a8b110fb26642aa00296c9e6d072"
            ],
            "index": "pypi",
            "version": "==1.2.3"
        },
        "mkdocs-autorefs": {
            "hashes": [
                "sha256:70748a7bd025f9ecd6d6feeba8ba63f8e891a1af55f48e366d6d6e78493aba84",
                "sha256:a2248a9501b29dc0cc8ba4c09f4f47ff121945f6ce33d760f145d6f89d313f5b"
            ],
<<<<<<< HEAD
            "markers": "python_full_version >= '3.6.2' and python_version < '4'",
            "version": "==0.3.1"
        },
        "mkdocs-material": {
            "hashes": [
                "sha256:34a3155fe30f3fd697acef230e459e0428acb0481bcbb968e4a94a3ac174af18",
                "sha256:aea074a5b368c8a27c8ae4fe72bd943176512b225541106797e367c62ce3f5a0"
            ],
            "index": "pypi",
            "version": "==8.2.3"
=======
            "markers": "python_version >= '3.7'",
            "version": "==0.4.1"
        },
        "mkdocs-material": {
            "hashes": [
                "sha256:95283c6af633809f32ba688fcf9bce4604af320e188d3e26fcb40d0e5ab9b823",
                "sha256:cdfb39edc77f5c2bbfca02b4fc3764de38b2093eff121aed37674204439901ce"
            ],
            "index": "pypi",
            "version": "==8.2.5"
>>>>>>> 7274e10b
        },
        "mkdocs-material-extensions": {
            "hashes": [
                "sha256:a82b70e533ce060b2a5d9eb2bc2e1be201cf61f901f93704b4acf6e3d5983a44",
                "sha256:bfd24dfdef7b41c312ede42648f9eb83476ea168ec163b613f9abd12bbfddba2"
            ],
            "markers": "python_version >= '3.6'",
            "version": "==1.0.3"
        },
        "mkdocstrings": {
            "hashes": [
                "sha256:4053929356df8cd69ed32eef71d8f676a472ef72980c9ffd4f933ead1debcdad",
                "sha256:fb7c91ce7e3ab70488d3fa6c073a4f827cdc319042f682ef8ea95459790d64fc"
            ],
            "index": "pypi",
            "version": "==0.18.1"
        },
        "mkdocstrings-python-legacy": {
            "hashes": [
                "sha256:379107a3a5b8db9b462efc4493c122efe21e825e3702425dbd404621302a563a",
                "sha256:f0e7ec6a19750581b752acb38f6b32fcd1efe006f14f6703125d2c2c9a5c6f02"
            ],
            "markers": "python_version >= '3.7'",
            "version": "==0.2.2"
        },
        "nodeenv": {
            "hashes": [
                "sha256:3ef13ff90291ba2a4a7a4ff9a979b63ffdd00a464dbe04acf0ea6471517a4c2b",
                "sha256:621e6b7076565ddcacd2db0294c0381e01fd28945ab36bcf00f41c5daf63bef7"
            ],
            "version": "==1.6.0"
        },
        "packaging": {
            "hashes": [
                "sha256:dd47c42927d89ab911e606518907cc2d3a1f38bbd026385970643f9c5b8ecfeb",
                "sha256:ef103e05f519cdc783ae24ea4e2e0f508a9c99b2d4969652eed6a2e1ea5bd522"
            ],
            "markers": "python_version >= '3.6'",
            "version": "==21.3"
        },
        "platformdirs": {
            "hashes": [
                "sha256:7535e70dfa32e84d4b34996ea99c5e432fa29a708d0f4e394bbcb2a8faa4f16d",
                "sha256:bcae7cab893c2d310a711b70b24efb93334febe65f8de776ee320b517471e227"
            ],
            "markers": "python_version >= '3.7'",
            "version": "==2.5.1"
        },
        "pluggy": {
            "hashes": [
                "sha256:4224373bacce55f955a878bf9cfa763c1e360858e330072059e10bad68531159",
                "sha256:74134bbf457f031a36d68416e1509f34bd5ccc019f0bcc952c7b909d06b37bd3"
            ],
            "markers": "python_version >= '3.6'",
            "version": "==1.0.0"
        },
        "pre-commit": {
            "hashes": [
                "sha256:725fa7459782d7bec5ead072810e47351de01709be838c2ce1726b9591dad616",
                "sha256:c1a8040ff15ad3d648c70cc3e55b93e4d2d5b687320955505587fd79bbaed06a"
            ],
            "index": "pypi",
            "version": "==2.17.0"
        },
        "py": {
            "hashes": [
                "sha256:51c75c4126074b472f746a24399ad32f6053d1b34b68d2fa41e558e6f4a98719",
                "sha256:607c53218732647dff4acdfcd50cb62615cedf612e72d1724fb1a0cc6405b378"
            ],
            "markers": "python_version >= '2.7' and python_version not in '3.0, 3.1, 3.2, 3.3, 3.4'",
            "version": "==1.11.0"
        },
        "pygments": {
            "hashes": [
                "sha256:44238f1b60a76d78fc8ca0528ee429702aae011c265fe6a8dd8b63049ae41c65",
                "sha256:4e426f72023d88d03b2fa258de560726ce890ff3b630f88c21cbb8b2503b8c6a"
            ],
            "markers": "python_version >= '3.5'",
            "version": "==2.11.2"
        },
        "pymdown-extensions": {
            "hashes": [
                "sha256:ed8f69a18bc158f00cbf03abc536b88b6e541b7e699156501e767c48f81d8850",
                "sha256:f2fa7d9317c672a419868c893c20a28fb7ed7fc60d4ec4774c35e01398ab330c"
            ],
            "markers": "python_version >= '3.7'",
            "version": "==9.2"
        },
        "pyparsing": {
            "hashes": [
                "sha256:18ee9022775d270c55187733956460083db60b37d0d0fb357445f3094eed3eea",
                "sha256:a6c06a88f252e6c322f65faf8f418b16213b51bdfaece0524c1c1bc30c63c484"
            ],
            "markers": "python_version >= '3.6'",
            "version": "==3.0.7"
        },
        "pytest": {
            "hashes": [
                "sha256:b555252a95bbb2a37a97b5ac2eb050c436f7989993565f5e0c9128fcaacadd0e",
                "sha256:f1089d218cfcc63a212c42896f1b7fbf096874d045e1988186861a1a87d27b47"
            ],
            "markers": "python_version >= '3.7'",
            "version": "==7.1.0"
        },
        "pytest-cov": {
            "hashes": [
                "sha256:578d5d15ac4a25e5f961c938b85a05b09fdaae9deef3bb6de9a6e766622ca7a6",
                "sha256:e7f0f5b1617d2210a2cabc266dfe2f4c75a8d32fb89eafb7ad9d06f6d076d470"
            ],
            "index": "pypi",
            "version": "==3.0.0"
        },
        "pytest-forked": {
            "hashes": [
                "sha256:8b67587c8f98cbbadfdd804539ed5455b6ed03802203485dd2f53c1422d7440e",
                "sha256:bbbb6717efc886b9d64537b41fb1497cfaf3c9601276be8da2cccfea5a3c8ad8"
            ],
            "markers": "python_version >= '3.6'",
            "version": "==1.4.0"
        },
        "pytest-xdist": {
            "hashes": [
                "sha256:4580deca3ff04ddb2ac53eba39d76cb5dd5edeac050cb6fbc768b0dd712b4edf",
                "sha256:6fe5c74fec98906deb8f2d2b616b5c782022744978e7bd4695d39c8f42d0ce65"
            ],
            "index": "pypi",
            "version": "==2.5.0"
        },
        "python-dateutil": {
            "hashes": [
                "sha256:0123cacc1627ae19ddf3c27a5de5bd67ee4586fbdd6440d9748f8abb483d3e86",
                "sha256:961d03dc3453ebbc59dbdea9e4e11c5651520a876d0f4db161e8674aae935da9"
            ],
            "markers": "python_version >= '2.7' and python_version not in '3.0, 3.1, 3.2'",
            "version": "==2.8.2"
        },
        "pytkdocs": {
            "hashes": [
                "sha256:a8c3f46ecef0b92864cc598e9101e9c4cf832ebbf228f50c84aa5dd850aac379",
                "sha256:e2ccf6dfe9dbbceb09818673f040f1a7c32ed0bffb2d709b06be6453c4026045"
            ],
            "markers": "python_version >= '3.7'",
            "version": "==0.16.1"
        },
        "pyyaml": {
            "hashes": [
                "sha256:0283c35a6a9fbf047493e3a0ce8d79ef5030852c51e9d911a27badfde0605293",
                "sha256:055d937d65826939cb044fc8c9b08889e8c743fdc6a32b33e2390f66013e449b",
                "sha256:07751360502caac1c067a8132d150cf3d61339af5691fe9e87803040dbc5db57",
                "sha256:0b4624f379dab24d3725ffde76559cff63d9ec94e1736b556dacdfebe5ab6d4b",
                "sha256:0ce82d761c532fe4ec3f87fc45688bdd3a4c1dc5e0b4a19814b9009a29baefd4",
                "sha256:1e4747bc279b4f613a09eb64bba2ba602d8a6664c6ce6396a4d0cd413a50ce07",
                "sha256:213c60cd50106436cc818accf5baa1aba61c0189ff610f64f4a3e8c6726218ba",
                "sha256:231710d57adfd809ef5d34183b8ed1eeae3f76459c18fb4a0b373ad56bedcdd9",
                "sha256:277a0ef2981ca40581a47093e9e2d13b3f1fbbeffae064c1d21bfceba2030287",
                "sha256:2cd5df3de48857ed0544b34e2d40e9fac445930039f3cfe4bcc592a1f836d513",
                "sha256:40527857252b61eacd1d9af500c3337ba8deb8fc298940291486c465c8b46ec0",
                "sha256:473f9edb243cb1935ab5a084eb238d842fb8f404ed2193a915d1784b5a6b5fc0",
                "sha256:48c346915c114f5fdb3ead70312bd042a953a8ce5c7106d5bfb1a5254e47da92",
                "sha256:50602afada6d6cbfad699b0c7bb50d5ccffa7e46a3d738092afddc1f9758427f",
                "sha256:68fb519c14306fec9720a2a5b45bc9f0c8d1b9c72adf45c37baedfcd949c35a2",
                "sha256:77f396e6ef4c73fdc33a9157446466f1cff553d979bd00ecb64385760c6babdc",
                "sha256:819b3830a1543db06c4d4b865e70ded25be52a2e0631ccd2f6a47a2822f2fd7c",
                "sha256:897b80890765f037df3403d22bab41627ca8811ae55e9a722fd0392850ec4d86",
                "sha256:98c4d36e99714e55cfbaaee6dd5badbc9a1ec339ebfc3b1f52e293aee6bb71a4",
                "sha256:9df7ed3b3d2e0ecfe09e14741b857df43adb5a3ddadc919a2d94fbdf78fea53c",
                "sha256:9fa600030013c4de8165339db93d182b9431076eb98eb40ee068700c9c813e34",
                "sha256:a80a78046a72361de73f8f395f1f1e49f956c6be882eed58505a15f3e430962b",
                "sha256:b3d267842bf12586ba6c734f89d1f5b871df0273157918b0ccefa29deb05c21c",
                "sha256:b5b9eccad747aabaaffbc6064800670f0c297e52c12754eb1d976c57e4f74dcb",
                "sha256:c5687b8d43cf58545ade1fe3e055f70eac7a5a1a0bf42824308d868289a95737",
                "sha256:cba8c411ef271aa037d7357a2bc8f9ee8b58b9965831d9e51baf703280dc73d3",
                "sha256:d15a181d1ecd0d4270dc32edb46f7cb7733c7c508857278d3d378d14d606db2d",
                "sha256:d4db7c7aef085872ef65a8fd7d6d09a14ae91f691dec3e87ee5ee0539d516f53",
                "sha256:d4eccecf9adf6fbcc6861a38015c2a64f38b9d94838ac1810a9023a0609e1b78",
                "sha256:d67d839ede4ed1b28a4e8909735fc992a923cdb84e618544973d7dfc71540803",
                "sha256:daf496c58a8c52083df09b80c860005194014c3698698d1a57cbcfa182142a3a",
                "sha256:e61ceaab6f49fb8bdfaa0f92c4b57bcfbea54c09277b1b4f7ac376bfb7a7c174",
                "sha256:f84fbc98b019fef2ee9a1cb3ce93e3187a6df0b2538a651bfb890254ba9f90b5"
            ],
            "index": "pypi",
            "version": "==6.0"
        },
        "pyyaml-env-tag": {
            "hashes": [
                "sha256:70092675bda14fdec33b31ba77e7543de9ddc88f2e5b99160396572d11525bdb",
                "sha256:af31106dec8a4d68c60207c1886031cbf839b68aa7abccdb19868200532c2069"
            ],
            "markers": "python_version >= '3.6'",
            "version": "==0.1"
        },
        "requests": {
            "hashes": [
                "sha256:68d7c56fd5a8999887728ef304a6d12edc7be74f1cfa47714fc8b414525c9a61",
                "sha256:f22fa1e554c9ddfd16e6e41ac79759e17be9e492b3587efa038054674760e72d"
            ],
            "index": "pypi",
            "version": "==2.27.1"
        },
        "six": {
            "hashes": [
                "sha256:1e61c37477a1626458e36f7b1d82aa5c9b094fa4802892072e49de9c60c4c926",
                "sha256:8abb2f1d86890a2dfb989f9a77cfcfd3e47c2a354b01111771326f8aa26e0254"
            ],
            "markers": "python_version >= '2.7' and python_version not in '3.0, 3.1, 3.2'",
            "version": "==1.16.0"
        },
        "toml": {
            "hashes": [
                "sha256:806143ae5bfb6a3c6e736a764057db0e6a0e05e338b5630894a5f779cabb4f9b",
                "sha256:b3bda1d108d5dd99f4a20d24d9c348e91c4db7ab1b749200bded2f839ccbe68f"
            ],
            "markers": "python_version >= '2.6' and python_version not in '3.0, 3.1, 3.2'",
            "version": "==0.10.2"
        },
        "tomli": {
            "hashes": [
                "sha256:939de3e7a6161af0c887ef91b7d41a53e7c5a1ca976325f429cb46ea9bc30ecc",
                "sha256:de526c12914f0c550d15924c62d72abc48d6fe7364aa87328337a31007fe8a4f"
            ],
            "markers": "python_version >= '3.7'",
            "version": "==2.0.1"
        },
        "urllib3": {
            "hashes": [
                "sha256:000ca7f471a233c2251c6c7023ee85305721bfdf18621ebff4fd17a8653427ed",
                "sha256:0e7c33d9a63e7ddfcb86780aac87befc2fbddf46c58dbb487e0855f7ceec283c"
            ],
            "markers": "python_version >= '2.7' and python_version not in '3.0, 3.1, 3.2, 3.3, 3.4' and python_full_version < '4.0.0'",
            "version": "==1.26.8"
        },
        "virtualenv": {
            "hashes": [
                "sha256:dd448d1ded9f14d1a4bfa6bfc0c5b96ae3be3f2d6c6c159b23ddcfd701baa021",
                "sha256:e9dd1a1359d70137559034c0f5433b34caf504af2dc756367be86a5a32967134"
            ],
            "markers": "python_version >= '2.7' and python_version not in '3.0, 3.1, 3.2, 3.3, 3.4'",
            "version": "==20.13.3"
        },
        "watchdog": {
            "hashes": [
                "sha256:25fb5240b195d17de949588628fdf93032ebf163524ef08933db0ea1f99bd685",
                "sha256:3386b367e950a11b0568062b70cc026c6f645428a698d33d39e013aaeda4cc04",
                "sha256:3becdb380d8916c873ad512f1701f8a92ce79ec6978ffde92919fd18d41da7fb",
                "sha256:4ae38bf8ba6f39d5b83f78661273216e7db5b00f08be7592062cb1fc8b8ba542",
                "sha256:8047da932432aa32c515ec1447ea79ce578d0559362ca3605f8e9568f844e3c6",
                "sha256:8f1c00aa35f504197561060ca4c21d3cc079ba29cf6dd2fe61024c70160c990b",
                "sha256:922a69fa533cb0c793b483becaaa0845f655151e7256ec73630a1b2e9ebcb660",
                "sha256:9693f35162dc6208d10b10ddf0458cc09ad70c30ba689d9206e02cd836ce28a3",
                "sha256:a0f1c7edf116a12f7245be06120b1852275f9506a7d90227648b250755a03923",
                "sha256:a36e75df6c767cbf46f61a91c70b3ba71811dfa0aca4a324d9407a06a8b7a2e7",
                "sha256:aba5c812f8ee8a3ff3be51887ca2d55fb8e268439ed44110d3846e4229eb0e8b",
                "sha256:ad6f1796e37db2223d2a3f302f586f74c72c630b48a9872c1e7ae8e92e0ab669",
                "sha256:ae67501c95606072aafa865b6ed47343ac6484472a2f95490ba151f6347acfc2",
                "sha256:b2fcf9402fde2672545b139694284dc3b665fd1be660d73eca6805197ef776a3",
                "sha256:b52b88021b9541a60531142b0a451baca08d28b74a723d0c99b13c8c8d48d604",
                "sha256:b7d336912853d7b77f9b2c24eeed6a5065d0a0cc0d3b6a5a45ad6d1d05fb8cd8",
                "sha256:bd9ba4f332cf57b2c1f698be0728c020399ef3040577cde2939f2e045b39c1e5",
                "sha256:be9be735f827820a06340dff2ddea1fb7234561fa5e6300a62fe7f54d40546a0",
                "sha256:cca7741c0fcc765568350cb139e92b7f9f3c9a08c4f32591d18ab0a6ac9e71b6",
                "sha256:d0d19fb2441947b58fbf91336638c2b9f4cc98e05e1045404d7a4cb7cddc7a65",
                "sha256:e02794ac791662a5eafc6ffeaf9bcc149035a0e48eb0a9d40a8feb4622605a3d",
                "sha256:e0f30db709c939cabf64a6dc5babb276e6d823fd84464ab916f9b9ba5623ca15",
                "sha256:e92c2d33858c8f560671b448205a268096e17870dcf60a9bb3ac7bfbafb7f5f9"
            ],
            "markers": "python_version >= '3.6'",
            "version": "==2.1.6"
        },
        "yapf": {
            "hashes": [
                "sha256:8fea849025584e486fd06d6ba2bed717f396080fd3cc236ba10cb97c4c51cf32",
                "sha256:a3f5085d37ef7e3e004c4ba9f9b3e40c54ff1901cd111f05145ae313a7c67d1b"
            ],
            "index": "pypi",
            "version": "==0.32.0"
        },
        "zipp": {
            "hashes": [
                "sha256:9f50f446828eb9d45b267433fd3e9da8d801f614129124863f9c51ebceafb87d",
                "sha256:b47250dd24f92b7dd6a0a8fc5244da14608f3ca90a5efcd37a3b1642fac9a375"
            ],
            "markers": "python_version >= '3.7'",
            "version": "==3.7.0"
        }
    }
}<|MERGE_RESOLUTION|>--- conflicted
+++ resolved
@@ -1,11 +1,7 @@
 {
     "_meta": {
         "hash": {
-<<<<<<< HEAD
-            "sha256": "f4b1aa9324fc1d2d7bc6cfd82a0cc905ff451dbd67e7a1efd62b0415adfbebcf"
-=======
-            "sha256": "88af685892131b542d968dbb5f50b9177e520bc613c7960f6f3e39044ab2f4ea"
->>>>>>> 7274e10b
+            "sha256": "cb3057938b03ce16c16c06871b4898b9b7121bc2ca691012aa891c7d97b6b7c1"
         },
         "pipfile-spec": 6,
         "requires": {},
@@ -64,7 +60,6 @@
             "markers": "python_version >= '2.7' and python_version not in '3.0, 3.1, 3.2, 3.3, 3.4'",
             "version": "==21.4.0"
         },
-<<<<<<< HEAD
         "autobahn": {
             "hashes": [
                 "sha256:60e1f4c602aacd052ffe3d46ae40b6b75f8286b3c46922c213b523162e58c17e"
@@ -78,7 +73,7 @@
                 "sha256:b6feb6455337df834f6c9962d6ccf771515b7d939bca142b29c20c2376bc6111"
             ],
             "version": "==20.2.0"
-=======
+        },
         "beautifulsoup4": {
             "hashes": [
                 "sha256:9a315ce70049920ea4572a4055bc4bd700c940521d36fc858205ad4fcde149bf",
@@ -86,7 +81,6 @@
             ],
             "index": "pypi",
             "version": "==4.10.0"
->>>>>>> 7274e10b
         },
         "billiard": {
             "hashes": [
@@ -250,11 +244,11 @@
         },
         "channels-redis": {
             "hashes": [
-                "sha256:899dc6433f5416cf8ad74505baaf2acb5461efac3cad40751a41119e3f68421b",
-                "sha256:fbb24a7a57a6cc0ebe5aa121cdf841eabf845cf47dd5c1059224ef4d64aeaeac"
-            ],
-            "index": "pypi",
-            "version": "==3.3.1"
+                "sha256:5dffd4cc16174125bd4043fc8fe7462ca7403cf801d59a9fa7410ed101fa6a57",
+                "sha256:6e4565b7c11c6bcde5d48556cb83bd043779697ff03811867d2f895aa6170d56"
+            ],
+            "index": "pypi",
+            "version": "==3.4.0"
         },
         "charset-normalizer": {
             "hashes": [
@@ -277,7 +271,7 @@
                 "sha256:a0713dc7a1de3f06bc0df5a9567ad19ead2d3d5689b434768a6145bff77c0667",
                 "sha256:f184f0d851d96b6d29297354ed981b7dd71df7ff500d82fa6d11f0856bee8035"
             ],
-            "markers": "python_full_version >= '3.6.2' and python_full_version < '4.0.0'",
+            "markers": "python_full_version >= '3.6.2' and python_version < '4'",
             "version": "==0.3.0"
         },
         "click-plugins": {
@@ -311,36 +305,36 @@
         },
         "cryptography": {
             "hashes": [
-                "sha256:0a817b961b46894c5ca8a66b599c745b9a3d9f822725221f0e0fe49dc043a3a3",
-                "sha256:2d87cdcb378d3cfed944dac30596da1968f88fb96d7fc34fdae30a99054b2e31",
-                "sha256:30ee1eb3ebe1644d1c3f183d115a8c04e4e603ed6ce8e394ed39eea4a98469ac",
-                "sha256:391432971a66cfaf94b21c24ab465a4cc3e8bf4a939c1ca5c3e3a6e0abebdbcf",
-                "sha256:39bdf8e70eee6b1c7b289ec6e5d84d49a6bfa11f8b8646b5b3dfe41219153316",
-                "sha256:4caa4b893d8fad33cf1964d3e51842cd78ba87401ab1d2e44556826df849a8ca",
-                "sha256:53e5c1dc3d7a953de055d77bef2ff607ceef7a2aac0353b5d630ab67f7423638",
-                "sha256:596f3cd67e1b950bc372c33f1a28a0692080625592ea6392987dba7f09f17a94",
-                "sha256:5d59a9d55027a8b88fd9fd2826c4392bd487d74bf628bb9d39beecc62a644c12",
-                "sha256:6c0c021f35b421ebf5976abf2daacc47e235f8b6082d3396a2fe3ccd537ab173",
-                "sha256:73bc2d3f2444bcfeac67dd130ff2ea598ea5f20b40e36d19821b4df8c9c5037b",
-                "sha256:74d6c7e80609c0f4c2434b97b80c7f8fdfaa072ca4baab7e239a15d6d70ed73a",
-                "sha256:7be0eec337359c155df191d6ae00a5e8bbb63933883f4f5dffc439dac5348c3f",
-                "sha256:94ae132f0e40fe48f310bba63f477f14a43116f05ddb69d6fa31e93f05848ae2",
-                "sha256:bb5829d027ff82aa872d76158919045a7c1e91fbf241aec32cb07956e9ebd3c9",
-                "sha256:ca238ceb7ba0bdf6ce88c1b74a87bffcee5afbfa1e41e173b1ceb095b39add46",
-                "sha256:ca28641954f767f9822c24e927ad894d45d5a1e501767599647259cbf030b903",
-                "sha256:e0344c14c9cb89e76eb6a060e67980c9e35b3f36691e15e1b7a9e58a0a6c6dc3",
-                "sha256:ebc15b1c22e55c4d5566e3ca4db8689470a0ca2babef8e3a9ee057a8b82ce4b1",
-                "sha256:ec63da4e7e4a5f924b90af42eddf20b698a70e58d86a72d943857c4c6045b3ee"
-            ],
-            "markers": "python_version >= '3.6'",
-            "version": "==36.0.1"
+                "sha256:0a3bf09bb0b7a2c93ce7b98cb107e9170a90c51a0162a20af1c61c765b90e60b",
+                "sha256:1f64a62b3b75e4005df19d3b5235abd43fa6358d5516cfc43d87aeba8d08dd51",
+                "sha256:32db5cc49c73f39aac27574522cecd0a4bb7384e71198bc65a0d23f901e89bb7",
+                "sha256:4881d09298cd0b669bb15b9cfe6166f16fc1277b4ed0d04a22f3d6430cb30f1d",
+                "sha256:4e2dddd38a5ba733be6a025a1475a9f45e4e41139d1321f412c6b360b19070b6",
+                "sha256:53e0285b49fd0ab6e604f4c5d9c5ddd98de77018542e88366923f152dbeb3c29",
+                "sha256:70f8f4f7bb2ac9f340655cbac89d68c527af5bb4387522a8413e841e3e6628c9",
+                "sha256:7b2d54e787a884ffc6e187262823b6feb06c338084bbe80d45166a1cb1c6c5bf",
+                "sha256:7be666cc4599b415f320839e36367b273db8501127b38316f3b9f22f17a0b815",
+                "sha256:8241cac0aae90b82d6b5c443b853723bcc66963970c67e56e71a2609dc4b5eaf",
+                "sha256:82740818f2f240a5da8dfb8943b360e4f24022b093207160c77cadade47d7c85",
+                "sha256:8897b7b7ec077c819187a123174b645eb680c13df68354ed99f9b40a50898f77",
+                "sha256:c2c5250ff0d36fd58550252f54915776940e4e866f38f3a7866d92b32a654b86",
+                "sha256:ca9f686517ec2c4a4ce930207f75c00bf03d94e5063cbc00a1dc42531511b7eb",
+                "sha256:d2b3d199647468d410994dbeb8cec5816fb74feb9368aedf300af709ef507e3e",
+                "sha256:da73d095f8590ad437cd5e9faf6628a218aa7c387e1fdf67b888b47ba56a17f0",
+                "sha256:e167b6b710c7f7bc54e67ef593f8731e1f45aa35f8a8a7b72d6e42ec76afd4b3",
+                "sha256:ea634401ca02367c1567f012317502ef3437522e2fc44a3ea1844de028fa4b84",
+                "sha256:ec6597aa85ce03f3e507566b8bcdf9da2227ec86c4266bd5e6ab4d9e0cc8dab2",
+                "sha256:f64b232348ee82f13aac22856515ce0195837f6968aeaa94a3d0353ea2ec06a6"
+            ],
+            "markers": "python_version >= '3.6'",
+            "version": "==36.0.2"
         },
         "daphne": {
             "hashes": [
                 "sha256:76ffae916ba3aa66b46996c14fa713e46004788167a4873d647544e750e0e99f",
                 "sha256:a9af943c79717bc52fe64a3c236ae5d3adccc8b5be19c881b442d2c3db233393"
             ],
-            "markers": "python_version >= '3.6'",
+            "index": "pypi",
             "version": "==3.0.2"
         },
         "deprecated": {
@@ -488,11 +482,11 @@
         },
         "google-cloud-storage": {
             "hashes": [
-                "sha256:5f78346bc45b37c27cf9f6f11241f22d8e03c576a24e9fce09f0304e6ef40d64",
-                "sha256:d35996801135d51db49bb8f7a7e29cedcc25aa8b435eed0c4c0ef2f9ee56d1d9"
-            ],
-            "index": "pypi",
-            "version": "==2.2.0"
+                "sha256:0244f4612710cb5ec445fc6774387564e23f9823363fb408b28724e2102401b7",
+                "sha256:abdf0fadf26516172e804e00b9c24819a3b3f7351cd32f35ca249bbfac965494"
+            ],
+            "index": "pypi",
+            "version": "==2.2.1"
         },
         "google-crc32c": {
             "hashes": [
@@ -553,11 +547,11 @@
         },
         "googleapis-common-protos": {
             "hashes": [
-                "sha256:183bb0356bd614c4330ad5158bc1c1bcf9bcf7f5e7f911317559fe209496eeee",
-                "sha256:53eb313064738f45d5ac634155ae208e121c963659627b90dfcb61ef514c03e1"
-            ],
-            "markers": "python_version >= '3.6'",
-            "version": "==1.55.0"
+                "sha256:4007500795bcfc269d279f0f7d253ae18d6dc1ff5d5a73613ffe452038b1ec5f",
+                "sha256:60220c89b8bd5272159bed4929ecdc1243ae1f73437883a499a44a1cbc084086"
+            ],
+            "markers": "python_version >= '3.6'",
+            "version": "==1.56.0"
         },
         "grpcio": {
             "hashes": [
@@ -616,6 +610,13 @@
             "index": "pypi",
             "version": "==20.1.0"
         },
+        "h2": {
+            "hashes": [
+                "sha256:61e0f6601fa709f35cdb730863b4e5ec7ad449792add80d1410d4174ed139af5",
+                "sha256:875f41ebd6f2c44781259005b157faed1a5031df3ae5aa7bcb4628a6c0782f14"
+            ],
+            "version": "==3.2.0"
+        },
         "hiredis": {
             "hashes": [
                 "sha256:04026461eae67fdefa1949b7332e488224eac9e8f2b5c58c98b54d29af22093e",
@@ -662,6 +663,20 @@
             ],
             "index": "pypi",
             "version": "==2.0.0"
+        },
+        "hpack": {
+            "hashes": [
+                "sha256:0edd79eda27a53ba5be2dfabf3b15780928a0dff6eb0c60a3d6767720e970c89",
+                "sha256:8eec9c1f4bfae3408a3f30500261f7e6a65912dc138526ea054f9ad98892e9d2"
+            ],
+            "version": "==3.0.0"
+        },
+        "hyperframe": {
+            "hashes": [
+                "sha256:5187962cb16dcc078f23cb5a4b110098d546c3f41ff2d4038a9896893bbd0b40",
+                "sha256:a9f5c17f2cc3c719b917c4f33ed1c61bd1f8dfac4b1bd23b7c80b3400971b41f"
+            ],
+            "version": "==5.2.0"
         },
         "hyperlink": {
             "hashes": [
@@ -894,6 +909,13 @@
             "markers": "python_version >= '3.6'",
             "version": "==1.0.0"
         },
+        "priority": {
+            "hashes": [
+                "sha256:6bc1961a6d7fcacbfc337769f1a382c8e746566aaa365e78047abe9f66b2ffbe",
+                "sha256:be4fcb94b5e37cdeb40af5533afe6dd603bd665fe9c8b3052610fc1001d5d1eb"
+            ],
+            "version": "==1.3.0"
+        },
         "prompt-toolkit": {
             "hashes": [
                 "sha256:30129d870dcb0b3b6a53efdc9d0a83ea96162ffd28ffe077e94215b233dc670c",
@@ -1111,11 +1133,11 @@
         },
         "pytest": {
             "hashes": [
-                "sha256:b555252a95bbb2a37a97b5ac2eb050c436f7989993565f5e0c9128fcaacadd0e",
-                "sha256:f1089d218cfcc63a212c42896f1b7fbf096874d045e1988186861a1a87d27b47"
+                "sha256:841132caef6b1ad17a9afde46dc4f6cfa59a05f9555aae5151f73bdf2820ca63",
+                "sha256:92f723789a8fdd7180b6b06483874feca4c48a5c76968e03bb3e7f806a1869ea"
             ],
             "markers": "python_version >= '3.7'",
-            "version": "==7.1.0"
+            "version": "==7.1.1"
         },
         "pytest-django": {
             "hashes": [
@@ -1151,11 +1173,11 @@
         },
         "pytz": {
             "hashes": [
-                "sha256:3672058bc3453457b622aab7a1c3bfd5ab0bdae451512f6cf25f64ed37f5b87c",
-                "sha256:acad2d8b20a1af07d4e4c9d2e9285c5ed9104354062f275f3fcd88dcef4f1326"
-            ],
-            "index": "pypi",
-            "version": "==2021.3"
+                "sha256:1e760e2fe6a8163bc0b3d9a19c4f84342afa0a2affebfaa84b01b978a02ecaa7",
+                "sha256:e68985985296d9a66a881eb3193b0906246245294a881e7c8afe623866ac6a5c"
+            ],
+            "index": "pypi",
+            "version": "==2022.1"
         },
         "pyyaml": {
             "hashes": [
@@ -1314,14 +1336,15 @@
         },
         "twisted": {
             "extras": [
+                "http2",
                 "tls"
             ],
             "hashes": [
-                "sha256:b7971ec9805b0f80e1dcb1a3721d7bfad636d5f909de687430ce373979d67b61",
-                "sha256:ccd638110d9ccfdc003042aa3e1b6d6af272eaca45d36e083359560549e3e848"
-            ],
-            "markers": "python_full_version >= '3.6.7'",
-            "version": "==22.1.0"
+                "sha256:57f32b1f6838facb8c004c89467840367ad38e9e535f8252091345dba500b4f2",
+                "sha256:5c63c149eb6b8fe1e32a0215b1cef96fabdba04f705d8efb9174b1ccf5b49d49"
+            ],
+            "index": "pypi",
+            "version": "==22.2.0"
         },
         "txaio": {
             "hashes": [
@@ -1355,11 +1378,11 @@
         },
         "urllib3": {
             "hashes": [
-                "sha256:000ca7f471a233c2251c6c7023ee85305721bfdf18621ebff4fd17a8653427ed",
-                "sha256:0e7c33d9a63e7ddfcb86780aac87befc2fbddf46c58dbb487e0855f7ceec283c"
-            ],
-            "markers": "python_version >= '2.7' and python_version not in '3.0, 3.1, 3.2, 3.3, 3.4' and python_full_version < '4.0.0'",
-            "version": "==1.26.8"
+                "sha256:44ece4d53fb1706f667c9bd1c648f5469a2ec925fcf3a776667042d645472c14",
+                "sha256:aabaf16477806a5e1dd19aa41f8c2b7950dd3c746362d7e3223dbe6de6ac448e"
+            ],
+            "markers": "python_version >= '2.7' and python_version not in '3.0, 3.1, 3.2, 3.3, 3.4' and python_version < '4'",
+            "version": "==1.26.9"
         },
         "vine": {
             "hashes": [
@@ -1463,7 +1486,6 @@
                 "sha256:e89f4a1d2fa2c9ea15cde77de95cd3fd8b0345d0efb3964623f395c8c4988b7f"
             ],
             "version": "==3.0.3"
-<<<<<<< HEAD
         },
         "zope.interface": {
             "hashes": [
@@ -1521,8 +1543,6 @@
             ],
             "markers": "python_version >= '2.7' and python_version not in '3.0, 3.1, 3.2, 3.3, 3.4'",
             "version": "==5.4.0"
-=======
->>>>>>> 7274e10b
         }
     },
     "develop": {
@@ -1666,11 +1686,11 @@
         },
         "identify": {
             "hashes": [
-                "sha256:2986942d3974c8f2e5019a190523b0b0e2a07cb8e89bf236727fb4b26f27f8fd",
-                "sha256:fd906823ed1db23c7a48f9b176a1d71cb8abede1e21ebe614bac7bdd688d9213"
+                "sha256:3f3244a559290e7d3deb9e9adc7b33594c1bc85a9dd82e0f1be519bf12a1ec17",
+                "sha256:5f06b14366bd1facb88b00540a1de05b69b310cbc2654db3c7e07fa3a4339323"
             ],
             "markers": "python_version >= '3.7'",
-            "version": "==2.4.11"
+            "version": "==2.4.12"
         },
         "idna": {
             "hashes": [
@@ -1682,19 +1702,11 @@
         },
         "importlib-metadata": {
             "hashes": [
-<<<<<<< HEAD
-                "sha256:b36ffa925fe3139b2f6ff11d6925ffd4fa7bc47870165e3ac260ac7b4f91e6ac",
-                "sha256:d16e8c1deb60de41b8e8ed21c1a7b947b0bc62fab7e1d470bcdf331cea2e6735"
-            ],
-            "markers": "python_version >= '3.7'",
-            "version": "==4.11.2"
-=======
                 "sha256:1208431ca90a8cca1a6b8af391bb53c1a2db74e5d1cef6ddced95d4b2062edc6",
                 "sha256:ea4c597ebf37142f827b8f39299579e31685c31d3a438b59f469406afd0f2539"
             ],
             "markers": "python_version >= '3.7'",
             "version": "==4.11.3"
->>>>>>> 7274e10b
         },
         "iniconfig": {
             "hashes": [
@@ -1721,49 +1733,49 @@
         },
         "markupsafe": {
             "hashes": [
-                "sha256:023af8c54fe63530545f70dd2a2a7eed18d07a9a77b94e8bf1e2ff7f252db9a3",
-                "sha256:09c86c9643cceb1d87ca08cdc30160d1b7ab49a8a21564868921959bd16441b8",
-                "sha256:142119fb14a1ef6d758912b25c4e803c3ff66920635c44078666fe7cc3f8f759",
-                "sha256:1d1fb9b2eec3c9714dd936860850300b51dbaa37404209c8d4cb66547884b7ed",
-                "sha256:204730fd5fe2fe3b1e9ccadb2bd18ba8712b111dcabce185af0b3b5285a7c989",
-                "sha256:24c3be29abb6b34052fd26fc7a8e0a49b1ee9d282e3665e8ad09a0a68faee5b3",
-                "sha256:290b02bab3c9e216da57c1d11d2ba73a9f73a614bbdcc027d299a60cdfabb11a",
-                "sha256:3028252424c72b2602a323f70fbf50aa80a5d3aa616ea6add4ba21ae9cc9da4c",
-                "sha256:30c653fde75a6e5eb814d2a0a89378f83d1d3f502ab710904ee585c38888816c",
-                "sha256:3cace1837bc84e63b3fd2dfce37f08f8c18aeb81ef5cf6bb9b51f625cb4e6cd8",
-                "sha256:4056f752015dfa9828dce3140dbadd543b555afb3252507348c493def166d454",
-                "sha256:454ffc1cbb75227d15667c09f164a0099159da0c1f3d2636aa648f12675491ad",
-                "sha256:598b65d74615c021423bd45c2bc5e9b59539c875a9bdb7e5f2a6b92dfcfc268d",
-                "sha256:599941da468f2cf22bf90a84f6e2a65524e87be2fce844f96f2dd9a6c9d1e635",
-                "sha256:5ddea4c352a488b5e1069069f2f501006b1a4362cb906bee9a193ef1245a7a61",
-                "sha256:62c0285e91414f5c8f621a17b69fc0088394ccdaa961ef469e833dbff64bd5ea",
-                "sha256:679cbb78914ab212c49c67ba2c7396dc599a8479de51b9a87b174700abd9ea49",
-                "sha256:6e104c0c2b4cd765b4e83909cde7ec61a1e313f8a75775897db321450e928cce",
-                "sha256:736895a020e31b428b3382a7887bfea96102c529530299f426bf2e636aacec9e",
-                "sha256:75bb36f134883fdbe13d8e63b8675f5f12b80bb6627f7714c7d6c5becf22719f",
-                "sha256:7d2f5d97fcbd004c03df8d8fe2b973fe2b14e7bfeb2cfa012eaa8759ce9a762f",
-                "sha256:80beaf63ddfbc64a0452b841d8036ca0611e049650e20afcb882f5d3c266d65f",
-                "sha256:84ad5e29bf8bab3ad70fd707d3c05524862bddc54dc040982b0dbcff36481de7",
-                "sha256:8da5924cb1f9064589767b0f3fc39d03e3d0fb5aa29e0cb21d43106519bd624a",
-                "sha256:961eb86e5be7d0973789f30ebcf6caab60b844203f4396ece27310295a6082c7",
-                "sha256:96de1932237abe0a13ba68b63e94113678c379dca45afa040a17b6e1ad7ed076",
-                "sha256:a0a0abef2ca47b33fb615b491ce31b055ef2430de52c5b3fb19a4042dbc5cadb",
-                "sha256:b2a5a856019d2833c56a3dcac1b80fe795c95f401818ea963594b345929dffa7",
-                "sha256:b8811d48078d1cf2a6863dafb896e68406c5f513048451cd2ded0473133473c7",
-                "sha256:c532d5ab79be0199fa2658e24a02fce8542df196e60665dd322409a03db6a52c",
-                "sha256:d3b64c65328cb4cd252c94f83e66e3d7acf8891e60ebf588d7b493a55a1dbf26",
-                "sha256:d4e702eea4a2903441f2735799d217f4ac1b55f7d8ad96ab7d4e25417cb0827c",
-                "sha256:d5653619b3eb5cbd35bfba3c12d575db2a74d15e0e1c08bf1db788069d410ce8",
-                "sha256:d66624f04de4af8bbf1c7f21cc06649c1c69a7f84109179add573ce35e46d448",
-                "sha256:e67ec74fada3841b8c5f4c4f197bea916025cb9aa3fe5abf7d52b655d042f956",
-                "sha256:e6f7f3f41faffaea6596da86ecc2389672fa949bd035251eab26dc6697451d05",
-                "sha256:f02cf7221d5cd915d7fa58ab64f7ee6dd0f6cddbb48683debf5d04ae9b1c2cc1",
-                "sha256:f0eddfcabd6936558ec020130f932d479930581171368fd728efcfb6ef0dd357",
-                "sha256:fabbe18087c3d33c5824cb145ffca52eccd053061df1d79d4b66dafa5ad2a5ea",
-                "sha256:fc3150f85e2dbcf99e65238c842d1cfe69d3e7649b19864c1cc043213d9cd730"
+                "sha256:0212a68688482dc52b2d45013df70d169f542b7394fc744c02a57374a4207003",
+                "sha256:089cf3dbf0cd6c100f02945abeb18484bd1ee57a079aefd52cffd17fba910b88",
+                "sha256:10c1bfff05d95783da83491be968e8fe789263689c02724e0c691933c52994f5",
+                "sha256:33b74d289bd2f5e527beadcaa3f401e0df0a89927c1559c8566c066fa4248ab7",
+                "sha256:3799351e2336dc91ea70b034983ee71cf2f9533cdff7c14c90ea126bfd95d65a",
+                "sha256:3ce11ee3f23f79dbd06fb3d63e2f6af7b12db1d46932fe7bd8afa259a5996603",
+                "sha256:421be9fbf0ffe9ffd7a378aafebbf6f4602d564d34be190fc19a193232fd12b1",
+                "sha256:43093fb83d8343aac0b1baa75516da6092f58f41200907ef92448ecab8825135",
+                "sha256:46d00d6cfecdde84d40e572d63735ef81423ad31184100411e6e3388d405e247",
+                "sha256:4a33dea2b688b3190ee12bd7cfa29d39c9ed176bda40bfa11099a3ce5d3a7ac6",
+                "sha256:4b9fe39a2ccc108a4accc2676e77da025ce383c108593d65cc909add5c3bd601",
+                "sha256:56442863ed2b06d19c37f94d999035e15ee982988920e12a5b4ba29b62ad1f77",
+                "sha256:671cd1187ed5e62818414afe79ed29da836dde67166a9fac6d435873c44fdd02",
+                "sha256:694deca8d702d5db21ec83983ce0bb4b26a578e71fbdbd4fdcd387daa90e4d5e",
+                "sha256:6a074d34ee7a5ce3effbc526b7083ec9731bb3cbf921bbe1d3005d4d2bdb3a63",
+                "sha256:6d0072fea50feec76a4c418096652f2c3238eaa014b2f94aeb1d56a66b41403f",
+                "sha256:6fbf47b5d3728c6aea2abb0589b5d30459e369baa772e0f37a0320185e87c980",
+                "sha256:7f91197cc9e48f989d12e4e6fbc46495c446636dfc81b9ccf50bb0ec74b91d4b",
+                "sha256:86b1f75c4e7c2ac2ccdaec2b9022845dbb81880ca318bb7a0a01fbf7813e3812",
+                "sha256:8dc1c72a69aa7e082593c4a203dcf94ddb74bb5c8a731e4e1eb68d031e8498ff",
+                "sha256:8e3dcf21f367459434c18e71b2a9532d96547aef8a871872a5bd69a715c15f96",
+                "sha256:8e576a51ad59e4bfaac456023a78f6b5e6e7651dcd383bcc3e18d06f9b55d6d1",
+                "sha256:96e37a3dc86e80bf81758c152fe66dbf60ed5eca3d26305edf01892257049925",
+                "sha256:97a68e6ada378df82bc9f16b800ab77cbf4b2fada0081794318520138c088e4a",
+                "sha256:99a2a507ed3ac881b975a2976d59f38c19386d128e7a9a18b7df6fff1fd4c1d6",
+                "sha256:a49907dd8420c5685cfa064a1335b6754b74541bbb3706c259c02ed65b644b3e",
+                "sha256:b09bf97215625a311f669476f44b8b318b075847b49316d3e28c08e41a7a573f",
+                "sha256:b7bd98b796e2b6553da7225aeb61f447f80a1ca64f41d83612e6139ca5213aa4",
+                "sha256:b87db4360013327109564f0e591bd2a3b318547bcef31b468a92ee504d07ae4f",
+                "sha256:bcb3ed405ed3222f9904899563d6fc492ff75cce56cba05e32eff40e6acbeaa3",
+                "sha256:d4306c36ca495956b6d568d276ac11fdd9c30a36f1b6eb928070dc5360b22e1c",
+                "sha256:d5ee4f386140395a2c818d149221149c54849dfcfcb9f1debfe07a8b8bd63f9a",
+                "sha256:dda30ba7e87fbbb7eab1ec9f58678558fd9a6b8b853530e176eabd064da81417",
+                "sha256:e04e26803c9c3851c931eac40c695602c6295b8d432cbe78609649ad9bd2da8a",
+                "sha256:e1c0b87e09fa55a220f058d1d49d3fb8df88fbfab58558f1198e08c1e1de842a",
+                "sha256:e72591e9ecd94d7feb70c1cbd7be7b3ebea3f548870aa91e2732960fa4d57a37",
+                "sha256:e8c843bbcda3a2f1e3c2ab25913c80a3c5376cd00c6e8c4a86a89a28c8dc5452",
+                "sha256:efc1913fd2ca4f334418481c7e595c00aad186563bbc1ec76067848c7ca0a933",
+                "sha256:f121a1420d4e173a5d96e47e9a0c0dcff965afdf1626d28de1460815f7c4ee7a",
+                "sha256:fc7b548b17d238737688817ab67deebb30e8073c95749d55538ed473130ec0c7"
             ],
             "markers": "python_version >= '3.7'",
-            "version": "==2.1.0"
+            "version": "==2.1.1"
         },
         "mergedeep": {
             "hashes": [
@@ -1786,18 +1798,6 @@
                 "sha256:70748a7bd025f9ecd6d6feeba8ba63f8e891a1af55f48e366d6d6e78493aba84",
                 "sha256:a2248a9501b29dc0cc8ba4c09f4f47ff121945f6ce33d760f145d6f89d313f5b"
             ],
-<<<<<<< HEAD
-            "markers": "python_full_version >= '3.6.2' and python_version < '4'",
-            "version": "==0.3.1"
-        },
-        "mkdocs-material": {
-            "hashes": [
-                "sha256:34a3155fe30f3fd697acef230e459e0428acb0481bcbb968e4a94a3ac174af18",
-                "sha256:aea074a5b368c8a27c8ae4fe72bd943176512b225541106797e367c62ce3f5a0"
-            ],
-            "index": "pypi",
-            "version": "==8.2.3"
-=======
             "markers": "python_version >= '3.7'",
             "version": "==0.4.1"
         },
@@ -1808,7 +1808,6 @@
             ],
             "index": "pypi",
             "version": "==8.2.5"
->>>>>>> 7274e10b
         },
         "mkdocs-material-extensions": {
             "hashes": [
@@ -1891,11 +1890,11 @@
         },
         "pymdown-extensions": {
             "hashes": [
-                "sha256:ed8f69a18bc158f00cbf03abc536b88b6e541b7e699156501e767c48f81d8850",
-                "sha256:f2fa7d9317c672a419868c893c20a28fb7ed7fc60d4ec4774c35e01398ab330c"
+                "sha256:a80553b243d3ed2d6c27723bcd64ca9887e560e6f4808baa96f36e93061eaf90",
+                "sha256:b37461a181c1c8103cfe1660081726a0361a8294cbfda88e5b02cefe976f0546"
             ],
             "markers": "python_version >= '3.7'",
-            "version": "==9.2"
+            "version": "==9.3"
         },
         "pyparsing": {
             "hashes": [
@@ -1907,11 +1906,11 @@
         },
         "pytest": {
             "hashes": [
-                "sha256:b555252a95bbb2a37a97b5ac2eb050c436f7989993565f5e0c9128fcaacadd0e",
-                "sha256:f1089d218cfcc63a212c42896f1b7fbf096874d045e1988186861a1a87d27b47"
+                "sha256:841132caef6b1ad17a9afde46dc4f6cfa59a05f9555aae5151f73bdf2820ca63",
+                "sha256:92f723789a8fdd7180b6b06483874feca4c48a5c76968e03bb3e7f806a1869ea"
             ],
             "markers": "python_version >= '3.7'",
-            "version": "==7.1.0"
+            "version": "==7.1.1"
         },
         "pytest-cov": {
             "hashes": [
@@ -2034,19 +2033,19 @@
         },
         "urllib3": {
             "hashes": [
-                "sha256:000ca7f471a233c2251c6c7023ee85305721bfdf18621ebff4fd17a8653427ed",
-                "sha256:0e7c33d9a63e7ddfcb86780aac87befc2fbddf46c58dbb487e0855f7ceec283c"
-            ],
-            "markers": "python_version >= '2.7' and python_version not in '3.0, 3.1, 3.2, 3.3, 3.4' and python_full_version < '4.0.0'",
-            "version": "==1.26.8"
+                "sha256:44ece4d53fb1706f667c9bd1c648f5469a2ec925fcf3a776667042d645472c14",
+                "sha256:aabaf16477806a5e1dd19aa41f8c2b7950dd3c746362d7e3223dbe6de6ac448e"
+            ],
+            "markers": "python_version >= '2.7' and python_version not in '3.0, 3.1, 3.2, 3.3, 3.4' and python_version < '4'",
+            "version": "==1.26.9"
         },
         "virtualenv": {
             "hashes": [
-                "sha256:dd448d1ded9f14d1a4bfa6bfc0c5b96ae3be3f2d6c6c159b23ddcfd701baa021",
-                "sha256:e9dd1a1359d70137559034c0f5433b34caf504af2dc756367be86a5a32967134"
+                "sha256:c3e01300fb8495bc00ed70741f5271fc95fed067eb7106297be73d30879af60c",
+                "sha256:ce8901d3bbf3b90393498187f2d56797a8a452fb2d0d7efc6fd837554d6f679c"
             ],
             "markers": "python_version >= '2.7' and python_version not in '3.0, 3.1, 3.2, 3.3, 3.4'",
-            "version": "==20.13.3"
+            "version": "==20.13.4"
         },
         "watchdog": {
             "hashes": [
