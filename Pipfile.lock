--- conflicted
+++ resolved
@@ -1287,7 +1287,7 @@
                 "sha256:fd096eb7ffef17c456cfa587523c5f92321ae02427ff955bebe9e3c63bc9f0da",
                 "sha256:fe754d231288e1e64323cfad462fcee8f0288654c10bdf4f603a39ed923bef33"
             ],
-            "markers": "python_version >= '3.11' and platform_python_implementation == 'CPython'",
+            "markers": "python_version >= '3.7'",
             "version": "==3.0.3"
         },
         "grpcio": {
@@ -1928,11 +1928,11 @@
         },
         "more-itertools": {
             "hashes": [
-                "sha256:686b06abe565edfab151cb8fd385a05651e1fdf8f0a14191e4439283421f8684",
-                "sha256:8fccb480c43d3e99a00087634c06dd02b0d50fbf088b380de5a41a015ec239e1"
-            ],
-            "markers": "python_version >= '3.8'",
-            "version": "==10.2.0"
+                "sha256:e5d93ef411224fbcef366a6e8ddc4c5781bc6359d43412a65dd5964e46111463",
+                "sha256:ea6a02e24a9161e51faad17a8782b92a0df82c12c1c8886fec7f0c3fa1a1b320"
+            ],
+            "markers": "python_version >= '3.8'",
+            "version": "==10.3.0"
         },
         "msgpack": {
             "hashes": [
@@ -2198,29 +2198,20 @@
         },
         "openai": {
             "hashes": [
-<<<<<<< HEAD
-                "sha256:953d57669f309002044fd2f678aba9f07a43256d74b3b00cd04afb5b185568ea",
-                "sha256:a6df15a7ab9344b1bc2bc8d83639f68b7a7e2453c0f5e50c1666547eee86f0bd"
-            ],
-            "index": "pypi",
-            "markers": "python_full_version >= '3.7.1'",
-            "version": "==1.32.0"
-=======
                 "sha256:1169211a7b326ecbc821cafb427c29bfd0871f9a3e0947dd9e51acb3b0f1df78",
                 "sha256:621163b56570897ab8389d187f686a53d4771fd6ce95d481c0a9611fe8bc4229"
             ],
             "index": "pypi",
             "markers": "python_full_version >= '3.7.1'",
             "version": "==1.33.0"
->>>>>>> e9006dfc
         },
         "packaging": {
             "hashes": [
-                "sha256:2ddfb553fdf02fb784c234c7ba6ccc288296ceabec964ad2eae3777778130bc5",
-                "sha256:eb82c5e3e56209074766e6885bb04b8c38a0c015d0a30036ebe7ece34c9989e9"
-            ],
-            "markers": "python_version >= '3.7'",
-            "version": "==24.0"
+                "sha256:026ed72c8ed3fcce5bf8950572258698927fd1dbda10a5e981cdf0ac37f4f002",
+                "sha256:5b8f2217dbdbd2f7f384c41c628544e6d52f2d0f53c6d0c3ea61aa5d1d7ff124"
+            ],
+            "markers": "python_version >= '3.8'",
+            "version": "==24.1"
         },
         "pandas": {
             "hashes": [
@@ -2397,11 +2388,11 @@
         },
         "prompt-toolkit": {
             "hashes": [
-                "sha256:45abe60a8300f3c618b23c16c4bb98c6fc80af8ce8b17c7ae92db48db3ee63c1",
-                "sha256:869c50d682152336e23c4db7f74667639b5047494202ffe7670817053fd57795"
+                "sha256:0d7bfa67001d5e39d02c224b663abc33687405033a8c422d0d675a5a13361d10",
+                "sha256:1e1b29cb58080b1e69f207c893a1a7bf16d127a5c30c9d17a25a5d77792e5360"
             ],
             "markers": "python_full_version >= '3.7.0'",
-            "version": "==3.0.46"
+            "version": "==3.0.47"
         },
         "proto-plus": {
             "hashes": [
@@ -4212,16 +4203,16 @@
                 "sha256:fd096eb7ffef17c456cfa587523c5f92321ae02427ff955bebe9e3c63bc9f0da",
                 "sha256:fe754d231288e1e64323cfad462fcee8f0288654c10bdf4f603a39ed923bef33"
             ],
-            "markers": "python_version >= '3.11' and platform_python_implementation == 'CPython'",
+            "markers": "python_version >= '3.7'",
             "version": "==3.0.3"
         },
         "griffe": {
             "hashes": [
-                "sha256:297ec8530d0c68e5b98ff86fb588ebc3aa3559bb5dc21f3caea8d9542a350133",
-                "sha256:83ce7dcaafd8cb7f43cbf1a455155015a1eb624b1ffd93249e5e1c4a22b2fdb2"
-            ],
-            "markers": "python_version >= '3.8'",
-            "version": "==0.45.2"
+                "sha256:02ee71cc1a5035864b97bd0dbfff65c33f6f2c8854d3bd48a791905c2b8a44b9",
+                "sha256:ed1481a680ae3e28f91a06e0d8a51a5c9b97555aa2527abc2664447cc22337d6"
+            ],
+            "markers": "python_version >= '3.8'",
+            "version": "==0.45.3"
         },
         "grpcio": {
             "hashes": [
@@ -4499,11 +4490,11 @@
         },
         "packaging": {
             "hashes": [
-                "sha256:2ddfb553fdf02fb784c234c7ba6ccc288296ceabec964ad2eae3777778130bc5",
-                "sha256:eb82c5e3e56209074766e6885bb04b8c38a0c015d0a30036ebe7ece34c9989e9"
-            ],
-            "markers": "python_version >= '3.7'",
-            "version": "==24.0"
+                "sha256:026ed72c8ed3fcce5bf8950572258698927fd1dbda10a5e981cdf0ac37f4f002",
+                "sha256:5b8f2217dbdbd2f7f384c41c628544e6d52f2d0f53c6d0c3ea61aa5d1d7ff124"
+            ],
+            "markers": "python_version >= '3.8'",
+            "version": "==24.1"
         },
         "paginate": {
             "hashes": [
