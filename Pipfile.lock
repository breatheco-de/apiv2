--- conflicted
+++ resolved
@@ -1,11 +1,7 @@
 {
     "_meta": {
         "hash": {
-<<<<<<< HEAD
-            "sha256": "9abec840d46fcd36790d982e423c8a523a4f8e4243c1ade3fbaa31e7c2bdbbb7"
-=======
-            "sha256": "721f1e5f61455ca9dd840c820e58b94993fe3efc2e00bfab6b9ac01cb919b251"
->>>>>>> 80049b27
+            "sha256": "2589f84873f3f25eebe0954c4541f210632974244f529bcd7da906b5a3b85fd9"
         },
         "pipfile-spec": 6,
         "requires": {},
@@ -261,11 +257,7 @@
                 "sha256:a0713dc7a1de3f06bc0df5a9567ad19ead2d3d5689b434768a6145bff77c0667",
                 "sha256:f184f0d851d96b6d29297354ed981b7dd71df7ff500d82fa6d11f0856bee8035"
             ],
-<<<<<<< HEAD
-            "markers": "python_full_version >= '3.6.2' and python_full_version < '4.0.0'",
-=======
-            "markers": "python_version < '4' and python_full_version >= '3.6.2'",
->>>>>>> 80049b27
+            "markers": "python_full_version >= '3.6.2' and python_version < '4'",
             "version": "==0.3.0"
         },
         "click-plugins": {
@@ -316,19 +308,11 @@
         },
         "django": {
             "hashes": [
-<<<<<<< HEAD
-                "sha256:677182ba8b5b285a4e072f3ac17ceee6aff1b5ce77fd173cc5b6a2d3dc022fcf",
-                "sha256:a8681e098fa60f7c33a4b628d6fcd3fe983a0939ff1301ecacac21d0b38bad56"
-            ],
-            "index": "pypi",
-            "version": "==3.2.14"
-=======
                 "sha256:115baf5049d5cf4163e43492cdc7139c306ed6d451e7d3571fe9612903903713",
                 "sha256:f71934b1a822f14a86c9ac9634053689279cd04ae69cb6ade4a59471b886582b"
             ],
             "index": "pypi",
             "version": "==3.2.15"
->>>>>>> 80049b27
         },
         "django-cors-headers": {
             "hashes": [
@@ -431,21 +415,6 @@
         },
         "google-auth": {
             "hashes": [
-<<<<<<< HEAD
-                "sha256:3b2f9d2f436cc7c3b363d0ac66470f42fede249c3bafcc504e9f0bcbe983cff0",
-                "sha256:75b3977e7e22784607e074800048f44d6a56df589fb2abe58a11d4d20c97c314"
-            ],
-            "markers": "python_version >= '2.7' and python_version not in '3.0, 3.1, 3.2, 3.3, 3.4, 3.5'",
-            "version": "==2.9.0"
-        },
-        "google-cloud-core": {
-            "hashes": [
-                "sha256:113ba4f492467d5bd442c8d724c1a25ad7384045c3178369038840ecdd19346c",
-                "sha256:34334359cb04187bdc80ddcf613e462dfd7a3aabbc3fe4d118517ab4b9303d53"
-            ],
-            "markers": "python_version >= '3.6'",
-            "version": "==2.3.1"
-=======
                 "sha256:14292fa3429f2bb1e99862554cde1ee730d6840ebae067814d3d15d8549c0888",
                 "sha256:5a7eed0cb0e3a83989fad0b59fe1329dfc8c479543039cd6fd1e01e9adf39475"
             ],
@@ -459,7 +428,6 @@
             ],
             "markers": "python_version >= '3.7'",
             "version": "==2.3.2"
->>>>>>> 80049b27
         },
         "google-cloud-datastore": {
             "hashes": [
@@ -479,19 +447,11 @@
         },
         "google-cloud-storage": {
             "hashes": [
-<<<<<<< HEAD
-                "sha256:5fe26f1381b30e3cc328f46e13531ca8525458f870c1e303c616bdeb7b7f5c66",
-                "sha256:973e7f7d9afcd4805769b6ea9ac15ab9df7037530850374f1494b5a2c8f65b6b"
-            ],
-            "index": "pypi",
-            "version": "==2.4.0"
-=======
                 "sha256:19a26c66c317ce542cea0830b7e787e8dac2588b6bfa4d3fd3b871ba16305ab0",
                 "sha256:382f34b91de2212e3c2e7b40ec079d27ee2e3dbbae99b75b1bcd8c63063ce235"
             ],
             "index": "pypi",
             "version": "==2.5.0"
->>>>>>> 80049b27
         },
         "google-crc32c": {
             "hashes": [
@@ -552,19 +512,11 @@
         },
         "googleapis-common-protos": {
             "hashes": [
-<<<<<<< HEAD
-                "sha256:6f1369b58ed6cf3a4b7054a44ebe8d03b29c309257583a2bbdc064cd1e4a1442",
-                "sha256:87955d7b3a73e6e803f2572a33179de23989ebba725e05ea42f24838b792e461"
-            ],
-            "markers": "python_version >= '3.6'",
-            "version": "==1.56.3"
-=======
                 "sha256:8eb2cbc91b69feaf23e32452a7ae60e791e09967d81d4fcc7fc388182d1bd394",
                 "sha256:c25873c47279387cfdcbdafa36149887901d36202cb645a0e4f29686bf6e4417"
             ],
             "markers": "python_version >= '3.7'",
             "version": "==1.56.4"
->>>>>>> 80049b27
         },
         "grpcio": {
             "hashes": [
@@ -712,19 +664,11 @@
         },
         "jsonschema": {
             "hashes": [
-<<<<<<< HEAD
-                "sha256:b19f62322b0f06927e8ae6215c01654e1885857cdcaf58ae1772b1aa97f1faf2",
-                "sha256:e331e32e29743014fa59fa77895b5d8669382a4904c8ef23144f7f078ec031c7"
-            ],
-            "markers": "python_version >= '3.7'",
-            "version": "==4.6.2"
-=======
                 "sha256:408c4c8ed0dede3b268f7a441784f74206380b04f93eb2d537c7befb3df3099f",
                 "sha256:8ebad55894c002585271af2d327d99339ef566fb085d9129b69e2623867c4106"
             ],
             "markers": "python_version >= '3.7'",
             "version": "==4.9.1"
->>>>>>> 80049b27
         },
         "jupyter-client": {
             "hashes": [
@@ -836,19 +780,11 @@
         },
         "markdown": {
             "hashes": [
-<<<<<<< HEAD
-                "sha256:cbb516f16218e643d8e0a95b309f77eb118cb138d39a4f27851e6a63581db874",
-                "sha256:f5da449a6e1c989a4cea2631aa8ee67caa5a2ef855d551c88f9e309f4634c621"
-            ],
-            "index": "pypi",
-            "version": "==3.3.7"
-=======
                 "sha256:08fb8465cffd03d10b9dd34a5c3fea908e20391a2a90b88d66362cb05beed186",
                 "sha256:3b809086bb6efad416156e00a0da66fe47618a5d6918dd688f53f40c8e4cfeff"
             ],
             "index": "pypi",
             "version": "==3.4.1"
->>>>>>> 80049b27
         },
         "markupsafe": {
             "hashes": [
@@ -961,17 +897,10 @@
         },
         "phonenumberslite": {
             "hashes": [
-<<<<<<< HEAD
-                "sha256:3b54b7481047fdf223203a2822e7d781048723600880c11b93c17a2f69319555",
-                "sha256:6fca372f1742d4930de6954138aa535b448f36d08a39bc0e2b754b15e0364bd4"
-            ],
-            "version": "==8.12.51"
-=======
                 "sha256:e1e16ff056127ae9ccf7a2ca78050dbe2ee43321d8a5ea20704752a2f46b8a9a",
                 "sha256:ece2f65b16f00bd8dda0cc6b0eb3d3d3d0cfae348d6c8f9fafd47882841546d7"
             ],
             "version": "==8.12.53"
->>>>>>> 80049b27
         },
         "pillow": {
             "hashes": [
@@ -1324,7 +1253,7 @@
                 "sha256:0123cacc1627ae19ddf3c27a5de5bd67ee4586fbdd6440d9748f8abb483d3e86",
                 "sha256:961d03dc3453ebbc59dbdea9e4e11c5651520a876d0f4db161e8674aae935da9"
             ],
-            "markers": "python_version >= '2.7' and python_version not in '3.0, 3.1, 3.2, 3.3'",
+            "markers": "python_version >= '2.7' and python_version not in '3.0, 3.1, 3.2'",
             "version": "==2.8.2"
         },
         "python-frontmatter": {
@@ -1514,7 +1443,7 @@
                 "sha256:1e61c37477a1626458e36f7b1d82aa5c9b094fa4802892072e49de9c60c4c926",
                 "sha256:8abb2f1d86890a2dfb989f9a77cfcfd3e47c2a354b01111771326f8aa26e0254"
             ],
-            "markers": "python_version >= '2.7' and python_version not in '3.0, 3.1, 3.2, 3.3'",
+            "markers": "python_version >= '2.7' and python_version not in '3.0, 3.1, 3.2'",
             "version": "==1.16.0"
         },
         "soupsieve": {
@@ -1590,19 +1519,11 @@
         },
         "twilio": {
             "hashes": [
-<<<<<<< HEAD
-                "sha256:581f2fd595ca722eb406b4138942e082ac21e1e1c2bdfaa135db7f60670ea954",
-                "sha256:d6afee1e664310892a098c38136afbdebc21d36cb6a0b4234641a05122f90b97"
-            ],
-            "index": "pypi",
-            "version": "==7.10.0"
-=======
                 "sha256:1f070cf041938a1848603fe3beabf03625d8686810664d0525347e0398211323",
                 "sha256:ba79ab89fbed67caae02cf027dfb17776f3aa875edcc30d031e15ade40b3b0b5"
             ],
             "index": "pypi",
             "version": "==7.12.0"
->>>>>>> 80049b27
         },
         "unicodecsv": {
             "hashes": [
@@ -1620,19 +1541,11 @@
         },
         "urllib3": {
             "hashes": [
-<<<<<<< HEAD
-                "sha256:8298d6d56d39be0e3bc13c1c97d133f9b45d797169a0e11cdd0e0489d786f7ec",
-                "sha256:879ba4d1e89654d9769ce13121e0f94310ea32e8d2f8cf587b77c08bbcdb30d6"
-            ],
-            "markers": "python_version >= '2.7' and python_version not in '3.0, 3.1, 3.2, 3.3, 3.4, 3.5' and python_full_version < '4.0.0'",
-            "version": "==1.26.10"
-=======
                 "sha256:c33ccba33c819596124764c23a97d25f32b28433ba0dedeb77d873a38722c9bc",
                 "sha256:ea6e8fb210b19d950fab93b60c9009226c63a28808bc8386e05301e25883ac0a"
             ],
             "markers": "python_version >= '2.7' and python_version not in '3.0, 3.1, 3.2, 3.3, 3.4, 3.5' and python_version < '4'",
             "version": "==1.26.11"
->>>>>>> 80049b27
         },
         "vine": {
             "hashes": [
@@ -1746,16 +1659,6 @@
         }
     },
     "develop": {
-<<<<<<< HEAD
-=======
-        "atomicwrites": {
-            "hashes": [
-                "sha256:81b2c9071a49367a7f770170e5eec8cb66567cfbbc8c73d20ce5ca4a8d71cf11"
-            ],
-            "index": "pypi",
-            "version": "==1.4.1"
-        },
->>>>>>> 80049b27
         "attrs": {
             "hashes": [
                 "sha256:29adc2665447e5191d0e7c568fde78b21f9672d344281d0c6e1ab085429b22b6",
@@ -1798,52 +1701,6 @@
         },
         "coverage": {
             "hashes": [
-<<<<<<< HEAD
-                "sha256:01c5615d13f3dd3aa8543afc069e5319cfa0c7d712f6e04b920431e5c564a749",
-                "sha256:106c16dfe494de3193ec55cac9640dd039b66e196e4641fa8ac396181578b982",
-                "sha256:129cd05ba6f0d08a766d942a9ed4b29283aff7b2cccf5b7ce279d50796860bb3",
-                "sha256:145f296d00441ca703a659e8f3eb48ae39fb083baba2d7ce4482fb2723e050d9",
-                "sha256:1480ff858b4113db2718848d7b2d1b75bc79895a9c22e76a221b9d8d62496428",
-                "sha256:269eaa2c20a13a5bf17558d4dc91a8d078c4fa1872f25303dddcbba3a813085e",
-                "sha256:26dff09fb0d82693ba9e6231248641d60ba606150d02ed45110f9ec26404ed1c",
-                "sha256:2bd9a6fc18aab8d2e18f89b7ff91c0f34ff4d5e0ba0b33e989b3cd4194c81fd9",
-                "sha256:309ce4a522ed5fca432af4ebe0f32b21d6d7ccbb0f5fcc99290e71feba67c264",
-                "sha256:3384f2a3652cef289e38100f2d037956194a837221edd520a7ee5b42d00cc605",
-                "sha256:342d4aefd1c3e7f620a13f4fe563154d808b69cccef415415aece4c786665397",
-                "sha256:39ee53946bf009788108b4dd2894bf1349b4e0ca18c2016ffa7d26ce46b8f10d",
-                "sha256:4321f075095a096e70aff1d002030ee612b65a205a0a0f5b815280d5dc58100c",
-                "sha256:4803e7ccf93230accb928f3a68f00ffa80a88213af98ed338a57ad021ef06815",
-                "sha256:4ce1b258493cbf8aec43e9b50d89982346b98e9ffdfaae8ae5793bc112fb0068",
-                "sha256:664a47ce62fe4bef9e2d2c430306e1428ecea207ffd68649e3b942fa8ea83b0b",
-                "sha256:75ab269400706fab15981fd4bd5080c56bd5cc07c3bccb86aab5e1d5a88dc8f4",
-                "sha256:83c4e737f60c6936460c5be330d296dd5b48b3963f48634c53b3f7deb0f34ec4",
-                "sha256:84631e81dd053e8a0d4967cedab6db94345f1c36107c71698f746cb2636c63e3",
-                "sha256:84e65ef149028516c6d64461b95a8dbcfce95cfd5b9eb634320596173332ea84",
-                "sha256:865d69ae811a392f4d06bde506d531f6a28a00af36f5c8649684a9e5e4a85c83",
-                "sha256:87f4f3df85aa39da00fd3ec4b5abeb7407e82b68c7c5ad181308b0e2526da5d4",
-                "sha256:8c08da0bd238f2970230c2a0d28ff0e99961598cb2e810245d7fc5afcf1254e8",
-                "sha256:961e2fb0680b4f5ad63234e0bf55dfb90d302740ae9c7ed0120677a94a1590cb",
-                "sha256:9b3e07152b4563722be523e8cd0b209e0d1a373022cfbde395ebb6575bf6790d",
-                "sha256:a7f3049243783df2e6cc6deafc49ea123522b59f464831476d3d1448e30d72df",
-                "sha256:bf5601c33213d3cb19d17a796f8a14a9eaa5e87629a53979a5981e3e3ae166f6",
-                "sha256:cec3a0f75c8f1031825e19cd86ee787e87cf03e4fd2865c79c057092e69e3a3b",
-                "sha256:d42c549a8f41dc103a8004b9f0c433e2086add8a719da00e246e17cbe4056f72",
-                "sha256:d67d44996140af8b84284e5e7d398e589574b376fb4de8ccd28d82ad8e3bea13",
-                "sha256:d9c80df769f5ec05ad21ea34be7458d1dc51ff1fb4b2219e77fe24edf462d6df",
-                "sha256:e57816f8ffe46b1df8f12e1b348f06d164fd5219beba7d9433ba79608ef011cc",
-                "sha256:ee2ddcac99b2d2aec413e36d7a429ae9ebcadf912946b13ffa88e7d4c9b712d6",
-                "sha256:f02cbbf8119db68455b9d763f2f8737bb7db7e43720afa07d8eb1604e5c5ae28",
-                "sha256:f1d5aa2703e1dab4ae6cf416eb0095304f49d004c39e9db1d86f57924f43006b",
-                "sha256:f5b66caa62922531059bc5ac04f836860412f7f88d38a476eda0a6f11d4724f4",
-                "sha256:f69718750eaae75efe506406c490d6fc5a6161d047206cc63ce25527e8a3adad",
-                "sha256:fb73e0011b8793c053bfa85e53129ba5f0250fdc0392c1591fd35d915ec75c46",
-                "sha256:fd180ed867e289964404051a958f7cccabdeed423f91a899829264bb7974d3d3",
-                "sha256:fdb6f7bd51c2d1714cea40718f6149ad9be6a2ee7d93b19e9f00934c0f2a74d9",
-                "sha256:ffa9297c3a453fba4717d06df579af42ab9a28022444cae7fa605af4df612d54"
-            ],
-            "index": "pypi",
-            "version": "==6.4.1"
-=======
                 "sha256:0895ea6e6f7f9939166cc835df8fa4599e2d9b759b02d1521b574e13b859ac32",
                 "sha256:0f211df2cba951ffcae210ee00e54921ab42e2b64e0bf2c0befc977377fb09b7",
                 "sha256:147605e1702d996279bb3cc3b164f408698850011210d133a2cb96a73a2f7996",
@@ -1888,7 +1745,6 @@
             ],
             "index": "pypi",
             "version": "==6.4.2"
->>>>>>> 80049b27
         },
         "coveralls": {
             "hashes": [
@@ -1936,19 +1792,11 @@
         },
         "identify": {
             "hashes": [
-<<<<<<< HEAD
-                "sha256:0dca2ea3e4381c435ef9c33ba100a78a9b40c0bab11189c7cf121f75815efeaa",
-                "sha256:3d11b16f3fe19f52039fb7e39c9c884b21cb1b586988114fbe42671f03de3e82"
-            ],
-            "markers": "python_version >= '3.7'",
-            "version": "==2.5.1"
-=======
                 "sha256:25851c8c1370effb22aaa3c987b30449e9ff0cece408f810ae6ce408fdd20893",
                 "sha256:887e7b91a1be152b0d46bbf072130235a8117392b9f1828446079a816a05ef44"
             ],
             "markers": "python_version >= '3.7'",
             "version": "==2.5.3"
->>>>>>> 80049b27
         },
         "idna": {
             "hashes": [
@@ -1983,19 +1831,11 @@
         },
         "markdown": {
             "hashes": [
-<<<<<<< HEAD
-                "sha256:cbb516f16218e643d8e0a95b309f77eb118cb138d39a4f27851e6a63581db874",
-                "sha256:f5da449a6e1c989a4cea2631aa8ee67caa5a2ef855d551c88f9e309f4634c621"
-            ],
-            "index": "pypi",
-            "version": "==3.3.7"
-=======
                 "sha256:08fb8465cffd03d10b9dd34a5c3fea908e20391a2a90b88d66362cb05beed186",
                 "sha256:3b809086bb6efad416156e00a0da66fe47618a5d6918dd688f53f40c8e4cfeff"
             ],
             "index": "pypi",
             "version": "==3.4.1"
->>>>>>> 80049b27
         },
         "markupsafe": {
             "hashes": [
@@ -2125,19 +1965,11 @@
         },
         "pre-commit": {
             "hashes": [
-<<<<<<< HEAD
-                "sha256:10c62741aa5704faea2ad69cb550ca78082efe5697d6f04e5710c3c229afdd10",
-                "sha256:4233a1e38621c87d9dda9808c6606d7e7ba0e087cd56d3fe03202a01d2919615"
-            ],
-            "index": "pypi",
-            "version": "==2.19.0"
-=======
                 "sha256:51a5ba7c480ae8072ecdb6933df22d2f812dc897d5fe848778116129a681aac7",
                 "sha256:a978dac7bc9ec0bcee55c18a277d553b0f419d259dadb4b9418ff2d00eb43959"
             ],
             "index": "pypi",
             "version": "==2.20.0"
->>>>>>> 80049b27
         },
         "py": {
             "hashes": [
@@ -2208,7 +2040,7 @@
                 "sha256:0123cacc1627ae19ddf3c27a5de5bd67ee4586fbdd6440d9748f8abb483d3e86",
                 "sha256:961d03dc3453ebbc59dbdea9e4e11c5651520a876d0f4db161e8674aae935da9"
             ],
-            "markers": "python_version >= '2.7' and python_version not in '3.0, 3.1, 3.2, 3.3'",
+            "markers": "python_version >= '2.7' and python_version not in '3.0, 3.1, 3.2'",
             "version": "==2.8.2"
         },
         "pyyaml": {
@@ -2268,26 +2100,18 @@
         },
         "setuptools": {
             "hashes": [
-<<<<<<< HEAD
-                "sha256:7999cbd87f1b6e1f33bf47efa368b224bed5e27b5ef2c4d46580186cbcb1a86a",
-                "sha256:a65e3802053e99fc64c6b3b29c11132943d5b8c8facbcc461157511546510967"
-            ],
-            "index": "pypi",
-            "version": "==62.0.0"
-=======
                 "sha256:7c7854ee1429a240090297628dc9f75b35318d193537968e2dc14010ee2f5bca",
                 "sha256:dc2662692f47d99cb8ae15a784529adeed535bcd7c277fee0beccf961522baf6"
             ],
             "markers": "python_version >= '3.7'",
             "version": "==63.4.1"
->>>>>>> 80049b27
         },
         "six": {
             "hashes": [
                 "sha256:1e61c37477a1626458e36f7b1d82aa5c9b094fa4802892072e49de9c60c4c926",
                 "sha256:8abb2f1d86890a2dfb989f9a77cfcfd3e47c2a354b01111771326f8aa26e0254"
             ],
-            "markers": "python_version >= '2.7' and python_version not in '3.0, 3.1, 3.2, 3.3'",
+            "markers": "python_version >= '2.7' and python_version not in '3.0, 3.1, 3.2'",
             "version": "==1.16.0"
         },
         "toml": {
@@ -2295,7 +2119,7 @@
                 "sha256:806143ae5bfb6a3c6e736a764057db0e6a0e05e338b5630894a5f779cabb4f9b",
                 "sha256:b3bda1d108d5dd99f4a20d24d9c348e91c4db7ab1b749200bded2f839ccbe68f"
             ],
-            "markers": "python_version >= '2.6' and python_version not in '3.0, 3.1, 3.2, 3.3'",
+            "markers": "python_version >= '2.6' and python_version not in '3.0, 3.1, 3.2'",
             "version": "==0.10.2"
         },
         "tomli": {
@@ -2308,21 +2132,6 @@
         },
         "urllib3": {
             "hashes": [
-<<<<<<< HEAD
-                "sha256:8298d6d56d39be0e3bc13c1c97d133f9b45d797169a0e11cdd0e0489d786f7ec",
-                "sha256:879ba4d1e89654d9769ce13121e0f94310ea32e8d2f8cf587b77c08bbcdb30d6"
-            ],
-            "markers": "python_version >= '2.7' and python_version not in '3.0, 3.1, 3.2, 3.3, 3.4, 3.5' and python_full_version < '4.0.0'",
-            "version": "==1.26.10"
-        },
-        "virtualenv": {
-            "hashes": [
-                "sha256:288171134a2ff3bfb1a2f54f119e77cd1b81c29fc1265a2356f3e8d14c7d58c4",
-                "sha256:b30aefac647e86af6d82bfc944c556f8f1a9c90427b2fb4e3bfbf338cb82becf"
-            ],
-            "markers": "python_version >= '2.7' and python_version not in '3.0, 3.1, 3.2, 3.3, 3.4'",
-            "version": "==20.15.1"
-=======
                 "sha256:c33ccba33c819596124764c23a97d25f32b28433ba0dedeb77d873a38722c9bc",
                 "sha256:ea6e8fb210b19d950fab93b60c9009226c63a28808bc8386e05301e25883ac0a"
             ],
@@ -2336,7 +2145,6 @@
             ],
             "markers": "python_version >= '3.6'",
             "version": "==20.16.3"
->>>>>>> 80049b27
         },
         "watchdog": {
             "hashes": [
