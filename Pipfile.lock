--- conflicted
+++ resolved
@@ -1,11 +1,7 @@
 {
     "_meta": {
         "hash": {
-<<<<<<< HEAD
-            "sha256": "9abec840d46fcd36790d982e423c8a523a4f8e4243c1ade3fbaa31e7c2bdbbb7"
-=======
             "sha256": "e05110e3b7b3218b1cc731d4039d432b7d73adeff2927b9242cae0d667b55a10"
->>>>>>> b3be5cba
         },
         "pipfile-spec": 6,
         "requires": {},
@@ -189,11 +185,7 @@
                 "sha256:84c85a9078b11105f04f3036a9482ae10e4621616db313fe045dd24743a0820d",
                 "sha256:fe86415d55e84719d75f8b69414f6438ac3547d2078ab91b67e779ef69378412"
             ],
-<<<<<<< HEAD
-            "markers": "python_version >= '3.6'",
-=======
-            "index": "pypi",
->>>>>>> b3be5cba
+            "index": "pypi",
             "version": "==2022.6.15"
         },
         "cffi": {
@@ -264,8 +256,6 @@
                 "sha256:fcd131dd944808b5bdb38e6f5b53013c5aa4f334c5cad0c72742f6eba4b73db0"
             ],
             "version": "==1.15.1"
-<<<<<<< HEAD
-=======
         },
         "channels": {
             "hashes": [
@@ -282,7 +272,6 @@
             ],
             "index": "pypi",
             "version": "==3.4.1"
->>>>>>> b3be5cba
         },
         "charset-normalizer": {
             "hashes": [
@@ -399,19 +388,11 @@
         },
         "django": {
             "hashes": [
-<<<<<<< HEAD
-                "sha256:677182ba8b5b285a4e072f3ac17ceee6aff1b5ce77fd173cc5b6a2d3dc022fcf",
-                "sha256:a8681e098fa60f7c33a4b628d6fcd3fe983a0939ff1301ecacac21d0b38bad56"
-            ],
-            "index": "pypi",
-            "version": "==3.2.14"
-=======
                 "sha256:115baf5049d5cf4163e43492cdc7139c306ed6d451e7d3571fe9612903903713",
                 "sha256:f71934b1a822f14a86c9ac9634053689279cd04ae69cb6ade4a59471b886582b"
             ],
             "index": "pypi",
             "version": "==3.2.15"
->>>>>>> b3be5cba
         },
         "django-cors-headers": {
             "hashes": [
@@ -514,21 +495,6 @@
         },
         "google-auth": {
             "hashes": [
-<<<<<<< HEAD
-                "sha256:3b2f9d2f436cc7c3b363d0ac66470f42fede249c3bafcc504e9f0bcbe983cff0",
-                "sha256:75b3977e7e22784607e074800048f44d6a56df589fb2abe58a11d4d20c97c314"
-            ],
-            "markers": "python_version >= '2.7' and python_version not in '3.0, 3.1, 3.2, 3.3, 3.4, 3.5'",
-            "version": "==2.9.0"
-        },
-        "google-cloud-core": {
-            "hashes": [
-                "sha256:113ba4f492467d5bd442c8d724c1a25ad7384045c3178369038840ecdd19346c",
-                "sha256:34334359cb04187bdc80ddcf613e462dfd7a3aabbc3fe4d118517ab4b9303d53"
-            ],
-            "markers": "python_version >= '3.6'",
-            "version": "==2.3.1"
-=======
                 "sha256:1deba4a54f95ef67b4139eaf5c20eaa7047215eec9f6a2344599b8596db8863b",
                 "sha256:7904dbd44b745c7323fef29565adee2fe7ff48473e2d94443aced40b0404a395"
             ],
@@ -542,7 +508,6 @@
             ],
             "markers": "python_version >= '3.7'",
             "version": "==2.3.2"
->>>>>>> b3be5cba
         },
         "google-cloud-datastore": {
             "hashes": [
@@ -562,19 +527,11 @@
         },
         "google-cloud-storage": {
             "hashes": [
-<<<<<<< HEAD
-                "sha256:5fe26f1381b30e3cc328f46e13531ca8525458f870c1e303c616bdeb7b7f5c66",
-                "sha256:973e7f7d9afcd4805769b6ea9ac15ab9df7037530850374f1494b5a2c8f65b6b"
-            ],
-            "index": "pypi",
-            "version": "==2.4.0"
-=======
                 "sha256:19a26c66c317ce542cea0830b7e787e8dac2588b6bfa4d3fd3b871ba16305ab0",
                 "sha256:382f34b91de2212e3c2e7b40ec079d27ee2e3dbbae99b75b1bcd8c63063ce235"
             ],
             "index": "pypi",
             "version": "==2.5.0"
->>>>>>> b3be5cba
         },
         "google-crc32c": {
             "hashes": [
@@ -635,19 +592,11 @@
         },
         "googleapis-common-protos": {
             "hashes": [
-<<<<<<< HEAD
-                "sha256:6f1369b58ed6cf3a4b7054a44ebe8d03b29c309257583a2bbdc064cd1e4a1442",
-                "sha256:87955d7b3a73e6e803f2572a33179de23989ebba725e05ea42f24838b792e461"
-            ],
-            "markers": "python_version >= '3.6'",
-            "version": "==1.56.3"
-=======
                 "sha256:8eb2cbc91b69feaf23e32452a7ae60e791e09967d81d4fcc7fc388182d1bd394",
                 "sha256:c25873c47279387cfdcbdafa36149887901d36202cb645a0e4f29686bf6e4417"
             ],
             "markers": "python_version >= '3.7'",
             "version": "==1.56.4"
->>>>>>> b3be5cba
         },
         "grpcio": {
             "hashes": [
@@ -832,19 +781,11 @@
         },
         "jsonschema": {
             "hashes": [
-<<<<<<< HEAD
-                "sha256:b19f62322b0f06927e8ae6215c01654e1885857cdcaf58ae1772b1aa97f1faf2",
-                "sha256:e331e32e29743014fa59fa77895b5d8669382a4904c8ef23144f7f078ec031c7"
-            ],
-            "markers": "python_version >= '3.7'",
-            "version": "==4.6.2"
-=======
                 "sha256:408c4c8ed0dede3b268f7a441784f74206380b04f93eb2d537c7befb3df3099f",
                 "sha256:8ebad55894c002585271af2d327d99339ef566fb085d9129b69e2623867c4106"
             ],
             "markers": "python_version >= '3.7'",
             "version": "==4.9.1"
->>>>>>> b3be5cba
         },
         "jupyter-client": {
             "hashes": [
@@ -956,19 +897,11 @@
         },
         "markdown": {
             "hashes": [
-<<<<<<< HEAD
-                "sha256:cbb516f16218e643d8e0a95b309f77eb118cb138d39a4f27851e6a63581db874",
-                "sha256:f5da449a6e1c989a4cea2631aa8ee67caa5a2ef855d551c88f9e309f4634c621"
-            ],
-            "index": "pypi",
-            "version": "==3.3.7"
-=======
                 "sha256:08fb8465cffd03d10b9dd34a5c3fea908e20391a2a90b88d66362cb05beed186",
                 "sha256:3b809086bb6efad416156e00a0da66fe47618a5d6918dd688f53f40c8e4cfeff"
             ],
             "index": "pypi",
             "version": "==3.4.1"
->>>>>>> b3be5cba
         },
         "markupsafe": {
             "hashes": [
@@ -1172,17 +1105,10 @@
         },
         "phonenumberslite": {
             "hashes": [
-<<<<<<< HEAD
-                "sha256:3b54b7481047fdf223203a2822e7d781048723600880c11b93c17a2f69319555",
-                "sha256:6fca372f1742d4930de6954138aa535b448f36d08a39bc0e2b754b15e0364bd4"
-            ],
-            "version": "==8.12.51"
-=======
                 "sha256:e1e16ff056127ae9ccf7a2ca78050dbe2ee43321d8a5ea20704752a2f46b8a9a",
                 "sha256:ece2f65b16f00bd8dda0cc6b0eb3d3d3d0cfae348d6c8f9fafd47882841546d7"
             ],
             "version": "==8.12.53"
->>>>>>> b3be5cba
         },
         "pillow": {
             "hashes": [
@@ -1549,7 +1475,7 @@
                 "sha256:0123cacc1627ae19ddf3c27a5de5bd67ee4586fbdd6440d9748f8abb483d3e86",
                 "sha256:961d03dc3453ebbc59dbdea9e4e11c5651520a876d0f4db161e8674aae935da9"
             ],
-            "markers": "python_version >= '2.7' and python_version not in '3.0, 3.1, 3.2, 3.3'",
+            "markers": "python_version >= '2.7' and python_version not in '3.0, 3.1, 3.2'",
             "version": "==2.8.2"
         },
         "python-frontmatter": {
@@ -1617,68 +1543,6 @@
         },
         "pyzmq": {
             "hashes": [
-<<<<<<< HEAD
-                "sha256:004a431dfa0459123e6f4660d7e3c4ac19217d134ca38bacfffb2e78716fe944",
-                "sha256:057b154471e096e2dda147f7b057041acc303bb7ca4aa24c3b88c6cecdd78717",
-                "sha256:0e08671dc202a1880fa522f921f35ca5925ba30da8bc96228d74a8f0643ead9c",
-                "sha256:1b2a21f595f8cc549abd6c8de1fcd34c83441e35fb24b8a59bf161889c62a486",
-                "sha256:21552624ce69e69f7924f413b802b1fb554f4c0497f837810e429faa1cd4f163",
-                "sha256:22ac0243a41798e3eb5d5714b28c2f28e3d10792dffbc8a5fca092f975fdeceb",
-                "sha256:2b054525c9f7e240562185bf21671ca16d56bde92e9bd0f822c07dec7626b704",
-                "sha256:30c365e60c39c53f8eea042b37ea28304ffa6558fb7241cf278745095a5757da",
-                "sha256:3a4d87342c2737fbb9eee5c33c792db27b36b04957b4e6b7edd73a5b239a2a13",
-                "sha256:420b9abd1a7330687a095373b8280a20cdee04342fbc8ccb3b56d9ec8efd4e62",
-                "sha256:444f7d615d5f686d0ef508b9edfa8a286e6d89f449a1ba37b60ef69d869220a3",
-                "sha256:558f5f636e3e65f261b64925e8b190e8689e334911595394572cc7523879006d",
-                "sha256:5592fb4316f895922b1cacb91b04a0fa09d6f6f19bbab4442b4d0a0825177b93",
-                "sha256:59928dfebe93cf1e203e3cb0fd5d5dd384da56b99c8305f2e1b0a933751710f6",
-                "sha256:5cb642e94337b0c76c9c8cb9bfb0f8a78654575847d080d3e1504f312d691fc3",
-                "sha256:5d57542429df6acff02ff022067aa75b677603cee70e3abb9742787545eec966",
-                "sha256:5d92e7cbeab7f70b08cc0f27255b0bb2500afc30f31075bca0b1cb87735d186c",
-                "sha256:602835e5672ca9ca1d78e6c148fb28c4f91b748ebc41fbd2f479d8763d58bc9b",
-                "sha256:60746a7e8558655420a69441c0a1d47ed225ed3ac355920b96a96d0554ef7e6b",
-                "sha256:61b97f624da42813f74977425a3a6144d604ea21cf065616d36ea3a866d92c1c",
-                "sha256:693c96ae4d975eb8efa1639670e9b1fac0c3f98b7845b65c0f369141fb4bb21f",
-                "sha256:814e5aaf0c3be9991a59066eafb2d6e117aed6b413e3e7e9be45d4e55f5e2748",
-                "sha256:83005d8928f8a5cebcfb33af3bfb84b1ad65d882b899141a331cc5d07d89f093",
-                "sha256:831da96ba3f36cc892f0afbb4fb89b28b61b387261676e55d55a682addbd29f7",
-                "sha256:8355744fdbdeac5cfadfa4f38b82029b5f2b8cab7472a33453a217a7f3a9dce2",
-                "sha256:8496a2a5efd055c61ac2c6a18116c768a25c644b6747dcfde43e91620ab3453c",
-                "sha256:859059caf564f0c9398c9005278055ed3d37af4d73de6b1597821193b04ca09b",
-                "sha256:8c0f4d6f8c985bab83792be26ff3233940ba42e22237610ac50cbcfc10a5c235",
-                "sha256:8c2d8b69a2bf239ae3d987537bf3fbc2b044a405394cf4c258fc684971dd48b2",
-                "sha256:984b232802eddf9f0be264a4d57a10b3a1fd7319df14ee6fc7b41c6d155a3e6c",
-                "sha256:99cedf38eaddf263cf7e2a50e405f12c02cedf6d9df00a0d9c5d7b9417b57f76",
-                "sha256:a3dc339f7bc185d5fd0fd976242a5baf35de404d467e056484def8a4dd95868b",
-                "sha256:a51f12a8719aad9dcfb55d456022f16b90abc8dde7d3ca93ce3120b40e3fa169",
-                "sha256:bbabd1df23bf63ae829e81200034c0e433499275a6ed29ca1a912ea7629426d9",
-                "sha256:bcc6953e47bcfc9028ddf9ab2a321a3c51d7cc969db65edec092019bb837959f",
-                "sha256:c0a5f987d73fd9b46c3d180891f829afda714ab6bab30a1218724d4a0a63afd8",
-                "sha256:c223a13555444707a0a7ebc6f9ee63053147c8c082bd1a31fd1207a03e8b0500",
-                "sha256:c616893a577e9d6773a3836732fd7e2a729157a108b8fccd31c87512fa01671a",
-                "sha256:c882f1d4f96fbd807e92c334251d8ebd159a1ef89059ccd386ddea83fdb91bd8",
-                "sha256:c8dec8a2f3f0bb462e6439df436cd8c7ec37968e90b4209ac621e7fbc0ed3b00",
-                "sha256:c9638e0057e3f1a8b7c5ce33c7575349d9183a033a19b5676ad55096ae36820b",
-                "sha256:ce4f71e17fa849de41a06109030d3f6815fcc33338bf98dd0dde6d456d33c929",
-                "sha256:ced12075cdf3c7332ecc1960f77f7439d5ebb8ea20bbd3c34c8299e694f1b0a1",
-                "sha256:d11628212fd731b8986f1561d9bb3f8c38d9c15b330c3d8a88963519fbcd553b",
-                "sha256:d1610260cc672975723fcf7705c69a95f3b88802a594c9867781bedd9b13422c",
-                "sha256:d4651de7316ec8560afe430fb042c0782ed8ac54c0be43a515944d7c78fddac8",
-                "sha256:da338e2728410d74ddeb1479ec67cfba73311607037455a40f92b6f5c62bf11d",
-                "sha256:de727ea906033b30527b4a99498f19aca3f4d1073230a958679a5b726e2784e0",
-                "sha256:e2e2db5c6ef376e97c912733dfc24406f5949474d03e800d5f07b6aca4d870af",
-                "sha256:e669913cb2179507628419ec4f0e453e48ce6f924de5884d396f18c31836089c",
-                "sha256:eb4a573a8499685d62545e806d8fd143c84ac8b3439f925cd92c8763f0ed9bd7",
-                "sha256:f146648941cadaaaf01254a75651a23c08159d009d36c5af42a7cc200a5e53ec",
-                "sha256:f3ff6abde52e702397949054cb5b06c1c75b5d6542f6a2ce029e46f71ffbbbf2",
-                "sha256:f5aa9da520e4bb8cee8189f2f541701405e7690745094ded7a37b425d60527ea",
-                "sha256:f5fdb00d65ec44b10cc6b9b6318ef1363b81647a4aa3270ca39565eadb2d1201",
-                "sha256:f685003d836ad0e5d4f08d1e024ee3ac7816eb2f873b2266306eef858f058133",
-                "sha256:fee86542dc4ee8229e023003e3939b4d58cc2453922cf127778b69505fc9064b"
-            ],
-            "markers": "python_version >= '3.6'",
-            "version": "==23.2.0"
-=======
                 "sha256:022cf5ea7bcaa8a06a03c2706e0ae66904b6138b2155577cd34c64bc7cc637ab",
                 "sha256:044447ae4b2016a6b8697571fd633f799f860b19b76c4a2fd9b1140d52ee6745",
                 "sha256:07ed8aaf7ffe150af873269690cc654ffeca7491f62aae0f3821baa181f8d5fe",
@@ -1755,7 +1619,6 @@
             ],
             "markers": "python_version >= '3.6'",
             "version": "==23.2.1"
->>>>>>> b3be5cba
         },
         "redis": {
             "hashes": [
@@ -1825,7 +1688,7 @@
                 "sha256:1e61c37477a1626458e36f7b1d82aa5c9b094fa4802892072e49de9c60c4c926",
                 "sha256:8abb2f1d86890a2dfb989f9a77cfcfd3e47c2a354b01111771326f8aa26e0254"
             ],
-            "markers": "python_version >= '2.7' and python_version not in '3.0, 3.1, 3.2, 3.3'",
+            "markers": "python_version >= '2.7' and python_version not in '3.0, 3.1, 3.2'",
             "version": "==1.16.0"
         },
         "soupsieve": {
@@ -1901,13 +1764,6 @@
         },
         "twilio": {
             "hashes": [
-<<<<<<< HEAD
-                "sha256:581f2fd595ca722eb406b4138942e082ac21e1e1c2bdfaa135db7f60670ea954",
-                "sha256:d6afee1e664310892a098c38136afbdebc21d36cb6a0b4234641a05122f90b97"
-            ],
-            "index": "pypi",
-            "version": "==7.10.0"
-=======
                 "sha256:da92f00c1ed4dbe448d2ce92356995cb5a47d865e3ff9127d3f69ef15c9eb2bb",
                 "sha256:e93b6850724cc0fa45ad6bb7039ab8ff10340576471b349c2875dd43c4ab4022"
             ],
@@ -1941,7 +1797,6 @@
             ],
             "markers": "python_version >= '3.7'",
             "version": "==4.3.0"
->>>>>>> b3be5cba
         },
         "unicodecsv": {
             "hashes": [
@@ -1959,19 +1814,11 @@
         },
         "urllib3": {
             "hashes": [
-<<<<<<< HEAD
-                "sha256:8298d6d56d39be0e3bc13c1c97d133f9b45d797169a0e11cdd0e0489d786f7ec",
-                "sha256:879ba4d1e89654d9769ce13121e0f94310ea32e8d2f8cf587b77c08bbcdb30d6"
-            ],
-            "markers": "python_version >= '2.7' and python_version not in '3.0, 3.1, 3.2, 3.3, 3.4, 3.5' and python_full_version < '4.0.0'",
-            "version": "==1.26.10"
-=======
                 "sha256:c33ccba33c819596124764c23a97d25f32b28433ba0dedeb77d873a38722c9bc",
                 "sha256:ea6e8fb210b19d950fab93b60c9009226c63a28808bc8386e05301e25883ac0a"
             ],
             "markers": "python_version >= '2.7' and python_version not in '3.0, 3.1, 3.2, 3.3, 3.4, 3.5' and python_full_version < '4.0.0'",
             "version": "==1.26.11"
->>>>>>> b3be5cba
         },
         "vine": {
             "hashes": [
@@ -2155,11 +2002,7 @@
                 "sha256:84c85a9078b11105f04f3036a9482ae10e4621616db313fe045dd24743a0820d",
                 "sha256:fe86415d55e84719d75f8b69414f6438ac3547d2078ab91b67e779ef69378412"
             ],
-<<<<<<< HEAD
-            "markers": "python_version >= '3.6'",
-=======
-            "index": "pypi",
->>>>>>> b3be5cba
+            "index": "pypi",
             "version": "==2022.6.15"
         },
         "cfgv": {
@@ -2188,52 +2031,6 @@
         },
         "coverage": {
             "hashes": [
-<<<<<<< HEAD
-                "sha256:01c5615d13f3dd3aa8543afc069e5319cfa0c7d712f6e04b920431e5c564a749",
-                "sha256:106c16dfe494de3193ec55cac9640dd039b66e196e4641fa8ac396181578b982",
-                "sha256:129cd05ba6f0d08a766d942a9ed4b29283aff7b2cccf5b7ce279d50796860bb3",
-                "sha256:145f296d00441ca703a659e8f3eb48ae39fb083baba2d7ce4482fb2723e050d9",
-                "sha256:1480ff858b4113db2718848d7b2d1b75bc79895a9c22e76a221b9d8d62496428",
-                "sha256:269eaa2c20a13a5bf17558d4dc91a8d078c4fa1872f25303dddcbba3a813085e",
-                "sha256:26dff09fb0d82693ba9e6231248641d60ba606150d02ed45110f9ec26404ed1c",
-                "sha256:2bd9a6fc18aab8d2e18f89b7ff91c0f34ff4d5e0ba0b33e989b3cd4194c81fd9",
-                "sha256:309ce4a522ed5fca432af4ebe0f32b21d6d7ccbb0f5fcc99290e71feba67c264",
-                "sha256:3384f2a3652cef289e38100f2d037956194a837221edd520a7ee5b42d00cc605",
-                "sha256:342d4aefd1c3e7f620a13f4fe563154d808b69cccef415415aece4c786665397",
-                "sha256:39ee53946bf009788108b4dd2894bf1349b4e0ca18c2016ffa7d26ce46b8f10d",
-                "sha256:4321f075095a096e70aff1d002030ee612b65a205a0a0f5b815280d5dc58100c",
-                "sha256:4803e7ccf93230accb928f3a68f00ffa80a88213af98ed338a57ad021ef06815",
-                "sha256:4ce1b258493cbf8aec43e9b50d89982346b98e9ffdfaae8ae5793bc112fb0068",
-                "sha256:664a47ce62fe4bef9e2d2c430306e1428ecea207ffd68649e3b942fa8ea83b0b",
-                "sha256:75ab269400706fab15981fd4bd5080c56bd5cc07c3bccb86aab5e1d5a88dc8f4",
-                "sha256:83c4e737f60c6936460c5be330d296dd5b48b3963f48634c53b3f7deb0f34ec4",
-                "sha256:84631e81dd053e8a0d4967cedab6db94345f1c36107c71698f746cb2636c63e3",
-                "sha256:84e65ef149028516c6d64461b95a8dbcfce95cfd5b9eb634320596173332ea84",
-                "sha256:865d69ae811a392f4d06bde506d531f6a28a00af36f5c8649684a9e5e4a85c83",
-                "sha256:87f4f3df85aa39da00fd3ec4b5abeb7407e82b68c7c5ad181308b0e2526da5d4",
-                "sha256:8c08da0bd238f2970230c2a0d28ff0e99961598cb2e810245d7fc5afcf1254e8",
-                "sha256:961e2fb0680b4f5ad63234e0bf55dfb90d302740ae9c7ed0120677a94a1590cb",
-                "sha256:9b3e07152b4563722be523e8cd0b209e0d1a373022cfbde395ebb6575bf6790d",
-                "sha256:a7f3049243783df2e6cc6deafc49ea123522b59f464831476d3d1448e30d72df",
-                "sha256:bf5601c33213d3cb19d17a796f8a14a9eaa5e87629a53979a5981e3e3ae166f6",
-                "sha256:cec3a0f75c8f1031825e19cd86ee787e87cf03e4fd2865c79c057092e69e3a3b",
-                "sha256:d42c549a8f41dc103a8004b9f0c433e2086add8a719da00e246e17cbe4056f72",
-                "sha256:d67d44996140af8b84284e5e7d398e589574b376fb4de8ccd28d82ad8e3bea13",
-                "sha256:d9c80df769f5ec05ad21ea34be7458d1dc51ff1fb4b2219e77fe24edf462d6df",
-                "sha256:e57816f8ffe46b1df8f12e1b348f06d164fd5219beba7d9433ba79608ef011cc",
-                "sha256:ee2ddcac99b2d2aec413e36d7a429ae9ebcadf912946b13ffa88e7d4c9b712d6",
-                "sha256:f02cbbf8119db68455b9d763f2f8737bb7db7e43720afa07d8eb1604e5c5ae28",
-                "sha256:f1d5aa2703e1dab4ae6cf416eb0095304f49d004c39e9db1d86f57924f43006b",
-                "sha256:f5b66caa62922531059bc5ac04f836860412f7f88d38a476eda0a6f11d4724f4",
-                "sha256:f69718750eaae75efe506406c490d6fc5a6161d047206cc63ce25527e8a3adad",
-                "sha256:fb73e0011b8793c053bfa85e53129ba5f0250fdc0392c1591fd35d915ec75c46",
-                "sha256:fd180ed867e289964404051a958f7cccabdeed423f91a899829264bb7974d3d3",
-                "sha256:fdb6f7bd51c2d1714cea40718f6149ad9be6a2ee7d93b19e9f00934c0f2a74d9",
-                "sha256:ffa9297c3a453fba4717d06df579af42ab9a28022444cae7fa605af4df612d54"
-            ],
-            "index": "pypi",
-            "version": "==6.4.1"
-=======
                 "sha256:04010af3c06ce2bfeb3b1e4e05d136f88d88c25f76cd4faff5d1fd84d11581ea",
                 "sha256:05de0762c1caed4a162b3e305f36cf20a548ff4da0be6766ad5c870704be3660",
                 "sha256:068d6f2a893af838291b8809c876973d885543411ea460f3e6886ac0ee941732",
@@ -2278,7 +2075,6 @@
             ],
             "index": "pypi",
             "version": "==6.4.3"
->>>>>>> b3be5cba
         },
         "coveralls": {
             "hashes": [
@@ -2311,19 +2107,11 @@
         },
         "filelock": {
             "hashes": [
-<<<<<<< HEAD
-                "sha256:37def7b658813cda163b56fc564cdc75e86d338246458c4c28ae84cabefa2404",
-                "sha256:3a0fd85166ad9dbab54c9aec96737b744106dc5f15c0b09a6744a445299fcf04"
-            ],
-            "markers": "python_version >= '3.7'",
-            "version": "==3.7.1"
-=======
                 "sha256:55447caa666f2198c5b6b13a26d2084d26fa5b115c00d065664b2124680c4edc",
                 "sha256:617eb4e5eedc82fc5f47b6d61e4d11cb837c56cb4544e39081099fa17ad109d4"
             ],
             "markers": "python_version >= '3.7'",
             "version": "==3.8.0"
->>>>>>> b3be5cba
         },
         "ghp-import": {
             "hashes": [
@@ -2342,19 +2130,11 @@
         },
         "identify": {
             "hashes": [
-<<<<<<< HEAD
-                "sha256:0dca2ea3e4381c435ef9c33ba100a78a9b40c0bab11189c7cf121f75815efeaa",
-                "sha256:3d11b16f3fe19f52039fb7e39c9c884b21cb1b586988114fbe42671f03de3e82"
-            ],
-            "markers": "python_version >= '3.7'",
-            "version": "==2.5.1"
-=======
                 "sha256:25851c8c1370effb22aaa3c987b30449e9ff0cece408f810ae6ce408fdd20893",
                 "sha256:887e7b91a1be152b0d46bbf072130235a8117392b9f1828446079a816a05ef44"
             ],
             "markers": "python_version >= '3.7'",
             "version": "==2.5.3"
->>>>>>> b3be5cba
         },
         "idna": {
             "hashes": [
@@ -2389,19 +2169,11 @@
         },
         "markdown": {
             "hashes": [
-<<<<<<< HEAD
-                "sha256:cbb516f16218e643d8e0a95b309f77eb118cb138d39a4f27851e6a63581db874",
-                "sha256:f5da449a6e1c989a4cea2631aa8ee67caa5a2ef855d551c88f9e309f4634c621"
-            ],
-            "index": "pypi",
-            "version": "==3.3.7"
-=======
                 "sha256:08fb8465cffd03d10b9dd34a5c3fea908e20391a2a90b88d66362cb05beed186",
                 "sha256:3b809086bb6efad416156e00a0da66fe47618a5d6918dd688f53f40c8e4cfeff"
             ],
             "index": "pypi",
             "version": "==3.4.1"
->>>>>>> b3be5cba
         },
         "markupsafe": {
             "hashes": [
@@ -2475,19 +2247,11 @@
         },
         "mkdocs-material": {
             "hashes": [
-<<<<<<< HEAD
-                "sha256:263f2721f3abe533b61f7c8bed435a0462620912742c919821ac2d698b4bfe67",
-                "sha256:dc82b667d2a83f0de581b46a6d0949732ab77e7638b87ea35b770b33bc02e75a"
-            ],
-            "index": "pypi",
-            "version": "==8.3.9"
-=======
                 "sha256:6c0a6e6cda8b43956e0c562374588160af8110584a1444f422b1cfd91930f9c7",
                 "sha256:ef6641e1910d4f217873ac376b4594f3157dca3949901b88b4991ba8e5477577"
             ],
             "index": "pypi",
             "version": "==8.4.0"
->>>>>>> b3be5cba
         },
         "mkdocs-material-extensions": {
             "hashes": [
@@ -2504,8 +2268,6 @@
             ],
             "index": "pypi",
             "version": "==0.19.0"
-<<<<<<< HEAD
-=======
         },
         "mkdocstrings-python": {
             "hashes": [
@@ -2514,7 +2276,6 @@
             ],
             "index": "pypi",
             "version": "==0.7.1"
->>>>>>> b3be5cba
         },
         "nodeenv": {
             "hashes": [
@@ -2550,19 +2311,11 @@
         },
         "pre-commit": {
             "hashes": [
-<<<<<<< HEAD
-                "sha256:10c62741aa5704faea2ad69cb550ca78082efe5697d6f04e5710c3c229afdd10",
-                "sha256:4233a1e38621c87d9dda9808c6606d7e7ba0e087cd56d3fe03202a01d2919615"
-            ],
-            "index": "pypi",
-            "version": "==2.19.0"
-=======
                 "sha256:51a5ba7c480ae8072ecdb6933df22d2f812dc897d5fe848778116129a681aac7",
                 "sha256:a978dac7bc9ec0bcee55c18a277d553b0f419d259dadb4b9418ff2d00eb43959"
             ],
             "index": "pypi",
             "version": "==2.20.0"
->>>>>>> b3be5cba
         },
         "py": {
             "hashes": [
@@ -2633,7 +2386,7 @@
                 "sha256:0123cacc1627ae19ddf3c27a5de5bd67ee4586fbdd6440d9748f8abb483d3e86",
                 "sha256:961d03dc3453ebbc59dbdea9e4e11c5651520a876d0f4db161e8674aae935da9"
             ],
-            "markers": "python_version >= '2.7' and python_version not in '3.0, 3.1, 3.2, 3.3'",
+            "markers": "python_version >= '2.7' and python_version not in '3.0, 3.1, 3.2'",
             "version": "==2.8.2"
         },
         "pyyaml": {
@@ -2693,26 +2446,18 @@
         },
         "setuptools": {
             "hashes": [
-<<<<<<< HEAD
-                "sha256:7999cbd87f1b6e1f33bf47efa368b224bed5e27b5ef2c4d46580186cbcb1a86a",
-                "sha256:a65e3802053e99fc64c6b3b29c11132943d5b8c8facbcc461157511546510967"
-            ],
-            "index": "pypi",
-            "version": "==62.0.0"
-=======
                 "sha256:7a2e7e95c3bf33f356b4c59aee7a6848585c4219dd3e941e43cc117888f210e4",
                 "sha256:c04a012ae3a1b2cc2aeed4893377b70ea61c6c143d0acceea16ec4b60de6e40d"
             ],
             "markers": "python_version >= '3.7'",
             "version": "==65.0.1"
->>>>>>> b3be5cba
         },
         "six": {
             "hashes": [
                 "sha256:1e61c37477a1626458e36f7b1d82aa5c9b094fa4802892072e49de9c60c4c926",
                 "sha256:8abb2f1d86890a2dfb989f9a77cfcfd3e47c2a354b01111771326f8aa26e0254"
             ],
-            "markers": "python_version >= '2.7' and python_version not in '3.0, 3.1, 3.2, 3.3'",
+            "markers": "python_version >= '2.7' and python_version not in '3.0, 3.1, 3.2'",
             "version": "==1.16.0"
         },
         "toml": {
@@ -2720,7 +2465,7 @@
                 "sha256:806143ae5bfb6a3c6e736a764057db0e6a0e05e338b5630894a5f779cabb4f9b",
                 "sha256:b3bda1d108d5dd99f4a20d24d9c348e91c4db7ab1b749200bded2f839ccbe68f"
             ],
-            "markers": "python_version >= '2.6' and python_version not in '3.0, 3.1, 3.2, 3.3'",
+            "markers": "python_version >= '2.6' and python_version not in '3.0, 3.1, 3.2'",
             "version": "==0.10.2"
         },
         "tomli": {
@@ -2733,21 +2478,6 @@
         },
         "urllib3": {
             "hashes": [
-<<<<<<< HEAD
-                "sha256:8298d6d56d39be0e3bc13c1c97d133f9b45d797169a0e11cdd0e0489d786f7ec",
-                "sha256:879ba4d1e89654d9769ce13121e0f94310ea32e8d2f8cf587b77c08bbcdb30d6"
-            ],
-            "markers": "python_version >= '2.7' and python_version not in '3.0, 3.1, 3.2, 3.3, 3.4, 3.5' and python_full_version < '4.0.0'",
-            "version": "==1.26.10"
-        },
-        "virtualenv": {
-            "hashes": [
-                "sha256:288171134a2ff3bfb1a2f54f119e77cd1b81c29fc1265a2356f3e8d14c7d58c4",
-                "sha256:b30aefac647e86af6d82bfc944c556f8f1a9c90427b2fb4e3bfbf338cb82becf"
-            ],
-            "markers": "python_version >= '2.7' and python_version not in '3.0, 3.1, 3.2, 3.3, 3.4'",
-            "version": "==20.15.1"
-=======
                 "sha256:c33ccba33c819596124764c23a97d25f32b28433ba0dedeb77d873a38722c9bc",
                 "sha256:ea6e8fb210b19d950fab93b60c9009226c63a28808bc8386e05301e25883ac0a"
             ],
@@ -2761,7 +2491,6 @@
             ],
             "markers": "python_version >= '3.6'",
             "version": "==20.16.3"
->>>>>>> b3be5cba
         },
         "watchdog": {
             "hashes": [
