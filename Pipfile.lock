--- conflicted
+++ resolved
@@ -1,11 +1,7 @@
 {
     "_meta": {
         "hash": {
-<<<<<<< HEAD
-            "sha256": "a6681c6fcd8119fe5d639ff206b24d1daa4ce9e2d124fc5a535c88fb0e8a1d5a"
-=======
-            "sha256": "66703d897b739c32b2bef84d50167bb3cdb05d78b0df71c0f8726b7fc762fccb"
->>>>>>> 86b15cf5
+            "sha256": "81ef445988b7fbdb50d6a6eaac2b479b422c83d805f9933eefa21a8a6a1e08cc"
         },
         "pipfile-spec": 6,
         "requires": {},
@@ -24,8 +20,6 @@
             ],
             "index": "pypi",
             "version": "==1.0.4"
-<<<<<<< HEAD
-=======
         },
         "aioredis": {
             "hashes": [
@@ -33,7 +27,6 @@
                 "sha256:b61808d7e97b7cd5a92ed574937a079c9387fdadd22bfbfa7ad2fd319ecc26e3"
             ],
             "version": "==1.3.1"
->>>>>>> 86b15cf5
         },
         "amqp": {
             "hashes": [
@@ -66,8 +59,6 @@
             ],
             "markers": "python_version >= '3.5'",
             "version": "==22.1.0"
-<<<<<<< HEAD
-=======
         },
         "autobahn": {
             "hashes": [
@@ -82,7 +73,6 @@
                 "sha256:b6feb6455337df834f6c9962d6ccf771515b7d939bca142b29c20c2376bc6111"
             ],
             "version": "==20.2.0"
->>>>>>> 86b15cf5
         },
         "beautifulsoup4": {
             "hashes": [
@@ -304,7 +294,7 @@
                 "sha256:a0713dc7a1de3f06bc0df5a9567ad19ead2d3d5689b434768a6145bff77c0667",
                 "sha256:f184f0d851d96b6d29297354ed981b7dd71df7ff500d82fa6d11f0856bee8035"
             ],
-            "markers": "python_version < '4' and python_full_version >= '3.6.2'",
+            "markers": "python_full_version >= '3.6.2' and python_full_version < '4.0.0'",
             "version": "==0.3.0"
         },
         "click-plugins": {
@@ -496,7 +486,9 @@
             "version": "==2.16.1"
         },
         "google-api-core": {
-            "extras": [],
+            "extras": [
+                "grpc"
+            ],
             "hashes": [
                 "sha256:06f7244c640322b508b125903bb5701bebabce8832f85aba9335ec00b3d02edc",
                 "sha256:93c6a91ccac79079ac6bbf8b74ee75db970cc899278b97d53bc012f35908cf50"
@@ -506,19 +498,11 @@
         },
         "google-auth": {
             "hashes": [
-<<<<<<< HEAD
-                "sha256:14292fa3429f2bb1e99862554cde1ee730d6840ebae067814d3d15d8549c0888",
-                "sha256:5a7eed0cb0e3a83989fad0b59fe1329dfc8c479543039cd6fd1e01e9adf39475"
-            ],
-            "markers": "python_version >= '2.7' and python_version not in '3.0, 3.1, 3.2, 3.3, 3.4, 3.5'",
-            "version": "==2.9.1"
-=======
                 "sha256:1deba4a54f95ef67b4139eaf5c20eaa7047215eec9f6a2344599b8596db8863b",
                 "sha256:7904dbd44b745c7323fef29565adee2fe7ff48473e2d94443aced40b0404a395"
             ],
             "markers": "python_version >= '2.7' and python_version not in '3.0, 3.1, 3.2, 3.3, 3.4, 3.5'",
             "version": "==2.10.0"
->>>>>>> 86b15cf5
         },
         "google-cloud-core": {
             "hashes": [
@@ -800,19 +784,11 @@
         },
         "jsonschema": {
             "hashes": [
-<<<<<<< HEAD
-                "sha256:5d0be0cd1b670438b71c3d3145b2abba1f9d197e3e91adc4c4bae4c0e114e252",
-                "sha256:df10e65c8f3687a48e93d0d348ce0ce5f897b5a28e9bbcbbe8f7c7eaf019e850"
-            ],
-            "markers": "python_version >= '3.7'",
-            "version": "==4.9.0"
-=======
                 "sha256:408c4c8ed0dede3b268f7a441784f74206380b04f93eb2d537c7befb3df3099f",
                 "sha256:8ebad55894c002585271af2d327d99339ef566fb085d9129b69e2623867c4106"
             ],
             "markers": "python_version >= '3.7'",
             "version": "==4.9.1"
->>>>>>> 86b15cf5
         },
         "jupyter-client": {
             "hashes": [
@@ -1058,19 +1034,11 @@
         },
         "nbconvert": {
             "hashes": [
-<<<<<<< HEAD
-                "sha256:223e46e27abe8596b8aed54301fadbba433b7ffea8196a68fd7b1ff509eee99d",
-                "sha256:c56dd0b8978a1811a5654f74c727ff16ca87dd5a43abd435a1c49b840fcd8360"
-            ],
-            "index": "pypi",
-            "version": "==6.5.0"
-=======
                 "sha256:10ed693c4cfd3c63583c87ca5c3a2f6ed874145103595f3824efcc8dfcb7522c",
                 "sha256:2564bb5125d862949f72475de0c0348392add7ea62cc950985347bfe7bbc2034"
             ],
             "index": "pypi",
             "version": "==6.5.3"
->>>>>>> 86b15cf5
         },
         "nbformat": {
             "hashes": [
@@ -1090,31 +1058,37 @@
         },
         "numpy": {
             "hashes": [
-                "sha256:1408c3527a74a0209c781ac82bde2182b0f0bf54dea6e6a363fe0cc4488a7ce7",
-                "sha256:173f28921b15d341afadf6c3898a34f20a0569e4ad5435297ba262ee8941e77b",
-                "sha256:1865fdf51446839ca3fffaab172461f2b781163f6f395f1aed256b1ddc253622",
-                "sha256:3119daed207e9410eaf57dcf9591fdc68045f60483d94956bee0bfdcba790953",
-                "sha256:35590b9c33c0f1c9732b3231bb6a72d1e4f77872390c47d50a615686ae7ed3fd",
-                "sha256:37e5ebebb0eb54c5b4a9b04e6f3018e16b8ef257d26c8945925ba8105008e645",
-                "sha256:37ece2bd095e9781a7156852e43d18044fd0d742934833335599c583618181b9",
-                "sha256:3ab67966c8d45d55a2bdf40701536af6443763907086c0a6d1232688e27e5447",
-                "sha256:47f10ab202fe4d8495ff484b5561c65dd59177949ca07975663f4494f7269e3e",
-                "sha256:55df0f7483b822855af67e38fb3a526e787adf189383b4934305565d71c4b148",
-                "sha256:5d732d17b8a9061540a10fda5bfeabca5785700ab5469a5e9b93aca5e2d3a5fb",
-                "sha256:68b69f52e6545af010b76516f5daaef6173e73353e3295c5cb9f96c35d755641",
-                "sha256:7e8229f3687cdadba2c4faef39204feb51ef7c1a9b669247d49a24f3e2e1617c",
-                "sha256:8002574a6b46ac3b5739a003b5233376aeac5163e5dcd43dd7ad062f3e186129",
-                "sha256:876f60de09734fbcb4e27a97c9a286b51284df1326b1ac5f1bf0ad3678236b22",
-                "sha256:9ce242162015b7e88092dccd0e854548c0926b75c7924a3495e02c6067aba1f5",
-                "sha256:a35c4e64dfca659fe4d0f1421fc0f05b8ed1ca8c46fb73d9e5a7f175f85696bb",
-                "sha256:aeba539285dcf0a1ba755945865ec61240ede5432df41d6e29fab305f4384db2",
-                "sha256:b15c3f1ed08df4980e02cc79ee058b788a3d0bef2fb3c9ca90bb8cbd5b8a3a04",
-                "sha256:c2f91f88230042a130ceb1b496932aa717dcbd665350beb821534c5c7e15881c",
-                "sha256:d748ef349bfef2e1194b59da37ed5a29c19ea8d7e6342019921ba2ba4fd8b624",
-                "sha256:e0d7447679ae9a7124385ccf0ea990bb85bb869cef217e2ea6c844b6a6855073"
-            ],
-            "index": "pypi",
-            "version": "==1.23.1"
+                "sha256:17e5226674f6ea79e14e3b91bfbc153fdf3ac13f5cc54ee7bc8fdbe820a32da0",
+                "sha256:2bd879d3ca4b6f39b7770829f73278b7c5e248c91d538aab1e506c628353e47f",
+                "sha256:4f41f5bf20d9a521f8cab3a34557cd77b6f205ab2116651f12959714494268b0",
+                "sha256:5593f67e66dea4e237f5af998d31a43e447786b2154ba1ad833676c788f37cde",
+                "sha256:5e28cd64624dc2354a349152599e55308eb6ca95a13ce6a7d5679ebff2962913",
+                "sha256:633679a472934b1c20a12ed0c9a6c9eb167fbb4cb89031939bfd03dd9dbc62b8",
+                "sha256:806970e69106556d1dd200e26647e9bee5e2b3f1814f9da104a943e8d548ca38",
+                "sha256:806cc25d5c43e240db709875e947076b2826f47c2c340a5a2f36da5bb10c58d6",
+                "sha256:8247f01c4721479e482cc2f9f7d973f3f47810cbc8c65e38fd1bbd3141cc9842",
+                "sha256:8ebf7e194b89bc66b78475bd3624d92980fca4e5bb86dda08d677d786fefc414",
+                "sha256:8ecb818231afe5f0f568c81f12ce50f2b828ff2b27487520d85eb44c71313b9e",
+                "sha256:8f9d84a24889ebb4c641a9b99e54adb8cab50972f0166a3abc14c3b93163f074",
+                "sha256:909c56c4d4341ec8315291a105169d8aae732cfb4c250fbc375a1efb7a844f8f",
+                "sha256:9b83d48e464f393d46e8dd8171687394d39bc5abfe2978896b77dc2604e8635d",
+                "sha256:ac987b35df8c2a2eab495ee206658117e9ce867acf3ccb376a19e83070e69418",
+                "sha256:b78d00e48261fbbd04aa0d7427cf78d18401ee0abd89c7559bbf422e5b1c7d01",
+                "sha256:b8b97a8a87cadcd3f94659b4ef6ec056261fa1e1c3317f4193ac231d4df70215",
+                "sha256:bd5b7ccae24e3d8501ee5563e82febc1771e73bd268eef82a1e8d2b4d556ae66",
+                "sha256:bdc02c0235b261925102b1bd586579b7158e9d0d07ecb61148a1799214a4afd5",
+                "sha256:be6b350dfbc7f708d9d853663772a9310783ea58f6035eec649fb9c4371b5389",
+                "sha256:c403c81bb8ffb1c993d0165a11493fd4bf1353d258f6997b3ee288b0a48fce77",
+                "sha256:cf8c6aed12a935abf2e290860af8e77b26a042eb7f2582ff83dc7ed5f963340c",
+                "sha256:d98addfd3c8728ee8b2c49126f3c44c703e2b005d4a95998e2167af176a9e722",
+                "sha256:dc76bca1ca98f4b122114435f83f1fcf3c0fe48e4e6f660e07996abf2f53903c",
+                "sha256:dec198619b7dbd6db58603cd256e092bcadef22a796f778bf87f8592b468441d",
+                "sha256:df28dda02c9328e122661f399f7655cdcbcf22ea42daa3650a26bce08a187450",
+                "sha256:e603ca1fb47b913942f3e660a15e55a9ebca906857edfea476ae5f0fe9b457d5",
+                "sha256:ecfdd68d334a6b97472ed032b5b37a30d8217c097acfff15e8452c710e775524"
+            ],
+            "index": "pypi",
+            "version": "==1.23.2"
         },
         "packaging": {
             "hashes": [
@@ -1134,17 +1108,10 @@
         },
         "phonenumberslite": {
             "hashes": [
-<<<<<<< HEAD
-                "sha256:8cfee539ebcbe2874e8f0bdfe753e60265c198b33f8bfeb57f0fc59ba55c6d74",
-                "sha256:ade5346ac9f7ed0289d69ffc9e9f3f84b56b2b7010aa23fecf7bb22140b170d5"
-            ],
-            "version": "==8.12.52"
-=======
                 "sha256:e1e16ff056127ae9ccf7a2ca78050dbe2ee43321d8a5ea20704752a2f46b8a9a",
                 "sha256:ece2f65b16f00bd8dda0cc6b0eb3d3d3d0cfae348d6c8f9fafd47882841546d7"
             ],
             "version": "==8.12.53"
->>>>>>> 86b15cf5
         },
         "pillow": {
             "hashes": [
@@ -1511,7 +1478,7 @@
                 "sha256:0123cacc1627ae19ddf3c27a5de5bd67ee4586fbdd6440d9748f8abb483d3e86",
                 "sha256:961d03dc3453ebbc59dbdea9e4e11c5651520a876d0f4db161e8674aae935da9"
             ],
-            "markers": "python_version >= '2.7' and python_version not in '3.0, 3.1, 3.2, 3.3'",
+            "markers": "python_version >= '2.7' and python_version not in '3.0, 3.1, 3.2'",
             "version": "==2.8.2"
         },
         "python-frontmatter": {
@@ -1713,26 +1680,18 @@
         },
         "setuptools": {
             "hashes": [
-<<<<<<< HEAD
-                "sha256:273b6847ae61f7829c1affcdd9a32f67aa65233be508f4fbaab866c5faa4e408",
-                "sha256:d5340d16943a0f67057329db59b564e938bb3736c6e50ae16ea84d5e5d9ba6d0"
-            ],
-            "markers": "python_version >= '3.7'",
-            "version": "==63.3.0"
-=======
-                "sha256:194b74f2c2d1800268fe2d857d99981e7c04d010de3099f04ee45ebec535e560",
-                "sha256:3bcaf6e27ad3b0f643ba0a48c5ab9eca930c3eb51df0e068f4826ab880c394ea"
-            ],
-            "markers": "python_version >= '3.7'",
-            "version": "==64.0.3"
->>>>>>> 86b15cf5
+                "sha256:d73f8cd714a1a6691f5eb5abeeacbf313242b7aa2f5eba93776542c1aad90c6f",
+                "sha256:fe9a97f68b064a6ddd4bacfb0b4b93a4c65a556d97ce906255540439d0c35cef"
+            ],
+            "markers": "python_version >= '3.7'",
+            "version": "==65.0.0"
         },
         "six": {
             "hashes": [
                 "sha256:1e61c37477a1626458e36f7b1d82aa5c9b094fa4802892072e49de9c60c4c926",
                 "sha256:8abb2f1d86890a2dfb989f9a77cfcfd3e47c2a354b01111771326f8aa26e0254"
             ],
-            "markers": "python_version >= '2.7' and python_version not in '3.0, 3.1, 3.2, 3.3'",
+            "markers": "python_version >= '2.7' and python_version not in '3.0, 3.1, 3.2'",
             "version": "==1.16.0"
         },
         "soupsieve": {
@@ -1808,13 +1767,6 @@
         },
         "twilio": {
             "hashes": [
-<<<<<<< HEAD
-                "sha256:1f070cf041938a1848603fe3beabf03625d8686810664d0525347e0398211323",
-                "sha256:ba79ab89fbed67caae02cf027dfb17776f3aa875edcc30d031e15ade40b3b0b5"
-            ],
-            "index": "pypi",
-            "version": "==7.12.0"
-=======
                 "sha256:da92f00c1ed4dbe448d2ce92356995cb5a47d865e3ff9127d3f69ef15c9eb2bb",
                 "sha256:e93b6850724cc0fa45ad6bb7039ab8ff10340576471b349c2875dd43c4ab4022"
             ],
@@ -1848,7 +1800,6 @@
             ],
             "markers": "python_version >= '3.7'",
             "version": "==4.3.0"
->>>>>>> 86b15cf5
         },
         "unicodecsv": {
             "hashes": [
@@ -1869,7 +1820,7 @@
                 "sha256:c33ccba33c819596124764c23a97d25f32b28433ba0dedeb77d873a38722c9bc",
                 "sha256:ea6e8fb210b19d950fab93b60c9009226c63a28808bc8386e05301e25883ac0a"
             ],
-            "markers": "python_version >= '2.7' and python_version not in '3.0, 3.1, 3.2, 3.3, 3.4, 3.5' and python_version < '4'",
+            "markers": "python_version >= '2.7' and python_version not in '3.0, 3.1, 3.2, 3.3, 3.4, 3.5' and python_full_version < '4.0.0'",
             "version": "==1.26.11"
         },
         "vine": {
@@ -2083,52 +2034,6 @@
         },
         "coverage": {
             "hashes": [
-<<<<<<< HEAD
-                "sha256:0895ea6e6f7f9939166cc835df8fa4599e2d9b759b02d1521b574e13b859ac32",
-                "sha256:0f211df2cba951ffcae210ee00e54921ab42e2b64e0bf2c0befc977377fb09b7",
-                "sha256:147605e1702d996279bb3cc3b164f408698850011210d133a2cb96a73a2f7996",
-                "sha256:24b04d305ea172ccb21bee5bacd559383cba2c6fcdef85b7701cf2de4188aa55",
-                "sha256:25b7ec944f114f70803d6529394b64f8749e93cbfac0fe6c5ea1b7e6c14e8a46",
-                "sha256:2b20286c2b726f94e766e86a3fddb7b7e37af5d0c635bdfa7e4399bc523563de",
-                "sha256:2dff52b3e7f76ada36f82124703f4953186d9029d00d6287f17c68a75e2e6039",
-                "sha256:2f8553878a24b00d5ab04b7a92a2af50409247ca5c4b7a2bf4eabe94ed20d3ee",
-                "sha256:3def6791adf580d66f025223078dc84c64696a26f174131059ce8e91452584e1",
-                "sha256:422fa44070b42fef9fb8dabd5af03861708cdd6deb69463adc2130b7bf81332f",
-                "sha256:4f89d8e03c8a3757aae65570d14033e8edf192ee9298303db15955cadcff0c63",
-                "sha256:5336e0352c0b12c7e72727d50ff02557005f79a0b8dcad9219c7c4940a930083",
-                "sha256:54d8d0e073a7f238f0666d3c7c0d37469b2aa43311e4024c925ee14f5d5a1cbe",
-                "sha256:5ef42e1db047ca42827a85e34abe973971c635f83aed49611b7f3ab49d0130f0",
-                "sha256:5f65e5d3ff2d895dab76b1faca4586b970a99b5d4b24e9aafffc0ce94a6022d6",
-                "sha256:6c3ccfe89c36f3e5b9837b9ee507472310164f352c9fe332120b764c9d60adbe",
-                "sha256:6d0b48aff8e9720bdec315d67723f0babd936a7211dc5df453ddf76f89c59933",
-                "sha256:6fe75dcfcb889b6800f072f2af5a331342d63d0c1b3d2bf0f7b4f6c353e8c9c0",
-                "sha256:79419370d6a637cb18553ecb25228893966bd7935a9120fa454e7076f13b627c",
-                "sha256:7bb00521ab4f99fdce2d5c05a91bddc0280f0afaee0e0a00425e28e209d4af07",
-                "sha256:80db4a47a199c4563d4a25919ff29c97c87569130375beca3483b41ad5f698e8",
-                "sha256:866ebf42b4c5dbafd64455b0a1cd5aa7b4837a894809413b930026c91e18090b",
-                "sha256:8af6c26ba8df6338e57bedbf916d76bdae6308e57fc8f14397f03b5da8622b4e",
-                "sha256:a13772c19619118903d65a91f1d5fea84be494d12fd406d06c849b00d31bf120",
-                "sha256:a697977157adc052284a7160569b36a8bbec09db3c3220642e6323b47cec090f",
-                "sha256:a9032f9b7d38bdf882ac9f66ebde3afb8145f0d4c24b2e600bc4c6304aafb87e",
-                "sha256:b5e28db9199dd3833cc8a07fa6cf429a01227b5d429facb56eccd765050c26cd",
-                "sha256:c77943ef768276b61c96a3eb854eba55633c7a3fddf0a79f82805f232326d33f",
-                "sha256:d230d333b0be8042ac34808ad722eabba30036232e7a6fb3e317c49f61c93386",
-                "sha256:d4548be38a1c810d79e097a38107b6bf2ff42151900e47d49635be69943763d8",
-                "sha256:d4e7ced84a11c10160c0697a6cc0b214a5d7ab21dfec1cd46e89fbf77cc66fae",
-                "sha256:d56f105592188ce7a797b2bd94b4a8cb2e36d5d9b0d8a1d2060ff2a71e6b9bbc",
-                "sha256:d714af0bdba67739598849c9f18efdcc5a0412f4993914a0ec5ce0f1e864d783",
-                "sha256:d774d9e97007b018a651eadc1b3970ed20237395527e22cbeb743d8e73e0563d",
-                "sha256:e0524adb49c716ca763dbc1d27bedce36b14f33e6b8af6dba56886476b42957c",
-                "sha256:e2618cb2cf5a7cc8d698306e42ebcacd02fb7ef8cfc18485c59394152c70be97",
-                "sha256:e36750fbbc422c1c46c9d13b937ab437138b998fe74a635ec88989afb57a3978",
-                "sha256:edfdabe7aa4f97ed2b9dd5dde52d2bb29cb466993bb9d612ddd10d0085a683cf",
-                "sha256:f22325010d8824594820d6ce84fa830838f581a7fd86a9235f0d2ed6deb61e29",
-                "sha256:f23876b018dfa5d3e98e96f5644b109090f16a4acb22064e0f06933663005d39",
-                "sha256:f7bd0ffbcd03dc39490a1f40b2669cc414fae0c4e16b77bb26806a4d0b7d1452"
-            ],
-            "index": "pypi",
-            "version": "==6.4.2"
-=======
                 "sha256:04010af3c06ce2bfeb3b1e4e05d136f88d88c25f76cd4faff5d1fd84d11581ea",
                 "sha256:05de0762c1caed4a162b3e305f36cf20a548ff4da0be6766ad5c870704be3660",
                 "sha256:068d6f2a893af838291b8809c876973d885543411ea460f3e6886ac0ee941732",
@@ -2173,7 +2078,6 @@
             ],
             "index": "pypi",
             "version": "==6.4.3"
->>>>>>> 86b15cf5
         },
         "coveralls": {
             "hashes": [
@@ -2221,19 +2125,11 @@
         },
         "identify": {
             "hashes": [
-<<<<<<< HEAD
-                "sha256:a3d4c096b384d50d5e6dc5bc8b9bc44f1f61cefebd750a7b3e9f939b53fb214d",
-                "sha256:feaa9db2dc0ce333b453ce171c0cf1247bbfde2c55fc6bb785022d411a1b78b5"
-            ],
-            "markers": "python_version >= '3.7'",
-            "version": "==2.5.2"
-=======
                 "sha256:25851c8c1370effb22aaa3c987b30449e9ff0cece408f810ae6ce408fdd20893",
                 "sha256:887e7b91a1be152b0d46bbf072130235a8117392b9f1828446079a816a05ef44"
             ],
             "markers": "python_version >= '3.7'",
             "version": "==2.5.3"
->>>>>>> 86b15cf5
         },
         "idna": {
             "hashes": [
@@ -2325,7 +2221,7 @@
                 "sha256:0096d52e9dad9939c3d975a774666af186eda617e6ca84df4c94dec30004f2a8",
                 "sha256:70775750742b25c0d8f36c55aed03d24c3384d17c951b3175d898bd778ef0307"
             ],
-            "markers": "python_full_version >= '3.6.0'",
+            "markers": "python_version >= '3.6'",
             "version": "==1.3.4"
         },
         "mkdocs": {
@@ -2357,7 +2253,7 @@
                 "sha256:a82b70e533ce060b2a5d9eb2bc2e1be201cf61f901f93704b4acf6e3d5983a44",
                 "sha256:bfd24dfdef7b41c312ede42648f9eb83476ea168ec163b613f9abd12bbfddba2"
             ],
-            "markers": "python_full_version >= '3.6.0'",
+            "markers": "python_version >= '3.6'",
             "version": "==1.0.3"
         },
         "mkdocstrings": {
@@ -2461,7 +2357,7 @@
                 "sha256:8b67587c8f98cbbadfdd804539ed5455b6ed03802203485dd2f53c1422d7440e",
                 "sha256:bbbb6717efc886b9d64537b41fb1497cfaf3c9601276be8da2cccfea5a3c8ad8"
             ],
-            "markers": "python_full_version >= '3.6.0'",
+            "markers": "python_version >= '3.6'",
             "version": "==1.4.0"
         },
         "pytest-xdist": {
@@ -2477,7 +2373,7 @@
                 "sha256:0123cacc1627ae19ddf3c27a5de5bd67ee4586fbdd6440d9748f8abb483d3e86",
                 "sha256:961d03dc3453ebbc59dbdea9e4e11c5651520a876d0f4db161e8674aae935da9"
             ],
-            "markers": "python_version >= '2.7' and python_version not in '3.0, 3.1, 3.2, 3.3'",
+            "markers": "python_version >= '2.7' and python_version not in '3.0, 3.1, 3.2'",
             "version": "==2.8.2"
         },
         "pyyaml": {
@@ -2524,7 +2420,7 @@
                 "sha256:70092675bda14fdec33b31ba77e7543de9ddc88f2e5b99160396572d11525bdb",
                 "sha256:af31106dec8a4d68c60207c1886031cbf839b68aa7abccdb19868200532c2069"
             ],
-            "markers": "python_full_version >= '3.6.0'",
+            "markers": "python_version >= '3.6'",
             "version": "==0.1"
         },
         "requests": {
@@ -2537,26 +2433,18 @@
         },
         "setuptools": {
             "hashes": [
-<<<<<<< HEAD
-                "sha256:273b6847ae61f7829c1affcdd9a32f67aa65233be508f4fbaab866c5faa4e408",
-                "sha256:d5340d16943a0f67057329db59b564e938bb3736c6e50ae16ea84d5e5d9ba6d0"
-            ],
-            "markers": "python_version >= '3.7'",
-            "version": "==63.3.0"
-=======
-                "sha256:194b74f2c2d1800268fe2d857d99981e7c04d010de3099f04ee45ebec535e560",
-                "sha256:3bcaf6e27ad3b0f643ba0a48c5ab9eca930c3eb51df0e068f4826ab880c394ea"
-            ],
-            "markers": "python_version >= '3.7'",
-            "version": "==64.0.3"
->>>>>>> 86b15cf5
+                "sha256:d73f8cd714a1a6691f5eb5abeeacbf313242b7aa2f5eba93776542c1aad90c6f",
+                "sha256:fe9a97f68b064a6ddd4bacfb0b4b93a4c65a556d97ce906255540439d0c35cef"
+            ],
+            "markers": "python_version >= '3.7'",
+            "version": "==65.0.0"
         },
         "six": {
             "hashes": [
                 "sha256:1e61c37477a1626458e36f7b1d82aa5c9b094fa4802892072e49de9c60c4c926",
                 "sha256:8abb2f1d86890a2dfb989f9a77cfcfd3e47c2a354b01111771326f8aa26e0254"
             ],
-            "markers": "python_version >= '2.7' and python_version not in '3.0, 3.1, 3.2, 3.3'",
+            "markers": "python_version >= '2.7' and python_version not in '3.0, 3.1, 3.2'",
             "version": "==1.16.0"
         },
         "toml": {
@@ -2564,7 +2452,7 @@
                 "sha256:806143ae5bfb6a3c6e736a764057db0e6a0e05e338b5630894a5f779cabb4f9b",
                 "sha256:b3bda1d108d5dd99f4a20d24d9c348e91c4db7ab1b749200bded2f839ccbe68f"
             ],
-            "markers": "python_version >= '2.6' and python_version not in '3.0, 3.1, 3.2, 3.3'",
+            "markers": "python_version >= '2.6' and python_version not in '3.0, 3.1, 3.2'",
             "version": "==0.10.2"
         },
         "tomli": {
@@ -2580,24 +2468,16 @@
                 "sha256:c33ccba33c819596124764c23a97d25f32b28433ba0dedeb77d873a38722c9bc",
                 "sha256:ea6e8fb210b19d950fab93b60c9009226c63a28808bc8386e05301e25883ac0a"
             ],
-            "markers": "python_version >= '2.7' and python_version not in '3.0, 3.1, 3.2, 3.3, 3.4, 3.5' and python_version < '4'",
+            "markers": "python_version >= '2.7' and python_version not in '3.0, 3.1, 3.2, 3.3, 3.4, 3.5' and python_full_version < '4.0.0'",
             "version": "==1.26.11"
         },
         "virtualenv": {
             "hashes": [
-<<<<<<< HEAD
-                "sha256:0ef5be6d07181946891f5abc8047fda8bc2f0b4b9bf222c64e6e8963baee76db",
-                "sha256:635b272a8e2f77cb051946f46c60a54ace3cb5e25568228bd6b57fc70eca9ff3"
-            ],
-            "markers": "python_full_version >= '3.6.0'",
-            "version": "==20.16.2"
-=======
                 "sha256:4193b7bc8a6cd23e4eb251ac64f29b4398ab2c233531e66e40b19a6b7b0d30c1",
                 "sha256:d86ea0bb50e06252d79e6c241507cb904fcd66090c3271381372d6221a3970f9"
             ],
             "markers": "python_version >= '3.6'",
             "version": "==20.16.3"
->>>>>>> 86b15cf5
         },
         "watchdog": {
             "hashes": [
@@ -2627,7 +2507,7 @@
                 "sha256:ed80a1628cee19f5cfc6bb74e173f1b4189eb532e705e2a13e3250312a62e0c9",
                 "sha256:ee3e38a6cc050a8830089f79cbec8a3878ec2fe5160cdb2dc8ccb6def8552658"
             ],
-            "markers": "python_full_version >= '3.6.0'",
+            "markers": "python_version >= '3.6'",
             "version": "==2.1.9"
         },
         "yapf": {
