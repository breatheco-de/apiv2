--- conflicted
+++ resolved
@@ -1,11 +1,7 @@
 {
     "_meta": {
         "hash": {
-<<<<<<< HEAD
-            "sha256": "7a120fedfb793ed5c2d7cb399fc49ffd3b81fb782b66c9bf93103249a4f526e9"
-=======
-            "sha256": "f827ddbb17931ffa617b4266e78e84e531c3b89bd84a698555accd42db43b0ba"
->>>>>>> ac168e9e
+            "sha256": "f4b1aa9324fc1d2d7bc6cfd82a0cc905ff451dbd67e7a1efd62b0415adfbebcf"
         },
         "pipfile-spec": 6,
         "requires": {},
@@ -37,11 +33,7 @@
                 "sha256:1e5f707424e544078ca196e72ae6a14887ce74e02bd126be54b7c03c971bef18",
                 "sha256:9cd81f7b023fc04bbb108718fbac674f06901b77bfcdce85b10e2a5d0ee91be5"
             ],
-<<<<<<< HEAD
-            "markers": "python_full_version >= '3.6.0'",
-=======
-            "markers": "python_version >= '3.6'",
->>>>>>> ac168e9e
+            "markers": "python_version >= '3.6'",
             "version": "==5.0.9"
         },
         "asgiref": {
@@ -51,17 +43,14 @@
             ],
             "markers": "python_version >= '3.7'",
             "version": "==3.5.0"
-<<<<<<< HEAD
         },
         "async-timeout": {
             "hashes": [
                 "sha256:2163e1640ddb52b7a8c80d0a67a08587e5d245cc9c553a74a847056bc2976b15",
                 "sha256:8ca1e4fcf50d07413d66d1a5e416e42cfdf5851c981d679a09851a6853383b3c"
             ],
-            "markers": "python_full_version >= '3.6.0'",
+            "markers": "python_version >= '3.6'",
             "version": "==4.0.2"
-=======
->>>>>>> ac168e9e
         },
         "attrs": {
             "hashes": [
@@ -70,7 +59,6 @@
             ],
             "markers": "python_version >= '2.7' and python_version not in '3.0, 3.1, 3.2, 3.3, 3.4'",
             "version": "==21.4.0"
-<<<<<<< HEAD
         },
         "autobahn": {
             "hashes": [
@@ -85,8 +73,6 @@
                 "sha256:b6feb6455337df834f6c9962d6ccf771515b7d939bca142b29c20c2376bc6111"
             ],
             "version": "==20.2.0"
-=======
->>>>>>> ac168e9e
         },
         "billiard": {
             "hashes": [
@@ -269,11 +255,7 @@
                 "sha256:6a7a62563bbfabfda3a38f3023a1db4a35978c0abd76f6c9605ecd6554d6d9b1",
                 "sha256:8458d7b1287c5fb128c90e23381cf99dcde74beaf6c7ff6384ce84d6fe090adb"
             ],
-<<<<<<< HEAD
-            "markers": "python_full_version >= '3.6.0'",
-=======
-            "markers": "python_version >= '3.6'",
->>>>>>> ac168e9e
+            "markers": "python_version >= '3.6'",
             "version": "==8.0.4"
         },
         "click-didyoumean": {
@@ -281,7 +263,7 @@
                 "sha256:a0713dc7a1de3f06bc0df5a9567ad19ead2d3d5689b434768a6145bff77c0667",
                 "sha256:f184f0d851d96b6d29297354ed981b7dd71df7ff500d82fa6d11f0856bee8035"
             ],
-            "markers": "python_version < '4' and python_full_version >= '3.6.2'",
+            "markers": "python_full_version >= '3.6.2' and python_full_version < '4.0.0'",
             "version": "==0.3.0"
         },
         "click-plugins": {
@@ -310,7 +292,7 @@
                 "sha256:3fbdb64466afd23abaf6c977627b75b6139a5a3e8ce38405c5b413aed7a0471f",
                 "sha256:ab1e2bfe1d01d968e1b7e8d9023bc51ef3509bba217bb730cee3827e1ee82869"
             ],
-            "markers": "python_full_version >= '3.6.0'",
+            "markers": "python_version >= '3.6'",
             "version": "==21.6.0"
         },
         "cryptography": {
@@ -336,7 +318,7 @@
                 "sha256:ebc15b1c22e55c4d5566e3ca4db8689470a0ca2babef8e3a9ee057a8b82ce4b1",
                 "sha256:ec63da4e7e4a5f924b90af42eddf20b698a70e58d86a72d943857c4c6045b3ee"
             ],
-            "markers": "python_full_version >= '3.6.0'",
+            "markers": "python_version >= '3.6'",
             "version": "==36.0.1"
         },
         "daphne": {
@@ -344,7 +326,7 @@
                 "sha256:76ffae916ba3aa66b46996c14fa713e46004788167a4873d647544e750e0e99f",
                 "sha256:a9af943c79717bc52fe64a3c236ae5d3adccc8b5be19c881b442d2c3db233393"
             ],
-            "markers": "python_full_version >= '3.6.0'",
+            "markers": "python_version >= '3.6'",
             "version": "==3.0.2"
         },
         "deprecated": {
@@ -381,11 +363,11 @@
         },
         "django-heroku": {
             "hashes": [
-                "sha256:2bc690aab89eedbe01311752320a9a12e7548e3b0ed102681acc5736a41a4762",
-                "sha256:6af4bc3ae4a9b55eaad6dbe5164918982d2762661aebc9f83d9fa49f6009514e"
-            ],
-            "index": "pypi",
-            "version": "==0.3.1"
+                "sha256:59dac588ae0030862c79c31fab2a206a1b549282e157b1831fc8491a3eb65c24",
+                "sha256:817165b8c3853bff6cd3b515222b84dd2167a9435b140380181192d153913d69"
+            ],
+            "index": "pypi",
+            "version": "==0.0.0"
         },
         "django-phonenumber-field": {
             "extras": [
@@ -444,11 +426,7 @@
                 "sha256:1dc2811f20e163892fefe7006f2ce00778f8099a40aee265bfa60a13400de63d",
                 "sha256:aa7103805ae793277abbb85da9f6f05e76a1a295a9384a8e17c2fba2b3a690cb"
             ],
-<<<<<<< HEAD
-            "markers": "python_full_version >= '3.6.0'",
-=======
-            "markers": "python_version >= '3.6'",
->>>>>>> ac168e9e
+            "markers": "python_version >= '3.6'",
             "version": "==12.0.1"
         },
         "google-api-core": {
@@ -548,7 +526,7 @@
                 "sha256:fec221a051150eeddfdfcff162e6db92c65ecf46cb0f7bb1bf812a1520ec026b",
                 "sha256:ff71073ebf0e42258a42a0b34f2c09ec384977e7f6808999102eedd5b49920e3"
             ],
-            "markers": "python_full_version >= '3.6.0'",
+            "markers": "python_version >= '3.6'",
             "version": "==1.3.0"
         },
         "google-resumable-media": {
@@ -556,11 +534,7 @@
                 "sha256:1a7dce5790b04518edc02c2ce33965556660d64957106d66a945086e2b642572",
                 "sha256:36dc2f7201ee1cb360ef502187aa4e1f2b6ec4467fcee92e08a8cf165e36f587"
             ],
-<<<<<<< HEAD
-            "markers": "python_full_version >= '3.6.0'",
-=======
-            "markers": "python_version >= '3.6'",
->>>>>>> ac168e9e
+            "markers": "python_version >= '3.6'",
             "version": "==2.3.0"
         },
         "googleapis-common-protos": {
@@ -568,11 +542,7 @@
                 "sha256:183bb0356bd614c4330ad5158bc1c1bcf9bcf7f5e7f911317559fe209496eeee",
                 "sha256:53eb313064738f45d5ac634155ae208e121c963659627b90dfcb61ef514c03e1"
             ],
-<<<<<<< HEAD
-            "markers": "python_full_version >= '3.6.0'",
-=======
-            "markers": "python_version >= '3.6'",
->>>>>>> ac168e9e
+            "markers": "python_version >= '3.6'",
             "version": "==1.55.0"
         },
         "grpcio": {
@@ -731,7 +701,6 @@
             ],
             "index": "pypi",
             "version": "==7.2.1"
-<<<<<<< HEAD
         },
         "msgpack": {
             "hashes": [
@@ -771,15 +740,13 @@
                 "sha256:f74da1e5fcf20ade12c6bf1baa17a2dc3604958922de8dc83cbe3eff22e8b611"
             ],
             "version": "==1.0.3"
-=======
->>>>>>> ac168e9e
         },
         "packaging": {
             "hashes": [
                 "sha256:dd47c42927d89ab911e606518907cc2d3a1f38bbd026385970643f9c5b8ecfeb",
                 "sha256:ef103e05f519cdc783ae24ea4e2e0f508a9c99b2d4969652eed6a2e1ea5bd522"
             ],
-            "markers": "python_full_version >= '3.6.0'",
+            "markers": "python_version >= '3.6'",
             "version": "==21.3"
         },
         "phonenumberslite": {
@@ -835,7 +802,7 @@
                 "sha256:4224373bacce55f955a878bf9cfa763c1e360858e330072059e10bad68531159",
                 "sha256:74134bbf457f031a36d68416e1509f34bd5ccc019f0bcc952c7b909d06b37bd3"
             ],
-            "markers": "python_full_version >= '3.6.0'",
+            "markers": "python_version >= '3.6'",
             "version": "==1.0.0"
         },
         "prompt-toolkit": {
@@ -989,7 +956,6 @@
                 "sha256:8ee45429555515e1f6b185e78100aea234072576aa43ab53aefcae078162fca9",
                 "sha256:e644fdec12f7872f86c58ff790da456218b10f863970249516d60a5eaca77206"
             ],
-            "markers": "python_version >= '2.7' and python_version not in '3.0, 3.1, 3.2, 3.3'",
             "version": "==2.21"
         },
         "pyfcm": {
@@ -1013,7 +979,7 @@
                 "sha256:b888b4d56f06f6dcd777210c334e69c737be74755d3e5e9ee3fe67dc18a0ee41",
                 "sha256:e0c4bb8d9f0af0c7f5b1ec4c5036309617d03d56932877f2f7a0beeb5318322f"
             ],
-            "markers": "python_full_version >= '3.6.0'",
+            "markers": "python_version >= '3.6'",
             "version": "==2.3.0"
         },
         "pymemcache": {
@@ -1036,8 +1002,7 @@
                 "sha256:a422368fc821589c228f4c49438a368831cb5bbc0eab5ebe1d7fac9dded6567b",
                 "sha256:e46dae94e34b085175f8abb3b0aaa7da40767865ac82c928eeb9e57e1ea8a543"
             ],
-<<<<<<< HEAD
-            "markers": "python_full_version >= '3.6.0'",
+            "markers": "python_version >= '3.6'",
             "version": "==1.5.0"
         },
         "pyopenssl": {
@@ -1046,21 +1011,13 @@
                 "sha256:ea252b38c87425b64116f808355e8da644ef9b07e429398bfece610f893ee2e0"
             ],
             "version": "==22.0.0"
-=======
-            "markers": "python_version >= '3.6'",
-            "version": "==1.5.0"
->>>>>>> ac168e9e
         },
         "pyparsing": {
             "hashes": [
                 "sha256:18ee9022775d270c55187733956460083db60b37d0d0fb357445f3094eed3eea",
                 "sha256:a6c06a88f252e6c322f65faf8f418b16213b51bdfaece0524c1c1bc30c63c484"
             ],
-<<<<<<< HEAD
-            "markers": "python_full_version >= '3.6.0'",
-=======
-            "markers": "python_version >= '3.6'",
->>>>>>> ac168e9e
+            "markers": "python_version >= '3.6'",
             "version": "==3.0.7"
         },
         "pytest": {
@@ -1068,11 +1025,7 @@
                 "sha256:9ce3ff477af913ecf6321fe337b93a2c0dcf2a0a1439c43f5452112c1e4280db",
                 "sha256:e30905a0c131d3d94b89624a1cc5afec3e0ba2fbdb151867d8e0ebd49850f171"
             ],
-<<<<<<< HEAD
-            "markers": "python_full_version >= '3.6.0'",
-=======
-            "markers": "python_version >= '3.6'",
->>>>>>> ac168e9e
+            "markers": "python_version >= '3.6'",
             "version": "==7.0.1"
         },
         "pytest-django": {
@@ -1088,16 +1041,16 @@
                 "sha256:0123cacc1627ae19ddf3c27a5de5bd67ee4586fbdd6440d9748f8abb483d3e86",
                 "sha256:961d03dc3453ebbc59dbdea9e4e11c5651520a876d0f4db161e8674aae935da9"
             ],
-            "markers": "python_version >= '2.7' and python_version not in '3.0, 3.1, 3.2, 3.3'",
+            "markers": "python_version >= '2.7' and python_version not in '3.0, 3.1, 3.2'",
             "version": "==2.8.2"
         },
         "python-slugify": {
             "hashes": [
-                "sha256:2e3fad0bf38b11514f8de911ea04e7a6c6a08bb1bac18abd96d9566c34404d56",
-                "sha256:eff190e4dfac97d2f8c1890ee682709ecd23650742361687db82d95e1e5e25f5"
-            ],
-            "index": "pypi",
-            "version": "==6.1.0"
+                "sha256:00003397f4e31414e922ce567b3a4da28cf1436a53d332c9aeeb51c7d8c469fd",
+                "sha256:8c0016b2d74503eb64761821612d58fcfc729493634b1eb0575d8f5b4aa1fbcf"
+            ],
+            "index": "pypi",
+            "version": "==6.1.1"
         },
         "pytz": {
             "hashes": [
@@ -1174,11 +1127,7 @@
                 "sha256:5c6bd9dc7a543b7fe4304a631f8a8a3b674e2bbfc49c2ae96200cdbe55df6b17",
                 "sha256:95c5d300c4e879ee69708c428ba566c59478fd653cc3a22243eeb8ed846950bb"
             ],
-<<<<<<< HEAD
-            "markers": "python_full_version >= '3.6.0'",
-=======
-            "markers": "python_version >= '3.6'",
->>>>>>> ac168e9e
+            "markers": "python_version >= '3.6'",
             "version": "==4.8"
         },
         "schema": {
@@ -1209,11 +1158,7 @@
                 "sha256:22c7348c6d2976a52632c67f7ab0cdf40147db7789f9aed18734643fe9cf3373",
                 "sha256:4ce92f1e1f8f01233ee9952c04f6b81d1e02939d6e1b488428154974a4d0783e"
             ],
-<<<<<<< HEAD
-            "markers": "python_full_version >= '3.6.0'",
-=======
-            "markers": "python_version >= '3.6'",
->>>>>>> ac168e9e
+            "markers": "python_version >= '3.6'",
             "version": "==59.6.0"
         },
         "six": {
@@ -1221,7 +1166,7 @@
                 "sha256:1e61c37477a1626458e36f7b1d82aa5c9b094fa4802892072e49de9c60c4c926",
                 "sha256:8abb2f1d86890a2dfb989f9a77cfcfd3e47c2a354b01111771326f8aa26e0254"
             ],
-            "markers": "python_version >= '2.7' and python_version not in '3.0, 3.1, 3.2, 3.3'",
+            "markers": "python_version >= '2.7' and python_version not in '3.0, 3.1, 3.2'",
             "version": "==1.16.0"
         },
         "sqlparse": {
@@ -1239,26 +1184,18 @@
             ],
             "version": "==1.3"
         },
-<<<<<<< HEAD
+        "timeago": {
+            "hashes": [
+                "sha256:cfce420d82892af6b2439d0f69eeb3e876bbeddab6670c3c88ebf7676407bf4c"
+            ],
+            "index": "pypi",
+            "version": "==1.0.15"
+        },
         "tomli": {
             "hashes": [
                 "sha256:939de3e7a6161af0c887ef91b7d41a53e7c5a1ca976325f429cb46ea9bc30ecc",
                 "sha256:de526c12914f0c550d15924c62d72abc48d6fe7364aa87328337a31007fe8a4f"
             ],
-=======
-        "timeago": {
-            "hashes": [
-                "sha256:cfce420d82892af6b2439d0f69eeb3e876bbeddab6670c3c88ebf7676407bf4c"
-            ],
-            "index": "pypi",
-            "version": "==1.0.15"
-        },
-        "tomli": {
-            "hashes": [
-                "sha256:939de3e7a6161af0c887ef91b7d41a53e7c5a1ca976325f429cb46ea9bc30ecc",
-                "sha256:de526c12914f0c550d15924c62d72abc48d6fe7364aa87328337a31007fe8a4f"
-            ],
->>>>>>> ac168e9e
             "markers": "python_version >= '3.7'",
             "version": "==2.0.1"
         },
@@ -1269,7 +1206,6 @@
             ],
             "index": "pypi",
             "version": "==7.7.0"
-<<<<<<< HEAD
         },
         "twisted": {
             "extras": [
@@ -1287,7 +1223,7 @@
                 "sha256:2e4582b70f04b2345908254684a984206c0d9b50e3074a24a4c55aba21d24d01",
                 "sha256:41223af4a9d5726e645a8ee82480f413e5e300dd257db94bc38ae12ea48fb2e5"
             ],
-            "markers": "python_full_version >= '3.6.0'",
+            "markers": "python_version >= '3.6'",
             "version": "==22.2.1"
         },
         "typing-extensions": {
@@ -1295,10 +1231,8 @@
                 "sha256:1a9462dcc3347a79b1f1c0271fbe79e844580bb598bafa1ed208b94da3cdcd42",
                 "sha256:21c85e0fe4b9a155d0799430b0ad741cdce7e359660ccbd8b530613e8df88ce2"
             ],
-            "markers": "python_full_version >= '3.6.0'",
+            "markers": "python_version >= '3.6'",
             "version": "==4.1.1"
-=======
->>>>>>> ac168e9e
         },
         "unicodecsv": {
             "hashes": [
@@ -1319,11 +1253,7 @@
                 "sha256:000ca7f471a233c2251c6c7023ee85305721bfdf18621ebff4fd17a8653427ed",
                 "sha256:0e7c33d9a63e7ddfcb86780aac87befc2fbddf46c58dbb487e0855f7ceec283c"
             ],
-<<<<<<< HEAD
             "markers": "python_version >= '2.7' and python_version not in '3.0, 3.1, 3.2, 3.3, 3.4' and python_full_version < '4.0.0'",
-=======
-            "markers": "python_version >= '2.7' and python_version not in '3.0, 3.1, 3.2, 3.3, 3.4' and python_version < '4'",
->>>>>>> ac168e9e
             "version": "==1.26.8"
         },
         "vine": {
@@ -1331,7 +1261,7 @@
                 "sha256:4c9dceab6f76ed92105027c49c823800dd33cacce13bdedc5b914e3514b7fb30",
                 "sha256:7d3b1624a953da82ef63462013bbd271d3eb75751489f9807598e8f340bd637e"
             ],
-            "markers": "python_full_version >= '3.6.0'",
+            "markers": "python_version >= '3.6'",
             "version": "==5.0.0"
         },
         "wcwidth": {
@@ -1411,10 +1341,10 @@
         },
         "xlsxwriter": {
             "hashes": [
-                "sha256:1aa65166697c42284e82f5bf9a33c2e913341eeef2b262019c3f5b5334768765",
-                "sha256:53005f03e8eb58f061ebf41d5767c7495ee0772c2396fe26b7e0ca22fa9c2570"
-            ],
-            "version": "==3.0.2"
+                "sha256:df0aefe5137478d206847eccf9f114715e42aaea077e6a48d0e8a2152e983010",
+                "sha256:e89f4a1d2fa2c9ea15cde77de95cd3fd8b0345d0efb3964623f395c8c4988b7f"
+            ],
+            "version": "==3.0.3"
         },
         "zope.interface": {
             "hashes": [
@@ -1527,11 +1457,7 @@
                 "sha256:6a7a62563bbfabfda3a38f3023a1db4a35978c0abd76f6c9605ecd6554d6d9b1",
                 "sha256:8458d7b1287c5fb128c90e23381cf99dcde74beaf6c7ff6384ce84d6fe090adb"
             ],
-<<<<<<< HEAD
-            "markers": "python_full_version >= '3.6.0'",
-=======
-            "markers": "python_version >= '3.6'",
->>>>>>> ac168e9e
+            "markers": "python_version >= '3.6'",
             "version": "==8.0.4"
         },
         "coverage": {
@@ -1643,11 +1569,11 @@
         },
         "importlib-metadata": {
             "hashes": [
-                "sha256:175f4ee440a0317f6e8d81b7f8d4869f93316170a65ad2b007d2929186c8052c",
-                "sha256:e0bc84ff355328a4adfc5240c4f211e0ab386f80aa640d1b11f0618a1d282094"
+                "sha256:b36ffa925fe3139b2f6ff11d6925ffd4fa7bc47870165e3ac260ac7b4f91e6ac",
+                "sha256:d16e8c1deb60de41b8e8ed21c1a7b947b0bc62fab7e1d470bcdf331cea2e6735"
             ],
             "markers": "python_version >= '3.7'",
-            "version": "==4.11.1"
+            "version": "==4.11.2"
         },
         "iniconfig": {
             "hashes": [
@@ -1806,16 +1732,16 @@
                 "sha256:12baad29359f468b44d980ed35b713715409097a1d8e3d0ef90962db95205eda",
                 "sha256:f0fd7c115eaafda7fb16bf5ff5d70eda55d7c0599eac64f8b25eacf864312a85"
             ],
-            "markers": "python_full_version >= '3.6.2' and python_full_version < '4.0.0'",
+            "markers": "python_full_version >= '3.6.2' and python_version < '4'",
             "version": "==0.3.1"
         },
         "mkdocs-material": {
             "hashes": [
-                "sha256:9496b26593c8a0f9bb18bda7f1b919c0bc16838217f38212dca47cc9006d7fe0",
-                "sha256:efcb3a24e1ef374268306cb8b4d3ba0db5d2c4ee4aa1fc4bcbd2087571b1d975"
-            ],
-            "index": "pypi",
-            "version": "==8.2.1"
+                "sha256:34a3155fe30f3fd697acef230e459e0428acb0481bcbb968e4a94a3ac174af18",
+                "sha256:aea074a5b368c8a27c8ae4fe72bd943176512b225541106797e367c62ce3f5a0"
+            ],
+            "index": "pypi",
+            "version": "==8.2.3"
         },
         "mkdocs-material-extensions": {
             "hashes": [
@@ -1827,11 +1753,11 @@
         },
         "mkdocstrings": {
             "hashes": [
-                "sha256:01d8ab962fc1f388c9b15cbf8c078b8738f92adf983b626d74135aaee2bce33a",
-                "sha256:75e277f6a56a894a727efcf6d418d36cd43d4db7da9614c2dc23300e257d95ad"
-            ],
-            "index": "pypi",
-            "version": "==0.18.0"
+                "sha256:4053929356df8cd69ed32eef71d8f676a472ef72980c9ffd4f933ead1debcdad",
+                "sha256:fb7c91ce7e3ab70488d3fa6c073a4f827cdc319042f682ef8ea95459790d64fc"
+            ],
+            "index": "pypi",
+            "version": "==0.18.1"
         },
         "mkdocstrings-python-legacy": {
             "hashes": [
@@ -1853,7 +1779,7 @@
                 "sha256:dd47c42927d89ab911e606518907cc2d3a1f38bbd026385970643f9c5b8ecfeb",
                 "sha256:ef103e05f519cdc783ae24ea4e2e0f508a9c99b2d4969652eed6a2e1ea5bd522"
             ],
-            "markers": "python_full_version >= '3.6.0'",
+            "markers": "python_version >= '3.6'",
             "version": "==21.3"
         },
         "platformdirs": {
@@ -1869,7 +1795,7 @@
                 "sha256:4224373bacce55f955a878bf9cfa763c1e360858e330072059e10bad68531159",
                 "sha256:74134bbf457f031a36d68416e1509f34bd5ccc019f0bcc952c7b909d06b37bd3"
             ],
-            "markers": "python_full_version >= '3.6.0'",
+            "markers": "python_version >= '3.6'",
             "version": "==1.0.0"
         },
         "pre-commit": {
@@ -1909,11 +1835,7 @@
                 "sha256:18ee9022775d270c55187733956460083db60b37d0d0fb357445f3094eed3eea",
                 "sha256:a6c06a88f252e6c322f65faf8f418b16213b51bdfaece0524c1c1bc30c63c484"
             ],
-<<<<<<< HEAD
-            "markers": "python_full_version >= '3.6.0'",
-=======
-            "markers": "python_version >= '3.6'",
->>>>>>> ac168e9e
+            "markers": "python_version >= '3.6'",
             "version": "==3.0.7"
         },
         "pytest": {
@@ -1921,11 +1843,7 @@
                 "sha256:9ce3ff477af913ecf6321fe337b93a2c0dcf2a0a1439c43f5452112c1e4280db",
                 "sha256:e30905a0c131d3d94b89624a1cc5afec3e0ba2fbdb151867d8e0ebd49850f171"
             ],
-<<<<<<< HEAD
-            "markers": "python_full_version >= '3.6.0'",
-=======
-            "markers": "python_version >= '3.6'",
->>>>>>> ac168e9e
+            "markers": "python_version >= '3.6'",
             "version": "==7.0.1"
         },
         "pytest-cov": {
@@ -1957,7 +1875,7 @@
                 "sha256:0123cacc1627ae19ddf3c27a5de5bd67ee4586fbdd6440d9748f8abb483d3e86",
                 "sha256:961d03dc3453ebbc59dbdea9e4e11c5651520a876d0f4db161e8674aae935da9"
             ],
-            "markers": "python_version >= '2.7' and python_version not in '3.0, 3.1, 3.2, 3.3'",
+            "markers": "python_version >= '2.7' and python_version not in '3.0, 3.1, 3.2'",
             "version": "==2.8.2"
         },
         "pytkdocs": {
@@ -2028,7 +1946,7 @@
                 "sha256:1e61c37477a1626458e36f7b1d82aa5c9b094fa4802892072e49de9c60c4c926",
                 "sha256:8abb2f1d86890a2dfb989f9a77cfcfd3e47c2a354b01111771326f8aa26e0254"
             ],
-            "markers": "python_version >= '2.7' and python_version not in '3.0, 3.1, 3.2, 3.3'",
+            "markers": "python_version >= '2.7' and python_version not in '3.0, 3.1, 3.2'",
             "version": "==1.16.0"
         },
         "soupsieve": {
@@ -2044,7 +1962,7 @@
                 "sha256:806143ae5bfb6a3c6e736a764057db0e6a0e05e338b5630894a5f779cabb4f9b",
                 "sha256:b3bda1d108d5dd99f4a20d24d9c348e91c4db7ab1b749200bded2f839ccbe68f"
             ],
-            "markers": "python_version >= '2.6' and python_version not in '3.0, 3.1, 3.2, 3.3'",
+            "markers": "python_version >= '2.6' and python_version not in '3.0, 3.1, 3.2'",
             "version": "==0.10.2"
         },
         "tomli": {
@@ -2060,11 +1978,7 @@
                 "sha256:000ca7f471a233c2251c6c7023ee85305721bfdf18621ebff4fd17a8653427ed",
                 "sha256:0e7c33d9a63e7ddfcb86780aac87befc2fbddf46c58dbb487e0855f7ceec283c"
             ],
-<<<<<<< HEAD
             "markers": "python_version >= '2.7' and python_version not in '3.0, 3.1, 3.2, 3.3, 3.4' and python_full_version < '4.0.0'",
-=======
-            "markers": "python_version >= '2.7' and python_version not in '3.0, 3.1, 3.2, 3.3, 3.4' and python_version < '4'",
->>>>>>> ac168e9e
             "version": "==1.26.8"
         },
         "virtualenv": {
