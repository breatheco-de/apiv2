{
    "_meta": {
        "hash": {
<<<<<<< HEAD
            "sha256": "28917c630705541fe40b450ddeb331fb524e6f15f695f335a3411d1fd727c0e7"
=======
            "sha256": "daf902a583ad8e54320a84dbba50232ea50f66bdea0115614832c42a6b408a33"
>>>>>>> a084da49
        },
        "pipfile-spec": 6,
        "requires": {
            "python_version": "3.9"
        },
        "sources": [
            {
                "name": "pypi",
                "url": "https://pypi.org/simple",
                "verify_ssl": true
            }
        ]
    },
    "default": {
        "activecampaign-python": {
            "hashes": [
                "sha256:da94366dd60defc0acd129ee8f064ccd69ad96df109d1e4cf687e19cf9b5014d"
            ],
            "index": "pypi",
            "version": "==1.0.3"
        },
        "amqp": {
            "hashes": [
                "sha256:03e16e94f2b34c31f8bf1206d8ddd3ccaa4c315f7f6a1879b7b1210d229568c2",
                "sha256:493a2ac6788ce270a2f6a765b017299f60c1998f5a8617908ee9be082f7300fb"
            ],
            "markers": "python_version >= '3.6'",
            "version": "==5.0.6"
        },
        "asgiref": {
            "hashes": [
                "sha256:4ef1ab46b484e3c706329cedeff284a5d40824200638503f5768edb6de7d58e9",
                "sha256:ffc141aa908e6f175673e7b1b3b7af4fdb0ecb738fc5c8b88f69f055c2415214"
            ],
            "markers": "python_version >= '3.6'",
            "version": "==3.4.1"
        },
        "atomicwrites": {
            "hashes": [
                "sha256:6d1784dea7c0c8d4a5172b6c620f40b6e4cbfdf96d783691f2e1302a7b88e197",
                "sha256:ae70396ad1a434f9c7046fd2dd196fc04b12f9e91ffb859164193be8b6168a7a"
            ],
            "markers": "sys_platform == 'win32'",
            "version": "==1.4.0"
        },
        "attrs": {
            "hashes": [
                "sha256:149e90d6d8ac20db7a955ad60cf0e6881a3f20d37096140088356da6c716b0b1",
                "sha256:ef6aaac3ca6cd92904cdd0d83f629a15f18053ec84e6432106f7a4d04ae4f5fb"
            ],
            "markers": "python_version >= '2.7' and python_version not in '3.0, 3.1, 3.2, 3.3, 3.4'",
            "version": "==21.2.0"
        },
        "billiard": {
            "hashes": [
                "sha256:299de5a8da28a783d51b197d496bef4f1595dd023a93a4f59dde1886ae905547",
                "sha256:87103ea78fa6ab4d5c751c4909bcff74617d985de7fa8b672cf8618afd5a875b"
            ],
            "version": "==3.6.4.0"
        },
        "cachetools": {
            "hashes": [
                "sha256:2cc0b89715337ab6dbba85b5b50effe2b0c74e035d83ee8ed637cf52f12ae001",
                "sha256:61b5ed1e22a0924aed1d23b478f37e8d52549ff8a961de2909c69bf950020cff"
            ],
            "markers": "python_version ~= '3.5'",
            "version": "==4.2.2"
        },
        "celery": {
            "hashes": [
                "sha256:5e8d364e058554e83bbb116e8377d90c79be254785f357cb2cec026e79febe13",
                "sha256:f4efebe6f8629b0da2b8e529424de376494f5b7a743c321c8a2ddc2b1414921c"
            ],
            "index": "pypi",
            "version": "==5.0.5"
        },
        "certifi": {
            "hashes": [
                "sha256:2bbf76fd432960138b3ef6dda3dde0544f27cbf8546c458e60baf371917ba9ee",
                "sha256:50b1e4f8446b06f41be7dd6338db18e0990601dce795c2b1686458aa7e8fa7d8"
            ],
            "version": "==2021.5.30"
        },
        "cffi": {
            "hashes": [
                "sha256:005a36f41773e148deac64b08f233873a4d0c18b053d37da83f6af4d9087b813",
                "sha256:04c468b622ed31d408fea2346bec5bbffba2cc44226302a0de1ade9f5ea3d373",
                "sha256:06d7cd1abac2ffd92e65c0609661866709b4b2d82dd15f611e602b9b188b0b69",
                "sha256:06db6321b7a68b2bd6df96d08a5adadc1fa0e8f419226e25b2a5fbf6ccc7350f",
                "sha256:0857f0ae312d855239a55c81ef453ee8fd24136eaba8e87a2eceba644c0d4c06",
                "sha256:0f861a89e0043afec2a51fd177a567005847973be86f709bbb044d7f42fc4e05",
                "sha256:1071534bbbf8cbb31b498d5d9db0f274f2f7a865adca4ae429e147ba40f73dea",
                "sha256:158d0d15119b4b7ff6b926536763dc0714313aa59e320ddf787502c70c4d4bee",
                "sha256:1bf1ac1984eaa7675ca8d5745a8cb87ef7abecb5592178406e55858d411eadc0",
                "sha256:1f436816fc868b098b0d63b8920de7d208c90a67212546d02f84fe78a9c26396",
                "sha256:24a570cd11895b60829e941f2613a4f79df1a27344cbbb82164ef2e0116f09c7",
                "sha256:24ec4ff2c5c0c8f9c6b87d5bb53555bf267e1e6f70e52e5a9740d32861d36b6f",
                "sha256:2894f2df484ff56d717bead0a5c2abb6b9d2bf26d6960c4604d5c48bbc30ee73",
                "sha256:29314480e958fd8aab22e4a58b355b629c59bf5f2ac2492b61e3dc06d8c7a315",
                "sha256:293e7ea41280cb28c6fcaaa0b1aa1f533b8ce060b9e701d78511e1e6c4a1de76",
                "sha256:34eff4b97f3d982fb93e2831e6750127d1355a923ebaeeb565407b3d2f8d41a1",
                "sha256:35f27e6eb43380fa080dccf676dece30bef72e4a67617ffda586641cd4508d49",
                "sha256:3c3f39fa737542161d8b0d680df2ec249334cd70a8f420f71c9304bd83c3cbed",
                "sha256:3d3dd4c9e559eb172ecf00a2a7517e97d1e96de2a5e610bd9b68cea3925b4892",
                "sha256:43e0b9d9e2c9e5d152946b9c5fe062c151614b262fda2e7b201204de0b99e482",
                "sha256:48e1c69bbacfc3d932221851b39d49e81567a4d4aac3b21258d9c24578280058",
                "sha256:51182f8927c5af975fece87b1b369f722c570fe169f9880764b1ee3bca8347b5",
                "sha256:58e3f59d583d413809d60779492342801d6e82fefb89c86a38e040c16883be53",
                "sha256:5de7970188bb46b7bf9858eb6890aad302577a5f6f75091fd7cdd3ef13ef3045",
                "sha256:65fa59693c62cf06e45ddbb822165394a288edce9e276647f0046e1ec26920f3",
                "sha256:681d07b0d1e3c462dd15585ef5e33cb021321588bebd910124ef4f4fb71aef55",
                "sha256:69e395c24fc60aad6bb4fa7e583698ea6cc684648e1ffb7fe85e3c1ca131a7d5",
                "sha256:6c97d7350133666fbb5cf4abdc1178c812cb205dc6f41d174a7b0f18fb93337e",
                "sha256:6e4714cc64f474e4d6e37cfff31a814b509a35cb17de4fb1999907575684479c",
                "sha256:72d8d3ef52c208ee1c7b2e341f7d71c6fd3157138abf1a95166e6165dd5d4369",
                "sha256:8ae6299f6c68de06f136f1f9e69458eae58f1dacf10af5c17353eae03aa0d827",
                "sha256:8b198cec6c72df5289c05b05b8b0969819783f9418e0409865dac47288d2a053",
                "sha256:99cd03ae7988a93dd00bcd9d0b75e1f6c426063d6f03d2f90b89e29b25b82dfa",
                "sha256:9cf8022fb8d07a97c178b02327b284521c7708d7c71a9c9c355c178ac4bbd3d4",
                "sha256:9de2e279153a443c656f2defd67769e6d1e4163952b3c622dcea5b08a6405322",
                "sha256:9e93e79c2551ff263400e1e4be085a1210e12073a31c2011dbbda14bda0c6132",
                "sha256:9ff227395193126d82e60319a673a037d5de84633f11279e336f9c0f189ecc62",
                "sha256:a465da611f6fa124963b91bf432d960a555563efe4ed1cc403ba5077b15370aa",
                "sha256:ad17025d226ee5beec591b52800c11680fca3df50b8b29fe51d882576e039ee0",
                "sha256:afb29c1ba2e5a3736f1c301d9d0abe3ec8b86957d04ddfa9d7a6a42b9367e396",
                "sha256:b85eb46a81787c50650f2392b9b4ef23e1f126313b9e0e9013b35c15e4288e2e",
                "sha256:bb89f306e5da99f4d922728ddcd6f7fcebb3241fc40edebcb7284d7514741991",
                "sha256:cbde590d4faaa07c72bf979734738f328d239913ba3e043b1e98fe9a39f8b2b6",
                "sha256:cc5a8e069b9ebfa22e26d0e6b97d6f9781302fe7f4f2b8776c3e1daea35f1adc",
                "sha256:cd2868886d547469123fadc46eac7ea5253ea7fcb139f12e1dfc2bbd406427d1",
                "sha256:d42b11d692e11b6634f7613ad8df5d6d5f8875f5d48939520d351007b3c13406",
                "sha256:df5052c5d867c1ea0b311fb7c3cd28b19df469c056f7fdcfe88c7473aa63e333",
                "sha256:f2d45f97ab6bb54753eab54fffe75aaf3de4ff2341c9daee1987ee1837636f1d",
                "sha256:fd78e5fee591709f32ef6edb9a015b4aa1a5022598e36227500c8f4e02328d9c"
            ],
            "version": "==1.14.5"
        },
        "chardet": {
            "hashes": [
                "sha256:0d6f53a15db4120f2b08c94f11e7d93d2c911ee118b6b30a04ec3ee8310179fa",
                "sha256:f864054d66fd9118f2e67044ac8981a54775ec5b67aed0441892edb553d21da5"
            ],
            "markers": "python_version >= '2.7' and python_version not in '3.0, 3.1, 3.2, 3.3, 3.4'",
            "version": "==4.0.0"
        },
        "click": {
            "hashes": [
                "sha256:d2b5255c7c6349bc1bd1e59e08cd12acbbd63ce649f2588755783aa94dfb6b1a",
                "sha256:dacca89f4bfadd5de3d7489b7c8a566eee0d3676333fbb50030263894c38c0dc"
            ],
            "markers": "python_version >= '2.7' and python_version not in '3.0, 3.1, 3.2, 3.3, 3.4'",
            "version": "==7.1.2"
        },
        "click-didyoumean": {
            "hashes": [
                "sha256:112229485c9704ff51362fe34b2d4f0b12fc71cc20f6d2b3afabed4b8bfa6aeb"
            ],
            "version": "==0.0.3"
        },
        "click-plugins": {
            "hashes": [
                "sha256:46ab999744a9d831159c3411bb0c79346d94a444df9a3a3742e9ed63645f264b",
                "sha256:5d262006d3222f5057fd81e1623d4443e41dcda5dc815c06b442aa3c02889fc8"
            ],
            "version": "==1.1.1"
        },
        "click-repl": {
            "hashes": [
                "sha256:94b3fbbc9406a236f176e0506524b2937e4b23b6f4c0c0b2a0a83f8a64e9194b",
                "sha256:cd12f68d745bf6151210790540b4cb064c7b13e571bc64b6957d98d120dacfd8"
            ],
            "version": "==0.2.0"
        },
        "colorama": {
            "hashes": [
                "sha256:5941b2b48a20143d2267e95b1c2a7603ce057ee39fd88e7329b0c292aa16869b",
                "sha256:9f47eda37229f68eee03b24b9748937c7dc3868f906e8ba69fbcbdd3bc5dc3e2"
            ],
            "markers": "sys_platform == 'win32'",
            "version": "==0.4.4"
        },
        "contextlib2": {
            "hashes": [
                "sha256:3fbdb64466afd23abaf6c977627b75b6139a5a3e8ce38405c5b413aed7a0471f",
                "sha256:ab1e2bfe1d01d968e1b7e8d9023bc51ef3509bba217bb730cee3827e1ee82869"
            ],
            "markers": "python_version >= '3.6'",
            "version": "==21.6.0"
        },
        "deprecated": {
            "hashes": [
                "sha256:08452d69b6b5bc66e8330adde0a4f8642e969b9e1702904d137eeb29c8ffc771",
                "sha256:6d2de2de7931a968874481ef30208fd4e08da39177d61d3d4ebdf4366e7dbca1"
            ],
            "markers": "python_version >= '2.7' and python_version not in '3.0, 3.1, 3.2, 3.3'",
            "version": "==1.2.12"
        },
        "dj-database-url": {
            "hashes": [
                "sha256:4aeaeb1f573c74835b0686a2b46b85990571159ffc21aa57ecd4d1e1cb334163",
                "sha256:851785365761ebe4994a921b433062309eb882fedd318e1b0fcecc607ed02da9"
            ],
            "index": "pypi",
            "version": "==0.5.0"
        },
        "django": {
            "hashes": [
                "sha256:3da05fea54fdec2315b54a563d5b59f3b4e2b1e69c3a5841dda35019c01855cd",
                "sha256:c58b5f19c5ae0afe6d75cbdd7df561e6eb929339985dbbda2565e1cabb19a62e"
            ],
            "index": "pypi",
            "version": "==3.2.5"
        },
        "django-cors-headers": {
            "hashes": [
                "sha256:1ac2b1213de75a251e2ba04448da15f99bcfcbe164288ae6b5ff929dc49b372f",
                "sha256:96069c4aaacace786a34ee7894ff680780ec2644e4268b31181044410fecd12e"
            ],
            "index": "pypi",
            "version": "==3.7.0"
        },
        "django-heroku": {
            "hashes": [
                "sha256:2bc690aab89eedbe01311752320a9a12e7548e3b0ed102681acc5736a41a4762",
                "sha256:6af4bc3ae4a9b55eaad6dbe5164918982d2762661aebc9f83d9fa49f6009514e"
            ],
            "index": "pypi",
            "version": "==0.3.1"
        },
        "django-phonenumber-field": {
            "extras": [
                "phonenumberslite"
            ],
            "hashes": [
                "sha256:52b2e5970133ec5ab701218b802f7ab237229854dc95fd239b7e9e77dc43731d",
                "sha256:5547fb2b2cc690a306ba77a5038419afc8fa8298a486fb7895008e9067cc7e75"
            ],
            "index": "pypi",
            "version": "==5.2.0"
        },
        "django-redis": {
            "hashes": [
                "sha256:048f665bbe27f8ff2edebae6aa9c534ab137f1e8fa7234147ef470df3f3aa9b8",
                "sha256:97739ca9de3f964c51412d1d7d8aecdfd86737bb197fce6e1ff12620c63c97ee"
            ],
            "index": "pypi",
            "version": "==5.0.0"
        },
        "djangorestframework": {
            "hashes": [
                "sha256:5cc724dc4b076463497837269107e1995b1fbc917468d1b92d188fd1af9ea789",
                "sha256:a5967b68a04e0d97d10f4df228e30f5a2d82ba63b9d03e1759f84993b7bf1b53"
            ],
            "index": "pypi",
            "version": "==3.11.2"
        },
        "djangorestframework-csv": {
            "hashes": [
                "sha256:aa0ee4c894fe319c68e042b05c61dace43a9fb6e6872e1abe1724ca7ea4d15f7"
            ],
            "index": "pypi",
            "version": "==2.1.1"
        },
        "eventbrite": {
            "hashes": [
                "sha256:ddc495520b1df80528b51fc42451f3101c0b00ffd0b2bb48f370980a571caa02"
            ],
            "index": "pypi",
            "version": "==3.3.5"
        },
        "faker": {
            "hashes": [
<<<<<<< HEAD
                "sha256:08c08ce6e4d3ae5859e11f6d2e4e7652f513565bb805ebd7b97d6becce9d8b90",
                "sha256:28ae027ce17b0d938dc0adcb827b81eea814050acd6d08f9ccacbd43cdf3c600"
            ],
            "markers": "python_version >= '3.6'",
            "version": "==8.9.0"
=======
                "sha256:156c321953ef13a59261b08f08d514e6877c477490068470d2bea38d1c8a0f98",
                "sha256:9d4b0f6537ad093db351f0d11cd72aef65c9e5fb0616347329919d9889c19f95"
            ],
            "markers": "python_version >= '3.6'",
            "version": "==8.9.1"
>>>>>>> a084da49
        },
        "google-api-core": {
            "extras": [
                "grpc"
            ],
            "hashes": [
                "sha256:0724d354d394b3d763bc10dfee05807813c5210f0bd9b8e2ddf6b6925603411c",
                "sha256:92cd9e9f366e84bfcf2524e34d2dc244906c645e731962617ba620da1620a1e0"
            ],
            "markers": "python_version >= '2.7' and python_version not in '3.0, 3.1, 3.2, 3.3, 3.4, 3.5'",
            "version": "==1.30.0"
        },
        "google-auth": {
            "hashes": [
                "sha256:9266252e11393943410354cf14a77bcca24dd2ccd9c4e1aef23034fe0fbae630",
                "sha256:c7c215c74348ef24faef2f7b62f6d8e6b38824fe08b1e7b7b09a02d397eda7b3"
            ],
            "markers": "python_version >= '2.7' and python_version not in '3.0, 3.1, 3.2, 3.3, 3.4, 3.5'",
            "version": "==1.32.1"
        },
        "google-cloud-core": {
            "hashes": [
                "sha256:31e8c8596d3fbe2ecbe8708572b48741f8b247a78740aebfaf4da445487a1af5",
                "sha256:3bd1e679a3d38b9da93c5919ae56239dda91fb32a2d954b2cd830392337c1cc9"
            ],
            "markers": "python_version >= '2.7' and python_version not in '3.0, 3.1, 3.2, 3.3, 3.4, 3.5'",
            "version": "==1.7.1"
        },
        "google-cloud-datastore": {
            "hashes": [
                "sha256:e7a510759b9d55ff63c983e3c42cbf5c35f9b7310f4d611ebe3697da6576bcb4",
                "sha256:ee2fd99d0a01544dc50e96aba5a8dcc39e94ee0dd6922d008053be1c6b19f512"
            ],
            "index": "pypi",
            "version": "==2.1.3"
        },
        "google-cloud-storage": {
            "hashes": [
                "sha256:560f7d112dce319a39b06c35cf53ae156ef42dfb213fc633c09aefaae7c060ec",
                "sha256:620ce1a7369e109515d5cf4c6e783afcb321f2d3a14faff394c929e00f5a35ca"
            ],
            "index": "pypi",
            "version": "==1.40.0"
        },
        "google-crc32c": {
            "hashes": [
                "sha256:0ae3cf54e0d4d83c8af1afe96fc0970fbf32f1b29275f3bfd44ce25c4b622a2b",
                "sha256:0dd9b61d0c63043b013349c9ec8a83ec2b05c96410c5bc257da5d0de743fc171",
                "sha256:110157fb19ab5db15603debfaf5fcfbac9627576787d9caf8618ff96821a7a1f",
                "sha256:1dc6904c0d958f43102c85d70792cca210d3d051ddbeecd0eff10abcd981fdfa",
                "sha256:298a9a922d35b123a73be80233d0f19c6ea01f008743561a8937f9dd83fb586b",
                "sha256:34a97937f164147aefa53c3277364fd3bfa7fd244cbebbd5a976fa8325fb496b",
                "sha256:364eb36e8d9d34542c17b0c410035b0557edd4300a92ed736b237afaa0fd6dae",
                "sha256:49838ede42592154f9fcd21d07c7a43a67b00a36e252f82ae72542fde09dc51f",
                "sha256:51f4aa06125bf0641f65fb83268853545dbeb36b98ccfec69ef57dcb6b73b176",
                "sha256:6789db0b12aab12a0f04de22ed8412dfa5f6abd5a342ea19f15355064e1cc387",
                "sha256:78cf5b1bd30f3a6033b41aa4ce8c796870bc4645a15d3ef47a4b05d31b0a6dc1",
                "sha256:7c5138ed2e815189ba524756e027ac5833365e86115b1c2e6d9e833974a58d82",
                "sha256:80abca603187093ea089cd1215c3779040dda55d3cdabc0cd5ea0e10df7bff99",
                "sha256:8ed8f6dc4f55850cba2eb22b78902ad37f397ee02692d3b8e00842e9af757321",
                "sha256:91ad96ee2958311d0bb75ffe5c25c87fb521ef547c09e04a8bb6143e75fb1367",
                "sha256:92ed6062792b989e84621e07a5f3d37da9cc3153b77d23a582921f14863af31d",
                "sha256:9372211acbcc207f63ffaffea1d05f3244a21311e4710721ffff3e8b7a0d24d0",
                "sha256:a64e0e8ed6076a8d867fc4622ad821c55eba8dff1b48b18f56b7c2392e22ab9d",
                "sha256:a6c8a712ffae56c805ca732b735af02860b246bed2c1acb38ea954a8b2dc4581",
                "sha256:ab2b31395fbeeae6d15c98bd7f8b9fb76a18f18f87adc11b1f6dbe8f90d8382f",
                "sha256:ae7b9e7e2ca1b06c3a68b6ef223947a52c30ffae329b1a2be3402756073f2732",
                "sha256:b5ea1055fe470334ced844270e7c808b04fe31e3e6394675daa77f6789ca9eff",
                "sha256:d0630670d27785d7e610e72752dc8087436d00d2c7115e149c0a754babb56d3e",
                "sha256:d4a0d4fb938c2c3c0076445c9bd1215a3bd3df557b88d8b05ec2889ca0c92f8d",
                "sha256:dff5bd1236737f66950999d25de7a78144548ebac7788d30ada8c1b6ead60b27",
                "sha256:e5af77656e8d367701f40f80a91c985ca43319f322f0a36ba9f93909d0bc4cb2",
                "sha256:e6458c41236d37cb982120b070ebcc115687c852bee24cdd18792da2640cf44d",
                "sha256:ea170341a4a9078a067b431044cd56c73553425833a7c2bb81734777a230ad4b",
                "sha256:ef2ed6d0ac4de4ac602903e203eccd25ec8e37f1446fe1a3d2953a658035e0a5"
            ],
            "markers": "python_version >= '3.5'",
            "version": "==1.1.2"
        },
        "google-resumable-media": {
            "hashes": [
                "sha256:106db689574283a7d9d154d5a97ab384153c55a1195cecb8c01cad9e6e827628",
                "sha256:1a1eb743d13f782d1405437c266b2c815ef13c2b141ba40835c74a3317539d01"
            ],
            "markers": "python_version >= '2.7' and python_version not in '3.0, 3.1, 3.2, 3.3, 3.4, 3.5'",
            "version": "==1.3.1"
        },
        "googleapis-common-protos": {
            "hashes": [
                "sha256:a88ee8903aa0a81f6c3cec2d5cf62d3c8aa67c06439b0496b49048fb1854ebf4",
                "sha256:f6d561ab8fb16b30020b940e2dd01cd80082f4762fa9f3ee670f4419b4b8dbd0"
            ],
            "markers": "python_version >= '3.6'",
            "version": "==1.53.0"
        },
        "grpcio": {
            "hashes": [
                "sha256:0e193feaf4ebc72f6af57d7b8a08c0b8e43ebbd76f81c6f1e55d013557602dfd",
                "sha256:118479436bda25b369e2dc1cd0921790fbfaea1ec663e4ee7095c4c325694495",
                "sha256:1f79d8a24261e3c12ec3a6c25945ff799ae09874fd24815bc17c2dc37715ef6c",
                "sha256:26af85ae0a7ff8e8f8f550255bf85551df86a89883c11721c0756b71bc1019be",
                "sha256:278e131bfbc57bab112359b98930b0fdbf81aa0ba2cdfc6555c7a5119d7e2117",
                "sha256:2a179b2565fa85a134933acc7845f9d4c12e742c802b4f50bf2fd208bf8b741e",
                "sha256:3a25e1a46f51c80d06b66223f61938b9ffda37f2824ca65749c49b758137fac2",
                "sha256:3db0680fee9e55022677abda186e73e3c019c59ed83e1550519250dc97cf6793",
                "sha256:3e85bba6f0e0c454a90b8fea16b59db9c6d19ddf9cc95052b2d4ca77b22d46d6",
                "sha256:3eb960c2f9e031f0643b53bab67733a9544d82f42d0714338183d14993d2a23c",
                "sha256:419af4f577a3d5d9f386aeacf4c4992f90016f84cbceb11ecd832101b1f7f9c9",
                "sha256:44efa41ac36f6bcbf4f64d6479b3031cceea28cf6892a77f15bd1c22611bff9d",
                "sha256:4bc60f8372c3ab06f41279163c5d558bf95195bb3f68e35ed19f95d4fbd53d71",
                "sha256:4c19578b35715e110c324b27c18ab54a56fccc4c41b8f651b1d1da5a64e0d605",
                "sha256:532ab738351aad2cdad80f4355123652e08b207281f3923ce51fb2b58692dd4c",
                "sha256:549beb5646137b78534a312a3b80b2b8b1ea01058b38a711d42d6b54b20b6c2b",
                "sha256:59f5fb4ba219a11fdc1c23e17c93ca3090480a8cde4370c980908546ffc091e6",
                "sha256:5efa68fc3fe0c439e2858215f2224bfb7242c35079538d58063f68a0d5d5ec33",
                "sha256:5ff4802d9b3704e680454289587e1cc146bb0d953cf3c9296e2d96441a6a8e88",
                "sha256:6a225440015db88ec4625a2a41c21582a50cce7ffbe38dcbbb416c7180352516",
                "sha256:6d898441ada374f76e0b5354d7e240e1c0e905a1ebcb1e95d9ffd99c88f63700",
                "sha256:6e137d014cf4162e5a796777012452516d92547717c1b4914fb71ce4e41817b5",
                "sha256:6edf68d4305e08f6f8c45bfaa9dc04d527ab5a1562aaf0c452fa921fbe90eb23",
                "sha256:72e8358c751da9ab4f8653a3b67b2a3bb7e330ee57cb26439c6af358d6eac032",
                "sha256:77054f24d46498d9696c809da7810b67bccf6153f9848ea48331708841926d82",
                "sha256:7adfbd4e22647f880c9ed86b2be7f6d7a7dbbb8adc09395808cc7a4d021bc328",
                "sha256:87b4b1977b52d5e0873a5e396340d2443640ba760f4fa23e93a38997ecfbcd5b",
                "sha256:889518ce7c2a0609a3cffb7b667669a39b3410e869ff38e087bf7eeadad62e5d",
                "sha256:89af675d38bf490384dae85151768b8434e997cece98e5d1eb6fcb3c16d6af12",
                "sha256:8ab27a6626c2038e13c1b250c5cd22da578f182364134620ec298b4ccfc85722",
                "sha256:8ccde1df51eeaddf5515edc41bde2ea43a834a288914eae9ce4287399be108f5",
                "sha256:947bdba3ebcd93a7cef537d6405bc5667d1caf818fa8bbd2e2cc952ec8f97e09",
                "sha256:96d78d9edf3070770cefd1822bc220d8cccad049b818a70a3c630052e9f15490",
                "sha256:a433d3740a9ef7bc34a18e2b12bf72b25e618facdfd09871167b30fd8e955fed",
                "sha256:a77d1f47e5e82504c531bc9dd22c093ff093b6706ec8bcdad228464ef3a5dd54",
                "sha256:b1624123710fa701988a8a43994de78416e5010ac1508f64ed41e2577358604a",
                "sha256:b16e1967709392a0ec4b10b4374a72eb062c47c168a189606c9a7ea7b36593a8",
                "sha256:b5ea9902fc2990af993b74862282b49ae0b8de8a64ca3b4a8dda26a3163c3bb4",
                "sha256:c323265a4f18f586e8de84fda12b48eb3bd48395294aa2b8c05307ac1680299d",
                "sha256:c83481501533824fe341c17d297bbec1ec584ec46b352f98ce12bf16740615c4",
                "sha256:cd7ddb5b6ffcbd3691990df20f260a888c8bd770d57480a97da1b756fb1be5c0",
                "sha256:cddd61bff66e42ef334f8cb9e719951e479b5ad2cb75c00338aac8de28e17484",
                "sha256:cf6c3bfa403e055380fe90844beb4fe8e9448edab5d2bf40d37d208dbb2f768c",
                "sha256:d4179d96b0ce27602756185c1a00d088c9c1feb0cc17a36f8a66eec6ddddbc0c",
                "sha256:d49f250c3ffbe83ba2d03e3500e03505576a985f7c5f77172a9531058347aa68",
                "sha256:dcfcb147c18272a22a592251a49830b3c7abc82385ffff34916c2534175d885e",
                "sha256:ddd33c90b0c95eca737c9f6db7e969a48d23aed72cecb23f3b8aac009ca2cfb4",
                "sha256:e4a8a371ad02bf31576bcd99093cea3849e19ca1e9eb63fc0b2c0f1db1132f7d",
                "sha256:e891b0936aab73550d673dd3bbf89fa9577b3db1a61baecea480afd36fdb1852",
                "sha256:e90cda2ccd4bdb89a3cd5dc11771c3b8394817d5caaa1ae36042bc96a428c10e",
                "sha256:ff9ebc416e815161d89d2fd22d1a91acf3b810ef800dae38c402d19d203590bf"
            ],
            "version": "==1.38.1"
        },
        "gunicorn": {
            "hashes": [
                "sha256:9dcc4547dbb1cb284accfb15ab5667a0e5d1881cc443e0677b4882a4067a807e",
                "sha256:e0a968b5ba15f8a328fdfd7ab1fcb5af4470c28aaf7e55df02a99bc13138e6e8"
            ],
            "index": "pypi",
            "version": "==20.1.0"
        },
        "hiredis": {
            "hashes": [
                "sha256:04026461eae67fdefa1949b7332e488224eac9e8f2b5c58c98b54d29af22093e",
                "sha256:04927a4c651a0e9ec11c68e4427d917e44ff101f761cd3b5bc76f86aaa431d27",
                "sha256:07bbf9bdcb82239f319b1f09e8ef4bdfaec50ed7d7ea51a56438f39193271163",
                "sha256:09004096e953d7ebd508cded79f6b21e05dff5d7361771f59269425108e703bc",
                "sha256:0adea425b764a08270820531ec2218d0508f8ae15a448568109ffcae050fee26",
                "sha256:0b39ec237459922c6544d071cdcf92cbb5bc6685a30e7c6d985d8a3e3a75326e",
                "sha256:0d5109337e1db373a892fdcf78eb145ffb6bbd66bb51989ec36117b9f7f9b579",
                "sha256:0f41827028901814c709e744060843c77e78a3aca1e0d6875d2562372fcb405a",
                "sha256:11d119507bb54e81f375e638225a2c057dda748f2b1deef05c2b1a5d42686048",
                "sha256:1233e303645f468e399ec906b6b48ab7cd8391aae2d08daadbb5cad6ace4bd87",
                "sha256:139705ce59d94eef2ceae9fd2ad58710b02aee91e7fa0ccb485665ca0ecbec63",
                "sha256:1f03d4dadd595f7a69a75709bc81902673fa31964c75f93af74feac2f134cc54",
                "sha256:240ce6dc19835971f38caf94b5738092cb1e641f8150a9ef9251b7825506cb05",
                "sha256:294a6697dfa41a8cba4c365dd3715abc54d29a86a40ec6405d677ca853307cfb",
                "sha256:3d55e36715ff06cdc0ab62f9591607c4324297b6b6ce5b58cb9928b3defe30ea",
                "sha256:3dddf681284fe16d047d3ad37415b2e9ccdc6c8986c8062dbe51ab9a358b50a5",
                "sha256:3f5f7e3a4ab824e3de1e1700f05ad76ee465f5f11f5db61c4b297ec29e692b2e",
                "sha256:508999bec4422e646b05c95c598b64bdbef1edf0d2b715450a078ba21b385bcc",
                "sha256:5d2a48c80cf5a338d58aae3c16872f4d452345e18350143b3bf7216d33ba7b99",
                "sha256:5dc7a94bb11096bc4bffd41a3c4f2b958257085c01522aa81140c68b8bf1630a",
                "sha256:65d653df249a2f95673976e4e9dd7ce10de61cfc6e64fa7eeaa6891a9559c581",
                "sha256:7492af15f71f75ee93d2a618ca53fea8be85e7b625e323315169977fae752426",
                "sha256:7f0055f1809b911ab347a25d786deff5e10e9cf083c3c3fd2dd04e8612e8d9db",
                "sha256:807b3096205c7cec861c8803a6738e33ed86c9aae76cac0e19454245a6bbbc0a",
                "sha256:81d6d8e39695f2c37954d1011c0480ef7cf444d4e3ae24bc5e89ee5de360139a",
                "sha256:87c7c10d186f1743a8fd6a971ab6525d60abd5d5d200f31e073cd5e94d7e7a9d",
                "sha256:8b42c0dc927b8d7c0eb59f97e6e34408e53bc489f9f90e66e568f329bff3e443",
                "sha256:a00514362df15af041cc06e97aebabf2895e0a7c42c83c21894be12b84402d79",
                "sha256:a39efc3ade8c1fb27c097fd112baf09d7fd70b8cb10ef1de4da6efbe066d381d",
                "sha256:a4ee8000454ad4486fb9f28b0cab7fa1cd796fc36d639882d0b34109b5b3aec9",
                "sha256:a7928283143a401e72a4fad43ecc85b35c27ae699cf5d54d39e1e72d97460e1d",
                "sha256:adf4dd19d8875ac147bf926c727215a0faf21490b22c053db464e0bf0deb0485",
                "sha256:ae8427a5e9062ba66fc2c62fb19a72276cf12c780e8db2b0956ea909c48acff5",
                "sha256:b4c8b0bc5841e578d5fb32a16e0c305359b987b850a06964bd5a62739d688048",
                "sha256:b84f29971f0ad4adaee391c6364e6f780d5aae7e9226d41964b26b49376071d0",
                "sha256:c39c46d9e44447181cd502a35aad2bb178dbf1b1f86cf4db639d7b9614f837c6",
                "sha256:cb2126603091902767d96bcb74093bd8b14982f41809f85c9b96e519c7e1dc41",
                "sha256:dcef843f8de4e2ff5e35e96ec2a4abbdf403bd0f732ead127bd27e51f38ac298",
                "sha256:e3447d9e074abf0e3cd85aef8131e01ab93f9f0e86654db7ac8a3f73c63706ce",
                "sha256:f52010e0a44e3d8530437e7da38d11fb822acfb0d5b12e9cd5ba655509937ca0",
                "sha256:f8196f739092a78e4f6b1b2172679ed3343c39c61a3e9d722ce6fcf1dac2824a"
            ],
            "index": "pypi",
            "version": "==2.0.0"
        },
        "icalendar": {
            "hashes": [
                "sha256:0fc18d87f66e0b5da84fa731389496cfe18e4c21304e8f6713556b2e8724a7a4",
                "sha256:8c35be16c1d0581a276002af883297aeffa8116e366fdce4d5318e1424aa1903"
            ],
            "index": "pypi",
            "version": "==4.0.7"
        },
        "idna": {
            "hashes": [
                "sha256:b307872f855b18632ce0c21c5e45be78c0ea7ae4c15c828c20788b26921eb3f6",
                "sha256:b97d804b1e9b523befed77c48dacec60e6dcb0b5391d57af6a65a312a90648c0"
            ],
            "markers": "python_version >= '2.7' and python_version not in '3.0, 3.1, 3.2, 3.3'",
            "version": "==2.10"
        },
        "iniconfig": {
            "hashes": [
                "sha256:011e24c64b7f47f6ebd835bb12a743f2fbe9a26d4cecaa7f53bc4f35ee9da8b3",
                "sha256:bc3af051d7d14b2ee5ef9969666def0cd1a000e121eaea580d4a313df4b37f32"
            ],
            "version": "==1.1.1"
        },
        "kombu": {
            "hashes": [
                "sha256:01481d99f4606f6939cdc9b637264ed353ee9e3e4f62cfb582324142c41a572d",
                "sha256:e2dedd8a86c9077c350555153825a31e456a0dc20c15d5751f00137ec9c75f0a"
            ],
            "markers": "python_version >= '3.6'",
            "version": "==5.1.0"
        },
        "libcst": {
            "hashes": [
                "sha256:4876239db55164acaf034ee01f56a7db0a2f90cacea24b183d8aa69efc11b067",
                "sha256:9e26313ded6e17605658b93319299bce43cc8d7e24dafc12d6f782f758a3faf4"
            ],
            "markers": "python_version >= '3.6'",
            "version": "==0.3.19"
        },
        "mixer": {
            "hashes": [
                "sha256:6f842fdd10952355120c50217961da37d91a661fe7996ee117b43d050344416e",
                "sha256:9acec419f11c9df286493910dbabc72c70d6c7c46648fa8c8c89d975af05e860"
            ],
            "index": "pypi",
            "version": "==7.1.2"
        },
        "mypy-extensions": {
            "hashes": [
                "sha256:090fedd75945a69ae91ce1303b5824f428daf5a028d2f6ab8a299250a846f15d",
                "sha256:2d82818f5bb3e369420cb3c4060a7970edba416647068eb4c5343488a6c604a8"
            ],
            "version": "==0.4.3"
        },
        "packaging": {
            "hashes": [
                "sha256:7dc96269f53a4ccec5c0670940a4281106dd0bb343f47b7471f779df49c2fbe7",
                "sha256:c86254f9220d55e31cc94d69bade760f0847da8000def4dfe1c6b872fd14ff14"
            ],
            "markers": "python_version >= '3.6'",
            "version": "==21.0"
        },
        "phonenumberslite": {
            "hashes": [
                "sha256:339152922849e288e85cb080768a5db3f0e4a34dce9da59a592e0ef8a74f25f4",
                "sha256:51853eaf43f40047bdae3ef9e3c429c0e295426c60b9228be76e15c53f08ae32"
            ],
            "version": "==8.12.26"
        },
        "pillow": {
            "hashes": [
                "sha256:063d17a02a0170c2f880fbd373b2738b089c6adcbd1f7418667bc9e97524c11b",
                "sha256:1037288a22cc8ec9d2918a24ded733a1cc4342fd7f21d15d37e6bbe5fb4a7306",
                "sha256:25f6564df21d15bcac142b4ed92b6c02e53557539f535f31c1f3bcc985484753",
                "sha256:28f184c0a65be098af412f78b0b6f3bbafd1614e1dc896e810d8357342a794b7",
                "sha256:3251557c53c1ed0c345559afc02d2b0a0aa5788042e161366ed90b27bc322d3d",
                "sha256:331f8321418682386e4f0d0e6369f732053f95abddd2af4e1b1ef74a9537ef37",
                "sha256:333313bcc53a8a7359e98d5458dfe37bfa301da2fd0e0dc41f585ae0cede9181",
                "sha256:34ce3d993cb4ca840b1e31165b38cb19c64f64f822a8bc5565bde084baff3bdb",
                "sha256:490c9236ef4762733b6c2e1f1fcb37793cb9c57d860aa84d6994c990461882e5",
                "sha256:519b3b24dedc81876d893475bade1b92c4ce7c24b9b82224f0bd8daae682e039",
                "sha256:53f6e4b73b3899015ac4aa95d99da0f48ea18a6d7c8db672e8bead3fb9570ef5",
                "sha256:561339ed7c324bbcb29b5e4f4705c97df950785394b3ac181f5bf6a08088a672",
                "sha256:6f7517a220aca8b822e25b08b0df9546701a606a328da5bc057e5f32a3f9b07c",
                "sha256:713b762892efa8cd5d8dac24d16ac2d2dbf981963ed1b3297e79755f03f8cbb8",
                "sha256:72858a27dd7bd1c40f91c4f85db3b9f121c8412fd66573121febb00d074d0530",
                "sha256:778a819c2d194e08d39d67ddb15ef0d32eba17bf7d0c2773e97bd221b2613a3e",
                "sha256:803606e206f3e366eea46b1e7ab4dac74cfac770d04de9c35319814e11e47c46",
                "sha256:856fcbc3201a6cabf0478daa0c0a1a8a175af7e5173e2084ddb91cc707a09dd1",
                "sha256:8f65d2a98f198e904dbe89ecb10862d5f0511367d823689039e17c4d011de11e",
                "sha256:94db5ea640330de0945b41dc77fb4847b4ab6e87149126c71b36b112e8400898",
                "sha256:950e873ceefbd283cbe7bc5b648b832d1dcf89eeded6726ebec42bc7d67966c0",
                "sha256:a7beda44f177ee602aa27e0a297da1657d9572679522c8fb8b336b734653516e",
                "sha256:aef0838f28328523e9e5f2c1852dd96fb85768deb0eb8f908c54dad0f44d2f6f",
                "sha256:b42ea77f4e7374a67e1f27aaa9c62627dff681f67890e5b8f0c1e21b1500d9d2",
                "sha256:bccd0d604d814e9494f3bf3f077a23835580ed1743c5175581882e7dd1f178c3",
                "sha256:c2d78c8230bda5fc9f6b1d457c7f8f3432f4fe85bed86f80ba3ed73d59775a88",
                "sha256:c3529fb98a40f89269175442c5ff4ef81d22e91b2bdcbd33833a350709b5130c",
                "sha256:cc8e926d6ffa65d0dddb871b7afe117f17bc045951e66afde60eb0eba923db9e",
                "sha256:ce90aad0a3dc0f13a9ff0ab1f43bcbea436089b83c3fadbe37c6f1733b938bf1",
                "sha256:cec702974f162026bf8de47f6f4b7ce9584a63c50002b38f195ee797165fea77",
                "sha256:d9ef8119ce44f90d2f8ac7c58f7da480ada5151f217dc8da03681b73fc91dec3",
                "sha256:eccaefbd646022b5313ca4b0c5f1ae6e0d3a52ef66de64970ecf3f9b2a1be751",
                "sha256:fb91deb5121b6dde88599bcb3db3fdad9cf33ff3d4ccc5329ee1fe9655a2f7ff",
                "sha256:fc25d59ecf23ea19571065306806a29c43c67f830f0e8a121303916ba257f484"
            ],
            "index": "pypi",
            "version": "==8.3.0"
        },
        "pluggy": {
            "hashes": [
                "sha256:15b2acde666561e1298d71b523007ed7364de07029219b604cf808bfa1c765b0",
                "sha256:966c145cd83c96502c3c3868f50408687b38434af77734af1e9ca461a4081d2d"
            ],
            "markers": "python_version >= '2.7' and python_version not in '3.0, 3.1, 3.2, 3.3'",
            "version": "==0.13.1"
        },
        "prompt-toolkit": {
            "hashes": [
                "sha256:08360ee3a3148bdb5163621709ee322ec34fc4375099afa4bbf751e9b7b7fa4f",
                "sha256:7089d8d2938043508aa9420ec18ce0922885304cddae87fb96eebca942299f88"
            ],
            "markers": "python_full_version >= '3.6.1'",
            "version": "==3.0.19"
        },
        "proto-plus": {
            "hashes": [
                "sha256:ce6695ce804383ad6f392c4bb1874c323896290a1f656560de36416ba832d91e",
                "sha256:df7c71c08dc06403bdb0fba58cf9bf5f217198f6488c26b768f81e03a738c059"
            ],
            "markers": "python_version >= '3.6'",
            "version": "==1.19.0"
        },
        "protobuf": {
            "hashes": [
                "sha256:13ee7be3c2d9a5d2b42a1030976f760f28755fcf5863c55b1460fd205e6cd637",
                "sha256:145ce0af55c4259ca74993ddab3479c78af064002ec8227beb3d944405123c71",
                "sha256:14c1c9377a7ffbeaccd4722ab0aa900091f52b516ad89c4b0c3bb0a4af903ba5",
                "sha256:1556a1049ccec58c7855a78d27e5c6e70e95103b32de9142bae0576e9200a1b0",
                "sha256:26010f693b675ff5a1d0e1bdb17689b8b716a18709113288fead438703d45539",
                "sha256:2ae692bb6d1992afb6b74348e7bb648a75bb0d3565a3f5eea5bec8f62bd06d87",
                "sha256:2bfb815216a9cd9faec52b16fd2bfa68437a44b67c56bee59bc3926522ecb04e",
                "sha256:4ffbd23640bb7403574f7aff8368e2aeb2ec9a5c6306580be48ac59a6bac8bde",
                "sha256:59e5cf6b737c3a376932fbfb869043415f7c16a0cf176ab30a5bbc419cd709c1",
                "sha256:6902a1e4b7a319ec611a7345ff81b6b004b36b0d2196ce7a748b3493da3d226d",
                "sha256:6ce4d8bf0321e7b2d4395e253f8002a1a5ffbcfd7bcc0a6ba46712c07d47d0b4",
                "sha256:6d847c59963c03fd7a0cd7c488cadfa10cda4fff34d8bc8cba92935a91b7a037",
                "sha256:72804ea5eaa9c22a090d2803813e280fb273b62d5ae497aaf3553d141c4fdd7b",
                "sha256:7a4c97961e9e5b03a56f9a6c82742ed55375c4a25f2692b625d4087d02ed31b9",
                "sha256:85d6303e4adade2827e43c2b54114d9a6ea547b671cb63fafd5011dc47d0e13d",
                "sha256:8727ee027157516e2c311f218ebf2260a18088ffb2d29473e82add217d196b1c",
                "sha256:99938f2a2d7ca6563c0ade0c5ca8982264c484fdecf418bd68e880a7ab5730b1",
                "sha256:9b7a5c1022e0fa0dbde7fd03682d07d14624ad870ae52054849d8960f04bc764",
                "sha256:a22b3a0dbac6544dacbafd4c5f6a29e389a50e3b193e2c70dae6bbf7930f651d",
                "sha256:a38bac25f51c93e4be4092c88b2568b9f407c27217d3dd23c7a57fa522a17554",
                "sha256:a981222367fb4210a10a929ad5983ae93bd5a050a0824fc35d6371c07b78caf6",
                "sha256:ab6bb0e270c6c58e7ff4345b3a803cc59dbee19ddf77a4719c5b635f1d547aa8",
                "sha256:c56c050a947186ba51de4f94ab441d7f04fcd44c56df6e922369cc2e1a92d683",
                "sha256:e76d9686e088fece2450dbc7ee905f9be904e427341d289acbe9ad00b78ebd47",
                "sha256:ebcb546f10069b56dc2e3da35e003a02076aaa377caf8530fe9789570984a8d2",
                "sha256:f0e59430ee953184a703a324b8ec52f571c6c4259d496a19d1cabcdc19dabc62",
                "sha256:ffea251f5cd3c0b9b43c7a7a912777e0bc86263436a87c2555242a348817221b"
            ],
            "version": "==3.17.3"
        },
        "psycopg2": {
            "hashes": [
                "sha256:079d97fc22de90da1d370c90583659a9f9a6ee4007355f5825e5f1c70dffc1fa",
                "sha256:2087013c159a73e09713294a44d0c8008204d06326006b7f652bef5ace66eebb",
                "sha256:2c992196719fadda59f72d44603ee1a2fdcc67de097eea38d41c7ad9ad246e62",
                "sha256:7640e1e4d72444ef012e275e7b53204d7fab341fb22bc76057ede22fe6860b25",
                "sha256:7f91312f065df517187134cce8e395ab37f5b601a42446bdc0f0d51773621854",
                "sha256:830c8e8dddab6b6716a4bf73a09910c7954a92f40cf1d1e702fb93c8a919cc56",
                "sha256:89409d369f4882c47f7ea20c42c5046879ce22c1e4ea20ef3b00a4dfc0a7f188",
                "sha256:bf35a25f1aaa8a3781195595577fcbb59934856ee46b4f252f56ad12b8043bcf",
                "sha256:de5303a6f1d0a7a34b9d40e4d3bef684ccc44a49bbe3eb85e3c0bffb4a131b7c"
            ],
            "markers": "python_version >= '3.6'",
            "version": "==2.9.1"
        },
        "psycopg2-binary": {
            "hashes": [
                "sha256:0b7dae87f0b729922e06f85f667de7bf16455d411971b2043bbd9577af9d1975",
                "sha256:0f2e04bd2a2ab54fa44ee67fe2d002bb90cee1c0f1cc0ebc3148af7b02034cbd",
                "sha256:123c3fb684e9abfc47218d3784c7b4c47c8587951ea4dd5bc38b6636ac57f616",
                "sha256:1473c0215b0613dd938db54a653f68251a45a78b05f6fc21af4326f40e8360a2",
                "sha256:14db1752acdd2187d99cb2ca0a1a6dfe57fc65c3281e0f20e597aac8d2a5bd90",
                "sha256:1e3a362790edc0a365385b1ac4cc0acc429a0c0d662d829a50b6ce743ae61b5a",
                "sha256:1e85b74cbbb3056e3656f1cc4781294df03383127a8114cbc6531e8b8367bf1e",
                "sha256:20f1ab44d8c352074e2d7ca67dc00843067788791be373e67a0911998787ce7d",
                "sha256:2f62c207d1740b0bde5c4e949f857b044818f734a3d57f1d0d0edc65050532ed",
                "sha256:3242b9619de955ab44581a03a64bdd7d5e470cc4183e8fcadd85ab9d3756ce7a",
                "sha256:35c4310f8febe41f442d3c65066ca93cccefd75013df3d8c736c5b93ec288140",
                "sha256:4235f9d5ddcab0b8dbd723dca56ea2922b485ea00e1dafacf33b0c7e840b3d32",
                "sha256:5ced67f1e34e1a450cdb48eb53ca73b60aa0af21c46b9b35ac3e581cf9f00e31",
                "sha256:7360647ea04db2e7dff1648d1da825c8cf68dc5fbd80b8fb5b3ee9f068dcd21a",
                "sha256:8c13d72ed6af7fd2c8acbd95661cf9477f94e381fce0792c04981a8283b52917",
                "sha256:988b47ac70d204aed01589ed342303da7c4d84b56c2f4c4b8b00deda123372bf",
                "sha256:995fc41ebda5a7a663a254a1dcac52638c3e847f48307b5416ee373da15075d7",
                "sha256:a36c7eb6152ba5467fb264d73844877be8b0847874d4822b7cf2d3c0cb8cdcb0",
                "sha256:aed4a9a7e3221b3e252c39d0bf794c438dc5453bc2963e8befe9d4cd324dff72",
                "sha256:aef9aee84ec78af51107181d02fe8773b100b01c5dfde351184ad9223eab3698",
                "sha256:b0221ca5a9837e040ebf61f48899926b5783668b7807419e4adae8175a31f773",
                "sha256:b4d7679a08fea64573c969f6994a2631908bb2c0e69a7235648642f3d2e39a68",
                "sha256:c250a7ec489b652c892e4f0a5d122cc14c3780f9f643e1a326754aedf82d9a76",
                "sha256:ca86db5b561b894f9e5f115d6a159fff2a2570a652e07889d8a383b5fae66eb4",
                "sha256:cfc523edecddaef56f6740d7de1ce24a2fdf94fd5e704091856a201872e37f9f",
                "sha256:da113b70f6ec40e7d81b43d1b139b9db6a05727ab8be1ee559f3a69854a69d34",
                "sha256:f6fac64a38f6768e7bc7b035b9e10d8a538a9fadce06b983fb3e6fa55ac5f5ce",
                "sha256:f8559617b1fcf59a9aedba2c9838b5b6aa211ffedecabca412b92a1ff75aac1a",
                "sha256:fbb42a541b1093385a2d8c7eec94d26d30437d0e77c1d25dae1dcc46741a385e"
            ],
            "index": "pypi",
            "version": "==2.9.1"
        },
        "py": {
            "hashes": [
                "sha256:21b81bda15b66ef5e1a777a21c4dcd9c20ad3efd0b3f817e7a809035269e1bd3",
                "sha256:3b80836aa6d1feeaa108e046da6423ab8f6ceda6468545ae8d02d9d58d18818a"
            ],
            "markers": "python_version >= '2.7' and python_version not in '3.0, 3.1, 3.2, 3.3'",
            "version": "==1.10.0"
        },
        "pyasn1": {
            "hashes": [
                "sha256:014c0e9976956a08139dc0712ae195324a75e142284d5f87f1a87ee1b068a359",
                "sha256:03840c999ba71680a131cfaee6fab142e1ed9bbd9c693e285cc6aca0d555e576",
                "sha256:0458773cfe65b153891ac249bcf1b5f8f320b7c2ce462151f8fa74de8934becf",
                "sha256:08c3c53b75eaa48d71cf8c710312316392ed40899cb34710d092e96745a358b7",
                "sha256:39c7e2ec30515947ff4e87fb6f456dfc6e84857d34be479c9d4a4ba4bf46aa5d",
                "sha256:5c9414dcfede6e441f7e8f81b43b34e834731003427e5b09e4e00e3172a10f00",
                "sha256:6e7545f1a61025a4e58bb336952c5061697da694db1cae97b116e9c46abcf7c8",
                "sha256:78fa6da68ed2727915c4767bb386ab32cdba863caa7dbe473eaae45f9959da86",
                "sha256:7ab8a544af125fb704feadb008c99a88805126fb525280b2270bb25cc1d78a12",
                "sha256:99fcc3c8d804d1bc6d9a099921e39d827026409a58f2a720dcdb89374ea0c776",
                "sha256:aef77c9fb94a3ac588e87841208bdec464471d9871bd5050a287cc9a475cd0ba",
                "sha256:e89bf84b5437b532b0803ba5c9a5e054d21fec423a89952a74f87fa2c9b7bce2",
                "sha256:fec3e9d8e36808a28efb59b489e4528c10ad0f480e57dcc32b4de5c9d8c9fdf3"
            ],
            "version": "==0.4.8"
        },
        "pyasn1-modules": {
            "hashes": [
                "sha256:0845a5582f6a02bb3e1bde9ecfc4bfcae6ec3210dd270522fee602365430c3f8",
                "sha256:0fe1b68d1e486a1ed5473f1302bd991c1611d319bba158e98b106ff86e1d7199",
                "sha256:15b7c67fabc7fc240d87fb9aabf999cf82311a6d6fb2c70d00d3d0604878c811",
                "sha256:426edb7a5e8879f1ec54a1864f16b882c2837bfd06eee62f2c982315ee2473ed",
                "sha256:65cebbaffc913f4fe9e4808735c95ea22d7a7775646ab690518c056784bc21b4",
                "sha256:905f84c712230b2c592c19470d3ca8d552de726050d1d1716282a1f6146be65e",
                "sha256:a50b808ffeb97cb3601dd25981f6b016cbb3d31fbf57a8b8a87428e6158d0c74",
                "sha256:a99324196732f53093a84c4369c996713eb8c89d360a496b599fb1a9c47fc3eb",
                "sha256:b80486a6c77252ea3a3e9b1e360bc9cf28eaac41263d173c032581ad2f20fe45",
                "sha256:c29a5e5cc7a3f05926aff34e097e84f8589cd790ce0ed41b67aed6857b26aafd",
                "sha256:cbac4bc38d117f2a49aeedec4407d23e8866ea4ac27ff2cf7fb3e5b570df19e0",
                "sha256:f39edd8c4ecaa4556e989147ebf219227e2cd2e8a43c7e7fcb1f1c18c5fd6a3d",
                "sha256:fe0644d9ab041506b62782e92b06b8c68cca799e1a9636ec398675459e031405"
            ],
            "version": "==0.2.8"
        },
        "pycparser": {
            "hashes": [
                "sha256:2d475327684562c3a96cc71adf7dc8c4f0565175cf86b6d7a404ff4c771f15f0",
                "sha256:7582ad22678f0fcd81102833f60ef8d0e57288b6b5fb00323d101be910e35705"
            ],
            "markers": "python_version >= '2.7' and python_version not in '3.0, 3.1, 3.2, 3.3'",
            "version": "==2.20"
        },
        "pyfcm": {
            "hashes": [
                "sha256:c3709db1fc6f6a6cffaf2aab07e1373b011ec93bd4c7c914ddc6dc4cd4e0a5f4"
            ],
            "index": "pypi",
            "version": "==1.5.3"
        },
        "pygithub": {
            "hashes": [
                "sha256:300bc16e62886ca6537b0830e8f516ea4bc3ef12d308e0c5aff8bdbd099173d4",
                "sha256:87afd6a67ea582aa7533afdbf41635725f13d12581faed7e3e04b1579c0c0627"
            ],
            "index": "pypi",
            "version": "==1.54.1"
        },
        "pyjwt": {
            "hashes": [
                "sha256:5c6eca3c2940464d106b99ba83b00c6add741c9becaec087fb7ccdefea71350e",
                "sha256:8d59a976fb773f3e6a39c85636357c4f0e242707394cadadd9814f5cbaa20e96"
            ],
            "version": "==1.7.1"
        },
        "pyparsing": {
            "hashes": [
                "sha256:c203ec8783bf771a155b207279b9bccb8dea02d8f0c9e5f8ead507bc3246ecc1",
                "sha256:ef9d7589ef3c200abe66653d3f1ab1033c3c419ae9b9bdb1240a85b024efc88b"
            ],
            "markers": "python_version >= '2.6' and python_version not in '3.0, 3.1, 3.2'",
            "version": "==2.4.7"
        },
        "pytest": {
            "hashes": [
                "sha256:50bcad0a0b9c5a72c8e4e7c9855a3ad496ca6a881a3641b4260605450772c54b",
                "sha256:91ef2131a9bd6be8f76f1f08eac5c5317221d6ad1e143ae03894b862e8976890"
            ],
            "markers": "python_version >= '3.6'",
            "version": "==6.2.4"
        },
        "pytest-django": {
            "hashes": [
                "sha256:65783e78382456528bd9d79a35843adde9e6a47347b20464eb2c885cb0f1f606",
                "sha256:b5171e3798bf7e3fc5ea7072fe87324db67a4dd9f1192b037fed4cc3c1b7f455"
            ],
            "index": "pypi",
            "version": "==4.4.0"
        },
        "python-dateutil": {
            "hashes": [
                "sha256:73ebfe9dbf22e832286dafa60473e4cd239f8592f699aa5adaf10050e6e1823c",
                "sha256:75bb3f31ea686f1197762692a9ee6a7550b59fc6ca3a1f4b5d7e32fb98e2da2a"
            ],
            "markers": "python_version >= '2.7' and python_version not in '3.0, 3.1, 3.2'",
            "version": "==2.8.1"
        },
        "python-slugify": {
            "hashes": [
                "sha256:6d8c5df75cd4a7c3a2d21e257633de53f52ab0265cd2d1dc62a730e8194a7380",
                "sha256:f13383a0b9fcbe649a1892b9c8eb4f8eab1d6d84b84bb7a624317afa98159cab"
            ],
            "index": "pypi",
            "version": "==5.0.2"
        },
        "pytz": {
            "hashes": [
                "sha256:83a4a90894bf38e243cf052c8b58f381bfe9a7a483f6a9cab140bc7f702ac4da",
                "sha256:eb10ce3e7736052ed3623d49975ce333bcd712c7bb19a58b9e2089d4057d0798"
            ],
            "index": "pypi",
            "version": "==2021.1"
        },
        "pyyaml": {
            "hashes": [
                "sha256:08682f6b72c722394747bddaf0aa62277e02557c0fd1c42cb853016a38f8dedf",
                "sha256:0f5f5786c0e09baddcd8b4b45f20a7b5d61a7e7e99846e3c799b05c7c53fa696",
                "sha256:129def1b7c1bf22faffd67b8f3724645203b79d8f4cc81f674654d9902cb4393",
                "sha256:294db365efa064d00b8d1ef65d8ea2c3426ac366c0c4368d930bf1c5fb497f77",
                "sha256:3b2b1824fe7112845700f815ff6a489360226a5609b96ec2190a45e62a9fc922",
                "sha256:3bd0e463264cf257d1ffd2e40223b197271046d09dadf73a0fe82b9c1fc385a5",
                "sha256:4465124ef1b18d9ace298060f4eccc64b0850899ac4ac53294547536533800c8",
                "sha256:49d4cdd9065b9b6e206d0595fee27a96b5dd22618e7520c33204a4a3239d5b10",
                "sha256:4e0583d24c881e14342eaf4ec5fbc97f934b999a6828693a99157fde912540cc",
                "sha256:5accb17103e43963b80e6f837831f38d314a0495500067cb25afab2e8d7a4018",
                "sha256:607774cbba28732bfa802b54baa7484215f530991055bb562efbed5b2f20a45e",
                "sha256:6c78645d400265a062508ae399b60b8c167bf003db364ecb26dcab2bda048253",
                "sha256:72a01f726a9c7851ca9bfad6fd09ca4e090a023c00945ea05ba1638c09dc3347",
                "sha256:74c1485f7707cf707a7aef42ef6322b8f97921bd89be2ab6317fd782c2d53183",
                "sha256:895f61ef02e8fed38159bb70f7e100e00f471eae2bc838cd0f4ebb21e28f8541",
                "sha256:8c1be557ee92a20f184922c7b6424e8ab6691788e6d86137c5d93c1a6ec1b8fb",
                "sha256:bb4191dfc9306777bc594117aee052446b3fa88737cd13b7188d0e7aa8162185",
                "sha256:bfb51918d4ff3d77c1c856a9699f8492c612cde32fd3bcd344af9be34999bfdc",
                "sha256:c20cfa2d49991c8b4147af39859b167664f2ad4561704ee74c1de03318e898db",
                "sha256:cb333c16912324fd5f769fff6bc5de372e9e7a202247b48870bc251ed40239aa",
                "sha256:d2d9808ea7b4af864f35ea216be506ecec180628aced0704e34aca0b040ffe46",
                "sha256:d483ad4e639292c90170eb6f7783ad19490e7a8defb3e46f97dfe4bacae89122",
                "sha256:dd5de0646207f053eb0d6c74ae45ba98c3395a571a2891858e87df7c9b9bd51b",
                "sha256:e1d4970ea66be07ae37a3c2e48b5ec63f7ba6804bdddfdbd3cfd954d25a82e63",
                "sha256:e4fac90784481d221a8e4b1162afa7c47ed953be40d31ab4629ae917510051df",
                "sha256:fa5ae20527d8e831e8230cbffd9f8fe952815b2b7dae6ffec25318803a7528fc",
                "sha256:fd7f6999a8070df521b6384004ef42833b9bd62cfee11a09bda1079b4b704247",
                "sha256:fdc842473cd33f45ff6bce46aea678a54e3d21f1b61a7750ce3c498eedfe25d6",
                "sha256:fe69978f3f768926cfa37b867e3843918e012cf83f680806599ddce33c2c68b0"
            ],
            "index": "pypi",
            "version": "==5.4.1"
        },
        "redis": {
            "hashes": [
                "sha256:0e7e0cfca8660dea8b7d5cd8c4f6c5e29e11f31158c0b0ae91a397f00e5a05a2",
                "sha256:432b788c4530cfe16d8d943a09d40ca6c16149727e4afe8c2c9d5580c59d9f24"
            ],
            "index": "pypi",
            "version": "==3.5.3"
        },
        "requests": {
            "hashes": [
                "sha256:27973dd4a904a4f13b263a19c866c13b92a39ed1c964655f025f3f8d3d75b804",
                "sha256:c210084e36a42ae6b9219e00e48287def368a26d03a048ddad7bfee44f75871e"
            ],
            "index": "pypi",
            "version": "==2.25.1"
        },
        "rollbar": {
            "hashes": [
                "sha256:edaa0f36c7f5f10e8205de49f71c0c335b95eb6448fbf2cd3ebe9cc8b3092c66"
            ],
            "index": "pypi",
            "version": "==0.16.1"
        },
        "rsa": {
            "hashes": [
                "sha256:78f9a9bf4e7be0c5ded4583326e7461e3a3c5aae24073648b4bdfa797d78c9d2",
                "sha256:9d689e6ca1b3038bc82bf8d23e944b6b6037bc02301a574935b2dd946e0353b9"
            ],
            "markers": "python_version >= '3.6'",
            "version": "==4.7.2"
        },
        "schema": {
            "hashes": [
                "sha256:cf97e4cd27e203ab6bb35968532de1ed8991bce542a646f0ff1d643629a4945d",
                "sha256:fbb6a52eb2d9facf292f233adcc6008cffd94343c63ccac9a1cb1f3e6de1db17"
            ],
            "index": "pypi",
            "version": "==0.7.4"
        },
        "serpy": {
            "hashes": [
                "sha256:3772b2a9923fbf674000ff51abebf6ea8f0fca0a2cfcbfa0d63ff118193d1ec5",
                "sha256:750ded3df0671918b81d6efcab2b85cac12f9fcc2bce496c24a0ffa65d84b5da"
            ],
            "index": "pypi",
            "version": "==0.3.1"
        },
        "six": {
            "hashes": [
                "sha256:1e61c37477a1626458e36f7b1d82aa5c9b094fa4802892072e49de9c60c4c926",
                "sha256:8abb2f1d86890a2dfb989f9a77cfcfd3e47c2a354b01111771326f8aa26e0254"
            ],
            "markers": "python_version >= '2.7' and python_version not in '3.0, 3.1, 3.2'",
            "version": "==1.16.0"
        },
        "sqlparse": {
            "hashes": [
                "sha256:017cde379adbd6a1f15a61873f43e8274179378e95ef3fede90b5aa64d304ed0",
                "sha256:0f91fd2e829c44362cbcfab3e9ae12e22badaa8a29ad5ff599f9ec109f0454e8"
            ],
            "markers": "python_version >= '3.5'",
            "version": "==0.4.1"
        },
        "text-unidecode": {
            "hashes": [
                "sha256:1311f10e8b895935241623731c2ba64f4c455287888b18189350b67134a822e8",
                "sha256:bad6603bb14d279193107714b288be206cac565dfa49aa5b105294dd5c4aab93"
            ],
            "version": "==1.3"
        },
        "toml": {
            "hashes": [
                "sha256:806143ae5bfb6a3c6e736a764057db0e6a0e05e338b5630894a5f779cabb4f9b",
                "sha256:b3bda1d108d5dd99f4a20d24d9c348e91c4db7ab1b749200bded2f839ccbe68f"
            ],
            "markers": "python_version >= '2.6' and python_version not in '3.0, 3.1, 3.2'",
            "version": "==0.10.2"
        },
        "twilio": {
            "hashes": [
                "sha256:dd79dca651cf83b4110f48208b43656d849111f3ef008347c80b8cbed2d61ad8"
            ],
            "index": "pypi",
            "version": "==6.61.0"
        },
        "typing-extensions": {
            "hashes": [
                "sha256:0ac0f89795dd19de6b97debb0c6af1c70987fd80a2d62d1958f7e56fcc31b497",
                "sha256:50b6f157849174217d0656f99dc82fe932884fb250826c18350e159ec6cdf342",
                "sha256:779383f6086d90c99ae41cf0ff39aac8a7937a9283ce0a414e5dd782f4c94a84"
            ],
            "version": "==3.10.0.0"
        },
        "typing-inspect": {
            "hashes": [
                "sha256:047d4097d9b17f46531bf6f014356111a1b6fb821a24fe7ac909853ca2a782aa",
                "sha256:3cd7d4563e997719a710a3bfe7ffb544c6b72069b6812a02e9b414a8fa3aaa6b",
                "sha256:b1f56c0783ef0f25fb064a01be6e5407e54cf4a4bf4f3ba3fe51e0bd6dcea9e5"
            ],
            "version": "==0.7.1"
        },
        "unicodecsv": {
            "hashes": [
                "sha256:018c08037d48649a0412063ff4eda26eaa81eff1546dbffa51fa5293276ff7fc"
            ],
            "version": "==0.14.1"
        },
        "uritemplate": {
            "hashes": [
                "sha256:07620c3f3f8eed1f12600845892b0e036a2420acf513c53f7de0abd911a5894f",
                "sha256:5af8ad10cec94f215e3f48112de2022e1d5a37ed427fbd88652fa908f2ab7cae"
            ],
            "index": "pypi",
            "version": "==3.0.1"
        },
        "urllib3": {
            "hashes": [
                "sha256:39fb8672126159acb139a7718dd10806104dec1e2f0f6c88aab05d17df10c8d4",
                "sha256:f57b4c16c62fa2760b7e3d97c35b255512fb6b59a259730f36ba32ce9f8e342f"
            ],
            "markers": "python_version >= '2.7' and python_version not in '3.0, 3.1, 3.2, 3.3, 3.4' and python_version < '4'",
            "version": "==1.26.6"
        },
        "vine": {
            "hashes": [
                "sha256:4c9dceab6f76ed92105027c49c823800dd33cacce13bdedc5b914e3514b7fb30",
                "sha256:7d3b1624a953da82ef63462013bbd271d3eb75751489f9807598e8f340bd637e"
            ],
            "markers": "python_version >= '3.6'",
            "version": "==5.0.0"
        },
        "wcwidth": {
            "hashes": [
                "sha256:beb4802a9cebb9144e99086eff703a642a13d6a0052920003a230f3294bbe784",
                "sha256:c4d647b99872929fdb7bdcaa4fbe7f01413ed3d98077df798530e5b04f116c83"
            ],
            "version": "==0.2.5"
        },
        "whitenoise": {
            "hashes": [
                "sha256:05ce0be39ad85740a78750c86a93485c40f08ad8c62a6006de0233765996e5c7",
                "sha256:05d00198c777028d72d8b0bbd234db605ef6d60e9410125124002518a48e515d"
            ],
            "version": "==5.2.0"
        },
        "wrapt": {
            "hashes": [
                "sha256:b62ffa81fb85f4332a4f609cab4ac40709470da05643a082ec1eb88e6d9b97d7"
            ],
            "version": "==1.12.1"
        }
    },
    "develop": {
        "appdirs": {
            "hashes": [
                "sha256:7d5d0167b2b1ba821647616af46a749d1c653740dd0d2415100fe26e27afdf41",
                "sha256:a841dacd6b99318a741b166adb07e19ee71a274450e68237b4650ca1055ab128"
            ],
            "version": "==1.4.4"
        },
        "atomicwrites": {
            "hashes": [
                "sha256:6d1784dea7c0c8d4a5172b6c620f40b6e4cbfdf96d783691f2e1302a7b88e197",
                "sha256:ae70396ad1a434f9c7046fd2dd196fc04b12f9e91ffb859164193be8b6168a7a"
            ],
            "markers": "sys_platform == 'win32'",
            "version": "==1.4.0"
        },
        "attrs": {
            "hashes": [
                "sha256:149e90d6d8ac20db7a955ad60cf0e6881a3f20d37096140088356da6c716b0b1",
                "sha256:ef6aaac3ca6cd92904cdd0d83f629a15f18053ec84e6432106f7a4d04ae4f5fb"
            ],
            "markers": "python_version >= '2.7' and python_version not in '3.0, 3.1, 3.2, 3.3, 3.4'",
            "version": "==21.2.0"
        },
<<<<<<< HEAD
        "cfgv": {
            "hashes": [
                "sha256:9e600479b3b99e8af981ecdfc80a0296104ee610cab48a5ae4ffd0b668650eb1",
                "sha256:b449c9c6118fe8cca7fa5e00b9ec60ba08145d281d52164230a69211c5d597a1"
            ],
            "markers": "python_full_version >= '3.6.1'",
            "version": "==3.3.0"
=======
        "certifi": {
            "hashes": [
                "sha256:2bbf76fd432960138b3ef6dda3dde0544f27cbf8546c458e60baf371917ba9ee",
                "sha256:50b1e4f8446b06f41be7dd6338db18e0990601dce795c2b1686458aa7e8fa7d8"
            ],
            "version": "==2021.5.30"
        },
        "chardet": {
            "hashes": [
                "sha256:0d6f53a15db4120f2b08c94f11e7d93d2c911ee118b6b30a04ec3ee8310179fa",
                "sha256:f864054d66fd9118f2e67044ac8981a54775ec5b67aed0441892edb553d21da5"
            ],
            "markers": "python_version >= '2.7' and python_version not in '3.0, 3.1, 3.2, 3.3, 3.4'",
            "version": "==4.0.0"
        },
        "click": {
            "hashes": [
                "sha256:d2b5255c7c6349bc1bd1e59e08cd12acbbd63ce649f2588755783aa94dfb6b1a",
                "sha256:dacca89f4bfadd5de3d7489b7c8a566eee0d3676333fbb50030263894c38c0dc"
            ],
            "markers": "python_version >= '2.7' and python_version not in '3.0, 3.1, 3.2, 3.3, 3.4'",
            "version": "==7.1.2"
>>>>>>> a084da49
        },
        "colorama": {
            "hashes": [
                "sha256:5941b2b48a20143d2267e95b1c2a7603ce057ee39fd88e7329b0c292aa16869b",
                "sha256:9f47eda37229f68eee03b24b9748937c7dc3868f906e8ba69fbcbdd3bc5dc3e2"
            ],
            "markers": "sys_platform == 'win32'",
            "version": "==0.4.4"
        },
        "coverage": {
            "hashes": [
                "sha256:004d1880bed2d97151facef49f08e255a20ceb6f9432df75f4eef018fdd5a78c",
                "sha256:01d84219b5cdbfc8122223b39a954820929497a1cb1422824bb86b07b74594b6",
                "sha256:040af6c32813fa3eae5305d53f18875bedd079960822ef8ec067a66dd8afcd45",
                "sha256:06191eb60f8d8a5bc046f3799f8a07a2d7aefb9504b0209aff0b47298333302a",
                "sha256:13034c4409db851670bc9acd836243aeee299949bd5673e11844befcb0149f03",
                "sha256:13c4ee887eca0f4c5a247b75398d4114c37882658300e153113dafb1d76de529",
                "sha256:184a47bbe0aa6400ed2d41d8e9ed868b8205046518c52464fde713ea06e3a74a",
                "sha256:18ba8bbede96a2c3dde7b868de9dcbd55670690af0988713f0603f037848418a",
                "sha256:1aa846f56c3d49205c952d8318e76ccc2ae23303351d9270ab220004c580cfe2",
                "sha256:217658ec7187497e3f3ebd901afdca1af062b42cfe3e0dafea4cced3983739f6",
                "sha256:24d4a7de75446be83244eabbff746d66b9240ae020ced65d060815fac3423759",
                "sha256:2910f4d36a6a9b4214bb7038d537f015346f413a975d57ca6b43bf23d6563b53",
                "sha256:2949cad1c5208b8298d5686d5a85b66aae46d73eec2c3e08c817dd3513e5848a",
                "sha256:2a3859cb82dcbda1cfd3e6f71c27081d18aa251d20a17d87d26d4cd216fb0af4",
                "sha256:2cafbbb3af0733db200c9b5f798d18953b1a304d3f86a938367de1567f4b5bff",
                "sha256:2e0d881ad471768bf6e6c2bf905d183543f10098e3b3640fc029509530091502",
                "sha256:30c77c1dc9f253283e34c27935fded5015f7d1abe83bc7821680ac444eaf7793",
                "sha256:3487286bc29a5aa4b93a072e9592f22254291ce96a9fbc5251f566b6b7343cdb",
                "sha256:372da284cfd642d8e08ef606917846fa2ee350f64994bebfbd3afb0040436905",
                "sha256:41179b8a845742d1eb60449bdb2992196e211341818565abded11cfa90efb821",
                "sha256:44d654437b8ddd9eee7d1eaee28b7219bec228520ff809af170488fd2fed3e2b",
                "sha256:4a7697d8cb0f27399b0e393c0b90f0f1e40c82023ea4d45d22bce7032a5d7b81",
                "sha256:51cb9476a3987c8967ebab3f0fe144819781fca264f57f89760037a2ea191cb0",
                "sha256:52596d3d0e8bdf3af43db3e9ba8dcdaac724ba7b5ca3f6358529d56f7a166f8b",
                "sha256:53194af30d5bad77fcba80e23a1441c71abfb3e01192034f8246e0d8f99528f3",
                "sha256:5fec2d43a2cc6965edc0bb9e83e1e4b557f76f843a77a2496cbe719583ce8184",
                "sha256:6c90e11318f0d3c436a42409f2749ee1a115cd8b067d7f14c148f1ce5574d701",
                "sha256:74d881fc777ebb11c63736622b60cb9e4aee5cace591ce274fb69e582a12a61a",
                "sha256:7501140f755b725495941b43347ba8a2777407fc7f250d4f5a7d2a1050ba8e82",
                "sha256:796c9c3c79747146ebd278dbe1e5c5c05dd6b10cc3bcb8389dfdf844f3ead638",
                "sha256:869a64f53488f40fa5b5b9dcb9e9b2962a66a87dab37790f3fcfb5144b996ef5",
                "sha256:8963a499849a1fc54b35b1c9f162f4108017b2e6db2c46c1bed93a72262ed083",
                "sha256:8d0a0725ad7c1a0bcd8d1b437e191107d457e2ec1084b9f190630a4fb1af78e6",
                "sha256:900fbf7759501bc7807fd6638c947d7a831fc9fdf742dc10f02956ff7220fa90",
                "sha256:92b017ce34b68a7d67bd6d117e6d443a9bf63a2ecf8567bb3d8c6c7bc5014465",
                "sha256:970284a88b99673ccb2e4e334cfb38a10aab7cd44f7457564d11898a74b62d0a",
                "sha256:972c85d205b51e30e59525694670de6a8a89691186012535f9d7dbaa230e42c3",
                "sha256:9a1ef3b66e38ef8618ce5fdc7bea3d9f45f3624e2a66295eea5e57966c85909e",
                "sha256:af0e781009aaf59e25c5a678122391cb0f345ac0ec272c7961dc5455e1c40066",
                "sha256:b6d534e4b2ab35c9f93f46229363e17f63c53ad01330df9f2d6bd1187e5eaacf",
                "sha256:b7895207b4c843c76a25ab8c1e866261bcfe27bfaa20c192de5190121770672b",
                "sha256:c0891a6a97b09c1f3e073a890514d5012eb256845c451bd48f7968ef939bf4ae",
                "sha256:c2723d347ab06e7ddad1a58b2a821218239249a9e4365eaff6649d31180c1669",
                "sha256:d1f8bf7b90ba55699b3a5e44930e93ff0189aa27186e96071fac7dd0d06a1873",
                "sha256:d1f9ce122f83b2305592c11d64f181b87153fc2c2bbd3bb4a3dde8303cfb1a6b",
                "sha256:d314ed732c25d29775e84a960c3c60808b682c08d86602ec2c3008e1202e3bb6",
                "sha256:d636598c8305e1f90b439dbf4f66437de4a5e3c31fdf47ad29542478c8508bbb",
                "sha256:deee1077aae10d8fa88cb02c845cfba9b62c55e1183f52f6ae6a2df6a2187160",
                "sha256:ebe78fe9a0e874362175b02371bdfbee64d8edc42a044253ddf4ee7d3c15212c",
                "sha256:f030f8873312a16414c0d8e1a1ddff2d3235655a2174e3648b4fa66b3f2f1079",
                "sha256:f0b278ce10936db1a37e6954e15a3730bea96a0997c26d7fee88e6c396c2086d",
                "sha256:f11642dddbb0253cc8853254301b51390ba0081750a8ac03f20ea8103f0c56b6"
            ],
            "index": "pypi",
            "version": "==5.5"
        },
<<<<<<< HEAD
        "distlib": {
            "hashes": [
                "sha256:106fef6dc37dd8c0e2c0a60d3fca3e77460a48907f335fa28420463a6f799736",
                "sha256:23e223426b28491b1ced97dc3bbe183027419dfc7982b4fa2f05d5f3ff10711c"
            ],
            "version": "==0.3.2"
        },
        "filelock": {
            "hashes": [
                "sha256:18d82244ee114f543149c66a6e0c14e9c4f8a1044b5cdaadd0f82159d6a6ff59",
                "sha256:929b7d63ec5b7d6b71b0fa5ac14e030b3f70b75747cef1b10da9b879fef15836"
            ],
            "version": "==3.0.12"
        },
        "identify": {
            "hashes": [
                "sha256:18d0c531ee3dbc112fa6181f34faa179de3f57ea57ae2899754f16a7e0ff6421",
                "sha256:5b41f71471bc738e7b586308c3fca172f78940195cb3bf6734c1e66fdac49306"
            ],
            "markers": "python_full_version >= '3.6.1'",
            "version": "==2.2.10"
=======
        "coveralls": {
            "hashes": [
                "sha256:172fb79c5f61c6ede60554f2cac46deff6d64ee735991fb2124fb414e188bdb4",
                "sha256:9b3236e086627340bf2c95f89f757d093cbed43d17179d3f4fb568c347e7d29a"
            ],
            "index": "pypi",
            "version": "==3.1.0"
        },
        "docopt": {
            "hashes": [
                "sha256:49b3a825280bd66b3aa83585ef59c4a8c82f2c8a522dbe754a8bc8d08c85c491"
            ],
            "version": "==0.6.2"
        },
        "ghp-import": {
            "hashes": [
                "sha256:753de2eace6e0f7d4edfb3cce5e3c3b98cd52aadb80163303d1d036bda7b4483"
            ],
            "version": "==2.0.1"
        },
        "idna": {
            "hashes": [
                "sha256:b307872f855b18632ce0c21c5e45be78c0ea7ae4c15c828c20788b26921eb3f6",
                "sha256:b97d804b1e9b523befed77c48dacec60e6dcb0b5391d57af6a65a312a90648c0"
            ],
            "markers": "python_version >= '2.7' and python_version not in '3.0, 3.1, 3.2, 3.3'",
            "version": "==2.10"
        },
        "importlib-metadata": {
            "hashes": [
                "sha256:079ada16b7fc30dfbb5d13399a5113110dab1aa7c2bc62f66af75f0b717c8cac",
                "sha256:9f55f560e116f8643ecf2922d9cd3e1c7e8d52e683178fecd9d08f6aa357e11e"
            ],
            "markers": "python_version >= '3.6'",
            "version": "==4.6.1"
>>>>>>> a084da49
        },
        "iniconfig": {
            "hashes": [
                "sha256:011e24c64b7f47f6ebd835bb12a743f2fbe9a26d4cecaa7f53bc4f35ee9da8b3",
                "sha256:bc3af051d7d14b2ee5ef9969666def0cd1a000e121eaea580d4a313df4b37f32"
            ],
            "version": "==1.1.1"
        },
<<<<<<< HEAD
        "nodeenv": {
            "hashes": [
                "sha256:3ef13ff90291ba2a4a7a4ff9a979b63ffdd00a464dbe04acf0ea6471517a4c2b",
                "sha256:621e6b7076565ddcacd2db0294c0381e01fd28945ab36bcf00f41c5daf63bef7"
            ],
            "version": "==1.6.0"
=======
        "jinja2": {
            "hashes": [
                "sha256:1f06f2da51e7b56b8f238affdd6b4e2c61e39598a378cc49345bc1bd42a978a4",
                "sha256:703f484b47a6af502e743c9122595cc812b0271f661722403114f71a79d0f5a4"
            ],
            "markers": "python_version >= '3.6'",
            "version": "==3.0.1"
        },
        "markdown": {
            "hashes": [
                "sha256:31b5b491868dcc87d6c24b7e3d19a0d730d59d3e46f4eea6430a321bed387a49",
                "sha256:96c3ba1261de2f7547b46a00ea8463832c921d3f9d6aba3f255a6f71386db20c"
            ],
            "markers": "python_version >= '3.6'",
            "version": "==3.3.4"
        },
        "markupsafe": {
            "hashes": [
                "sha256:01a9b8ea66f1658938f65b93a85ebe8bc016e6769611be228d797c9d998dd298",
                "sha256:023cb26ec21ece8dc3907c0e8320058b2e0cb3c55cf9564da612bc325bed5e64",
                "sha256:0446679737af14f45767963a1a9ef7620189912317d095f2d9ffa183a4d25d2b",
                "sha256:0717a7390a68be14b8c793ba258e075c6f4ca819f15edfc2a3a027c823718567",
                "sha256:0955295dd5eec6cb6cc2fe1698f4c6d84af2e92de33fbcac4111913cd100a6ff",
                "sha256:10f82115e21dc0dfec9ab5c0223652f7197feb168c940f3ef61563fc2d6beb74",
                "sha256:1d609f577dc6e1aa17d746f8bd3c31aa4d258f4070d61b2aa5c4166c1539de35",
                "sha256:2ef54abee730b502252bcdf31b10dacb0a416229b72c18b19e24a4509f273d26",
                "sha256:3c112550557578c26af18a1ccc9e090bfe03832ae994343cfdacd287db6a6ae7",
                "sha256:47ab1e7b91c098ab893b828deafa1203de86d0bc6ab587b160f78fe6c4011f75",
                "sha256:49e3ceeabbfb9d66c3aef5af3a60cc43b85c33df25ce03d0031a608b0a8b2e3f",
                "sha256:4efca8f86c54b22348a5467704e3fec767b2db12fc39c6d963168ab1d3fc9135",
                "sha256:53edb4da6925ad13c07b6d26c2a852bd81e364f95301c66e930ab2aef5b5ddd8",
                "sha256:594c67807fb16238b30c44bdf74f36c02cdf22d1c8cda91ef8a0ed8dabf5620a",
                "sha256:611d1ad9a4288cf3e3c16014564df047fe08410e628f89805e475368bd304914",
                "sha256:6557b31b5e2c9ddf0de32a691f2312a32f77cd7681d8af66c2692efdbef84c18",
                "sha256:693ce3f9e70a6cf7d2fb9e6c9d8b204b6b39897a2c4a1aa65728d5ac97dcc1d8",
                "sha256:6a7fae0dd14cf60ad5ff42baa2e95727c3d81ded453457771d02b7d2b3f9c0c2",
                "sha256:6c4ca60fa24e85fe25b912b01e62cb969d69a23a5d5867682dd3e80b5b02581d",
                "sha256:7d91275b0245b1da4d4cfa07e0faedd5b0812efc15b702576d103293e252af1b",
                "sha256:905fec760bd2fa1388bb5b489ee8ee5f7291d692638ea5f67982d968366bef9f",
                "sha256:97383d78eb34da7e1fa37dd273c20ad4320929af65d156e35a5e2d89566d9dfb",
                "sha256:984d76483eb32f1bcb536dc27e4ad56bba4baa70be32fa87152832cdd9db0833",
                "sha256:a30e67a65b53ea0a5e62fe23682cfe22712e01f453b95233b25502f7c61cb415",
                "sha256:ab3ef638ace319fa26553db0624c4699e31a28bb2a835c5faca8f8acf6a5a902",
                "sha256:b2f4bf27480f5e5e8ce285a8c8fd176c0b03e93dcc6646477d4630e83440c6a9",
                "sha256:b7f2d075102dc8c794cbde1947378051c4e5180d52d276987b8d28a3bd58c17d",
                "sha256:be98f628055368795d818ebf93da628541e10b75b41c559fdf36d104c5787066",
                "sha256:d7f9850398e85aba693bb640262d3611788b1f29a79f0c93c565694658f4071f",
                "sha256:f5653a225f31e113b152e56f154ccbe59eeb1c7487b39b9d9f9cdb58e6c79dc5",
                "sha256:f826e31d18b516f653fe296d967d700fddad5901ae07c622bb3705955e1faa94",
                "sha256:f8ba0e8349a38d3001fae7eadded3f6606f0da5d748ee53cc1dab1d6527b9509",
                "sha256:f9081981fe268bd86831e5c75f7de206ef275defcb82bc70740ae6dc507aee51",
                "sha256:fa130dd50c57d53368c9d59395cb5526eda596d3ffe36666cd81a44d56e48872"
            ],
            "markers": "python_version >= '3.6'",
            "version": "==2.0.1"
        },
        "mergedeep": {
            "hashes": [
                "sha256:0096d52e9dad9939c3d975a774666af186eda617e6ca84df4c94dec30004f2a8",
                "sha256:70775750742b25c0d8f36c55aed03d24c3384d17c951b3175d898bd778ef0307"
            ],
            "markers": "python_version >= '3.6'",
            "version": "==1.3.4"
        },
        "mkdocs": {
            "hashes": [
                "sha256:11141126e5896dd9d279b3e4814eb488e409a0990fb638856255020406a8e2e7",
                "sha256:6e0ea175366e3a50d334597b0bc042b8cebd512398cdd3f6f34842d0ef524905"
            ],
            "index": "pypi",
            "version": "==1.2.1"
        },
        "mkdocs-autorefs": {
            "hashes": [
                "sha256:b8156d653ed91356e71675ce1fa1186d2b2c2085050012522895c9aa98fca3e5",
                "sha256:f301b983a34259df90b3fcf7edc234b5e6c7065bd578781e66fd90b8cfbe76be"
            ],
            "markers": "python_version >= '3.6' and python_version < '4'",
            "version": "==0.2.1"
        },
        "mkdocs-material": {
            "hashes": [
                "sha256:5a2fd487f769f382a7c979e869e4eab1372af58d7dec44c4365dd97ef5268cb5",
                "sha256:92c8a2bd3bd44d5948eefc46ba138e2d3285cac658900112b6bf5722c7d067a5"
            ],
            "index": "pypi",
            "version": "==7.1.9"
        },
        "mkdocs-material-extensions": {
            "hashes": [
                "sha256:6947fb7f5e4291e3c61405bad3539d81e0b3cd62ae0d66ced018128af509c68f",
                "sha256:d90c807a88348aa6d1805657ec5c0b2d8d609c110e62b9dce4daf7fa981fa338"
            ],
            "markers": "python_version >= '3.5'",
            "version": "==1.0.1"
        },
        "mkdocstrings": {
            "hashes": [
                "sha256:8d6cbe64c07ae66739010979ca01d49dd2f64d1a45009f089d217b9cd2a65e36",
                "sha256:c2fee9a3a644647c06eb2044fdfede1073adfd1a55bf6752005d3db10705fe73"
            ],
            "index": "pypi",
            "version": "==0.15.2"
>>>>>>> a084da49
        },
        "packaging": {
            "hashes": [
                "sha256:7dc96269f53a4ccec5c0670940a4281106dd0bb343f47b7471f779df49c2fbe7",
                "sha256:c86254f9220d55e31cc94d69bade760f0847da8000def4dfe1c6b872fd14ff14"
            ],
            "markers": "python_version >= '3.6'",
            "version": "==21.0"
        },
        "pluggy": {
            "hashes": [
                "sha256:15b2acde666561e1298d71b523007ed7364de07029219b604cf808bfa1c765b0",
                "sha256:966c145cd83c96502c3c3868f50408687b38434af77734af1e9ca461a4081d2d"
            ],
            "markers": "python_version >= '2.7' and python_version not in '3.0, 3.1, 3.2, 3.3'",
            "version": "==0.13.1"
        },
        "pre-commit": {
            "hashes": [
                "sha256:764972c60693dc668ba8e86eb29654ec3144501310f7198742a767bec385a378",
                "sha256:b679d0fddd5b9d6d98783ae5f10fd0c4c59954f375b70a58cbe1ce9bcf9809a4"
            ],
            "index": "pypi",
            "version": "==2.13.0"
        },
        "py": {
            "hashes": [
                "sha256:21b81bda15b66ef5e1a777a21c4dcd9c20ad3efd0b3f817e7a809035269e1bd3",
                "sha256:3b80836aa6d1feeaa108e046da6423ab8f6ceda6468545ae8d02d9d58d18818a"
            ],
            "markers": "python_version >= '2.7' and python_version not in '3.0, 3.1, 3.2, 3.3'",
            "version": "==1.10.0"
        },
        "pygments": {
            "hashes": [
                "sha256:a18f47b506a429f6f4b9df81bb02beab9ca21d0a5fee38ed15aef65f0545519f",
                "sha256:d66e804411278594d764fc69ec36ec13d9ae9147193a1740cd34d272ca383b8e"
            ],
            "markers": "python_version >= '3.5'",
            "version": "==2.9.0"
        },
        "pymdown-extensions": {
            "hashes": [
                "sha256:141452d8ed61165518f2c923454bf054866b85cf466feedb0eb68f04acdc2560",
                "sha256:b6daa94aad9e1310f9c64c8b1f01e4ce82937ab7eb53bfc92876a97aca02a6f4"
            ],
            "markers": "python_version >= '3.6'",
            "version": "==8.2"
        },
        "pyparsing": {
            "hashes": [
                "sha256:c203ec8783bf771a155b207279b9bccb8dea02d8f0c9e5f8ead507bc3246ecc1",
                "sha256:ef9d7589ef3c200abe66653d3f1ab1033c3c419ae9b9bdb1240a85b024efc88b"
            ],
            "markers": "python_version >= '2.6' and python_version not in '3.0, 3.1, 3.2'",
            "version": "==2.4.7"
        },
        "pytest": {
            "hashes": [
                "sha256:50bcad0a0b9c5a72c8e4e7c9855a3ad496ca6a881a3641b4260605450772c54b",
                "sha256:91ef2131a9bd6be8f76f1f08eac5c5317221d6ad1e143ae03894b862e8976890"
            ],
            "markers": "python_version >= '3.6'",
            "version": "==6.2.4"
        },
        "pytest-cov": {
            "hashes": [
                "sha256:261bb9e47e65bd099c89c3edf92972865210c36813f80ede5277dceb77a4a62a",
                "sha256:261ceeb8c227b726249b376b8526b600f38667ee314f910353fa318caa01f4d7"
            ],
            "index": "pypi",
            "version": "==2.12.1"
        },
<<<<<<< HEAD
=======
        "python-dateutil": {
            "hashes": [
                "sha256:73ebfe9dbf22e832286dafa60473e4cd239f8592f699aa5adaf10050e6e1823c",
                "sha256:75bb3f31ea686f1197762692a9ee6a7550b59fc6ca3a1f4b5d7e32fb98e2da2a"
            ],
            "markers": "python_version >= '2.7' and python_version not in '3.0, 3.1, 3.2'",
            "version": "==2.8.1"
        },
        "pytkdocs": {
            "hashes": [
                "sha256:1ec7e028fe8361acc1ce909ada4e6beabec28ef31e629618549109e1d58549f0",
                "sha256:89ca4926d0acc266235beb24cb0b0591aa6bf7adedfae54bf9421d529d782c8d"
            ],
            "markers": "python_full_version >= '3.6.1' and python_version < '4'",
            "version": "==0.11.1"
        },
>>>>>>> a084da49
        "pyyaml": {
            "hashes": [
                "sha256:08682f6b72c722394747bddaf0aa62277e02557c0fd1c42cb853016a38f8dedf",
                "sha256:0f5f5786c0e09baddcd8b4b45f20a7b5d61a7e7e99846e3c799b05c7c53fa696",
                "sha256:129def1b7c1bf22faffd67b8f3724645203b79d8f4cc81f674654d9902cb4393",
                "sha256:294db365efa064d00b8d1ef65d8ea2c3426ac366c0c4368d930bf1c5fb497f77",
                "sha256:3b2b1824fe7112845700f815ff6a489360226a5609b96ec2190a45e62a9fc922",
                "sha256:3bd0e463264cf257d1ffd2e40223b197271046d09dadf73a0fe82b9c1fc385a5",
                "sha256:4465124ef1b18d9ace298060f4eccc64b0850899ac4ac53294547536533800c8",
                "sha256:49d4cdd9065b9b6e206d0595fee27a96b5dd22618e7520c33204a4a3239d5b10",
                "sha256:4e0583d24c881e14342eaf4ec5fbc97f934b999a6828693a99157fde912540cc",
                "sha256:5accb17103e43963b80e6f837831f38d314a0495500067cb25afab2e8d7a4018",
                "sha256:607774cbba28732bfa802b54baa7484215f530991055bb562efbed5b2f20a45e",
                "sha256:6c78645d400265a062508ae399b60b8c167bf003db364ecb26dcab2bda048253",
                "sha256:72a01f726a9c7851ca9bfad6fd09ca4e090a023c00945ea05ba1638c09dc3347",
                "sha256:74c1485f7707cf707a7aef42ef6322b8f97921bd89be2ab6317fd782c2d53183",
                "sha256:895f61ef02e8fed38159bb70f7e100e00f471eae2bc838cd0f4ebb21e28f8541",
                "sha256:8c1be557ee92a20f184922c7b6424e8ab6691788e6d86137c5d93c1a6ec1b8fb",
                "sha256:bb4191dfc9306777bc594117aee052446b3fa88737cd13b7188d0e7aa8162185",
                "sha256:bfb51918d4ff3d77c1c856a9699f8492c612cde32fd3bcd344af9be34999bfdc",
                "sha256:c20cfa2d49991c8b4147af39859b167664f2ad4561704ee74c1de03318e898db",
                "sha256:cb333c16912324fd5f769fff6bc5de372e9e7a202247b48870bc251ed40239aa",
                "sha256:d2d9808ea7b4af864f35ea216be506ecec180628aced0704e34aca0b040ffe46",
                "sha256:d483ad4e639292c90170eb6f7783ad19490e7a8defb3e46f97dfe4bacae89122",
                "sha256:dd5de0646207f053eb0d6c74ae45ba98c3395a571a2891858e87df7c9b9bd51b",
                "sha256:e1d4970ea66be07ae37a3c2e48b5ec63f7ba6804bdddfdbd3cfd954d25a82e63",
                "sha256:e4fac90784481d221a8e4b1162afa7c47ed953be40d31ab4629ae917510051df",
                "sha256:fa5ae20527d8e831e8230cbffd9f8fe952815b2b7dae6ffec25318803a7528fc",
                "sha256:fd7f6999a8070df521b6384004ef42833b9bd62cfee11a09bda1079b4b704247",
                "sha256:fdc842473cd33f45ff6bce46aea678a54e3d21f1b61a7750ce3c498eedfe25d6",
                "sha256:fe69978f3f768926cfa37b867e3843918e012cf83f680806599ddce33c2c68b0"
            ],
<<<<<<< HEAD
            "markers": "python_version >= '2.7' and python_version not in '3.0, 3.1, 3.2, 3.3, 3.4, 3.5'",
            "version": "==5.4.1"
        },
=======
            "index": "pypi",
            "version": "==5.4.1"
        },
        "pyyaml-env-tag": {
            "hashes": [
                "sha256:70092675bda14fdec33b31ba77e7543de9ddc88f2e5b99160396572d11525bdb",
                "sha256:af31106dec8a4d68c60207c1886031cbf839b68aa7abccdb19868200532c2069"
            ],
            "markers": "python_version >= '3.6'",
            "version": "==0.1"
        },
        "requests": {
            "hashes": [
                "sha256:27973dd4a904a4f13b263a19c866c13b92a39ed1c964655f025f3f8d3d75b804",
                "sha256:c210084e36a42ae6b9219e00e48287def368a26d03a048ddad7bfee44f75871e"
            ],
            "index": "pypi",
            "version": "==2.25.1"
        },
>>>>>>> a084da49
        "six": {
            "hashes": [
                "sha256:1e61c37477a1626458e36f7b1d82aa5c9b094fa4802892072e49de9c60c4c926",
                "sha256:8abb2f1d86890a2dfb989f9a77cfcfd3e47c2a354b01111771326f8aa26e0254"
            ],
<<<<<<< HEAD
            "markers": "python_version >= '2.7' and python_version not in '3.0, 3.1, 3.2, 3.3'",
=======
            "markers": "python_version >= '2.7' and python_version not in '3.0, 3.1, 3.2'",
>>>>>>> a084da49
            "version": "==1.16.0"
        },
        "toml": {
            "hashes": [
                "sha256:806143ae5bfb6a3c6e736a764057db0e6a0e05e338b5630894a5f779cabb4f9b",
                "sha256:b3bda1d108d5dd99f4a20d24d9c348e91c4db7ab1b749200bded2f839ccbe68f"
            ],
            "markers": "python_version >= '2.6' and python_version not in '3.0, 3.1, 3.2'",
            "version": "==0.10.2"
        },
<<<<<<< HEAD
        "virtualenv": {
            "hashes": [
                "sha256:14fdf849f80dbb29a4eb6caa9875d476ee2a5cf76a5f5415fa2f1606010ab467",
                "sha256:2b0126166ea7c9c3661f5b8e06773d28f83322de7a3ff7d06f0aed18c9de6a76"
            ],
            "markers": "python_version >= '2.7' and python_version not in '3.0, 3.1, 3.2, 3.3'",
            "version": "==20.4.7"
=======
        "urllib3": {
            "hashes": [
                "sha256:39fb8672126159acb139a7718dd10806104dec1e2f0f6c88aab05d17df10c8d4",
                "sha256:f57b4c16c62fa2760b7e3d97c35b255512fb6b59a259730f36ba32ce9f8e342f"
            ],
            "markers": "python_version >= '2.7' and python_version not in '3.0, 3.1, 3.2, 3.3, 3.4' and python_version < '4'",
            "version": "==1.26.6"
        },
        "watchdog": {
            "hashes": [
                "sha256:0bcdf7b99b56a3ae069866c33d247c9994ffde91b620eaf0306b27e099bd1ae0",
                "sha256:0bcfe904c7d404eb6905f7106c54873503b442e8e918cc226e1828f498bdc0ca",
                "sha256:201cadf0b8c11922f54ec97482f95b2aafca429c4c3a4bb869a14f3c20c32686",
                "sha256:3a7d242a7963174684206093846537220ee37ba9986b824a326a8bb4ef329a33",
                "sha256:3e305ea2757f81d8ebd8559d1a944ed83e3ab1bdf68bcf16ec851b97c08dc035",
                "sha256:431a3ea70b20962e6dee65f0eeecd768cd3085ea613ccb9b53c8969de9f6ebd2",
                "sha256:44acad6f642996a2b50bb9ce4fb3730dde08f23e79e20cd3d8e2a2076b730381",
                "sha256:54e057727dd18bd01a3060dbf5104eb5a495ca26316487e0f32a394fd5fe725a",
                "sha256:6fe9c8533e955c6589cfea6f3f0a1a95fb16867a211125236c82e1815932b5d7",
                "sha256:85b851237cf3533fabbc034ffcd84d0fa52014b3121454e5f8b86974b531560c",
                "sha256:8805a5f468862daf1e4f4447b0ccf3acaff626eaa57fbb46d7960d1cf09f2e6d",
                "sha256:9628f3f85375a17614a2ab5eac7665f7f7be8b6b0a2a228e6f6a2e91dd4bfe26",
                "sha256:a12539ecf2478a94e4ba4d13476bb2c7a2e0a2080af2bb37df84d88b1b01358a",
                "sha256:acc4e2d5be6f140f02ee8590e51c002829e2c33ee199036fcd61311d558d89f4",
                "sha256:b5fc5c127bad6983eecf1ad117ab3418949f18af9c8758bd10158be3647298a9",
                "sha256:b8ddb2c9f92e0c686ea77341dcb58216fa5ff7d5f992c7278ee8a392a06e86bb",
                "sha256:bf84bd94cbaad8f6b9cbaeef43080920f4cb0e61ad90af7106b3de402f5fe127",
                "sha256:d9456f0433845e7153b102fffeb767bde2406b76042f2216838af3b21707894e",
                "sha256:e4929ac2aaa2e4f1a30a36751160be391911da463a8799460340901517298b13",
                "sha256:e5236a8e8602ab6db4b873664c2d356c365ab3cac96fbdec4970ad616415dd45",
                "sha256:fd8c595d5a93abd441ee7c5bb3ff0d7170e79031520d113d6f401d0cf49d7c8f"
            ],
            "markers": "python_version >= '3.6'",
            "version": "==2.1.3"
>>>>>>> a084da49
        },
        "yapf": {
            "hashes": [
                "sha256:408fb9a2b254c302f49db83c59f9aa0b4b0fd0ec25be3a5c51181327922ff63d",
                "sha256:e3a234ba8455fe201eaa649cdac872d590089a18b661e39bbac7020978dd9c2e"
            ],
            "index": "pypi",
            "version": "==0.31.0"
        },
        "zipp": {
            "hashes": [
                "sha256:957cfda87797e389580cb8b9e3870841ca991e2125350677b2ca83a0e99390a3",
                "sha256:f5812b1e007e48cff63449a5e9f4e7ebea716b4111f9c4f9a645f91d579bf0c4"
            ],
            "markers": "python_version >= '3.6'",
            "version": "==3.5.0"
        }
    }
}<|MERGE_RESOLUTION|>--- conflicted
+++ resolved
@@ -1,11 +1,7 @@
 {
     "_meta": {
         "hash": {
-<<<<<<< HEAD
-            "sha256": "28917c630705541fe40b450ddeb331fb524e6f15f695f335a3411d1fd727c0e7"
-=======
-            "sha256": "daf902a583ad8e54320a84dbba50232ea50f66bdea0115614832c42a6b408a33"
->>>>>>> a084da49
+            "sha256": "a4da901f52587b000b7718616fb4a836fae13c8d0f4962c0a53b47f8dea4b924"
         },
         "pipfile-spec": 6,
         "requires": {
@@ -278,19 +274,11 @@
         },
         "faker": {
             "hashes": [
-<<<<<<< HEAD
-                "sha256:08c08ce6e4d3ae5859e11f6d2e4e7652f513565bb805ebd7b97d6becce9d8b90",
-                "sha256:28ae027ce17b0d938dc0adcb827b81eea814050acd6d08f9ccacbd43cdf3c600"
-            ],
-            "markers": "python_version >= '3.6'",
-            "version": "==8.9.0"
-=======
                 "sha256:156c321953ef13a59261b08f08d514e6877c477490068470d2bea38d1c8a0f98",
                 "sha256:9d4b0f6537ad093db351f0d11cd72aef65c9e5fb0616347329919d9889c19f95"
             ],
             "markers": "python_version >= '3.6'",
             "version": "==8.9.1"
->>>>>>> a084da49
         },
         "google-api-core": {
             "extras": [
@@ -561,50 +549,50 @@
         },
         "phonenumberslite": {
             "hashes": [
-                "sha256:339152922849e288e85cb080768a5db3f0e4a34dce9da59a592e0ef8a74f25f4",
-                "sha256:51853eaf43f40047bdae3ef9e3c429c0e295426c60b9228be76e15c53f08ae32"
-            ],
-            "version": "==8.12.26"
+                "sha256:67cf8515ef718dde0eea1442d33bb9e58c8101eb4f8ad282170b5af287d3f2fc",
+                "sha256:7d528239e694892b43e19456d6e3010c57ffa9d155750bd49e5e2c7cabc8802e"
+            ],
+            "version": "==8.12.27"
         },
         "pillow": {
             "hashes": [
-                "sha256:063d17a02a0170c2f880fbd373b2738b089c6adcbd1f7418667bc9e97524c11b",
-                "sha256:1037288a22cc8ec9d2918a24ded733a1cc4342fd7f21d15d37e6bbe5fb4a7306",
-                "sha256:25f6564df21d15bcac142b4ed92b6c02e53557539f535f31c1f3bcc985484753",
-                "sha256:28f184c0a65be098af412f78b0b6f3bbafd1614e1dc896e810d8357342a794b7",
-                "sha256:3251557c53c1ed0c345559afc02d2b0a0aa5788042e161366ed90b27bc322d3d",
-                "sha256:331f8321418682386e4f0d0e6369f732053f95abddd2af4e1b1ef74a9537ef37",
-                "sha256:333313bcc53a8a7359e98d5458dfe37bfa301da2fd0e0dc41f585ae0cede9181",
-                "sha256:34ce3d993cb4ca840b1e31165b38cb19c64f64f822a8bc5565bde084baff3bdb",
-                "sha256:490c9236ef4762733b6c2e1f1fcb37793cb9c57d860aa84d6994c990461882e5",
-                "sha256:519b3b24dedc81876d893475bade1b92c4ce7c24b9b82224f0bd8daae682e039",
-                "sha256:53f6e4b73b3899015ac4aa95d99da0f48ea18a6d7c8db672e8bead3fb9570ef5",
-                "sha256:561339ed7c324bbcb29b5e4f4705c97df950785394b3ac181f5bf6a08088a672",
-                "sha256:6f7517a220aca8b822e25b08b0df9546701a606a328da5bc057e5f32a3f9b07c",
-                "sha256:713b762892efa8cd5d8dac24d16ac2d2dbf981963ed1b3297e79755f03f8cbb8",
-                "sha256:72858a27dd7bd1c40f91c4f85db3b9f121c8412fd66573121febb00d074d0530",
-                "sha256:778a819c2d194e08d39d67ddb15ef0d32eba17bf7d0c2773e97bd221b2613a3e",
-                "sha256:803606e206f3e366eea46b1e7ab4dac74cfac770d04de9c35319814e11e47c46",
-                "sha256:856fcbc3201a6cabf0478daa0c0a1a8a175af7e5173e2084ddb91cc707a09dd1",
-                "sha256:8f65d2a98f198e904dbe89ecb10862d5f0511367d823689039e17c4d011de11e",
-                "sha256:94db5ea640330de0945b41dc77fb4847b4ab6e87149126c71b36b112e8400898",
-                "sha256:950e873ceefbd283cbe7bc5b648b832d1dcf89eeded6726ebec42bc7d67966c0",
-                "sha256:a7beda44f177ee602aa27e0a297da1657d9572679522c8fb8b336b734653516e",
-                "sha256:aef0838f28328523e9e5f2c1852dd96fb85768deb0eb8f908c54dad0f44d2f6f",
-                "sha256:b42ea77f4e7374a67e1f27aaa9c62627dff681f67890e5b8f0c1e21b1500d9d2",
-                "sha256:bccd0d604d814e9494f3bf3f077a23835580ed1743c5175581882e7dd1f178c3",
-                "sha256:c2d78c8230bda5fc9f6b1d457c7f8f3432f4fe85bed86f80ba3ed73d59775a88",
-                "sha256:c3529fb98a40f89269175442c5ff4ef81d22e91b2bdcbd33833a350709b5130c",
-                "sha256:cc8e926d6ffa65d0dddb871b7afe117f17bc045951e66afde60eb0eba923db9e",
-                "sha256:ce90aad0a3dc0f13a9ff0ab1f43bcbea436089b83c3fadbe37c6f1733b938bf1",
-                "sha256:cec702974f162026bf8de47f6f4b7ce9584a63c50002b38f195ee797165fea77",
-                "sha256:d9ef8119ce44f90d2f8ac7c58f7da480ada5151f217dc8da03681b73fc91dec3",
-                "sha256:eccaefbd646022b5313ca4b0c5f1ae6e0d3a52ef66de64970ecf3f9b2a1be751",
-                "sha256:fb91deb5121b6dde88599bcb3db3fdad9cf33ff3d4ccc5329ee1fe9655a2f7ff",
-                "sha256:fc25d59ecf23ea19571065306806a29c43c67f830f0e8a121303916ba257f484"
-            ],
-            "index": "pypi",
-            "version": "==8.3.0"
+                "sha256:0b2efa07f69dc395d95bb9ef3299f4ca29bcb2157dc615bae0b42c3c20668ffc",
+                "sha256:114f816e4f73f9ec06997b2fde81a92cbf0777c9e8f462005550eed6bae57e63",
+                "sha256:147bd9e71fb9dcf08357b4d530b5167941e222a6fd21f869c7911bac40b9994d",
+                "sha256:15a2808e269a1cf2131930183dcc0419bc77bb73eb54285dde2706ac9939fa8e",
+                "sha256:196560dba4da7a72c5e7085fccc5938ab4075fd37fe8b5468869724109812edd",
+                "sha256:1c03e24be975e2afe70dfc5da6f187eea0b49a68bb2b69db0f30a61b7031cee4",
+                "sha256:1fd5066cd343b5db88c048d971994e56b296868766e461b82fa4e22498f34d77",
+                "sha256:29c9569049d04aaacd690573a0398dbd8e0bf0255684fee512b413c2142ab723",
+                "sha256:2b6dfa068a8b6137da34a4936f5a816aba0ecc967af2feeb32c4393ddd671cba",
+                "sha256:2cac53839bfc5cece8fdbe7f084d5e3ee61e1303cccc86511d351adcb9e2c792",
+                "sha256:2ee77c14a0299d0541d26f3d8500bb57e081233e3fa915fa35abd02c51fa7fae",
+                "sha256:37730f6e68bdc6a3f02d2079c34c532330d206429f3cee651aab6b66839a9f0e",
+                "sha256:3f08bd8d785204149b5b33e3b5f0ebbfe2190ea58d1a051c578e29e39bfd2367",
+                "sha256:4bc3c7ef940eeb200ca65bd83005eb3aae8083d47e8fcbf5f0943baa50726856",
+                "sha256:660a87085925c61a0dcc80efb967512ac34dbb256ff7dd2b9b4ee8dbdab58cf4",
+                "sha256:67b3666b544b953a2777cb3f5a922e991be73ab32635666ee72e05876b8a92de",
+                "sha256:70af7d222df0ff81a2da601fab42decb009dc721545ed78549cb96e3a1c5f0c8",
+                "sha256:8960a8a9f4598974e4c2aeb1bff9bdd5db03ee65fd1fce8adf3223721aa2a636",
+                "sha256:9364c81b252d8348e9cc0cb63e856b8f7c1b340caba6ee7a7a65c968312f7dab",
+                "sha256:969cc558cca859cadf24f890fc009e1bce7d7d0386ba7c0478641a60199adf79",
+                "sha256:9a211b663cf2314edbdb4cf897beeb5c9ee3810d1d53f0e423f06d6ebbf9cd5d",
+                "sha256:a17ca41f45cf78c2216ebfab03add7cc350c305c38ff34ef4eef66b7d76c5229",
+                "sha256:a2f381932dca2cf775811a008aa3027671ace723b7a38838045b1aee8669fdcf",
+                "sha256:a4eef1ff2d62676deabf076f963eda4da34b51bc0517c70239fafed1d5b51500",
+                "sha256:c088a000dfdd88c184cc7271bfac8c5b82d9efa8637cd2b68183771e3cf56f04",
+                "sha256:c11003197f908878164f0e6da15fce22373ac3fc320cda8c9d16e6bba105b844",
+                "sha256:c2a5ff58751670292b406b9f06e07ed1446a4b13ffced6b6cab75b857485cbc8",
+                "sha256:c35d09db702f4185ba22bb33ef1751ad49c266534339a5cebeb5159d364f6f82",
+                "sha256:c379425c2707078dfb6bfad2430728831d399dc95a7deeb92015eb4c92345eaf",
+                "sha256:cc866706d56bd3a7dbf8bac8660c6f6462f2f2b8a49add2ba617bc0c54473d83",
+                "sha256:d0da39795049a9afcaadec532e7b669b5ebbb2a9134576ebcc15dd5bdae33cc0",
+                "sha256:f4ebde71785f8bceb39dcd1e7f06bcc5d5c3cf48b9f69ab52636309387b097c8",
+                "sha256:fc214a6b75d2e0ea7745488da7da3c381f41790812988c7a92345978414fad37",
+                "sha256:ff04c373477723430dce2e9d024c708a047d44cf17166bf16e604b379bf0ca14"
+            ],
+            "index": "pypi",
+            "version": "==8.3.1"
         },
         "pluggy": {
             "hashes": [
@@ -1045,7 +1033,13 @@
             "markers": "python_version >= '2.7' and python_version not in '3.0, 3.1, 3.2, 3.3, 3.4'",
             "version": "==21.2.0"
         },
-<<<<<<< HEAD
+        "certifi": {
+            "hashes": [
+                "sha256:2bbf76fd432960138b3ef6dda3dde0544f27cbf8546c458e60baf371917ba9ee",
+                "sha256:50b1e4f8446b06f41be7dd6338db18e0990601dce795c2b1686458aa7e8fa7d8"
+            ],
+            "version": "==2021.5.30"
+        },
         "cfgv": {
             "hashes": [
                 "sha256:9e600479b3b99e8af981ecdfc80a0296104ee610cab48a5ae4ffd0b668650eb1",
@@ -1053,13 +1047,6 @@
             ],
             "markers": "python_full_version >= '3.6.1'",
             "version": "==3.3.0"
-=======
-        "certifi": {
-            "hashes": [
-                "sha256:2bbf76fd432960138b3ef6dda3dde0544f27cbf8546c458e60baf371917ba9ee",
-                "sha256:50b1e4f8446b06f41be7dd6338db18e0990601dce795c2b1686458aa7e8fa7d8"
-            ],
-            "version": "==2021.5.30"
         },
         "chardet": {
             "hashes": [
@@ -1076,7 +1063,6 @@
             ],
             "markers": "python_version >= '2.7' and python_version not in '3.0, 3.1, 3.2, 3.3, 3.4'",
             "version": "==7.1.2"
->>>>>>> a084da49
         },
         "colorama": {
             "hashes": [
@@ -1144,7 +1130,14 @@
             "index": "pypi",
             "version": "==5.5"
         },
-<<<<<<< HEAD
+        "coveralls": {
+            "hashes": [
+                "sha256:172fb79c5f61c6ede60554f2cac46deff6d64ee735991fb2124fb414e188bdb4",
+                "sha256:9b3236e086627340bf2c95f89f757d093cbed43d17179d3f4fb568c347e7d29a"
+            ],
+            "index": "pypi",
+            "version": "==3.1.0"
+        },
         "distlib": {
             "hashes": [
                 "sha256:106fef6dc37dd8c0e2c0a60d3fca3e77460a48907f335fa28420463a6f799736",
@@ -1152,6 +1145,12 @@
             ],
             "version": "==0.3.2"
         },
+        "docopt": {
+            "hashes": [
+                "sha256:49b3a825280bd66b3aa83585ef59c4a8c82f2c8a522dbe754a8bc8d08c85c491"
+            ],
+            "version": "==0.6.2"
+        },
         "filelock": {
             "hashes": [
                 "sha256:18d82244ee114f543149c66a6e0c14e9c4f8a1044b5cdaadd0f82159d6a6ff59",
@@ -1159,6 +1158,12 @@
             ],
             "version": "==3.0.12"
         },
+        "ghp-import": {
+            "hashes": [
+                "sha256:753de2eace6e0f7d4edfb3cce5e3c3b98cd52aadb80163303d1d036bda7b4483"
+            ],
+            "version": "==2.0.1"
+        },
         "identify": {
             "hashes": [
                 "sha256:18d0c531ee3dbc112fa6181f34faa179de3f57ea57ae2899754f16a7e0ff6421",
@@ -1166,26 +1171,6 @@
             ],
             "markers": "python_full_version >= '3.6.1'",
             "version": "==2.2.10"
-=======
-        "coveralls": {
-            "hashes": [
-                "sha256:172fb79c5f61c6ede60554f2cac46deff6d64ee735991fb2124fb414e188bdb4",
-                "sha256:9b3236e086627340bf2c95f89f757d093cbed43d17179d3f4fb568c347e7d29a"
-            ],
-            "index": "pypi",
-            "version": "==3.1.0"
-        },
-        "docopt": {
-            "hashes": [
-                "sha256:49b3a825280bd66b3aa83585ef59c4a8c82f2c8a522dbe754a8bc8d08c85c491"
-            ],
-            "version": "==0.6.2"
-        },
-        "ghp-import": {
-            "hashes": [
-                "sha256:753de2eace6e0f7d4edfb3cce5e3c3b98cd52aadb80163303d1d036bda7b4483"
-            ],
-            "version": "==2.0.1"
         },
         "idna": {
             "hashes": [
@@ -1202,7 +1187,6 @@
             ],
             "markers": "python_version >= '3.6'",
             "version": "==4.6.1"
->>>>>>> a084da49
         },
         "iniconfig": {
             "hashes": [
@@ -1211,14 +1195,6 @@
             ],
             "version": "==1.1.1"
         },
-<<<<<<< HEAD
-        "nodeenv": {
-            "hashes": [
-                "sha256:3ef13ff90291ba2a4a7a4ff9a979b63ffdd00a464dbe04acf0ea6471517a4c2b",
-                "sha256:621e6b7076565ddcacd2db0294c0381e01fd28945ab36bcf00f41c5daf63bef7"
-            ],
-            "version": "==1.6.0"
-=======
         "jinja2": {
             "hashes": [
                 "sha256:1f06f2da51e7b56b8f238affdd6b4e2c61e39598a378cc49345bc1bd42a978a4",
@@ -1322,7 +1298,13 @@
             ],
             "index": "pypi",
             "version": "==0.15.2"
->>>>>>> a084da49
+        },
+        "nodeenv": {
+            "hashes": [
+                "sha256:3ef13ff90291ba2a4a7a4ff9a979b63ffdd00a464dbe04acf0ea6471517a4c2b",
+                "sha256:621e6b7076565ddcacd2db0294c0381e01fd28945ab36bcf00f41c5daf63bef7"
+            ],
+            "version": "==1.6.0"
         },
         "packaging": {
             "hashes": [
@@ -1396,8 +1378,6 @@
             "index": "pypi",
             "version": "==2.12.1"
         },
-<<<<<<< HEAD
-=======
         "python-dateutil": {
             "hashes": [
                 "sha256:73ebfe9dbf22e832286dafa60473e4cd239f8592f699aa5adaf10050e6e1823c",
@@ -1414,7 +1394,6 @@
             "markers": "python_full_version >= '3.6.1' and python_version < '4'",
             "version": "==0.11.1"
         },
->>>>>>> a084da49
         "pyyaml": {
             "hashes": [
                 "sha256:08682f6b72c722394747bddaf0aa62277e02557c0fd1c42cb853016a38f8dedf",
@@ -1447,11 +1426,6 @@
                 "sha256:fdc842473cd33f45ff6bce46aea678a54e3d21f1b61a7750ce3c498eedfe25d6",
                 "sha256:fe69978f3f768926cfa37b867e3843918e012cf83f680806599ddce33c2c68b0"
             ],
-<<<<<<< HEAD
-            "markers": "python_version >= '2.7' and python_version not in '3.0, 3.1, 3.2, 3.3, 3.4, 3.5'",
-            "version": "==5.4.1"
-        },
-=======
             "index": "pypi",
             "version": "==5.4.1"
         },
@@ -1471,17 +1445,12 @@
             "index": "pypi",
             "version": "==2.25.1"
         },
->>>>>>> a084da49
         "six": {
             "hashes": [
                 "sha256:1e61c37477a1626458e36f7b1d82aa5c9b094fa4802892072e49de9c60c4c926",
                 "sha256:8abb2f1d86890a2dfb989f9a77cfcfd3e47c2a354b01111771326f8aa26e0254"
             ],
-<<<<<<< HEAD
-            "markers": "python_version >= '2.7' and python_version not in '3.0, 3.1, 3.2, 3.3'",
-=======
             "markers": "python_version >= '2.7' and python_version not in '3.0, 3.1, 3.2'",
->>>>>>> a084da49
             "version": "==1.16.0"
         },
         "toml": {
@@ -1492,7 +1461,14 @@
             "markers": "python_version >= '2.6' and python_version not in '3.0, 3.1, 3.2'",
             "version": "==0.10.2"
         },
-<<<<<<< HEAD
+        "urllib3": {
+            "hashes": [
+                "sha256:39fb8672126159acb139a7718dd10806104dec1e2f0f6c88aab05d17df10c8d4",
+                "sha256:f57b4c16c62fa2760b7e3d97c35b255512fb6b59a259730f36ba32ce9f8e342f"
+            ],
+            "markers": "python_version >= '2.7' and python_version not in '3.0, 3.1, 3.2, 3.3, 3.4' and python_version < '4'",
+            "version": "==1.26.6"
+        },
         "virtualenv": {
             "hashes": [
                 "sha256:14fdf849f80dbb29a4eb6caa9875d476ee2a5cf76a5f5415fa2f1606010ab467",
@@ -1500,14 +1476,6 @@
             ],
             "markers": "python_version >= '2.7' and python_version not in '3.0, 3.1, 3.2, 3.3'",
             "version": "==20.4.7"
-=======
-        "urllib3": {
-            "hashes": [
-                "sha256:39fb8672126159acb139a7718dd10806104dec1e2f0f6c88aab05d17df10c8d4",
-                "sha256:f57b4c16c62fa2760b7e3d97c35b255512fb6b59a259730f36ba32ce9f8e342f"
-            ],
-            "markers": "python_version >= '2.7' and python_version not in '3.0, 3.1, 3.2, 3.3, 3.4' and python_version < '4'",
-            "version": "==1.26.6"
         },
         "watchdog": {
             "hashes": [
@@ -1535,7 +1503,6 @@
             ],
             "markers": "python_version >= '3.6'",
             "version": "==2.1.3"
->>>>>>> a084da49
         },
         "yapf": {
             "hashes": [
