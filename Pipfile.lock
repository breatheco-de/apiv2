{
    "_meta": {
        "hash": {
<<<<<<< HEAD
            "sha256": "9abec840d46fcd36790d982e423c8a523a4f8e4243c1ade3fbaa31e7c2bdbbb7"
=======
            "sha256": "cb3057938b03ce16c16c06871b4898b9b7121bc2ca691012aa891c7d97b6b7c1"
>>>>>>> ce778539
        },
        "pipfile-spec": 6,
        "requires": {},
        "sources": [
            {
                "name": "pypi",
                "url": "https://pypi.org/simple",
                "verify_ssl": true
            }
        ]
    },
    "default": {
        "activecampaign-python": {
            "hashes": [
                "sha256:da94366dd60defc0acd129ee8f064ccd69ad96df109d1e4cf687e19cf9b5014d"
            ],
            "index": "pypi",
            "version": "==1.0.3"
        },
        "aioredis": {
            "hashes": [
                "sha256:15f8af30b044c771aee6787e5ec24694c048184c7b9e54c3b60c750a4b93273a",
                "sha256:b61808d7e97b7cd5a92ed574937a079c9387fdadd22bfbfa7ad2fd319ecc26e3"
            ],
            "version": "==1.3.1"
        },
        "amqp": {
            "hashes": [
                "sha256:2c1b13fecc0893e946c65cbd5f36427861cffa4ea2201d8f6fca22e2a373b5e2",
                "sha256:6f0956d2c23d8fa6e7691934d8c3930eadb44972cbbd1a7ae3a520f735d43359"
            ],
            "markers": "python_version >= '3.6'",
            "version": "==5.1.1"
        },
        "asgiref": {
            "hashes": [
                "sha256:1d2880b792ae8757289136f1db2b7b99100ce959b2aa57fd69dab783d05afac4",
                "sha256:4a29362a6acebe09bf1d6640db38c1dc3d9217c68e6f9f6204d72667fc19a424"
            ],
            "markers": "python_version >= '3.7'",
            "version": "==3.5.2"
        },
        "async-timeout": {
            "hashes": [
                "sha256:2163e1640ddb52b7a8c80d0a67a08587e5d245cc9c553a74a847056bc2976b15",
                "sha256:8ca1e4fcf50d07413d66d1a5e416e42cfdf5851c981d679a09851a6853383b3c"
            ],
            "markers": "python_version >= '3.6'",
            "version": "==4.0.2"
        },
        "async-timeout": {
            "hashes": [
                "sha256:2163e1640ddb52b7a8c80d0a67a08587e5d245cc9c553a74a847056bc2976b15",
                "sha256:8ca1e4fcf50d07413d66d1a5e416e42cfdf5851c981d679a09851a6853383b3c"
            ],
            "markers": "python_version >= '3.6'",
            "version": "==4.0.2"
        },
        "attrs": {
            "hashes": [
                "sha256:2d27e3784d7a565d36ab851fe94887c5eccd6a463168875832a1be79c82828b4",
                "sha256:626ba8234211db98e869df76230a137c4c40a12d72445c45d5f5b716f076e2fd"
            ],
            "markers": "python_version >= '2.7' and python_version not in '3.0, 3.1, 3.2, 3.3, 3.4'",
            "version": "==21.4.0"
        },
        "autobahn": {
            "hashes": [
                "sha256:60e1f4c602aacd052ffe3d46ae40b6b75f8286b3c46922c213b523162e58c17e"
            ],
            "markers": "python_version >= '3.7'",
            "version": "==22.2.2"
        },
        "automat": {
            "hashes": [
                "sha256:7979803c74610e11ef0c0d68a2942b152df52da55336e0c9d58daf1831cbdf33",
                "sha256:b6feb6455337df834f6c9962d6ccf771515b7d939bca142b29c20c2376bc6111"
            ],
            "version": "==20.2.0"
        },
        "beautifulsoup4": {
            "hashes": [
                "sha256:58d5c3d29f5a36ffeb94f02f0d786cd53014cf9b3b3951d42e0080d8a9498d30",
                "sha256:ad9aa55b65ef2808eb405f46cf74df7fcb7044d5cbc26487f96eb2ef2e436693"
            ],
            "index": "pypi",
            "version": "==4.11.1"
        },
        "billiard": {
            "hashes": [
                "sha256:299de5a8da28a783d51b197d496bef4f1595dd023a93a4f59dde1886ae905547",
                "sha256:87103ea78fa6ab4d5c751c4909bcff74617d985de7fa8b672cf8618afd5a875b"
            ],
            "version": "==3.6.4.0"
        },
        "bleach": {
            "hashes": [
                "sha256:085f7f33c15bd408dd9b17a4ad77c577db66d76203e5984b1bd59baeee948b2a",
                "sha256:0d03255c47eb9bd2f26aa9bb7f2107732e7e8fe195ca2f64709fcf3b0a4a085c"
            ],
            "markers": "python_version >= '3.7'",
            "version": "==5.0.1"
        },
        "brotli": {
            "hashes": [
                "sha256:12effe280b8ebfd389022aa65114e30407540ccb89b177d3fbc9a4f177c4bd5d",
                "sha256:160c78292e98d21e73a4cc7f76a234390e516afcd982fa17e1422f7c6a9ce9c8",
                "sha256:16d528a45c2e1909c2798f27f7bf0a3feec1dc9e50948e738b961618e38b6a7b",
                "sha256:19598ecddd8a212aedb1ffa15763dd52a388518c4550e615aed88dc3753c0f0c",
                "sha256:1c48472a6ba3b113452355b9af0a60da5c2ae60477f8feda8346f8fd48e3e87c",
                "sha256:268fe94547ba25b58ebc724680609c8ee3e5a843202e9a381f6f9c5e8bdb5c70",
                "sha256:269a5743a393c65db46a7bb982644c67ecba4b8d91b392403ad8a861ba6f495f",
                "sha256:26d168aac4aaec9a4394221240e8a5436b5634adc3cd1cdf637f6645cecbf181",
                "sha256:29d1d350178e5225397e28ea1b7aca3648fcbab546d20e7475805437bfb0a130",
                "sha256:2aad0e0baa04517741c9bb5b07586c642302e5fb3e75319cb62087bd0995ab19",
                "sha256:3496fc835370da351d37cada4cf744039616a6db7d13c430035e901443a34daa",
                "sha256:35a3edbe18e876e596553c4007a087f8bcfd538f19bc116917b3c7522fca0429",
                "sha256:3b78a24b5fd13c03ee2b7b86290ed20efdc95da75a3557cc06811764d5ad1126",
                "sha256:40d15c79f42e0a2c72892bf407979febd9cf91f36f495ffb333d1d04cebb34e4",
                "sha256:44bb8ff420c1d19d91d79d8c3574b8954288bdff0273bf788954064d260d7ab0",
                "sha256:4688c1e42968ba52e57d8670ad2306fe92e0169c6f3af0089be75bbac0c64a3b",
                "sha256:495ba7e49c2db22b046a53b469bbecea802efce200dffb69b93dd47397edc9b6",
                "sha256:4d1b810aa0ed773f81dceda2cc7b403d01057458730e309856356d4ef4188438",
                "sha256:503fa6af7da9f4b5780bb7e4cbe0c639b010f12be85d02c99452825dd0feef3f",
                "sha256:56d027eace784738457437df7331965473f2c0da2c70e1a1f6fdbae5402e0389",
                "sha256:5913a1177fc36e30fcf6dc868ce23b0453952c78c04c266d3149b3d39e1410d6",
                "sha256:5b6ef7d9f9c38292df3690fe3e302b5b530999fa90014853dcd0d6902fb59f26",
                "sha256:5cb1e18167792d7d21e21365d7650b72d5081ed476123ff7b8cac7f45189c0c7",
                "sha256:61a7ee1f13ab913897dac7da44a73c6d44d48a4adff42a5701e3239791c96e14",
                "sha256:622a231b08899c864eb87e85f81c75e7b9ce05b001e59bbfbf43d4a71f5f32b2",
                "sha256:68715970f16b6e92c574c30747c95cf8cf62804569647386ff032195dc89a430",
                "sha256:6b2ae9f5f67f89aade1fab0f7fd8f2832501311c363a21579d02defa844d9296",
                "sha256:6c772d6c0a79ac0f414a9f8947cc407e119b8598de7621f39cacadae3cf57d12",
                "sha256:6d847b14f7ea89f6ad3c9e3901d1bc4835f6b390a9c71df999b0162d9bb1e20f",
                "sha256:76ffebb907bec09ff511bb3acc077695e2c32bc2142819491579a695f77ffd4d",
                "sha256:7bbff90b63328013e1e8cb50650ae0b9bac54ffb4be6104378490193cd60f85a",
                "sha256:7cb81373984cc0e4682f31bc3d6be9026006d96eecd07ea49aafb06897746452",
                "sha256:7ee83d3e3a024a9618e5be64648d6d11c37047ac48adff25f12fa4226cf23d1c",
                "sha256:854c33dad5ba0fbd6ab69185fec8dab89e13cda6b7d191ba111987df74f38761",
                "sha256:85f7912459c67eaab2fb854ed2bc1cc25772b300545fe7ed2dc03954da638649",
                "sha256:87fdccbb6bb589095f413b1e05734ba492c962b4a45a13ff3408fa44ffe6479b",
                "sha256:88c63a1b55f352b02c6ffd24b15ead9fc0e8bf781dbe070213039324922a2eea",
                "sha256:8a674ac10e0a87b683f4fa2b6fa41090edfd686a6524bd8dedbd6138b309175c",
                "sha256:93130612b837103e15ac3f9cbacb4613f9e348b58b3aad53721d92e57f96d46a",
                "sha256:9744a863b489c79a73aba014df554b0e7a0fc44ef3f8a0ef2a52919c7d155031",
                "sha256:9749a124280a0ada4187a6cfd1ffd35c350fb3af79c706589d98e088c5044267",
                "sha256:97f715cf371b16ac88b8c19da00029804e20e25f30d80203417255d239f228b5",
                "sha256:9bf919756d25e4114ace16a8ce91eb340eb57a08e2c6950c3cebcbe3dff2a5e7",
                "sha256:9d12cf2851759b8de8ca5fde36a59c08210a97ffca0eb94c532ce7b17c6a3d1d",
                "sha256:9ed4c92a0665002ff8ea852353aeb60d9141eb04109e88928026d3c8a9e5433c",
                "sha256:a72661af47119a80d82fa583b554095308d6a4c356b2a554fdc2799bc19f2a43",
                "sha256:afde17ae04d90fbe53afb628f7f2d4ca022797aa093e809de5c3cf276f61bbfa",
                "sha256:b336c5e9cf03c7be40c47b5fd694c43c9f1358a80ba384a21969e0b4e66a9b17",
                "sha256:b663f1e02de5d0573610756398e44c130add0eb9a3fc912a09665332942a2efb",
                "sha256:b83bb06a0192cccf1eb8d0a28672a1b79c74c3a8a5f2619625aeb6f28b3a82bb",
                "sha256:c2415d9d082152460f2bd4e382a1e85aed233abc92db5a3880da2257dc7daf7b",
                "sha256:c83aa123d56f2e060644427a882a36b3c12db93727ad7a7b9efd7d7f3e9cc2c4",
                "sha256:cfc391f4429ee0a9370aa93d812a52e1fee0f37a81861f4fdd1f4fb28e8547c3",
                "sha256:db844eb158a87ccab83e868a762ea8024ae27337fc7ddcbfcddd157f841fdfe7",
                "sha256:defed7ea5f218a9f2336301e6fd379f55c655bea65ba2476346340a0ce6f74a1",
                "sha256:e16eb9541f3dd1a3e92b89005e37b1257b157b7256df0e36bd7b33b50be73bcb",
                "sha256:e23281b9a08ec338469268f98f194658abfb13658ee98e2b7f85ee9dd06caa91",
                "sha256:e2d9e1cbc1b25e22000328702b014227737756f4b5bf5c485ac1d8091ada078b",
                "sha256:e48f4234f2469ed012a98f4b7874e7f7e173c167bed4934912a29e03167cf6b1",
                "sha256:e4c4e92c14a57c9bd4cb4be678c25369bf7a092d55fd0866f759e425b9660806",
                "sha256:ec1947eabbaf8e0531e8e899fc1d9876c179fc518989461f5d24e2223395a9e3",
                "sha256:f909bbbc433048b499cb9db9e713b5d8d949e8c109a2a548502fb9aa8630f0b1"
            ],
            "version": "==1.0.9"
        },
        "cachetools": {
            "hashes": [
                "sha256:6a94c6402995a99c3970cc7e4884bb60b4a8639938157eeed436098bf9831757",
                "sha256:f9f17d2aec496a9aa6b76f53e3b614c965223c061982d434d160f930c698a9db"
            ],
            "markers": "python_version ~= '3.7'",
            "version": "==5.2.0"
        },
        "celery": {
            "hashes": [
                "sha256:138420c020cd58d6707e6257b6beda91fd39af7afde5d36c6334d175302c0e14",
                "sha256:fafbd82934d30f8a004f81e8f7a062e31413a23d444be8ee3326553915958c6d"
            ],
            "index": "pypi",
            "version": "==5.2.7"
        },
        "certifi": {
            "hashes": [
                "sha256:84c85a9078b11105f04f3036a9482ae10e4621616db313fe045dd24743a0820d",
                "sha256:fe86415d55e84719d75f8b69414f6438ac3547d2078ab91b67e779ef69378412"
            ],
            "markers": "python_version >= '3.6'",
            "version": "==2022.6.15"
        },
        "cffi": {
            "hashes": [
                "sha256:00a9ed42e88df81ffae7a8ab6d9356b371399b91dbdf0c3cb1e84c03a13aceb5",
                "sha256:03425bdae262c76aad70202debd780501fabeaca237cdfddc008987c0e0f59ef",
                "sha256:04ed324bda3cda42b9b695d51bb7d54b680b9719cfab04227cdd1e04e5de3104",
                "sha256:0e2642fe3142e4cc4af0799748233ad6da94c62a8bec3a6648bf8ee68b1c7426",
                "sha256:173379135477dc8cac4bc58f45db08ab45d228b3363adb7af79436135d028405",
                "sha256:198caafb44239b60e252492445da556afafc7d1e3ab7a1fb3f0584ef6d742375",
                "sha256:1e74c6b51a9ed6589199c787bf5f9875612ca4a8a0785fb2d4a84429badaf22a",
                "sha256:2012c72d854c2d03e45d06ae57f40d78e5770d252f195b93f581acf3ba44496e",
                "sha256:21157295583fe8943475029ed5abdcf71eb3911894724e360acff1d61c1d54bc",
                "sha256:2470043b93ff09bf8fb1d46d1cb756ce6132c54826661a32d4e4d132e1977adf",
                "sha256:285d29981935eb726a4399badae8f0ffdff4f5050eaa6d0cfc3f64b857b77185",
                "sha256:30d78fbc8ebf9c92c9b7823ee18eb92f2e6ef79b45ac84db507f52fbe3ec4497",
                "sha256:320dab6e7cb2eacdf0e658569d2575c4dad258c0fcc794f46215e1e39f90f2c3",
                "sha256:33ab79603146aace82c2427da5ca6e58f2b3f2fb5da893ceac0c42218a40be35",
                "sha256:3548db281cd7d2561c9ad9984681c95f7b0e38881201e157833a2342c30d5e8c",
                "sha256:3799aecf2e17cf585d977b780ce79ff0dc9b78d799fc694221ce814c2c19db83",
                "sha256:39d39875251ca8f612b6f33e6b1195af86d1b3e60086068be9cc053aa4376e21",
                "sha256:3b926aa83d1edb5aa5b427b4053dc420ec295a08e40911296b9eb1b6170f6cca",
                "sha256:3bcde07039e586f91b45c88f8583ea7cf7a0770df3a1649627bf598332cb6984",
                "sha256:3d08afd128ddaa624a48cf2b859afef385b720bb4b43df214f85616922e6a5ac",
                "sha256:3eb6971dcff08619f8d91607cfc726518b6fa2a9eba42856be181c6d0d9515fd",
                "sha256:40f4774f5a9d4f5e344f31a32b5096977b5d48560c5592e2f3d2c4374bd543ee",
                "sha256:4289fc34b2f5316fbb762d75362931e351941fa95fa18789191b33fc4cf9504a",
                "sha256:470c103ae716238bbe698d67ad020e1db9d9dba34fa5a899b5e21577e6d52ed2",
                "sha256:4f2c9f67e9821cad2e5f480bc8d83b8742896f1242dba247911072d4fa94c192",
                "sha256:50a74364d85fd319352182ef59c5c790484a336f6db772c1a9231f1c3ed0cbd7",
                "sha256:54a2db7b78338edd780e7ef7f9f6c442500fb0d41a5a4ea24fff1c929d5af585",
                "sha256:5635bd9cb9731e6d4a1132a498dd34f764034a8ce60cef4f5319c0541159392f",
                "sha256:59c0b02d0a6c384d453fece7566d1c7e6b7bae4fc5874ef2ef46d56776d61c9e",
                "sha256:5d598b938678ebf3c67377cdd45e09d431369c3b1a5b331058c338e201f12b27",
                "sha256:5df2768244d19ab7f60546d0c7c63ce1581f7af8b5de3eb3004b9b6fc8a9f84b",
                "sha256:5ef34d190326c3b1f822a5b7a45f6c4535e2f47ed06fec77d3d799c450b2651e",
                "sha256:6975a3fac6bc83c4a65c9f9fcab9e47019a11d3d2cf7f3c0d03431bf145a941e",
                "sha256:6c9a799e985904922a4d207a94eae35c78ebae90e128f0c4e521ce339396be9d",
                "sha256:70df4e3b545a17496c9b3f41f5115e69a4f2e77e94e1d2a8e1070bc0c38c8a3c",
                "sha256:7473e861101c9e72452f9bf8acb984947aa1661a7704553a9f6e4baa5ba64415",
                "sha256:8102eaf27e1e448db915d08afa8b41d6c7ca7a04b7d73af6514df10a3e74bd82",
                "sha256:87c450779d0914f2861b8526e035c5e6da0a3199d8f1add1a665e1cbc6fc6d02",
                "sha256:8b7ee99e510d7b66cdb6c593f21c043c248537a32e0bedf02e01e9553a172314",
                "sha256:91fc98adde3d7881af9b59ed0294046f3806221863722ba7d8d120c575314325",
                "sha256:94411f22c3985acaec6f83c6df553f2dbe17b698cc7f8ae751ff2237d96b9e3c",
                "sha256:98d85c6a2bef81588d9227dde12db8a7f47f639f4a17c9ae08e773aa9c697bf3",
                "sha256:9ad5db27f9cabae298d151c85cf2bad1d359a1b9c686a275df03385758e2f914",
                "sha256:a0b71b1b8fbf2b96e41c4d990244165e2c9be83d54962a9a1d118fd8657d2045",
                "sha256:a0f100c8912c114ff53e1202d0078b425bee3649ae34d7b070e9697f93c5d52d",
                "sha256:a591fe9e525846e4d154205572a029f653ada1a78b93697f3b5a8f1f2bc055b9",
                "sha256:a5c84c68147988265e60416b57fc83425a78058853509c1b0629c180094904a5",
                "sha256:a66d3508133af6e8548451b25058d5812812ec3798c886bf38ed24a98216fab2",
                "sha256:a8c4917bd7ad33e8eb21e9a5bbba979b49d9a97acb3a803092cbc1133e20343c",
                "sha256:b3bbeb01c2b273cca1e1e0c5df57f12dce9a4dd331b4fa1635b8bec26350bde3",
                "sha256:cba9d6b9a7d64d4bd46167096fc9d2f835e25d7e4c121fb2ddfc6528fb0413b2",
                "sha256:cc4d65aeeaa04136a12677d3dd0b1c0c94dc43abac5860ab33cceb42b801c1e8",
                "sha256:ce4bcc037df4fc5e3d184794f27bdaab018943698f4ca31630bc7f84a7b69c6d",
                "sha256:cec7d9412a9102bdc577382c3929b337320c4c4c4849f2c5cdd14d7368c5562d",
                "sha256:d400bfb9a37b1351253cb402671cea7e89bdecc294e8016a707f6d1d8ac934f9",
                "sha256:d61f4695e6c866a23a21acab0509af1cdfd2c013cf256bbf5b6b5e2695827162",
                "sha256:db0fbb9c62743ce59a9ff687eb5f4afbe77e5e8403d6697f7446e5f609976f76",
                "sha256:dd86c085fae2efd48ac91dd7ccffcfc0571387fe1193d33b6394db7ef31fe2a4",
                "sha256:e00b098126fd45523dd056d2efba6c5a63b71ffe9f2bbe1a4fe1716e1d0c331e",
                "sha256:e229a521186c75c8ad9490854fd8bbdd9a0c9aa3a524326b55be83b54d4e0ad9",
                "sha256:e263d77ee3dd201c3a142934a086a4450861778baaeeb45db4591ef65550b0a6",
                "sha256:ed9cb427ba5504c1dc15ede7d516b84757c3e3d7868ccc85121d9310d27eed0b",
                "sha256:fa6693661a4c91757f4412306191b6dc88c1703f780c8234035eac011922bc01",
                "sha256:fcd131dd944808b5bdb38e6f5b53013c5aa4f334c5cad0c72742f6eba4b73db0"
            ],
            "version": "==1.15.1"
        },
        "channels": {
            "hashes": [
                "sha256:0ff0422b4224d10efac76e451575517f155fe7c97d369b5973b116f22eeaf86c",
                "sha256:fdd9a94987a23d8d7ebd97498ed8b8cc83163f37e53fc6c85098aba7a3bb8b75"
            ],
            "index": "pypi",
            "version": "==3.0.4"
        },
        "channels-redis": {
            "hashes": [
                "sha256:5dffd4cc16174125bd4043fc8fe7462ca7403cf801d59a9fa7410ed101fa6a57",
                "sha256:6e4565b7c11c6bcde5d48556cb83bd043779697ff03811867d2f895aa6170d56"
            ],
            "index": "pypi",
            "version": "==3.4.0"
        },
        "charset-normalizer": {
            "hashes": [
                "sha256:5189b6f22b01957427f35b6a08d9a0bc45b46d3788ef5a92e978433c7a35f8a5",
                "sha256:575e708016ff3a5e3681541cb9d79312c416835686d054a23accb873b254f413"
            ],
            "markers": "python_version >= '3.6'",
            "version": "==2.1.0"
        },
        "click": {
            "hashes": [
                "sha256:7682dc8afb30297001674575ea00d1814d808d6a36af415a82bd481d37ba7b8e",
                "sha256:bb4d8133cb15a609f44e8213d9b391b0809795062913b383c62be0ee95b1db48"
            ],
            "markers": "python_version >= '3.7'",
            "version": "==8.1.3"
        },
        "click-didyoumean": {
            "hashes": [
                "sha256:a0713dc7a1de3f06bc0df5a9567ad19ead2d3d5689b434768a6145bff77c0667",
                "sha256:f184f0d851d96b6d29297354ed981b7dd71df7ff500d82fa6d11f0856bee8035"
            ],
            "markers": "python_full_version >= '3.6.2' and python_version < '4'",
            "version": "==0.3.0"
        },
        "click-plugins": {
            "hashes": [
                "sha256:46ab999744a9d831159c3411bb0c79346d94a444df9a3a3742e9ed63645f264b",
                "sha256:5d262006d3222f5057fd81e1623d4443e41dcda5dc815c06b442aa3c02889fc8"
            ],
            "version": "==1.1.1"
        },
        "click-repl": {
            "hashes": [
                "sha256:94b3fbbc9406a236f176e0506524b2937e4b23b6f4c0c0b2a0a83f8a64e9194b",
                "sha256:cd12f68d745bf6151210790540b4cb064c7b13e571bc64b6957d98d120dacfd8"
            ],
            "version": "==0.2.0"
        },
        "constantly": {
            "hashes": [
                "sha256:586372eb92059873e29eba4f9dec8381541b4d3834660707faf8ba59146dfc35",
                "sha256:dd2fa9d6b1a51a83f0d7dd76293d734046aa176e384bf6e33b7e44880eb37c5d"
            ],
            "version": "==15.1.0"
        },
        "contextlib2": {
            "hashes": [
                "sha256:3fbdb64466afd23abaf6c977627b75b6139a5a3e8ce38405c5b413aed7a0471f",
                "sha256:ab1e2bfe1d01d968e1b7e8d9023bc51ef3509bba217bb730cee3827e1ee82869"
            ],
            "markers": "python_version >= '3.6'",
            "version": "==21.6.0"
        },
<<<<<<< HEAD
        "defusedxml": {
            "hashes": [
                "sha256:1bb3032db185915b62d7c6209c5a8792be6a32ab2fedacc84e01b52c51aa3e69",
                "sha256:a352e7e428770286cc899e2542b6cdaedb2b4953ff269a210103ec58f6198a61"
            ],
            "markers": "python_version >= '2.7' and python_version not in '3.0, 3.1, 3.2, 3.3, 3.4'",
            "version": "==0.7.1"
=======
        "cryptography": {
            "hashes": [
                "sha256:0a3bf09bb0b7a2c93ce7b98cb107e9170a90c51a0162a20af1c61c765b90e60b",
                "sha256:1f64a62b3b75e4005df19d3b5235abd43fa6358d5516cfc43d87aeba8d08dd51",
                "sha256:32db5cc49c73f39aac27574522cecd0a4bb7384e71198bc65a0d23f901e89bb7",
                "sha256:4881d09298cd0b669bb15b9cfe6166f16fc1277b4ed0d04a22f3d6430cb30f1d",
                "sha256:4e2dddd38a5ba733be6a025a1475a9f45e4e41139d1321f412c6b360b19070b6",
                "sha256:53e0285b49fd0ab6e604f4c5d9c5ddd98de77018542e88366923f152dbeb3c29",
                "sha256:70f8f4f7bb2ac9f340655cbac89d68c527af5bb4387522a8413e841e3e6628c9",
                "sha256:7b2d54e787a884ffc6e187262823b6feb06c338084bbe80d45166a1cb1c6c5bf",
                "sha256:7be666cc4599b415f320839e36367b273db8501127b38316f3b9f22f17a0b815",
                "sha256:8241cac0aae90b82d6b5c443b853723bcc66963970c67e56e71a2609dc4b5eaf",
                "sha256:82740818f2f240a5da8dfb8943b360e4f24022b093207160c77cadade47d7c85",
                "sha256:8897b7b7ec077c819187a123174b645eb680c13df68354ed99f9b40a50898f77",
                "sha256:c2c5250ff0d36fd58550252f54915776940e4e866f38f3a7866d92b32a654b86",
                "sha256:ca9f686517ec2c4a4ce930207f75c00bf03d94e5063cbc00a1dc42531511b7eb",
                "sha256:d2b3d199647468d410994dbeb8cec5816fb74feb9368aedf300af709ef507e3e",
                "sha256:da73d095f8590ad437cd5e9faf6628a218aa7c387e1fdf67b888b47ba56a17f0",
                "sha256:e167b6b710c7f7bc54e67ef593f8731e1f45aa35f8a8a7b72d6e42ec76afd4b3",
                "sha256:ea634401ca02367c1567f012317502ef3437522e2fc44a3ea1844de028fa4b84",
                "sha256:ec6597aa85ce03f3e507566b8bcdf9da2227ec86c4266bd5e6ab4d9e0cc8dab2",
                "sha256:f64b232348ee82f13aac22856515ce0195837f6968aeaa94a3d0353ea2ec06a6"
            ],
            "markers": "python_version >= '3.6'",
            "version": "==36.0.2"
        },
        "daphne": {
            "hashes": [
                "sha256:76ffae916ba3aa66b46996c14fa713e46004788167a4873d647544e750e0e99f",
                "sha256:a9af943c79717bc52fe64a3c236ae5d3adccc8b5be19c881b442d2c3db233393"
            ],
            "index": "pypi",
            "version": "==3.0.2"
>>>>>>> ce778539
        },
        "deprecated": {
            "hashes": [
                "sha256:43ac5335da90c31c24ba028af536a91d41d53f9e6901ddb021bcc572ce44e38d",
                "sha256:64756e3e14c8c5eea9795d93c524551432a0be75629f8f29e67ab8caf076c76d"
            ],
            "markers": "python_version >= '2.7' and python_version not in '3.0, 3.1, 3.2, 3.3'",
            "version": "==1.2.13"
        },
        "dj-database-url": {
            "hashes": [
                "sha256:4aeaeb1f573c74835b0686a2b46b85990571159ffc21aa57ecd4d1e1cb334163",
                "sha256:851785365761ebe4994a921b433062309eb882fedd318e1b0fcecc607ed02da9"
            ],
            "index": "pypi",
            "version": "==0.5.0"
        },
        "django": {
            "hashes": [
                "sha256:677182ba8b5b285a4e072f3ac17ceee6aff1b5ce77fd173cc5b6a2d3dc022fcf",
                "sha256:a8681e098fa60f7c33a4b628d6fcd3fe983a0939ff1301ecacac21d0b38bad56"
            ],
            "index": "pypi",
            "version": "==3.2.14"
        },
        "django-cors-headers": {
            "hashes": [
                "sha256:37e42883b5f1f2295df6b4bba96eb2417a14a03270cb24b2a07f021cd4487cf4",
                "sha256:f9dc6b4e3f611c3199700b3e5f3398c28757dcd559c2f82932687f3d0443cfdf"
            ],
            "index": "pypi",
            "version": "==3.13.0"
        },
        "django-heroku": {
            "hashes": [
                "sha256:59dac588ae0030862c79c31fab2a206a1b549282e157b1831fc8491a3eb65c24",
                "sha256:817165b8c3853bff6cd3b515222b84dd2167a9435b140380181192d153913d69"
            ],
            "index": "pypi",
            "version": "==0.0.0"
        },
        "django-phonenumber-field": {
            "extras": [
                "phonenumberslite"
            ],
            "hashes": [
                "sha256:188ca55b27ef1ac4d9b279d90ee3f1377ece6cd9ed8c63f0a66efd565bf9ad6f",
                "sha256:668db2e61559908ce8dcd660ac716262c7922cc29ec76ede3f9b88772992dc28"
            ],
            "index": "pypi",
            "version": "==6.3.0"
        },
        "django-redis": {
            "hashes": [
                "sha256:1d037dc02b11ad7aa11f655d26dac3fb1af32630f61ef4428860a2e29ff92026",
                "sha256:8a99e5582c79f894168f5865c52bd921213253b7fd64d16733ae4591564465de"
            ],
            "index": "pypi",
            "version": "==5.2.0"
        },
        "django-sql-explorer": {
            "extras": [
                "xls"
            ],
            "hashes": [
                "sha256:d9a36461c70184fa1f54d038b20d6b08b40bb1709448a827123ecee5cc6dbbab",
                "sha256:fd3b92b5fdbcb4ecda27454eb70510a44f29176ca43c04dee704503e53b90cf3"
            ],
            "index": "pypi",
            "version": "==2.4.1"
        },
        "djangorestframework": {
            "hashes": [
                "sha256:5cc724dc4b076463497837269107e1995b1fbc917468d1b92d188fd1af9ea789",
                "sha256:a5967b68a04e0d97d10f4df228e30f5a2d82ba63b9d03e1759f84993b7bf1b53"
            ],
            "index": "pypi",
            "version": "==3.11.2"
        },
        "djangorestframework-csv": {
            "hashes": [
                "sha256:aa0ee4c894fe319c68e042b05c61dace43a9fb6e6872e1abe1724ca7ea4d15f7"
            ],
            "index": "pypi",
            "version": "==2.1.1"
        },
        "entrypoints": {
            "hashes": [
                "sha256:b706eddaa9218a19ebcd67b56818f05bb27589b1ca9e8d797b74affad4ccacd4",
                "sha256:f174b5ff827504fd3cd97cc3f8649f3693f51538c7e4bdf3ef002c8429d42f9f"
            ],
            "markers": "python_version >= '3.6'",
            "version": "==0.4"
        },
        "eventbrite": {
            "hashes": [
                "sha256:ddc495520b1df80528b51fc42451f3101c0b00ffd0b2bb48f370980a571caa02"
            ],
            "index": "pypi",
            "version": "==3.3.5"
        },
        "faker": {
            "hashes": [
                "sha256:1dc2811f20e163892fefe7006f2ce00778f8099a40aee265bfa60a13400de63d",
                "sha256:aa7103805ae793277abbb85da9f6f05e76a1a295a9384a8e17c2fba2b3a690cb"
            ],
            "markers": "python_version >= '3.6'",
            "version": "==12.0.1"
        },
        "fastjsonschema": {
            "hashes": [
                "sha256:0a572f0836962d844c1fc435e200b2e4f4677e4e6611a2e3bdd01ba697c275ec",
                "sha256:ddb0b1d8243e6e3abb822bd14e447a89f4ab7439342912d590444831fa00b6a0"
            ],
            "version": "==2.15.3"
        },
        "google-api-core": {
            "hashes": [
                "sha256:06f7244c640322b508b125903bb5701bebabce8832f85aba9335ec00b3d02edc",
                "sha256:93c6a91ccac79079ac6bbf8b74ee75db970cc899278b97d53bc012f35908cf50"
            ],
            "markers": "python_version >= '3.6'",
            "version": "==2.8.2"
        },
        "google-auth": {
            "hashes": [
                "sha256:3b2f9d2f436cc7c3b363d0ac66470f42fede249c3bafcc504e9f0bcbe983cff0",
                "sha256:75b3977e7e22784607e074800048f44d6a56df589fb2abe58a11d4d20c97c314"
            ],
            "markers": "python_version >= '2.7' and python_version not in '3.0, 3.1, 3.2, 3.3, 3.4, 3.5'",
            "version": "==2.9.0"
        },
        "google-cloud-core": {
            "hashes": [
                "sha256:113ba4f492467d5bd442c8d724c1a25ad7384045c3178369038840ecdd19346c",
                "sha256:34334359cb04187bdc80ddcf613e462dfd7a3aabbc3fe4d118517ab4b9303d53"
            ],
            "markers": "python_version >= '3.6'",
            "version": "==2.3.1"
        },
        "google-cloud-datastore": {
            "hashes": [
                "sha256:cd072adeffab48a67291ccd3d3946814fe2dc814820008ba21662ad9b689f447",
                "sha256:dadca1631088b7a737f311df87574a417f254ce71d6a98080f36f35bdc96b30f"
            ],
            "index": "pypi",
            "version": "==1.15.5"
        },
        "google-cloud-ndb": {
            "hashes": [
                "sha256:a2812deee4cd12e99878de446e6a554aa34a8ffeb438254ce071e2513ec56986",
                "sha256:fac5548fb64d9fa0295147f98402a8622cebe62ab9f5fe13cd54518202d3404b"
            ],
            "index": "pypi",
            "version": "==1.11.1"
        },
        "google-cloud-storage": {
            "hashes": [
<<<<<<< HEAD
                "sha256:5fe26f1381b30e3cc328f46e13531ca8525458f870c1e303c616bdeb7b7f5c66",
                "sha256:973e7f7d9afcd4805769b6ea9ac15ab9df7037530850374f1494b5a2c8f65b6b"
            ],
            "index": "pypi",
            "version": "==2.4.0"
=======
                "sha256:0244f4612710cb5ec445fc6774387564e23f9823363fb408b28724e2102401b7",
                "sha256:abdf0fadf26516172e804e00b9c24819a3b3f7351cd32f35ca249bbfac965494"
            ],
            "index": "pypi",
            "version": "==2.2.1"
>>>>>>> ce778539
        },
        "google-crc32c": {
            "hashes": [
                "sha256:04e7c220798a72fd0f08242bc8d7a05986b2a08a0573396187fd32c1dcdd58b3",
                "sha256:05340b60bf05b574159e9bd940152a47d38af3fb43803ffe71f11d704b7696a6",
                "sha256:12674a4c3b56b706153a358eaa1018c4137a5a04635b92b4652440d3d7386206",
                "sha256:127f9cc3ac41b6a859bd9dc4321097b1a4f6aa7fdf71b4f9227b9e3ebffb4422",
                "sha256:13af315c3a0eec8bb8b8d80b8b128cb3fcd17d7e4edafc39647846345a3f003a",
                "sha256:1926fd8de0acb9d15ee757175ce7242e235482a783cd4ec711cc999fc103c24e",
                "sha256:226f2f9b8e128a6ca6a9af9b9e8384f7b53a801907425c9a292553a3a7218ce0",
                "sha256:276de6273eb074a35bc598f8efbc00c7869c5cf2e29c90748fccc8c898c244df",
                "sha256:318f73f5484b5671f0c7f5f63741ab020a599504ed81d209b5c7129ee4667407",
                "sha256:3bbce1be3687bbfebe29abdb7631b83e6b25da3f4e1856a1611eb21854b689ea",
                "sha256:42ae4781333e331a1743445931b08ebdad73e188fd554259e772556fc4937c48",
                "sha256:58be56ae0529c664cc04a9c76e68bb92b091e0194d6e3c50bea7e0f266f73713",
                "sha256:5da2c81575cc3ccf05d9830f9e8d3c70954819ca9a63828210498c0774fda1a3",
                "sha256:6311853aa2bba4064d0c28ca54e7b50c4d48e3de04f6770f6c60ebda1e975267",
                "sha256:650e2917660e696041ab3dcd7abac160b4121cd9a484c08406f24c5964099829",
                "sha256:6a4db36f9721fdf391646685ecffa404eb986cbe007a3289499020daf72e88a2",
                "sha256:779cbf1ce375b96111db98fca913c1f5ec11b1d870e529b1dc7354b2681a8c3a",
                "sha256:7f6fe42536d9dcd3e2ffb9d3053f5d05221ae3bbcefbe472bdf2c71c793e3183",
                "sha256:891f712ce54e0d631370e1f4997b3f182f3368179198efc30d477c75d1f44942",
                "sha256:95c68a4b9b7828ba0428f8f7e3109c5d476ca44996ed9a5f8aac6269296e2d59",
                "sha256:96a8918a78d5d64e07c8ea4ed2bc44354e3f93f46a4866a40e8db934e4c0d74b",
                "sha256:9c3cf890c3c0ecfe1510a452a165431b5831e24160c5fcf2071f0f85ca5a47cd",
                "sha256:9f58099ad7affc0754ae42e6d87443299f15d739b0ce03c76f515153a5cda06c",
                "sha256:a0b9e622c3b2b8d0ce32f77eba617ab0d6768b82836391e4f8f9e2074582bf02",
                "sha256:a7f9cbea4245ee36190f85fe1814e2d7b1e5f2186381b082f5d59f99b7f11328",
                "sha256:bab4aebd525218bab4ee615786c4581952eadc16b1ff031813a2fd51f0cc7b08",
                "sha256:c124b8c8779bf2d35d9b721e52d4adb41c9bfbde45e6a3f25f0820caa9aba73f",
                "sha256:c9da0a39b53d2fab3e5467329ed50e951eb91386e9d0d5b12daf593973c3b168",
                "sha256:ca60076c388728d3b6ac3846842474f4250c91efbfe5afa872d3ffd69dd4b318",
                "sha256:cb6994fff247987c66a8a4e550ef374671c2b82e3c0d2115e689d21e511a652d",
                "sha256:d1c1d6236feab51200272d79b3d3e0f12cf2cbb12b208c835b175a21efdb0a73",
                "sha256:dd7760a88a8d3d705ff562aa93f8445ead54f58fd482e4f9e2bafb7e177375d4",
                "sha256:dda4d8a3bb0b50f540f6ff4b6033f3a74e8bf0bd5320b70fab2c03e512a62812",
                "sha256:e0f1ff55dde0ebcfbef027edc21f71c205845585fffe30d4ec4979416613e9b3",
                "sha256:e7a539b9be7b9c00f11ef16b55486141bc2cdb0c54762f84e3c6fc091917436d",
                "sha256:eb0b14523758e37802f27b7f8cd973f5f3d33be7613952c0df904b68c4842f0e",
                "sha256:ed447680ff21c14aaceb6a9f99a5f639f583ccfe4ce1a5e1d48eb41c3d6b3217",
                "sha256:f52a4ad2568314ee713715b1e2d79ab55fab11e8b304fd1462ff5cccf4264b3e",
                "sha256:fbd60c6aaa07c31d7754edbc2334aef50601b7f1ada67a96eb1eb57c7c72378f",
                "sha256:fc28e0db232c62ca0c3600884933178f0825c99be4474cdd645e378a10588125",
                "sha256:fe31de3002e7b08eb20823b3735b97c86c5926dd0581c7710a680b418a8709d4",
                "sha256:fec221a051150eeddfdfcff162e6db92c65ecf46cb0f7bb1bf812a1520ec026b",
                "sha256:ff71073ebf0e42258a42a0b34f2c09ec384977e7f6808999102eedd5b49920e3"
            ],
            "markers": "python_version >= '3.6'",
            "version": "==1.3.0"
        },
        "google-resumable-media": {
            "hashes": [
                "sha256:27c52620bd364d1c8116eaac4ea2afcbfb81ae9139fb3199652fcac1724bfb6c",
                "sha256:5b52774ea7a829a8cdaa8bd2d4c3d4bc660c91b30857ab2668d0eb830f4ea8c5"
            ],
            "markers": "python_version >= '3.6'",
            "version": "==2.3.3"
        },
        "googleapis-common-protos": {
            "hashes": [
<<<<<<< HEAD
                "sha256:6f1369b58ed6cf3a4b7054a44ebe8d03b29c309257583a2bbdc064cd1e4a1442",
                "sha256:87955d7b3a73e6e803f2572a33179de23989ebba725e05ea42f24838b792e461"
            ],
            "markers": "python_version >= '3.6'",
            "version": "==1.56.3"
=======
                "sha256:4007500795bcfc269d279f0f7d253ae18d6dc1ff5d5a73613ffe452038b1ec5f",
                "sha256:60220c89b8bd5272159bed4929ecdc1243ae1f73437883a499a44a1cbc084086"
            ],
            "markers": "python_version >= '3.6'",
            "version": "==1.56.0"
>>>>>>> ce778539
        },
        "grpcio": {
            "hashes": [
                "sha256:0425b5577be202d0a4024536bbccb1b052c47e0766096e6c3a5789ddfd5f400d",
                "sha256:06c0739dff9e723bca28ec22301f3711d85c2e652d1c8ae938aa0f7ad632ef9a",
                "sha256:08307dc5a6ac4da03146d6c00f62319e0665b01c6ffe805cfcaa955c17253f9c",
                "sha256:090dfa19f41efcbe760ae59b34da4304d4be9a59960c9682b7eab7e0b6748a79",
                "sha256:0a24b50810aae90c74bbd901c3f175b9645802d2fbf03eadaf418ddee4c26668",
                "sha256:0cd44d78f302ff67f11a8c49b786c7ccbed2cfef6f4fd7bb0c3dc9255415f8f7",
                "sha256:0d8a7f3eb6f290189f48223a5f4464c99619a9de34200ce80d5092fb268323d2",
                "sha256:14d2bc74218986e5edf5527e870b0969d63601911994ebf0dce96288548cf0ef",
                "sha256:1bb9afa85e797a646bfcd785309e869e80a375c959b11a17c9680abebacc0cb0",
                "sha256:1ec63bbd09586e5cda1bdc832ae6975d2526d04433a764a1cc866caa399e50d4",
                "sha256:2061dbe41e43b0a5e1fd423e8a7fb3a0cf11d69ce22d0fac21f1a8c704640b12",
                "sha256:324e363bad4d89a8ec7124013371f268d43afd0ac0fdeec1b21c1a101eb7dafb",
                "sha256:35dfd981b03a3ec842671d1694fe437ee9f7b9e6a02792157a2793b0eba4f478",
                "sha256:43857d06b2473b640467467f8f553319b5e819e54be14c86324dad83a0547818",
                "sha256:4706c78b0c183dca815bbb4ef3e8dd2136ccc8d1699f62c585e75e211ad388f6",
                "sha256:4d9ad7122f60157454f74a850d1337ba135146cef6fb7956d78c7194d52db0fe",
                "sha256:544da3458d1d249bb8aed5504adf3e194a931e212017934bf7bfa774dad37fb3",
                "sha256:55782a31ec539f15b34ee56f19131fe1430f38a4be022eb30c85e0b0dcf57f11",
                "sha256:55cd8b13c5ef22003889f599b8f2930836c6f71cd7cf3fc0196633813dc4f928",
                "sha256:5dbba95fab9b35957b4977b8904fc1fa56b302f9051eff4d7716ebb0c087f801",
                "sha256:5f57b9b61c22537623a5577bf5f2f970dc4e50fac5391090114c6eb3ab5a129f",
                "sha256:64e097dd08bb408afeeaee9a56f75311c9ca5b27b8b0278279dc8eef85fa1051",
                "sha256:664a270d3eac68183ad049665b0f4d0262ec387d5c08c0108dbcfe5b351a8b4d",
                "sha256:668350ea02af018ca945bd629754d47126b366d981ab88e0369b53bc781ffb14",
                "sha256:67cd275a651532d28620eef677b97164a5438c5afcfd44b15e8992afa9eb598c",
                "sha256:68b5e47fcca8481f36ef444842801928e60e30a5b3852c9f4a95f2582d10dcb2",
                "sha256:7191ffc8bcf8a630c547287ab103e1fdf72b2e0c119e634d8a36055c1d988ad0",
                "sha256:815089435d0f113719eabf105832e4c4fa1726b39ae3fb2ca7861752b0f70570",
                "sha256:8dbef03853a0dbe457417c5469cb0f9d5bf47401b49d50c7dad3c495663b699b",
                "sha256:91cd292373e85a52c897fa5b4768c895e20a7dc3423449c64f0f96388dd1812e",
                "sha256:9298d6f2a81f132f72a7e79cbc90a511fffacc75045c2b10050bb87b86c8353d",
                "sha256:96cff5a2081db82fb710db6a19dd8f904bdebb927727aaf4d9c427984b79a4c1",
                "sha256:9e63e0619a5627edb7a5eb3e9568b9f97e604856ba228cc1d8a9f83ce3d0466e",
                "sha256:a278d02272214ec33f046864a24b5f5aab7f60f855de38c525e5b4ef61ec5b48",
                "sha256:a6b2432ac2353c80a56d9015dfc5c4af60245c719628d4193ecd75ddf9cd248c",
                "sha256:b821403907e865e8377af3eee62f0cb233ea2369ba0fcdce9505ca5bfaf4eeb3",
                "sha256:b88bec3f94a16411a1e0336eb69f335f58229e45d4082b12d8e554cedea97586",
                "sha256:bfdb8af4801d1c31a18d54b37f4e49bb268d1f485ecf47f70e78d56e04ff37a7",
                "sha256:c79996ae64dc4d8730782dff0d1daacc8ce7d4c2ba9cef83b6f469f73c0655ce",
                "sha256:cc34d182c4fd64b6ff8304a606b95e814e4f8ed4b245b6d6cc9607690e3ef201",
                "sha256:d0d481ff55ea6cc49dab2c8276597bd4f1a84a8745fedb4bc23e12e9fb9d0e45",
                "sha256:e9723784cf264697024778dcf4b7542c851fe14b14681d6268fb984a53f76df1",
                "sha256:f4508e8abd67ebcccd0fbde6e2b1917ba5d153f3f20c1de385abd8722545e05f",
                "sha256:f515782b168a4ec6ea241add845ccfebe187fc7b09adf892b3ad9e2592c60af1",
                "sha256:f89de64d9eb3478b188859214752db50c91a749479011abd99e248550371375f",
                "sha256:fcd5d932842df503eb0bf60f9cc35e6fe732b51f499e78b45234e0be41b0018d"
            ],
            "version": "==1.47.0"
        },
        "grpcio-status": {
            "hashes": [
                "sha256:2154fdb8aad20452488712be6879657b508115ca06139fde8897ea8e9bc79367",
                "sha256:c9ce3213e84c6fd8801c31aca3ea4a6b3453eaa40b93a6c0a23ea8999808fa00"
            ],
            "version": "==1.47.0"
        },
        "gunicorn": {
            "hashes": [
                "sha256:9dcc4547dbb1cb284accfb15ab5667a0e5d1881cc443e0677b4882a4067a807e",
                "sha256:e0a968b5ba15f8a328fdfd7ab1fcb5af4470c28aaf7e55df02a99bc13138e6e8"
            ],
            "index": "pypi",
            "version": "==20.1.0"
        },
        "h2": {
            "hashes": [
                "sha256:61e0f6601fa709f35cdb730863b4e5ec7ad449792add80d1410d4174ed139af5",
                "sha256:875f41ebd6f2c44781259005b157faed1a5031df3ae5aa7bcb4628a6c0782f14"
            ],
            "version": "==3.2.0"
        },
        "hiredis": {
            "hashes": [
                "sha256:04026461eae67fdefa1949b7332e488224eac9e8f2b5c58c98b54d29af22093e",
                "sha256:04927a4c651a0e9ec11c68e4427d917e44ff101f761cd3b5bc76f86aaa431d27",
                "sha256:07bbf9bdcb82239f319b1f09e8ef4bdfaec50ed7d7ea51a56438f39193271163",
                "sha256:09004096e953d7ebd508cded79f6b21e05dff5d7361771f59269425108e703bc",
                "sha256:0adea425b764a08270820531ec2218d0508f8ae15a448568109ffcae050fee26",
                "sha256:0b39ec237459922c6544d071cdcf92cbb5bc6685a30e7c6d985d8a3e3a75326e",
                "sha256:0d5109337e1db373a892fdcf78eb145ffb6bbd66bb51989ec36117b9f7f9b579",
                "sha256:0f41827028901814c709e744060843c77e78a3aca1e0d6875d2562372fcb405a",
                "sha256:11d119507bb54e81f375e638225a2c057dda748f2b1deef05c2b1a5d42686048",
                "sha256:1233e303645f468e399ec906b6b48ab7cd8391aae2d08daadbb5cad6ace4bd87",
                "sha256:139705ce59d94eef2ceae9fd2ad58710b02aee91e7fa0ccb485665ca0ecbec63",
                "sha256:1f03d4dadd595f7a69a75709bc81902673fa31964c75f93af74feac2f134cc54",
                "sha256:240ce6dc19835971f38caf94b5738092cb1e641f8150a9ef9251b7825506cb05",
                "sha256:294a6697dfa41a8cba4c365dd3715abc54d29a86a40ec6405d677ca853307cfb",
                "sha256:3d55e36715ff06cdc0ab62f9591607c4324297b6b6ce5b58cb9928b3defe30ea",
                "sha256:3dddf681284fe16d047d3ad37415b2e9ccdc6c8986c8062dbe51ab9a358b50a5",
                "sha256:3f5f7e3a4ab824e3de1e1700f05ad76ee465f5f11f5db61c4b297ec29e692b2e",
                "sha256:508999bec4422e646b05c95c598b64bdbef1edf0d2b715450a078ba21b385bcc",
                "sha256:5d2a48c80cf5a338d58aae3c16872f4d452345e18350143b3bf7216d33ba7b99",
                "sha256:5dc7a94bb11096bc4bffd41a3c4f2b958257085c01522aa81140c68b8bf1630a",
                "sha256:65d653df249a2f95673976e4e9dd7ce10de61cfc6e64fa7eeaa6891a9559c581",
                "sha256:7492af15f71f75ee93d2a618ca53fea8be85e7b625e323315169977fae752426",
                "sha256:7f0055f1809b911ab347a25d786deff5e10e9cf083c3c3fd2dd04e8612e8d9db",
                "sha256:807b3096205c7cec861c8803a6738e33ed86c9aae76cac0e19454245a6bbbc0a",
                "sha256:81d6d8e39695f2c37954d1011c0480ef7cf444d4e3ae24bc5e89ee5de360139a",
                "sha256:87c7c10d186f1743a8fd6a971ab6525d60abd5d5d200f31e073cd5e94d7e7a9d",
                "sha256:8b42c0dc927b8d7c0eb59f97e6e34408e53bc489f9f90e66e568f329bff3e443",
                "sha256:a00514362df15af041cc06e97aebabf2895e0a7c42c83c21894be12b84402d79",
                "sha256:a39efc3ade8c1fb27c097fd112baf09d7fd70b8cb10ef1de4da6efbe066d381d",
                "sha256:a4ee8000454ad4486fb9f28b0cab7fa1cd796fc36d639882d0b34109b5b3aec9",
                "sha256:a7928283143a401e72a4fad43ecc85b35c27ae699cf5d54d39e1e72d97460e1d",
                "sha256:adf4dd19d8875ac147bf926c727215a0faf21490b22c053db464e0bf0deb0485",
                "sha256:ae8427a5e9062ba66fc2c62fb19a72276cf12c780e8db2b0956ea909c48acff5",
                "sha256:b4c8b0bc5841e578d5fb32a16e0c305359b987b850a06964bd5a62739d688048",
                "sha256:b84f29971f0ad4adaee391c6364e6f780d5aae7e9226d41964b26b49376071d0",
                "sha256:c39c46d9e44447181cd502a35aad2bb178dbf1b1f86cf4db639d7b9614f837c6",
                "sha256:cb2126603091902767d96bcb74093bd8b14982f41809f85c9b96e519c7e1dc41",
                "sha256:dcef843f8de4e2ff5e35e96ec2a4abbdf403bd0f732ead127bd27e51f38ac298",
                "sha256:e3447d9e074abf0e3cd85aef8131e01ab93f9f0e86654db7ac8a3f73c63706ce",
                "sha256:f52010e0a44e3d8530437e7da38d11fb822acfb0d5b12e9cd5ba655509937ca0",
                "sha256:f8196f739092a78e4f6b1b2172679ed3343c39c61a3e9d722ce6fcf1dac2824a"
            ],
            "index": "pypi",
            "version": "==2.0.0"
        },
        "hpack": {
            "hashes": [
                "sha256:0edd79eda27a53ba5be2dfabf3b15780928a0dff6eb0c60a3d6767720e970c89",
                "sha256:8eec9c1f4bfae3408a3f30500261f7e6a65912dc138526ea054f9ad98892e9d2"
            ],
            "version": "==3.0.0"
        },
        "hyperframe": {
            "hashes": [
                "sha256:5187962cb16dcc078f23cb5a4b110098d546c3f41ff2d4038a9896893bbd0b40",
                "sha256:a9f5c17f2cc3c719b917c4f33ed1c61bd1f8dfac4b1bd23b7c80b3400971b41f"
            ],
            "version": "==5.2.0"
        },
        "hyperlink": {
            "hashes": [
                "sha256:427af957daa58bc909471c6c40f74c5450fa123dd093fc53efd2e91d2705a56b",
                "sha256:e6b14c37ecb73e89c77d78cdb4c2cc8f3fb59a885c5b3f819ff4ed80f25af1b4"
            ],
            "version": "==21.0.0"
        },
        "icalendar": {
            "hashes": [
                "sha256:cc73fa9c848744843046228cb66ea86cd8c18d73a51b140f7c003f760b84a997",
                "sha256:cf1446ffdf1b6ad469451a8966cfa7694f5fac796ac6fc7cd93e28c51a637d2c"
            ],
            "index": "pypi",
            "version": "==4.0.9"
        },
        "idna": {
            "hashes": [
                "sha256:84d9dd047ffa80596e0f246e2eab0b391788b0503584e8945f2368256d2735ff",
                "sha256:9d643ff0a55b762d5cdb124b8eaa99c66322e2157b69160bc32796e824360e6d"
            ],
            "markers": "python_version >= '3.5'",
            "version": "==3.3"
        },
        "incremental": {
            "hashes": [
                "sha256:02f5de5aff48f6b9f665d99d48bfc7ec03b6e3943210de7cfc88856d755d6f57",
                "sha256:92014aebc6a20b78a8084cdd5645eeaa7f74b8933f70fa3ada2cfbd1e3b54321"
            ],
            "version": "==21.3.0"
        },
        "iniconfig": {
            "hashes": [
                "sha256:011e24c64b7f47f6ebd835bb12a743f2fbe9a26d4cecaa7f53bc4f35ee9da8b3",
                "sha256:bc3af051d7d14b2ee5ef9969666def0cd1a000e121eaea580d4a313df4b37f32"
            ],
            "version": "==1.1.1"
        },
        "jinja2": {
            "hashes": [
                "sha256:31351a702a408a9e7595a8fc6150fc3f43bb6bf7e319770cbc0db9df9437e852",
                "sha256:6088930bfe239f0e6710546ab9c19c9ef35e29792895fed6e6e31a023a182a61"
            ],
            "markers": "python_version >= '3.7'",
            "version": "==3.1.2"
        },
        "jsonschema": {
            "hashes": [
                "sha256:b19f62322b0f06927e8ae6215c01654e1885857cdcaf58ae1772b1aa97f1faf2",
                "sha256:e331e32e29743014fa59fa77895b5d8669382a4904c8ef23144f7f078ec031c7"
            ],
            "markers": "python_version >= '3.7'",
            "version": "==4.6.2"
        },
        "jupyter-client": {
            "hashes": [
                "sha256:17d74b0d0a7b24f1c8c527b24fcf4607c56bee542ffe8e3418e50b21e514b621",
                "sha256:aa9a6c32054b290374f95f73bb0cae91455c58dfb84f65c8591912b8f65e6d56"
            ],
            "markers": "python_version >= '3.7'",
            "version": "==7.3.4"
        },
        "jupyter-core": {
            "hashes": [
                "sha256:2e5f244d44894c4154d06aeae3419dd7f1b0ef4494dc5584929b398c61cfd314",
                "sha256:715e22bb6cc7db3718fddfac1f69f1c7e899ca00e42bdfd4bf3705452b9fd84a"
            ],
            "markers": "python_version >= '3.7'",
            "version": "==4.11.1"
        },
        "jupyterlab-pygments": {
            "hashes": [
                "sha256:2405800db07c9f770863bcf8049a529c3dd4d3e28536638bd7c1c01d2748309f",
                "sha256:7405d7fde60819d905a9fa8ce89e4cd830e318cdad22a0030f7a901da705585d"
            ],
            "markers": "python_version >= '3.7'",
            "version": "==0.2.2"
        },
        "kombu": {
            "hashes": [
                "sha256:37cee3ee725f94ea8bb173eaab7c1760203ea53bbebae226328600f9d2799610",
                "sha256:8b213b24293d3417bcf0d2f5537b7f756079e3ea232a8386dcc89a59fd2361a4"
            ],
            "markers": "python_version >= '3.7'",
            "version": "==5.2.4"
        },
        "lxml": {
            "hashes": [
                "sha256:04da965dfebb5dac2619cb90fcf93efdb35b3c6994fea58a157a834f2f94b318",
                "sha256:0538747a9d7827ce3e16a8fdd201a99e661c7dee3c96c885d8ecba3c35d1032c",
                "sha256:0645e934e940107e2fdbe7c5b6fb8ec6232444260752598bc4d09511bd056c0b",
                "sha256:079b68f197c796e42aa80b1f739f058dcee796dc725cc9a1be0cdb08fc45b000",
                "sha256:0f3f0059891d3254c7b5fb935330d6db38d6519ecd238ca4fce93c234b4a0f73",
                "sha256:10d2017f9150248563bb579cd0d07c61c58da85c922b780060dcc9a3aa9f432d",
                "sha256:1355755b62c28950f9ce123c7a41460ed9743c699905cbe664a5bcc5c9c7c7fb",
                "sha256:13c90064b224e10c14dcdf8086688d3f0e612db53766e7478d7754703295c7c8",
                "sha256:1423631e3d51008871299525b541413c9b6c6423593e89f9c4cfbe8460afc0a2",
                "sha256:1436cf0063bba7888e43f1ba8d58824f085410ea2025befe81150aceb123e345",
                "sha256:1a7c59c6ffd6ef5db362b798f350e24ab2cfa5700d53ac6681918f314a4d3b94",
                "sha256:1e1cf47774373777936c5aabad489fef7b1c087dcd1f426b621fda9dcc12994e",
                "sha256:206a51077773c6c5d2ce1991327cda719063a47adc02bd703c56a662cdb6c58b",
                "sha256:21fb3d24ab430fc538a96e9fbb9b150029914805d551deeac7d7822f64631dfc",
                "sha256:27e590352c76156f50f538dbcebd1925317a0f70540f7dc8c97d2931c595783a",
                "sha256:287605bede6bd36e930577c5925fcea17cb30453d96a7b4c63c14a257118dbb9",
                "sha256:2aaf6a0a6465d39b5ca69688fce82d20088c1838534982996ec46633dc7ad6cc",
                "sha256:32a73c53783becdb7eaf75a2a1525ea8e49379fb7248c3eeefb9412123536387",
                "sha256:41fb58868b816c202e8881fd0f179a4644ce6e7cbbb248ef0283a34b73ec73bb",
                "sha256:4780677767dd52b99f0af1f123bc2c22873d30b474aa0e2fc3fe5e02217687c7",
                "sha256:4878e667ebabe9b65e785ac8da4d48886fe81193a84bbe49f12acff8f7a383a4",
                "sha256:487c8e61d7acc50b8be82bda8c8d21d20e133c3cbf41bd8ad7eb1aaeb3f07c97",
                "sha256:4beea0f31491bc086991b97517b9683e5cfb369205dac0148ef685ac12a20a67",
                "sha256:4cfbe42c686f33944e12f45a27d25a492cc0e43e1dc1da5d6a87cbcaf2e95627",
                "sha256:4d5bae0a37af799207140652a700f21a85946f107a199bcb06720b13a4f1f0b7",
                "sha256:4e285b5f2bf321fc0857b491b5028c5f276ec0c873b985d58d7748ece1d770dd",
                "sha256:57e4d637258703d14171b54203fd6822fda218c6c2658a7d30816b10995f29f3",
                "sha256:5974895115737a74a00b321e339b9c3f45c20275d226398ae79ac008d908bff7",
                "sha256:5ef87fca280fb15342726bd5f980f6faf8b84a5287fcc2d4962ea8af88b35130",
                "sha256:603a464c2e67d8a546ddaa206d98e3246e5db05594b97db844c2f0a1af37cf5b",
                "sha256:6653071f4f9bac46fbc30f3c7838b0e9063ee335908c5d61fb7a4a86c8fd2036",
                "sha256:6ca2264f341dd81e41f3fffecec6e446aa2121e0b8d026fb5130e02de1402785",
                "sha256:6d279033bf614953c3fc4a0aa9ac33a21e8044ca72d4fa8b9273fe75359d5cca",
                "sha256:6d949f53ad4fc7cf02c44d6678e7ff05ec5f5552b235b9e136bd52e9bf730b91",
                "sha256:6daa662aba22ef3258934105be2dd9afa5bb45748f4f702a3b39a5bf53a1f4dc",
                "sha256:6eafc048ea3f1b3c136c71a86db393be36b5b3d9c87b1c25204e7d397cee9536",
                "sha256:830c88747dce8a3e7525defa68afd742b4580df6aa2fdd6f0855481e3994d391",
                "sha256:86e92728ef3fc842c50a5cb1d5ba2bc66db7da08a7af53fb3da79e202d1b2cd3",
                "sha256:8caf4d16b31961e964c62194ea3e26a0e9561cdf72eecb1781458b67ec83423d",
                "sha256:8d1a92d8e90b286d491e5626af53afef2ba04da33e82e30744795c71880eaa21",
                "sha256:8f0a4d179c9a941eb80c3a63cdb495e539e064f8054230844dcf2fcb812b71d3",
                "sha256:9232b09f5efee6a495a99ae6824881940d6447debe272ea400c02e3b68aad85d",
                "sha256:927a9dd016d6033bc12e0bf5dee1dde140235fc8d0d51099353c76081c03dc29",
                "sha256:93e414e3206779ef41e5ff2448067213febf260ba747fc65389a3ddaa3fb8715",
                "sha256:98cafc618614d72b02185ac583c6f7796202062c41d2eeecdf07820bad3295ed",
                "sha256:9c3a88d20e4fe4a2a4a84bf439a5ac9c9aba400b85244c63a1ab7088f85d9d25",
                "sha256:9f36de4cd0c262dd9927886cc2305aa3f2210db437aa4fed3fb4940b8bf4592c",
                "sha256:a60f90bba4c37962cbf210f0188ecca87daafdf60271f4c6948606e4dabf8785",
                "sha256:a614e4afed58c14254e67862456d212c4dcceebab2eaa44d627c2ca04bf86837",
                "sha256:ae06c1e4bc60ee076292e582a7512f304abdf6c70db59b56745cca1684f875a4",
                "sha256:b122a188cd292c4d2fcd78d04f863b789ef43aa129b233d7c9004de08693728b",
                "sha256:b570da8cd0012f4af9fa76a5635cd31f707473e65a5a335b186069d5c7121ff2",
                "sha256:bcaa1c495ce623966d9fc8a187da80082334236a2a1c7e141763ffaf7a405067",
                "sha256:bd34f6d1810d9354dc7e35158aa6cc33456be7706df4420819af6ed966e85448",
                "sha256:be9eb06489bc975c38706902cbc6888f39e946b81383abc2838d186f0e8b6a9d",
                "sha256:c4b2e0559b68455c085fb0f6178e9752c4be3bba104d6e881eb5573b399d1eb2",
                "sha256:c62e8dd9754b7debda0c5ba59d34509c4688f853588d75b53c3791983faa96fc",
                "sha256:c852b1530083a620cb0de5f3cd6826f19862bafeaf77586f1aef326e49d95f0c",
                "sha256:d9fc0bf3ff86c17348dfc5d322f627d78273eba545db865c3cd14b3f19e57fa5",
                "sha256:dad7b164905d3e534883281c050180afcf1e230c3d4a54e8038aa5cfcf312b84",
                "sha256:e5f66bdf0976ec667fc4594d2812a00b07ed14d1b44259d19a41ae3fff99f2b8",
                "sha256:e8f0c9d65da595cfe91713bc1222af9ecabd37971762cb830dea2fc3b3bb2acf",
                "sha256:edffbe3c510d8f4bf8640e02ca019e48a9b72357318383ca60e3330c23aaffc7",
                "sha256:eea5d6443b093e1545ad0210e6cf27f920482bfcf5c77cdc8596aec73523bb7e",
                "sha256:ef72013e20dd5ba86a8ae1aed7f56f31d3374189aa8b433e7b12ad182c0d2dfb",
                "sha256:f05251bbc2145349b8d0b77c0d4e5f3b228418807b1ee27cefb11f69ed3d233b",
                "sha256:f1be258c4d3dc609e654a1dc59d37b17d7fef05df912c01fc2e15eb43a9735f3",
                "sha256:f9ced82717c7ec65a67667bb05865ffe38af0e835cdd78728f1209c8fffe0cad",
                "sha256:fe17d10b97fdf58155f858606bddb4e037b805a60ae023c009f760d8361a4eb8",
                "sha256:fe749b052bb7233fe5d072fcb549221a8cb1a16725c47c37e42b0b9cb3ff2c3f"
            ],
            "index": "pypi",
            "version": "==4.9.1"
        },
        "markdown": {
            "hashes": [
                "sha256:cbb516f16218e643d8e0a95b309f77eb118cb138d39a4f27851e6a63581db874",
                "sha256:f5da449a6e1c989a4cea2631aa8ee67caa5a2ef855d551c88f9e309f4634c621"
            ],
            "index": "pypi",
            "version": "==3.3.7"
        },
        "markupsafe": {
            "hashes": [
                "sha256:0212a68688482dc52b2d45013df70d169f542b7394fc744c02a57374a4207003",
                "sha256:089cf3dbf0cd6c100f02945abeb18484bd1ee57a079aefd52cffd17fba910b88",
                "sha256:10c1bfff05d95783da83491be968e8fe789263689c02724e0c691933c52994f5",
                "sha256:33b74d289bd2f5e527beadcaa3f401e0df0a89927c1559c8566c066fa4248ab7",
                "sha256:3799351e2336dc91ea70b034983ee71cf2f9533cdff7c14c90ea126bfd95d65a",
                "sha256:3ce11ee3f23f79dbd06fb3d63e2f6af7b12db1d46932fe7bd8afa259a5996603",
                "sha256:421be9fbf0ffe9ffd7a378aafebbf6f4602d564d34be190fc19a193232fd12b1",
                "sha256:43093fb83d8343aac0b1baa75516da6092f58f41200907ef92448ecab8825135",
                "sha256:46d00d6cfecdde84d40e572d63735ef81423ad31184100411e6e3388d405e247",
                "sha256:4a33dea2b688b3190ee12bd7cfa29d39c9ed176bda40bfa11099a3ce5d3a7ac6",
                "sha256:4b9fe39a2ccc108a4accc2676e77da025ce383c108593d65cc909add5c3bd601",
                "sha256:56442863ed2b06d19c37f94d999035e15ee982988920e12a5b4ba29b62ad1f77",
                "sha256:671cd1187ed5e62818414afe79ed29da836dde67166a9fac6d435873c44fdd02",
                "sha256:694deca8d702d5db21ec83983ce0bb4b26a578e71fbdbd4fdcd387daa90e4d5e",
                "sha256:6a074d34ee7a5ce3effbc526b7083ec9731bb3cbf921bbe1d3005d4d2bdb3a63",
                "sha256:6d0072fea50feec76a4c418096652f2c3238eaa014b2f94aeb1d56a66b41403f",
                "sha256:6fbf47b5d3728c6aea2abb0589b5d30459e369baa772e0f37a0320185e87c980",
                "sha256:7f91197cc9e48f989d12e4e6fbc46495c446636dfc81b9ccf50bb0ec74b91d4b",
                "sha256:86b1f75c4e7c2ac2ccdaec2b9022845dbb81880ca318bb7a0a01fbf7813e3812",
                "sha256:8dc1c72a69aa7e082593c4a203dcf94ddb74bb5c8a731e4e1eb68d031e8498ff",
                "sha256:8e3dcf21f367459434c18e71b2a9532d96547aef8a871872a5bd69a715c15f96",
                "sha256:8e576a51ad59e4bfaac456023a78f6b5e6e7651dcd383bcc3e18d06f9b55d6d1",
                "sha256:96e37a3dc86e80bf81758c152fe66dbf60ed5eca3d26305edf01892257049925",
                "sha256:97a68e6ada378df82bc9f16b800ab77cbf4b2fada0081794318520138c088e4a",
                "sha256:99a2a507ed3ac881b975a2976d59f38c19386d128e7a9a18b7df6fff1fd4c1d6",
                "sha256:a49907dd8420c5685cfa064a1335b6754b74541bbb3706c259c02ed65b644b3e",
                "sha256:b09bf97215625a311f669476f44b8b318b075847b49316d3e28c08e41a7a573f",
                "sha256:b7bd98b796e2b6553da7225aeb61f447f80a1ca64f41d83612e6139ca5213aa4",
                "sha256:b87db4360013327109564f0e591bd2a3b318547bcef31b468a92ee504d07ae4f",
                "sha256:bcb3ed405ed3222f9904899563d6fc492ff75cce56cba05e32eff40e6acbeaa3",
                "sha256:d4306c36ca495956b6d568d276ac11fdd9c30a36f1b6eb928070dc5360b22e1c",
                "sha256:d5ee4f386140395a2c818d149221149c54849dfcfcb9f1debfe07a8b8bd63f9a",
                "sha256:dda30ba7e87fbbb7eab1ec9f58678558fd9a6b8b853530e176eabd064da81417",
                "sha256:e04e26803c9c3851c931eac40c695602c6295b8d432cbe78609649ad9bd2da8a",
                "sha256:e1c0b87e09fa55a220f058d1d49d3fb8df88fbfab58558f1198e08c1e1de842a",
                "sha256:e72591e9ecd94d7feb70c1cbd7be7b3ebea3f548870aa91e2732960fa4d57a37",
                "sha256:e8c843bbcda3a2f1e3c2ab25913c80a3c5376cd00c6e8c4a86a89a28c8dc5452",
                "sha256:efc1913fd2ca4f334418481c7e595c00aad186563bbc1ec76067848c7ca0a933",
                "sha256:f121a1420d4e173a5d96e47e9a0c0dcff965afdf1626d28de1460815f7c4ee7a",
                "sha256:fc7b548b17d238737688817ab67deebb30e8073c95749d55538ed473130ec0c7"
            ],
            "markers": "python_version >= '3.7'",
            "version": "==2.1.1"
        },
        "mistune": {
            "hashes": [
                "sha256:59a3429db53c50b5c6bcc8a07f8848cb00d7dc8bdb431a4ab41920d201d4756e",
                "sha256:88a1051873018da288eee8538d476dffe1262495144b33ecb586c4ab266bb8d4"
            ],
            "version": "==0.8.4"
        },
        "mixer": {
            "hashes": [
                "sha256:8089b8e2d00288c77e622936198f5dd03c8ac1603a1530a4f870dc213363b2ae",
                "sha256:9b3f1a261b56d8f2394f39955f83adbc7ff3ab4bb1065ebfec19a10d3e8501e0"
            ],
            "index": "pypi",
            "version": "==7.2.2"
        },
        "nbclient": {
            "hashes": [
                "sha256:40c52c9b5e3c31faecaee69f202b3f53e38d7c1c563de0fadde9d7eda0fdafe8",
                "sha256:47ac905af59379913c1f8f541098d2550153cf8dc58553cbe18c702b181518b0"
            ],
            "markers": "python_version >= '3.7'",
            "version": "==0.5.13"
        },
        "nbconvert": {
            "hashes": [
                "sha256:21163a8e2073c07109ca8f398836e45efdba2aacea68d6f75a8a545fef070d4e",
                "sha256:e01d219f55cc79f9701c834d605e8aa3acf35725345d3942e3983937f368ce14"
            ],
            "index": "pypi",
            "version": "==6.4.5"
        },
        "nbformat": {
            "hashes": [
                "sha256:0d6072aaec95dddc39735c144ee8bbc6589c383fb462e4058abc855348152dad",
                "sha256:44ba5ca6acb80c5d5a500f1e5b83ede8cbe364d5a495c4c8cf60aaf1ba656501"
            ],
            "markers": "python_version >= '3.7'",
            "version": "==5.4.0"
        },
        "nest-asyncio": {
            "hashes": [
                "sha256:b98e3ec1b246135e4642eceffa5a6c23a3ab12c82ff816a92c612d68205813b2",
                "sha256:e442291cd942698be619823a17a86a5759eabe1f8613084790de189fe9e16d65"
            ],
            "markers": "python_version >= '3.5'",
            "version": "==1.5.5"
        },
        "msgpack": {
            "hashes": [
                "sha256:0d8c332f53ffff01953ad25131272506500b14750c1d0ce8614b17d098252fbc",
                "sha256:1c58cdec1cb5fcea8c2f1771d7b5fec79307d056874f746690bd2bdd609ab147",
                "sha256:2c3ca57c96c8e69c1a0d2926a6acf2d9a522b41dc4253a8945c4c6cd4981a4e3",
                "sha256:2f30dd0dc4dfe6231ad253b6f9f7128ac3202ae49edd3f10d311adc358772dba",
                "sha256:2f97c0f35b3b096a330bb4a1a9247d0bd7e1f3a2eba7ab69795501504b1c2c39",
                "sha256:36a64a10b16c2ab31dcd5f32d9787ed41fe68ab23dd66957ca2826c7f10d0b85",
                "sha256:3d875631ecab42f65f9dce6f55ce6d736696ced240f2634633188de2f5f21af9",
                "sha256:40fb89b4625d12d6027a19f4df18a4de5c64f6f3314325049f219683e07e678a",
                "sha256:47d733a15ade190540c703de209ffbc42a3367600421b62ac0c09fde594da6ec",
                "sha256:494471d65b25a8751d19c83f1a482fd411d7ca7a3b9e17d25980a74075ba0e88",
                "sha256:51fdc7fb93615286428ee7758cecc2f374d5ff363bdd884c7ea622a7a327a81e",
                "sha256:6eef0cf8db3857b2b556213d97dd82de76e28a6524853a9beb3264983391dc1a",
                "sha256:6f4c22717c74d44bcd7af353024ce71c6b55346dad5e2cc1ddc17ce8c4507c6b",
                "sha256:73a80bd6eb6bcb338c1ec0da273f87420829c266379c8c82fa14c23fb586cfa1",
                "sha256:89908aea5f46ee1474cc37fbc146677f8529ac99201bc2faf4ef8edc023c2bf3",
                "sha256:8a3a5c4b16e9d0edb823fe54b59b5660cc8d4782d7bf2c214cb4b91a1940a8ef",
                "sha256:96acc674bb9c9be63fa8b6dabc3248fdc575c4adc005c440ad02f87ca7edd079",
                "sha256:973ad69fd7e31159eae8f580f3f707b718b61141838321c6fa4d891c4a2cca52",
                "sha256:9b6f2d714c506e79cbead331de9aae6837c8dd36190d02da74cb409b36162e8a",
                "sha256:9c0903bd93cbd34653dd63bbfcb99d7539c372795201f39d16fdfde4418de43a",
                "sha256:9fce00156e79af37bb6db4e7587b30d11e7ac6a02cb5bac387f023808cd7d7f4",
                "sha256:a598d0685e4ae07a0672b59792d2cc767d09d7a7f39fd9bd37ff84e060b1a996",
                "sha256:b0a792c091bac433dfe0a70ac17fc2087d4595ab835b47b89defc8bbabcf5c73",
                "sha256:bb87f23ae7d14b7b3c21009c4b1705ec107cb21ee71975992f6aca571fb4a42a",
                "sha256:bf1e6bfed4860d72106f4e0a1ab519546982b45689937b40257cfd820650b920",
                "sha256:c1ba333b4024c17c7591f0f372e2daa3c31db495a9b2af3cf664aef3c14354f7",
                "sha256:c2140cf7a3ec475ef0938edb6eb363fa704159e0bf71dde15d953bacc1cf9d7d",
                "sha256:c7e03b06f2982aa98d4ddd082a210c3db200471da523f9ac197f2828e80e7770",
                "sha256:d02cea2252abc3756b2ac31f781f7a98e89ff9759b2e7450a1c7a0d13302ff50",
                "sha256:da24375ab4c50e5b7486c115a3198d207954fe10aaa5708f7b65105df09109b2",
                "sha256:e4c309a68cb5d6bbd0c50d5c71a25ae81f268c2dc675c6f4ea8ab2feec2ac4e2",
                "sha256:f01b26c2290cbd74316990ba84a14ac3d599af9cebefc543d241a66e785cf17d",
                "sha256:f201d34dc89342fabb2a10ed7c9a9aaaed9b7af0f16a5923f1ae562b31258dea",
                "sha256:f74da1e5fcf20ade12c6bf1baa17a2dc3604958922de8dc83cbe3eff22e8b611"
            ],
            "version": "==1.0.3"
        },
        "packaging": {
            "hashes": [
                "sha256:dd47c42927d89ab911e606518907cc2d3a1f38bbd026385970643f9c5b8ecfeb",
                "sha256:ef103e05f519cdc783ae24ea4e2e0f508a9c99b2d4969652eed6a2e1ea5bd522"
            ],
            "markers": "python_version >= '3.6'",
            "version": "==21.3"
        },
        "pandocfilters": {
            "hashes": [
                "sha256:0b679503337d233b4339a817bfc8c50064e2eff681314376a47cb582305a7a38",
                "sha256:33aae3f25fd1a026079f5d27bdd52496f0e0803b3469282162bafdcbdf6ef14f"
            ],
            "markers": "python_version >= '2.7' and python_version not in '3.0, 3.1, 3.2, 3.3'",
            "version": "==1.5.0"
        },
        "phonenumberslite": {
            "hashes": [
                "sha256:3b54b7481047fdf223203a2822e7d781048723600880c11b93c17a2f69319555",
                "sha256:6fca372f1742d4930de6954138aa535b448f36d08a39bc0e2b754b15e0364bd4"
            ],
            "version": "==8.12.51"
        },
        "pillow": {
            "hashes": [
                "sha256:0030fdbd926fb85844b8b92e2f9449ba89607231d3dd597a21ae72dc7fe26927",
                "sha256:030e3460861488e249731c3e7ab59b07c7853838ff3b8e16aac9561bb345da14",
                "sha256:0ed2c4ef2451de908c90436d6e8092e13a43992f1860275b4d8082667fbb2ffc",
                "sha256:136659638f61a251e8ed3b331fc6ccd124590eeff539de57c5f80ef3a9594e58",
                "sha256:13b725463f32df1bfeacbf3dd197fb358ae8ebcd8c5548faa75126ea425ccb60",
                "sha256:1536ad017a9f789430fb6b8be8bf99d2f214c76502becc196c6f2d9a75b01b76",
                "sha256:15928f824870535c85dbf949c09d6ae7d3d6ac2d6efec80f3227f73eefba741c",
                "sha256:17d4cafe22f050b46d983b71c707162d63d796a1235cdf8b9d7a112e97b15bac",
                "sha256:1802f34298f5ba11d55e5bb09c31997dc0c6aed919658dfdf0198a2fe75d5490",
                "sha256:1cc1d2451e8a3b4bfdb9caf745b58e6c7a77d2e469159b0d527a4554d73694d1",
                "sha256:1fd6f5e3c0e4697fa7eb45b6e93996299f3feee73a3175fa451f49a74d092b9f",
                "sha256:254164c57bab4b459f14c64e93df11eff5ded575192c294a0c49270f22c5d93d",
                "sha256:2ad0d4df0f5ef2247e27fc790d5c9b5a0af8ade9ba340db4a73bb1a4a3e5fb4f",
                "sha256:2c58b24e3a63efd22554c676d81b0e57f80e0a7d3a5874a7e14ce90ec40d3069",
                "sha256:2d33a11f601213dcd5718109c09a52c2a1c893e7461f0be2d6febc2879ec2402",
                "sha256:337a74fd2f291c607d220c793a8135273c4c2ab001b03e601c36766005f36885",
                "sha256:37ff6b522a26d0538b753f0b4e8e164fdada12db6c6f00f62145d732d8a3152e",
                "sha256:3d1f14f5f691f55e1b47f824ca4fdcb4b19b4323fe43cc7bb105988cad7496be",
                "sha256:408673ed75594933714482501fe97e055a42996087eeca7e5d06e33218d05aa8",
                "sha256:4134d3f1ba5f15027ff5c04296f13328fecd46921424084516bdb1b2548e66ff",
                "sha256:4ad2f835e0ad81d1689f1b7e3fbac7b01bb8777d5a985c8962bedee0cc6d43da",
                "sha256:50dff9cc21826d2977ef2d2a205504034e3a4563ca6f5db739b0d1026658e004",
                "sha256:510cef4a3f401c246cfd8227b300828715dd055463cdca6176c2e4036df8bd4f",
                "sha256:5aed7dde98403cd91d86a1115c78d8145c83078e864c1de1064f52e6feb61b20",
                "sha256:69bd1a15d7ba3694631e00df8de65a8cb031911ca11f44929c97fe05eb9b6c1d",
                "sha256:6bf088c1ce160f50ea40764f825ec9b72ed9da25346216b91361eef8ad1b8f8c",
                "sha256:6e8c66f70fb539301e064f6478d7453e820d8a2c631da948a23384865cd95544",
                "sha256:727dd1389bc5cb9827cbd1f9d40d2c2a1a0c9b32dd2261db522d22a604a6eec9",
                "sha256:74a04183e6e64930b667d321524e3c5361094bb4af9083db5c301db64cd341f3",
                "sha256:75e636fd3e0fb872693f23ccb8a5ff2cd578801251f3a4f6854c6a5d437d3c04",
                "sha256:7761afe0126d046974a01e030ae7529ed0ca6a196de3ec6937c11df0df1bc91c",
                "sha256:7888310f6214f19ab2b6df90f3f06afa3df7ef7355fc025e78a3044737fab1f5",
                "sha256:7b0554af24df2bf96618dac71ddada02420f946be943b181108cac55a7a2dcd4",
                "sha256:7c7b502bc34f6e32ba022b4a209638f9e097d7a9098104ae420eb8186217ebbb",
                "sha256:808add66ea764ed97d44dda1ac4f2cfec4c1867d9efb16a33d158be79f32b8a4",
                "sha256:831e648102c82f152e14c1a0938689dbb22480c548c8d4b8b248b3e50967b88c",
                "sha256:93689632949aff41199090eff5474f3990b6823404e45d66a5d44304e9cdc467",
                "sha256:96b5e6874431df16aee0c1ba237574cb6dff1dcb173798faa6a9d8b399a05d0e",
                "sha256:9a54614049a18a2d6fe156e68e188da02a046a4a93cf24f373bffd977e943421",
                "sha256:a138441e95562b3c078746a22f8fca8ff1c22c014f856278bdbdd89ca36cff1b",
                "sha256:a647c0d4478b995c5e54615a2e5360ccedd2f85e70ab57fbe817ca613d5e63b8",
                "sha256:a9c9bc489f8ab30906d7a85afac4b4944a572a7432e00698a7239f44a44e6efb",
                "sha256:ad2277b185ebce47a63f4dc6302e30f05762b688f8dc3de55dbae4651872cdf3",
                "sha256:b6d5e92df2b77665e07ddb2e4dbd6d644b78e4c0d2e9272a852627cdba0d75cf",
                "sha256:bc431b065722a5ad1dfb4df354fb9333b7a582a5ee39a90e6ffff688d72f27a1",
                "sha256:bdd0de2d64688ecae88dd8935012c4a72681e5df632af903a1dca8c5e7aa871a",
                "sha256:c79698d4cd9318d9481d89a77e2d3fcaeff5486be641e60a4b49f3d2ecca4e28",
                "sha256:cb6259196a589123d755380b65127ddc60f4c64b21fc3bb46ce3a6ea663659b0",
                "sha256:d5b87da55a08acb586bad5c3aa3b86505f559b84f39035b233d5bf844b0834b1",
                "sha256:dcd7b9c7139dc8258d164b55696ecd16c04607f1cc33ba7af86613881ffe4ac8",
                "sha256:dfe4c1fedfde4e2fbc009d5ad420647f7730d719786388b7de0999bf32c0d9fd",
                "sha256:ea98f633d45f7e815db648fd7ff0f19e328302ac36427343e4432c84432e7ff4",
                "sha256:ec52c351b35ca269cb1f8069d610fc45c5bd38c3e91f9ab4cbbf0aebc136d9c8",
                "sha256:eef7592281f7c174d3d6cbfbb7ee5984a671fcd77e3fc78e973d492e9bf0eb3f",
                "sha256:f07f1f00e22b231dd3d9b9208692042e29792d6bd4f6639415d2f23158a80013",
                "sha256:f3fac744f9b540148fa7715a435d2283b71f68bfb6d4aae24482a890aed18b59",
                "sha256:fa768eff5f9f958270b081bb33581b4b569faabf8774726b283edb06617101dc",
                "sha256:fac2d65901fb0fdf20363fbd345c01958a742f2dc62a8dd4495af66e3ff502a4"
            ],
            "index": "pypi",
            "version": "==9.2.0"
        },
        "pluggy": {
            "hashes": [
                "sha256:4224373bacce55f955a878bf9cfa763c1e360858e330072059e10bad68531159",
                "sha256:74134bbf457f031a36d68416e1509f34bd5ccc019f0bcc952c7b909d06b37bd3"
            ],
            "markers": "python_version >= '3.6'",
            "version": "==1.0.0"
        },
        "priority": {
            "hashes": [
                "sha256:6bc1961a6d7fcacbfc337769f1a382c8e746566aaa365e78047abe9f66b2ffbe",
                "sha256:be4fcb94b5e37cdeb40af5533afe6dd603bd665fe9c8b3052610fc1001d5d1eb"
            ],
            "version": "==1.3.0"
        },
        "prompt-toolkit": {
            "hashes": [
                "sha256:859b283c50bde45f5f97829f77a4674d1c1fcd88539364f1b28a37805cfd89c0",
                "sha256:d8916d3f62a7b67ab353a952ce4ced6a1d2587dfe9ef8ebc30dd7c386751f289"
            ],
            "markers": "python_full_version >= '3.6.2'",
            "version": "==3.0.30"
        },
        "protobuf": {
            "hashes": [
                "sha256:06059eb6953ff01e56a25cd02cca1a9649a75a7e65397b5b9b4e929ed71d10cf",
                "sha256:097c5d8a9808302fb0da7e20edf0b8d4703274d140fd25c5edabddcde43e081f",
                "sha256:284f86a6207c897542d7e956eb243a36bb8f9564c1742b253462386e96c6b78f",
                "sha256:32ca378605b41fd180dfe4e14d3226386d8d1b002ab31c969c366549e66a2bb7",
                "sha256:3cc797c9d15d7689ed507b165cd05913acb992d78b379f6014e013f9ecb20996",
                "sha256:62f1b5c4cd6c5402b4e2d63804ba49a327e0c386c99b1675c8a0fefda23b2067",
                "sha256:69ccfdf3657ba59569c64295b7d51325f91af586f8d5793b734260dfe2e94e2c",
                "sha256:6f50601512a3d23625d8a85b1638d914a0970f17920ff39cec63aaef80a93fb7",
                "sha256:7403941f6d0992d40161aa8bb23e12575637008a5a02283a930addc0508982f9",
                "sha256:755f3aee41354ae395e104d62119cb223339a8f3276a0cd009ffabfcdd46bb0c",
                "sha256:77053d28427a29987ca9caf7b72ccafee011257561259faba8dd308fda9a8739",
                "sha256:7e371f10abe57cee5021797126c93479f59fccc9693dafd6bd5633ab67808a91",
                "sha256:9016d01c91e8e625141d24ec1b20fed584703e527d28512aa8c8707f105a683c",
                "sha256:9be73ad47579abc26c12024239d3540e6b765182a91dbc88e23658ab71767153",
                "sha256:adc31566d027f45efe3f44eeb5b1f329da43891634d61c75a5944e9be6dd42c9",
                "sha256:adfc6cf69c7f8c50fd24c793964eef18f0ac321315439d94945820612849c388",
                "sha256:af0ebadc74e281a517141daad9d0f2c5d93ab78e9d455113719a45a49da9db4e",
                "sha256:cb29edb9eab15742d791e1025dd7b6a8f6fcb53802ad2f6e3adcb102051063ab",
                "sha256:cd68be2559e2a3b84f517fb029ee611546f7812b1fdd0aa2ecc9bc6ec0e4fdde",
                "sha256:cdee09140e1cd184ba9324ec1df410e7147242b94b5f8b0c64fc89e38a8ba531",
                "sha256:db977c4ca738dd9ce508557d4fce0f5aebd105e158c725beec86feb1f6bc20d8",
                "sha256:dd5789b2948ca702c17027c84c2accb552fc30f4622a98ab5c51fcfe8c50d3e7",
                "sha256:e250a42f15bf9d5b09fe1b293bdba2801cd520a9f5ea2d7fb7536d4441811d20",
                "sha256:ff8d8fa42675249bb456f5db06c00de6c2f4c27a065955917b28c4f15978b9c3"
            ],
            "markers": "python_version >= '3.7'",
            "version": "==3.20.1"
        },
        "psycopg2-binary": {
            "hashes": [
                "sha256:01310cf4cf26db9aea5158c217caa92d291f0500051a6469ac52166e1a16f5b7",
                "sha256:083a55275f09a62b8ca4902dd11f4b33075b743cf0d360419e2051a8a5d5ff76",
                "sha256:090f3348c0ab2cceb6dfbe6bf721ef61262ddf518cd6cc6ecc7d334996d64efa",
                "sha256:0a29729145aaaf1ad8bafe663131890e2111f13416b60e460dae0a96af5905c9",
                "sha256:0c9d5450c566c80c396b7402895c4369a410cab5a82707b11aee1e624da7d004",
                "sha256:10bb90fb4d523a2aa67773d4ff2b833ec00857f5912bafcfd5f5414e45280fb1",
                "sha256:12b11322ea00ad8db8c46f18b7dfc47ae215e4df55b46c67a94b4effbaec7094",
                "sha256:152f09f57417b831418304c7f30d727dc83a12761627bb826951692cc6491e57",
                "sha256:15803fa813ea05bef089fa78835118b5434204f3a17cb9f1e5dbfd0b9deea5af",
                "sha256:15c4e4cfa45f5a60599d9cec5f46cd7b1b29d86a6390ec23e8eebaae84e64554",
                "sha256:183a517a3a63503f70f808b58bfbf962f23d73b6dccddae5aa56152ef2bcb232",
                "sha256:1f14c8b0942714eb3c74e1e71700cbbcb415acbc311c730370e70c578a44a25c",
                "sha256:1f6b813106a3abdf7b03640d36e24669234120c72e91d5cbaeb87c5f7c36c65b",
                "sha256:280b0bb5cbfe8039205c7981cceb006156a675362a00fe29b16fbc264e242834",
                "sha256:2d872e3c9d5d075a2e104540965a1cf898b52274a5923936e5bfddb58c59c7c2",
                "sha256:2f9ffd643bc7349eeb664eba8864d9e01f057880f510e4681ba40a6532f93c71",
                "sha256:3303f8807f342641851578ee7ed1f3efc9802d00a6f83c101d21c608cb864460",
                "sha256:35168209c9d51b145e459e05c31a9eaeffa9a6b0fd61689b48e07464ffd1a83e",
                "sha256:3a79d622f5206d695d7824cbf609a4f5b88ea6d6dab5f7c147fc6d333a8787e4",
                "sha256:404224e5fef3b193f892abdbf8961ce20e0b6642886cfe1fe1923f41aaa75c9d",
                "sha256:46f0e0a6b5fa5851bbd9ab1bc805eef362d3a230fbdfbc209f4a236d0a7a990d",
                "sha256:47133f3f872faf28c1e87d4357220e809dfd3fa7c64295a4a148bcd1e6e34ec9",
                "sha256:526ea0378246d9b080148f2d6681229f4b5964543c170dd10bf4faaab6e0d27f",
                "sha256:53293533fcbb94c202b7c800a12c873cfe24599656b341f56e71dd2b557be063",
                "sha256:539b28661b71da7c0e428692438efbcd048ca21ea81af618d845e06ebfd29478",
                "sha256:57804fc02ca3ce0dbfbef35c4b3a4a774da66d66ea20f4bda601294ad2ea6092",
                "sha256:63638d875be8c2784cfc952c9ac34e2b50e43f9f0a0660b65e2a87d656b3116c",
                "sha256:6472a178e291b59e7f16ab49ec8b4f3bdada0a879c68d3817ff0963e722a82ce",
                "sha256:68641a34023d306be959101b345732360fc2ea4938982309b786f7be1b43a4a1",
                "sha256:6e82d38390a03da28c7985b394ec3f56873174e2c88130e6966cb1c946508e65",
                "sha256:761df5313dc15da1502b21453642d7599d26be88bff659382f8f9747c7ebea4e",
                "sha256:7af0dd86ddb2f8af5da57a976d27cd2cd15510518d582b478fbb2292428710b4",
                "sha256:7b1e9b80afca7b7a386ef087db614faebbf8839b7f4db5eb107d0f1a53225029",
                "sha256:874a52ecab70af13e899f7847b3e074eeb16ebac5615665db33bce8a1009cf33",
                "sha256:887dd9aac71765ac0d0bac1d0d4b4f2c99d5f5c1382d8b770404f0f3d0ce8a39",
                "sha256:8b344adbb9a862de0c635f4f0425b7958bf5a4b927c8594e6e8d261775796d53",
                "sha256:8fc53f9af09426a61db9ba357865c77f26076d48669f2e1bb24d85a22fb52307",
                "sha256:91920527dea30175cc02a1099f331aa8c1ba39bf8b7762b7b56cbf54bc5cce42",
                "sha256:93cd1967a18aa0edd4b95b1dfd554cf15af657cb606280996d393dadc88c3c35",
                "sha256:99485cab9ba0fa9b84f1f9e1fef106f44a46ef6afdeec8885e0b88d0772b49e8",
                "sha256:9d29409b625a143649d03d0fd7b57e4b92e0ecad9726ba682244b73be91d2fdb",
                "sha256:a29b3ca4ec9defec6d42bf5feb36bb5817ba3c0230dd83b4edf4bf02684cd0ae",
                "sha256:a9e1f75f96ea388fbcef36c70640c4efbe4650658f3d6a2967b4cc70e907352e",
                "sha256:accfe7e982411da3178ec690baaceaad3c278652998b2c45828aaac66cd8285f",
                "sha256:adf20d9a67e0b6393eac162eb81fb10bc9130a80540f4df7e7355c2dd4af9fba",
                "sha256:af9813db73395fb1fc211bac696faea4ca9ef53f32dc0cfa27e4e7cf766dcf24",
                "sha256:b1c8068513f5b158cf7e29c43a77eb34b407db29aca749d3eb9293ee0d3103ca",
                "sha256:bda845b664bb6c91446ca9609fc69f7db6c334ec5e4adc87571c34e4f47b7ddb",
                "sha256:c381bda330ddf2fccbafab789d83ebc6c53db126e4383e73794c74eedce855ef",
                "sha256:c3ae8e75eb7160851e59adc77b3a19a976e50622e44fd4fd47b8b18208189d42",
                "sha256:d1c1b569ecafe3a69380a94e6ae09a4789bbb23666f3d3a08d06bbd2451f5ef1",
                "sha256:def68d7c21984b0f8218e8a15d514f714d96904265164f75f8d3a70f9c295667",
                "sha256:dffc08ca91c9ac09008870c9eb77b00a46b3378719584059c034b8945e26b272",
                "sha256:e3699852e22aa68c10de06524a3721ade969abf382da95884e6a10ff798f9281",
                "sha256:e847774f8ffd5b398a75bc1c18fbb56564cda3d629fe68fd81971fece2d3c67e",
                "sha256:ffb7a888a047696e7f8240d649b43fb3644f14f0ee229077e7f6b9f9081635bd"
            ],
            "index": "pypi",
            "version": "==2.9.3"
        },
        "py": {
            "hashes": [
                "sha256:51c75c4126074b472f746a24399ad32f6053d1b34b68d2fa41e558e6f4a98719",
                "sha256:607c53218732647dff4acdfcd50cb62615cedf612e72d1724fb1a0cc6405b378"
            ],
            "markers": "python_version >= '2.7' and python_version not in '3.0, 3.1, 3.2, 3.3, 3.4'",
            "version": "==1.11.0"
        },
        "pyasn1": {
            "hashes": [
                "sha256:014c0e9976956a08139dc0712ae195324a75e142284d5f87f1a87ee1b068a359",
                "sha256:03840c999ba71680a131cfaee6fab142e1ed9bbd9c693e285cc6aca0d555e576",
                "sha256:0458773cfe65b153891ac249bcf1b5f8f320b7c2ce462151f8fa74de8934becf",
                "sha256:08c3c53b75eaa48d71cf8c710312316392ed40899cb34710d092e96745a358b7",
                "sha256:39c7e2ec30515947ff4e87fb6f456dfc6e84857d34be479c9d4a4ba4bf46aa5d",
                "sha256:5c9414dcfede6e441f7e8f81b43b34e834731003427e5b09e4e00e3172a10f00",
                "sha256:6e7545f1a61025a4e58bb336952c5061697da694db1cae97b116e9c46abcf7c8",
                "sha256:78fa6da68ed2727915c4767bb386ab32cdba863caa7dbe473eaae45f9959da86",
                "sha256:7ab8a544af125fb704feadb008c99a88805126fb525280b2270bb25cc1d78a12",
                "sha256:99fcc3c8d804d1bc6d9a099921e39d827026409a58f2a720dcdb89374ea0c776",
                "sha256:aef77c9fb94a3ac588e87841208bdec464471d9871bd5050a287cc9a475cd0ba",
                "sha256:e89bf84b5437b532b0803ba5c9a5e054d21fec423a89952a74f87fa2c9b7bce2",
                "sha256:fec3e9d8e36808a28efb59b489e4528c10ad0f480e57dcc32b4de5c9d8c9fdf3"
            ],
            "version": "==0.4.8"
        },
        "pyasn1-modules": {
            "hashes": [
                "sha256:0845a5582f6a02bb3e1bde9ecfc4bfcae6ec3210dd270522fee602365430c3f8",
                "sha256:0fe1b68d1e486a1ed5473f1302bd991c1611d319bba158e98b106ff86e1d7199",
                "sha256:15b7c67fabc7fc240d87fb9aabf999cf82311a6d6fb2c70d00d3d0604878c811",
                "sha256:426edb7a5e8879f1ec54a1864f16b882c2837bfd06eee62f2c982315ee2473ed",
                "sha256:65cebbaffc913f4fe9e4808735c95ea22d7a7775646ab690518c056784bc21b4",
                "sha256:905f84c712230b2c592c19470d3ca8d552de726050d1d1716282a1f6146be65e",
                "sha256:a50b808ffeb97cb3601dd25981f6b016cbb3d31fbf57a8b8a87428e6158d0c74",
                "sha256:a99324196732f53093a84c4369c996713eb8c89d360a496b599fb1a9c47fc3eb",
                "sha256:b80486a6c77252ea3a3e9b1e360bc9cf28eaac41263d173c032581ad2f20fe45",
                "sha256:c29a5e5cc7a3f05926aff34e097e84f8589cd790ce0ed41b67aed6857b26aafd",
                "sha256:cbac4bc38d117f2a49aeedec4407d23e8866ea4ac27ff2cf7fb3e5b570df19e0",
                "sha256:f39edd8c4ecaa4556e989147ebf219227e2cd2e8a43c7e7fcb1f1c18c5fd6a3d",
                "sha256:fe0644d9ab041506b62782e92b06b8c68cca799e1a9636ec398675459e031405"
            ],
            "version": "==0.2.8"
        },
        "pycparser": {
            "hashes": [
                "sha256:8ee45429555515e1f6b185e78100aea234072576aa43ab53aefcae078162fca9",
                "sha256:e644fdec12f7872f86c58ff790da456218b10f863970249516d60a5eaca77206"
            ],
            "version": "==2.21"
        },
        "pyfcm": {
            "hashes": [
                "sha256:82340ae9d76b5d2bccc3392a6688872016b648d3375c41641e888bc337674d76",
                "sha256:aa4a391dfcabb0fffebc28ead0d79f0db113d15c03ea06334b1387804112d69c"
            ],
            "index": "pypi",
            "version": "==1.5.4"
        },
        "pygithub": {
            "hashes": [
                "sha256:1bbfff9372047ff3f21d5cd8e07720f3dbfdaf6462fcaed9d815f528f1ba7283",
                "sha256:2caf0054ea079b71e539741ae56c5a95e073b81fa472ce222e81667381b9601b"
            ],
            "index": "pypi",
            "version": "==1.55"
        },
        "pygments": {
            "hashes": [
                "sha256:5eb116118f9612ff1ee89ac96437bb6b49e8f04d8a13b514ba26f620208e26eb",
                "sha256:dc9c10fb40944260f6ed4c688ece0cd2048414940f1cea51b8b226318411c519"
            ],
            "markers": "python_version >= '3.6'",
            "version": "==2.12.0"
        },
        "pyjwt": {
            "hashes": [
                "sha256:72d1d253f32dbd4f5c88eaf1fdc62f3a19f676ccbadb9dbc5d07e951b2b26daf",
                "sha256:d42908208c699b3b973cbeb01a969ba6a96c821eefb1c5bfe4c390c01d67abba"
            ],
            "markers": "python_version >= '3.6'",
            "version": "==2.4.0"
        },
        "pymemcache": {
            "hashes": [
                "sha256:3fca0215845d7b2ecd5f4c627fcf4ce2345a703a897b7e116380115b5a197be2",
                "sha256:8923ab59840f0d5338f1c52dba229fa835545b91c3c2f691c118e678d0fb974e"
            ],
            "version": "==3.5.2"
        },
        "pynacl": {
            "hashes": [
                "sha256:06b8f6fa7f5de8d5d2f7573fe8c863c051225a27b61e6860fd047b1775807858",
                "sha256:0c84947a22519e013607c9be43706dd42513f9e6ae5d39d3613ca1e142fba44d",
                "sha256:20f42270d27e1b6a29f54032090b972d97f0a1b0948cc52392041ef7831fee93",
                "sha256:401002a4aaa07c9414132aaed7f6836ff98f59277a234704ff66878c2ee4a0d1",
                "sha256:52cb72a79269189d4e0dc537556f4740f7f0a9ec41c1322598799b0bdad4ef92",
                "sha256:61f642bf2378713e2c2e1de73444a3778e5f0a38be6fee0fe532fe30060282ff",
                "sha256:8ac7448f09ab85811607bdd21ec2464495ac8b7c66d146bf545b0f08fb9220ba",
                "sha256:a36d4a9dda1f19ce6e03c9a784a2921a4b726b02e1c736600ca9c22029474394",
                "sha256:a422368fc821589c228f4c49438a368831cb5bbc0eab5ebe1d7fac9dded6567b",
                "sha256:e46dae94e34b085175f8abb3b0aaa7da40767865ac82c928eeb9e57e1ea8a543"
            ],
            "markers": "python_version >= '3.6'",
            "version": "==1.5.0"
        },
        "pyopenssl": {
            "hashes": [
                "sha256:660b1b1425aac4a1bea1d94168a85d99f0b3144c869dd4390d27629d0087f1bf",
                "sha256:ea252b38c87425b64116f808355e8da644ef9b07e429398bfece610f893ee2e0"
            ],
            "version": "==22.0.0"
        },
        "pyparsing": {
            "hashes": [
                "sha256:2b020ecf7d21b687f219b71ecad3631f644a47f01403fa1d1036b0c6416d70fb",
                "sha256:5026bae9a10eeaefb61dab2f09052b9f4307d44aee4eda64b309723d8d206bbc"
            ],
            "markers": "python_full_version >= '3.6.8'",
            "version": "==3.0.9"
        },
        "pyrsistent": {
            "hashes": [
                "sha256:0e3e1fcc45199df76053026a51cc59ab2ea3fc7c094c6627e93b7b44cdae2c8c",
                "sha256:1b34eedd6812bf4d33814fca1b66005805d3640ce53140ab8bbb1e2651b0d9bc",
                "sha256:4ed6784ceac462a7d6fcb7e9b663e93b9a6fb373b7f43594f9ff68875788e01e",
                "sha256:5d45866ececf4a5fff8742c25722da6d4c9e180daa7b405dc0a2a2790d668c26",
                "sha256:636ce2dc235046ccd3d8c56a7ad54e99d5c1cd0ef07d9ae847306c91d11b5fec",
                "sha256:6455fc599df93d1f60e1c5c4fe471499f08d190d57eca040c0ea182301321286",
                "sha256:6bc66318fb7ee012071b2792024564973ecc80e9522842eb4e17743604b5e045",
                "sha256:7bfe2388663fd18bd8ce7db2c91c7400bf3e1a9e8bd7d63bf7e77d39051b85ec",
                "sha256:7ec335fc998faa4febe75cc5268a9eac0478b3f681602c1f27befaf2a1abe1d8",
                "sha256:914474c9f1d93080338ace89cb2acee74f4f666fb0424896fcfb8d86058bf17c",
                "sha256:b568f35ad53a7b07ed9b1b2bae09eb15cdd671a5ba5d2c66caee40dbf91c68ca",
                "sha256:cdfd2c361b8a8e5d9499b9082b501c452ade8bbf42aef97ea04854f4a3f43b22",
                "sha256:d1b96547410f76078eaf66d282ddca2e4baae8964364abb4f4dcdde855cd123a",
                "sha256:d4d61f8b993a7255ba714df3aca52700f8125289f84f704cf80916517c46eb96",
                "sha256:d7a096646eab884bf8bed965bad63ea327e0d0c38989fc83c5ea7b8a87037bfc",
                "sha256:df46c854f490f81210870e509818b729db4488e1f30f2a1ce1698b2295a878d1",
                "sha256:e24a828f57e0c337c8d8bb9f6b12f09dfdf0273da25fda9e314f0b684b415a07",
                "sha256:e4f3149fd5eb9b285d6bfb54d2e5173f6a116fe19172686797c056672689daf6",
                "sha256:e92a52c166426efbe0d1ec1332ee9119b6d32fc1f0bbfd55d5c1088070e7fc1b",
                "sha256:f87cc2863ef33c709e237d4b5f4502a62a00fab450c9e020892e8e2ede5847f5",
                "sha256:fd8da6d0124efa2f67d86fa70c851022f87c98e205f0594e1fae044e7119a5a6"
            ],
            "markers": "python_version >= '3.7'",
            "version": "==0.18.1"
        },
        "pytest": {
            "hashes": [
<<<<<<< HEAD
                "sha256:13d0e3ccfc2b6e26be000cb6568c832ba67ba32e719443bfe725814d3c42433c",
                "sha256:a06a0425453864a270bc45e71f783330a7428defb4230fb5e6a731fde06ecd45"
            ],
            "markers": "python_version >= '3.7'",
            "version": "==7.1.2"
=======
                "sha256:841132caef6b1ad17a9afde46dc4f6cfa59a05f9555aae5151f73bdf2820ca63",
                "sha256:92f723789a8fdd7180b6b06483874feca4c48a5c76968e03bb3e7f806a1869ea"
            ],
            "markers": "python_version >= '3.7'",
            "version": "==7.1.1"
>>>>>>> ce778539
        },
        "pytest-django": {
            "hashes": [
                "sha256:c60834861933773109334fe5a53e83d1ef4828f2203a1d6a0fa9972f4f75ab3e",
                "sha256:d9076f759bb7c36939dbdd5ae6633c18edfc2902d1a69fdbefd2426b970ce6c2"
            ],
            "index": "pypi",
            "version": "==4.5.2"
        },
        "python-dateutil": {
            "hashes": [
                "sha256:0123cacc1627ae19ddf3c27a5de5bd67ee4586fbdd6440d9748f8abb483d3e86",
                "sha256:961d03dc3453ebbc59dbdea9e4e11c5651520a876d0f4db161e8674aae935da9"
            ],
            "markers": "python_version >= '2.7' and python_version not in '3.0, 3.1, 3.2'",
            "version": "==2.8.2"
        },
        "python-frontmatter": {
            "hashes": [
                "sha256:766ae75f1b301ffc5fe3494339147e0fd80bc3deff3d7590a93991978b579b08",
                "sha256:e98152e977225ddafea6f01f40b4b0f1de175766322004c826ca99842d19a7cd"
            ],
            "index": "pypi",
            "version": "==1.0.0"
        },
        "python-slugify": {
            "hashes": [
                "sha256:272d106cb31ab99b3496ba085e3fea0e9e76dcde967b5e9992500d1f785ce4e1",
                "sha256:7b2c274c308b62f4269a9ba701aa69a797e9bca41aeee5b3a9e79e36b6656927"
            ],
            "index": "pypi",
            "version": "==6.1.2"
        },
        "pytz": {
            "hashes": [
                "sha256:1e760e2fe6a8163bc0b3d9a19c4f84342afa0a2affebfaa84b01b978a02ecaa7",
                "sha256:e68985985296d9a66a881eb3193b0906246245294a881e7c8afe623866ac6a5c"
            ],
            "index": "pypi",
            "version": "==2022.1"
        },
        "pyyaml": {
            "hashes": [
                "sha256:0283c35a6a9fbf047493e3a0ce8d79ef5030852c51e9d911a27badfde0605293",
                "sha256:055d937d65826939cb044fc8c9b08889e8c743fdc6a32b33e2390f66013e449b",
                "sha256:07751360502caac1c067a8132d150cf3d61339af5691fe9e87803040dbc5db57",
                "sha256:0b4624f379dab24d3725ffde76559cff63d9ec94e1736b556dacdfebe5ab6d4b",
                "sha256:0ce82d761c532fe4ec3f87fc45688bdd3a4c1dc5e0b4a19814b9009a29baefd4",
                "sha256:1e4747bc279b4f613a09eb64bba2ba602d8a6664c6ce6396a4d0cd413a50ce07",
                "sha256:213c60cd50106436cc818accf5baa1aba61c0189ff610f64f4a3e8c6726218ba",
                "sha256:231710d57adfd809ef5d34183b8ed1eeae3f76459c18fb4a0b373ad56bedcdd9",
                "sha256:277a0ef2981ca40581a47093e9e2d13b3f1fbbeffae064c1d21bfceba2030287",
                "sha256:2cd5df3de48857ed0544b34e2d40e9fac445930039f3cfe4bcc592a1f836d513",
                "sha256:40527857252b61eacd1d9af500c3337ba8deb8fc298940291486c465c8b46ec0",
                "sha256:473f9edb243cb1935ab5a084eb238d842fb8f404ed2193a915d1784b5a6b5fc0",
                "sha256:48c346915c114f5fdb3ead70312bd042a953a8ce5c7106d5bfb1a5254e47da92",
                "sha256:50602afada6d6cbfad699b0c7bb50d5ccffa7e46a3d738092afddc1f9758427f",
                "sha256:68fb519c14306fec9720a2a5b45bc9f0c8d1b9c72adf45c37baedfcd949c35a2",
                "sha256:77f396e6ef4c73fdc33a9157446466f1cff553d979bd00ecb64385760c6babdc",
                "sha256:819b3830a1543db06c4d4b865e70ded25be52a2e0631ccd2f6a47a2822f2fd7c",
                "sha256:897b80890765f037df3403d22bab41627ca8811ae55e9a722fd0392850ec4d86",
                "sha256:98c4d36e99714e55cfbaaee6dd5badbc9a1ec339ebfc3b1f52e293aee6bb71a4",
                "sha256:9df7ed3b3d2e0ecfe09e14741b857df43adb5a3ddadc919a2d94fbdf78fea53c",
                "sha256:9fa600030013c4de8165339db93d182b9431076eb98eb40ee068700c9c813e34",
                "sha256:a80a78046a72361de73f8f395f1f1e49f956c6be882eed58505a15f3e430962b",
                "sha256:b3d267842bf12586ba6c734f89d1f5b871df0273157918b0ccefa29deb05c21c",
                "sha256:b5b9eccad747aabaaffbc6064800670f0c297e52c12754eb1d976c57e4f74dcb",
                "sha256:c5687b8d43cf58545ade1fe3e055f70eac7a5a1a0bf42824308d868289a95737",
                "sha256:cba8c411ef271aa037d7357a2bc8f9ee8b58b9965831d9e51baf703280dc73d3",
                "sha256:d15a181d1ecd0d4270dc32edb46f7cb7733c7c508857278d3d378d14d606db2d",
                "sha256:d4db7c7aef085872ef65a8fd7d6d09a14ae91f691dec3e87ee5ee0539d516f53",
                "sha256:d4eccecf9adf6fbcc6861a38015c2a64f38b9d94838ac1810a9023a0609e1b78",
                "sha256:d67d839ede4ed1b28a4e8909735fc992a923cdb84e618544973d7dfc71540803",
                "sha256:daf496c58a8c52083df09b80c860005194014c3698698d1a57cbcfa182142a3a",
                "sha256:e61ceaab6f49fb8bdfaa0f92c4b57bcfbea54c09277b1b4f7ac376bfb7a7c174",
                "sha256:f84fbc98b019fef2ee9a1cb3ce93e3187a6df0b2538a651bfb890254ba9f90b5"
            ],
            "index": "pypi",
            "version": "==6.0"
        },
        "pyzmq": {
            "hashes": [
                "sha256:004a431dfa0459123e6f4660d7e3c4ac19217d134ca38bacfffb2e78716fe944",
                "sha256:057b154471e096e2dda147f7b057041acc303bb7ca4aa24c3b88c6cecdd78717",
                "sha256:0e08671dc202a1880fa522f921f35ca5925ba30da8bc96228d74a8f0643ead9c",
                "sha256:1b2a21f595f8cc549abd6c8de1fcd34c83441e35fb24b8a59bf161889c62a486",
                "sha256:21552624ce69e69f7924f413b802b1fb554f4c0497f837810e429faa1cd4f163",
                "sha256:22ac0243a41798e3eb5d5714b28c2f28e3d10792dffbc8a5fca092f975fdeceb",
                "sha256:2b054525c9f7e240562185bf21671ca16d56bde92e9bd0f822c07dec7626b704",
                "sha256:30c365e60c39c53f8eea042b37ea28304ffa6558fb7241cf278745095a5757da",
                "sha256:3a4d87342c2737fbb9eee5c33c792db27b36b04957b4e6b7edd73a5b239a2a13",
                "sha256:420b9abd1a7330687a095373b8280a20cdee04342fbc8ccb3b56d9ec8efd4e62",
                "sha256:444f7d615d5f686d0ef508b9edfa8a286e6d89f449a1ba37b60ef69d869220a3",
                "sha256:558f5f636e3e65f261b64925e8b190e8689e334911595394572cc7523879006d",
                "sha256:5592fb4316f895922b1cacb91b04a0fa09d6f6f19bbab4442b4d0a0825177b93",
                "sha256:59928dfebe93cf1e203e3cb0fd5d5dd384da56b99c8305f2e1b0a933751710f6",
                "sha256:5cb642e94337b0c76c9c8cb9bfb0f8a78654575847d080d3e1504f312d691fc3",
                "sha256:5d57542429df6acff02ff022067aa75b677603cee70e3abb9742787545eec966",
                "sha256:5d92e7cbeab7f70b08cc0f27255b0bb2500afc30f31075bca0b1cb87735d186c",
                "sha256:602835e5672ca9ca1d78e6c148fb28c4f91b748ebc41fbd2f479d8763d58bc9b",
                "sha256:60746a7e8558655420a69441c0a1d47ed225ed3ac355920b96a96d0554ef7e6b",
                "sha256:61b97f624da42813f74977425a3a6144d604ea21cf065616d36ea3a866d92c1c",
                "sha256:693c96ae4d975eb8efa1639670e9b1fac0c3f98b7845b65c0f369141fb4bb21f",
                "sha256:814e5aaf0c3be9991a59066eafb2d6e117aed6b413e3e7e9be45d4e55f5e2748",
                "sha256:83005d8928f8a5cebcfb33af3bfb84b1ad65d882b899141a331cc5d07d89f093",
                "sha256:831da96ba3f36cc892f0afbb4fb89b28b61b387261676e55d55a682addbd29f7",
                "sha256:8355744fdbdeac5cfadfa4f38b82029b5f2b8cab7472a33453a217a7f3a9dce2",
                "sha256:8496a2a5efd055c61ac2c6a18116c768a25c644b6747dcfde43e91620ab3453c",
                "sha256:859059caf564f0c9398c9005278055ed3d37af4d73de6b1597821193b04ca09b",
                "sha256:8c0f4d6f8c985bab83792be26ff3233940ba42e22237610ac50cbcfc10a5c235",
                "sha256:8c2d8b69a2bf239ae3d987537bf3fbc2b044a405394cf4c258fc684971dd48b2",
                "sha256:984b232802eddf9f0be264a4d57a10b3a1fd7319df14ee6fc7b41c6d155a3e6c",
                "sha256:99cedf38eaddf263cf7e2a50e405f12c02cedf6d9df00a0d9c5d7b9417b57f76",
                "sha256:a3dc339f7bc185d5fd0fd976242a5baf35de404d467e056484def8a4dd95868b",
                "sha256:a51f12a8719aad9dcfb55d456022f16b90abc8dde7d3ca93ce3120b40e3fa169",
                "sha256:bbabd1df23bf63ae829e81200034c0e433499275a6ed29ca1a912ea7629426d9",
                "sha256:bcc6953e47bcfc9028ddf9ab2a321a3c51d7cc969db65edec092019bb837959f",
                "sha256:c0a5f987d73fd9b46c3d180891f829afda714ab6bab30a1218724d4a0a63afd8",
                "sha256:c223a13555444707a0a7ebc6f9ee63053147c8c082bd1a31fd1207a03e8b0500",
                "sha256:c616893a577e9d6773a3836732fd7e2a729157a108b8fccd31c87512fa01671a",
                "sha256:c882f1d4f96fbd807e92c334251d8ebd159a1ef89059ccd386ddea83fdb91bd8",
                "sha256:c8dec8a2f3f0bb462e6439df436cd8c7ec37968e90b4209ac621e7fbc0ed3b00",
                "sha256:c9638e0057e3f1a8b7c5ce33c7575349d9183a033a19b5676ad55096ae36820b",
                "sha256:ce4f71e17fa849de41a06109030d3f6815fcc33338bf98dd0dde6d456d33c929",
                "sha256:ced12075cdf3c7332ecc1960f77f7439d5ebb8ea20bbd3c34c8299e694f1b0a1",
                "sha256:d11628212fd731b8986f1561d9bb3f8c38d9c15b330c3d8a88963519fbcd553b",
                "sha256:d1610260cc672975723fcf7705c69a95f3b88802a594c9867781bedd9b13422c",
                "sha256:d4651de7316ec8560afe430fb042c0782ed8ac54c0be43a515944d7c78fddac8",
                "sha256:da338e2728410d74ddeb1479ec67cfba73311607037455a40f92b6f5c62bf11d",
                "sha256:de727ea906033b30527b4a99498f19aca3f4d1073230a958679a5b726e2784e0",
                "sha256:e2e2db5c6ef376e97c912733dfc24406f5949474d03e800d5f07b6aca4d870af",
                "sha256:e669913cb2179507628419ec4f0e453e48ce6f924de5884d396f18c31836089c",
                "sha256:eb4a573a8499685d62545e806d8fd143c84ac8b3439f925cd92c8763f0ed9bd7",
                "sha256:f146648941cadaaaf01254a75651a23c08159d009d36c5af42a7cc200a5e53ec",
                "sha256:f3ff6abde52e702397949054cb5b06c1c75b5d6542f6a2ce029e46f71ffbbbf2",
                "sha256:f5aa9da520e4bb8cee8189f2f541701405e7690745094ded7a37b425d60527ea",
                "sha256:f5fdb00d65ec44b10cc6b9b6318ef1363b81647a4aa3270ca39565eadb2d1201",
                "sha256:f685003d836ad0e5d4f08d1e024ee3ac7816eb2f873b2266306eef858f058133",
                "sha256:fee86542dc4ee8229e023003e3939b4d58cc2453922cf127778b69505fc9064b"
            ],
            "markers": "python_version >= '3.6'",
            "version": "==23.2.0"
        },
        "redis": {
            "hashes": [
                "sha256:a52d5694c9eb4292770084fa8c863f79367ca19884b329ab574d5cb2036b3e54",
                "sha256:ddf27071df4adf3821c4f2ca59d67525c3a82e5f268bed97b813cb4fabf87880"
            ],
            "index": "pypi",
            "version": "==4.3.4"
        },
        "requests": {
            "hashes": [
                "sha256:7c5599b102feddaa661c826c56ab4fee28bfd17f5abca1ebbe3e7f19d7c97983",
                "sha256:8fefa2a1a1365bf5520aac41836fbee479da67864514bdb821f31ce07ce65349"
            ],
            "index": "pypi",
            "version": "==2.28.1"
        },
        "rollbar": {
            "hashes": [
                "sha256:02313dfc60710ec736ab033d0f8c969d857a8b991cd67e0c1a91620e8a04ede2",
                "sha256:f06e23b36d7d1b547f32f287da9367b9bf53319f611da0ec9e891859507ac94e"
            ],
            "index": "pypi",
            "version": "==0.16.3"
        },
        "rsa": {
            "hashes": [
                "sha256:5c6bd9dc7a543b7fe4304a631f8a8a3b674e2bbfc49c2ae96200cdbe55df6b17",
                "sha256:95c5d300c4e879ee69708c428ba566c59478fd653cc3a22243eeb8ed846950bb"
            ],
            "markers": "python_version >= '3.6'",
            "version": "==4.8"
        },
        "schema": {
            "hashes": [
                "sha256:f06717112c61895cabc4707752b88716e8420a8819d71404501e114f91043197",
                "sha256:f3ffdeeada09ec34bf40d7d79996d9f7175db93b7a5065de0faa7f41083c1e6c"
            ],
            "index": "pypi",
            "version": "==0.7.5"
        },
        "serpy": {
            "hashes": [
                "sha256:3772b2a9923fbf674000ff51abebf6ea8f0fca0a2cfcbfa0d63ff118193d1ec5",
                "sha256:750ded3df0671918b81d6efcab2b85cac12f9fcc2bce496c24a0ffa65d84b5da"
            ],
            "index": "pypi",
            "version": "==0.3.1"
        },
        "service-identity": {
            "hashes": [
                "sha256:6e6c6086ca271dc11b033d17c3a8bea9f24ebff920c587da090afc9519419d34",
                "sha256:f0b0caac3d40627c3c04d7a51b6e06721857a0e10a8775f2d1d7e72901b3a7db"
            ],
            "version": "==21.1.0"
        },
        "setuptools": {
            "hashes": [
                "sha256:7999cbd87f1b6e1f33bf47efa368b224bed5e27b5ef2c4d46580186cbcb1a86a",
                "sha256:a65e3802053e99fc64c6b3b29c11132943d5b8c8facbcc461157511546510967"
            ],
            "index": "pypi",
            "version": "==62.0.0"
        },
        "six": {
            "hashes": [
                "sha256:1e61c37477a1626458e36f7b1d82aa5c9b094fa4802892072e49de9c60c4c926",
                "sha256:8abb2f1d86890a2dfb989f9a77cfcfd3e47c2a354b01111771326f8aa26e0254"
            ],
            "markers": "python_version >= '2.7' and python_version not in '3.0, 3.1, 3.2'",
            "version": "==1.16.0"
        },
        "soupsieve": {
            "hashes": [
                "sha256:3b2503d3c7084a42b1ebd08116e5f81aadfaea95863628c80a3b774a11b7c759",
                "sha256:fc53893b3da2c33de295667a0e19f078c14bf86544af307354de5fcf12a3f30d"
            ],
            "markers": "python_version >= '3.6'",
            "version": "==2.3.2.post1"
        },
        "sqlparse": {
            "hashes": [
                "sha256:0c00730c74263a94e5a9919ade150dfc3b19c574389985446148402998287dae",
                "sha256:48719e356bb8b42991bdbb1e8b83223757b93789c00910a616a071910ca4a64d"
            ],
            "markers": "python_version >= '3.5'",
            "version": "==0.4.2"
        },
        "testpath": {
            "hashes": [
                "sha256:2f1b97e6442c02681ebe01bd84f531028a7caea1af3825000f52345c30285e0f",
                "sha256:8ada9f80a2ac6fb0391aa7cdb1a7d11cfa8429f693eda83f74dde570fe6fa639"
            ],
            "markers": "python_version >= '3.5'",
            "version": "==0.6.0"
        },
        "text-unidecode": {
            "hashes": [
                "sha256:1311f10e8b895935241623731c2ba64f4c455287888b18189350b67134a822e8",
                "sha256:bad6603bb14d279193107714b288be206cac565dfa49aa5b105294dd5c4aab93"
            ],
            "version": "==1.3"
        },
        "timeago": {
            "hashes": [
                "sha256:cfce420d82892af6b2439d0f69eeb3e876bbeddab6670c3c88ebf7676407bf4c"
            ],
            "index": "pypi",
            "version": "==1.0.15"
        },
        "tomli": {
            "hashes": [
                "sha256:939de3e7a6161af0c887ef91b7d41a53e7c5a1ca976325f429cb46ea9bc30ecc",
                "sha256:de526c12914f0c550d15924c62d72abc48d6fe7364aa87328337a31007fe8a4f"
            ],
            "markers": "python_version >= '3.7'",
            "version": "==2.0.1"
        },
        "tornado": {
            "hashes": [
                "sha256:1d54d13ab8414ed44de07efecb97d4ef7c39f7438cf5e976ccd356bebb1b5fca",
                "sha256:20f638fd8cc85f3cbae3c732326e96addff0a15e22d80f049e00121651e82e72",
                "sha256:5c87076709343557ef8032934ce5f637dbb552efa7b21d08e89ae7619ed0eb23",
                "sha256:5f8c52d219d4995388119af7ccaa0bcec289535747620116a58d830e7c25d8a8",
                "sha256:6fdfabffd8dfcb6cf887428849d30cf19a3ea34c2c248461e1f7d718ad30b66b",
                "sha256:87dcafae3e884462f90c90ecc200defe5e580a7fbbb4365eda7c7c1eb809ebc9",
                "sha256:9b630419bde84ec666bfd7ea0a4cb2a8a651c2d5cccdbdd1972a0c859dfc3c13",
                "sha256:b8150f721c101abdef99073bf66d3903e292d851bee51910839831caba341a75",
                "sha256:ba09ef14ca9893954244fd872798b4ccb2367c165946ce2dd7376aebdde8e3ac",
                "sha256:d3a2f5999215a3a06a4fc218026cd84c61b8b2b40ac5296a6db1f1451ef04c1e",
                "sha256:e5f923aa6a47e133d1cf87d60700889d7eae68988704e20c75fb2d65677a8e4b"
            ],
            "markers": "python_version >= '3.7'",
            "version": "==6.2"
        },
        "traitlets": {
            "hashes": [
                "sha256:0bb9f1f9f017aa8ec187d8b1b2a7a6626a2a1d877116baba52a129bfa124f8e2",
                "sha256:65fa18961659635933100db8ca120ef6220555286949774b9cfc106f941d1c7a"
            ],
            "markers": "python_version >= '3.7'",
            "version": "==5.3.0"
        },
        "twilio": {
            "hashes": [
                "sha256:581f2fd595ca722eb406b4138942e082ac21e1e1c2bdfaa135db7f60670ea954",
                "sha256:d6afee1e664310892a098c38136afbdebc21d36cb6a0b4234641a05122f90b97"
            ],
            "index": "pypi",
            "version": "==7.10.0"
        },
        "twisted": {
            "extras": [
                "http2",
                "tls"
            ],
            "hashes": [
                "sha256:57f32b1f6838facb8c004c89467840367ad38e9e535f8252091345dba500b4f2",
                "sha256:5c63c149eb6b8fe1e32a0215b1cef96fabdba04f705d8efb9174b1ccf5b49d49"
            ],
            "index": "pypi",
            "version": "==22.2.0"
        },
        "txaio": {
            "hashes": [
                "sha256:2e4582b70f04b2345908254684a984206c0d9b50e3074a24a4c55aba21d24d01",
                "sha256:41223af4a9d5726e645a8ee82480f413e5e300dd257db94bc38ae12ea48fb2e5"
            ],
            "markers": "python_version >= '3.6'",
            "version": "==22.2.1"
        },
        "typing-extensions": {
            "hashes": [
                "sha256:1a9462dcc3347a79b1f1c0271fbe79e844580bb598bafa1ed208b94da3cdcd42",
                "sha256:21c85e0fe4b9a155d0799430b0ad741cdce7e359660ccbd8b530613e8df88ce2"
            ],
            "markers": "python_version >= '3.6'",
            "version": "==4.1.1"
        },
        "unicodecsv": {
            "hashes": [
                "sha256:018c08037d48649a0412063ff4eda26eaa81eff1546dbffa51fa5293276ff7fc"
            ],
            "version": "==0.14.1"
        },
        "uritemplate": {
            "hashes": [
                "sha256:4346edfc5c3b79f694bccd6d6099a322bbeb628dbf2cd86eea55a456ce5124f0",
                "sha256:830c08b8d99bdd312ea4ead05994a38e8936266f84b9a7878232db50b044e02e"
            ],
            "index": "pypi",
            "version": "==4.1.1"
        },
        "urllib3": {
            "hashes": [
<<<<<<< HEAD
                "sha256:8298d6d56d39be0e3bc13c1c97d133f9b45d797169a0e11cdd0e0489d786f7ec",
                "sha256:879ba4d1e89654d9769ce13121e0f94310ea32e8d2f8cf587b77c08bbcdb30d6"
            ],
            "markers": "python_version >= '2.7' and python_version not in '3.0, 3.1, 3.2, 3.3, 3.4, 3.5' and python_full_version < '4.0.0'",
            "version": "==1.26.10"
=======
                "sha256:44ece4d53fb1706f667c9bd1c648f5469a2ec925fcf3a776667042d645472c14",
                "sha256:aabaf16477806a5e1dd19aa41f8c2b7950dd3c746362d7e3223dbe6de6ac448e"
            ],
            "markers": "python_version >= '2.7' and python_version not in '3.0, 3.1, 3.2, 3.3, 3.4' and python_version < '4'",
            "version": "==1.26.9"
>>>>>>> ce778539
        },
        "vine": {
            "hashes": [
                "sha256:4c9dceab6f76ed92105027c49c823800dd33cacce13bdedc5b914e3514b7fb30",
                "sha256:7d3b1624a953da82ef63462013bbd271d3eb75751489f9807598e8f340bd637e"
            ],
            "markers": "python_version >= '3.6'",
            "version": "==5.0.0"
        },
        "wcwidth": {
            "hashes": [
                "sha256:beb4802a9cebb9144e99086eff703a642a13d6a0052920003a230f3294bbe784",
                "sha256:c4d647b99872929fdb7bdcaa4fbe7f01413ed3d98077df798530e5b04f116c83"
            ],
            "version": "==0.2.5"
        },
        "webencodings": {
            "hashes": [
                "sha256:a0af1213f3c2226497a97e2b3aa01a7e4bee4f403f95be16fc9acd2947514a78",
                "sha256:b36a1c245f2d304965eb4e0a82848379241dc04b865afcc4aab16748587e1923"
            ],
            "version": "==0.5.1"
        },
        "whitenoise": {
            "extras": [
                "brotli"
            ],
            "hashes": [
                "sha256:8e9c600a5c18bd17655ef668ad55b5edf6c24ce9bdca5bf607649ca4b1e8e2c2",
                "sha256:8fa943c6d4cd9e27673b70c21a07b0aa120873901e099cd46cab40f7cc96d567"
            ],
            "index": "pypi",
            "version": "==6.2.0"
        },
        "wrapt": {
            "hashes": [
                "sha256:00b6d4ea20a906c0ca56d84f93065b398ab74b927a7a3dbd470f6fc503f95dc3",
                "sha256:01c205616a89d09827986bc4e859bcabd64f5a0662a7fe95e0d359424e0e071b",
                "sha256:02b41b633c6261feff8ddd8d11c711df6842aba629fdd3da10249a53211a72c4",
                "sha256:07f7a7d0f388028b2df1d916e94bbb40624c59b48ecc6cbc232546706fac74c2",
                "sha256:11871514607b15cfeb87c547a49bca19fde402f32e2b1c24a632506c0a756656",
                "sha256:1b376b3f4896e7930f1f772ac4b064ac12598d1c38d04907e696cc4d794b43d3",
                "sha256:21ac0156c4b089b330b7666db40feee30a5d52634cc4560e1905d6529a3897ff",
                "sha256:257fd78c513e0fb5cdbe058c27a0624c9884e735bbd131935fd49e9fe719d310",
                "sha256:2b39d38039a1fdad98c87279b48bc5dce2c0ca0d73483b12cb72aa9609278e8a",
                "sha256:2cf71233a0ed05ccdabe209c606fe0bac7379fdcf687f39b944420d2a09fdb57",
                "sha256:2fe803deacd09a233e4762a1adcea5db5d31e6be577a43352936179d14d90069",
                "sha256:3232822c7d98d23895ccc443bbdf57c7412c5a65996c30442ebe6ed3df335383",
                "sha256:34aa51c45f28ba7f12accd624225e2b1e5a3a45206aa191f6f9aac931d9d56fe",
                "sha256:36f582d0c6bc99d5f39cd3ac2a9062e57f3cf606ade29a0a0d6b323462f4dd87",
                "sha256:380a85cf89e0e69b7cfbe2ea9f765f004ff419f34194018a6827ac0e3edfed4d",
                "sha256:40e7bc81c9e2b2734ea4bc1aceb8a8f0ceaac7c5299bc5d69e37c44d9081d43b",
                "sha256:43ca3bbbe97af00f49efb06e352eae40434ca9d915906f77def219b88e85d907",
                "sha256:4fcc4649dc762cddacd193e6b55bc02edca674067f5f98166d7713b193932b7f",
                "sha256:5a0f54ce2c092aaf439813735584b9537cad479575a09892b8352fea5e988dc0",
                "sha256:5a9a0d155deafd9448baff28c08e150d9b24ff010e899311ddd63c45c2445e28",
                "sha256:5b02d65b9ccf0ef6c34cba6cf5bf2aab1bb2f49c6090bafeecc9cd81ad4ea1c1",
                "sha256:60db23fa423575eeb65ea430cee741acb7c26a1365d103f7b0f6ec412b893853",
                "sha256:642c2e7a804fcf18c222e1060df25fc210b9c58db7c91416fb055897fc27e8cc",
                "sha256:6a9a25751acb379b466ff6be78a315e2b439d4c94c1e99cb7266d40a537995d3",
                "sha256:6b1a564e6cb69922c7fe3a678b9f9a3c54e72b469875aa8018f18b4d1dd1adf3",
                "sha256:6d323e1554b3d22cfc03cd3243b5bb815a51f5249fdcbb86fda4bf62bab9e164",
                "sha256:6e743de5e9c3d1b7185870f480587b75b1cb604832e380d64f9504a0535912d1",
                "sha256:709fe01086a55cf79d20f741f39325018f4df051ef39fe921b1ebe780a66184c",
                "sha256:7b7c050ae976e286906dd3f26009e117eb000fb2cf3533398c5ad9ccc86867b1",
                "sha256:7d2872609603cb35ca513d7404a94d6d608fc13211563571117046c9d2bcc3d7",
                "sha256:7ef58fb89674095bfc57c4069e95d7a31cfdc0939e2a579882ac7d55aadfd2a1",
                "sha256:80bb5c256f1415f747011dc3604b59bc1f91c6e7150bd7db03b19170ee06b320",
                "sha256:81b19725065dcb43df02b37e03278c011a09e49757287dca60c5aecdd5a0b8ed",
                "sha256:833b58d5d0b7e5b9832869f039203389ac7cbf01765639c7309fd50ef619e0b1",
                "sha256:88bd7b6bd70a5b6803c1abf6bca012f7ed963e58c68d76ee20b9d751c74a3248",
                "sha256:8ad85f7f4e20964db4daadcab70b47ab05c7c1cf2a7c1e51087bfaa83831854c",
                "sha256:8c0ce1e99116d5ab21355d8ebe53d9460366704ea38ae4d9f6933188f327b456",
                "sha256:8d649d616e5c6a678b26d15ece345354f7c2286acd6db868e65fcc5ff7c24a77",
                "sha256:903500616422a40a98a5a3c4ff4ed9d0066f3b4c951fa286018ecdf0750194ef",
                "sha256:9736af4641846491aedb3c3f56b9bc5568d92b0692303b5a305301a95dfd38b1",
                "sha256:988635d122aaf2bdcef9e795435662bcd65b02f4f4c1ae37fbee7401c440b3a7",
                "sha256:9cca3c2cdadb362116235fdbd411735de4328c61425b0aa9f872fd76d02c4e86",
                "sha256:9e0fd32e0148dd5dea6af5fee42beb949098564cc23211a88d799e434255a1f4",
                "sha256:9f3e6f9e05148ff90002b884fbc2a86bd303ae847e472f44ecc06c2cd2fcdb2d",
                "sha256:a85d2b46be66a71bedde836d9e41859879cc54a2a04fad1191eb50c2066f6e9d",
                "sha256:a9a52172be0b5aae932bef82a79ec0a0ce87288c7d132946d645eba03f0ad8a8",
                "sha256:aa31fdcc33fef9eb2552cbcbfee7773d5a6792c137b359e82879c101e98584c5",
                "sha256:b014c23646a467558be7da3d6b9fa409b2c567d2110599b7cf9a0c5992b3b471",
                "sha256:b21bb4c09ffabfa0e85e3a6b623e19b80e7acd709b9f91452b8297ace2a8ab00",
                "sha256:b5901a312f4d14c59918c221323068fad0540e34324925c8475263841dbdfe68",
                "sha256:b9b7a708dd92306328117d8c4b62e2194d00c365f18eff11a9b53c6f923b01e3",
                "sha256:d1967f46ea8f2db647c786e78d8cc7e4313dbd1b0aca360592d8027b8508e24d",
                "sha256:d52a25136894c63de15a35bc0bdc5adb4b0e173b9c0d07a2be9d3ca64a332735",
                "sha256:d77c85fedff92cf788face9bfa3ebaa364448ebb1d765302e9af11bf449ca36d",
                "sha256:d79d7d5dc8a32b7093e81e97dad755127ff77bcc899e845f41bf71747af0c569",
                "sha256:dbcda74c67263139358f4d188ae5faae95c30929281bc6866d00573783c422b7",
                "sha256:ddaea91abf8b0d13443f6dac52e89051a5063c7d014710dcb4d4abb2ff811a59",
                "sha256:dee0ce50c6a2dd9056c20db781e9c1cfd33e77d2d569f5d1d9321c641bb903d5",
                "sha256:dee60e1de1898bde3b238f18340eec6148986da0455d8ba7848d50470a7a32fb",
                "sha256:e2f83e18fe2f4c9e7db597e988f72712c0c3676d337d8b101f6758107c42425b",
                "sha256:e3fb1677c720409d5f671e39bac6c9e0e422584e5f518bfd50aa4cbbea02433f",
                "sha256:ee2b1b1769f6707a8a445162ea16dddf74285c3964f605877a20e38545c3c462",
                "sha256:ee6acae74a2b91865910eef5e7de37dc6895ad96fa23603d1d27ea69df545015",
                "sha256:ef3f72c9666bba2bab70d2a8b79f2c6d2c1a42a7f7e2b0ec83bb2f9e383950af"
            ],
            "markers": "python_version >= '2.7' and python_version not in '3.0, 3.1, 3.2, 3.3, 3.4'",
            "version": "==1.14.1"
        },
        "xlsxwriter": {
            "hashes": [
                "sha256:df0aefe5137478d206847eccf9f114715e42aaea077e6a48d0e8a2152e983010",
                "sha256:e89f4a1d2fa2c9ea15cde77de95cd3fd8b0345d0efb3964623f395c8c4988b7f"
            ],
            "version": "==3.0.3"
        },
        "zope.interface": {
            "hashes": [
                "sha256:08f9636e99a9d5410181ba0729e0408d3d8748026ea938f3b970a0249daa8192",
                "sha256:0b465ae0962d49c68aa9733ba92a001b2a0933c317780435f00be7ecb959c702",
                "sha256:0cba8477e300d64a11a9789ed40ee8932b59f9ee05f85276dbb4b59acee5dd09",
                "sha256:0cee5187b60ed26d56eb2960136288ce91bcf61e2a9405660d271d1f122a69a4",
                "sha256:0ea1d73b7c9dcbc5080bb8aaffb776f1c68e807767069b9ccdd06f27a161914a",
                "sha256:0f91b5b948686659a8e28b728ff5e74b1be6bf40cb04704453617e5f1e945ef3",
                "sha256:15e7d1f7a6ee16572e21e3576d2012b2778cbacf75eb4b7400be37455f5ca8bf",
                "sha256:17776ecd3a1fdd2b2cd5373e5ef8b307162f581c693575ec62e7c5399d80794c",
                "sha256:194d0bcb1374ac3e1e023961610dc8f2c78a0f5f634d0c737691e215569e640d",
                "sha256:1c0e316c9add0db48a5b703833881351444398b04111188069a26a61cfb4df78",
                "sha256:205e40ccde0f37496904572035deea747390a8b7dc65146d30b96e2dd1359a83",
                "sha256:273f158fabc5ea33cbc936da0ab3d4ba80ede5351babc4f577d768e057651531",
                "sha256:2876246527c91e101184f63ccd1d716ec9c46519cc5f3d5375a3351c46467c46",
                "sha256:2c98384b254b37ce50eddd55db8d381a5c53b4c10ee66e1e7fe749824f894021",
                "sha256:2e5a26f16503be6c826abca904e45f1a44ff275fdb7e9d1b75c10671c26f8b94",
                "sha256:334701327f37c47fa628fc8b8d28c7d7730ce7daaf4bda1efb741679c2b087fc",
                "sha256:3748fac0d0f6a304e674955ab1365d515993b3a0a865e16a11ec9d86fb307f63",
                "sha256:3c02411a3b62668200910090a0dff17c0b25aaa36145082a5a6adf08fa281e54",
                "sha256:3dd4952748521205697bc2802e4afac5ed4b02909bb799ba1fe239f77fd4e117",
                "sha256:3f24df7124c323fceb53ff6168da70dbfbae1442b4f3da439cd441681f54fe25",
                "sha256:469e2407e0fe9880ac690a3666f03eb4c3c444411a5a5fddfdabc5d184a79f05",
                "sha256:4de4bc9b6d35c5af65b454d3e9bc98c50eb3960d5a3762c9438df57427134b8e",
                "sha256:5208ebd5152e040640518a77827bdfcc73773a15a33d6644015b763b9c9febc1",
                "sha256:52de7fc6c21b419078008f697fd4103dbc763288b1406b4562554bd47514c004",
                "sha256:5bb3489b4558e49ad2c5118137cfeaf59434f9737fa9c5deefc72d22c23822e2",
                "sha256:5dba5f530fec3f0988d83b78cc591b58c0b6eb8431a85edd1569a0539a8a5a0e",
                "sha256:5dd9ca406499444f4c8299f803d4a14edf7890ecc595c8b1c7115c2342cadc5f",
                "sha256:5f931a1c21dfa7a9c573ec1f50a31135ccce84e32507c54e1ea404894c5eb96f",
                "sha256:63b82bb63de7c821428d513607e84c6d97d58afd1fe2eb645030bdc185440120",
                "sha256:66c0061c91b3b9cf542131148ef7ecbecb2690d48d1612ec386de9d36766058f",
                "sha256:6f0c02cbb9691b7c91d5009108f975f8ffeab5dff8f26d62e21c493060eff2a1",
                "sha256:71aace0c42d53abe6fc7f726c5d3b60d90f3c5c055a447950ad6ea9cec2e37d9",
                "sha256:7d97a4306898b05404a0dcdc32d9709b7d8832c0c542b861d9a826301719794e",
                "sha256:7df1e1c05304f26faa49fa752a8c690126cf98b40b91d54e6e9cc3b7d6ffe8b7",
                "sha256:8270252effc60b9642b423189a2fe90eb6b59e87cbee54549db3f5562ff8d1b8",
                "sha256:867a5ad16892bf20e6c4ea2aab1971f45645ff3102ad29bd84c86027fa99997b",
                "sha256:877473e675fdcc113c138813a5dd440da0769a2d81f4d86614e5d62b69497155",
                "sha256:8892f89999ffd992208754851e5a052f6b5db70a1e3f7d54b17c5211e37a98c7",
                "sha256:9a9845c4c6bb56e508651f005c4aeb0404e518c6f000d5a1123ab077ab769f5c",
                "sha256:a1e6e96217a0f72e2b8629e271e1b280c6fa3fe6e59fa8f6701bec14e3354325",
                "sha256:a8156e6a7f5e2a0ff0c5b21d6bcb45145efece1909efcbbbf48c56f8da68221d",
                "sha256:a9506a7e80bcf6eacfff7f804c0ad5350c8c95b9010e4356a4b36f5322f09abb",
                "sha256:af310ec8335016b5e52cae60cda4a4f2a60a788cbb949a4fbea13d441aa5a09e",
                "sha256:b0297b1e05fd128d26cc2460c810d42e205d16d76799526dfa8c8ccd50e74959",
                "sha256:bf68f4b2b6683e52bec69273562df15af352e5ed25d1b6641e7efddc5951d1a7",
                "sha256:d0c1bc2fa9a7285719e5678584f6b92572a5b639d0e471bb8d4b650a1a910920",
                "sha256:d4d9d6c1a455d4babd320203b918ccc7fcbefe308615c521062bc2ba1aa4d26e",
                "sha256:db1fa631737dab9fa0b37f3979d8d2631e348c3b4e8325d6873c2541d0ae5a48",
                "sha256:dd93ea5c0c7f3e25335ab7d22a507b1dc43976e1345508f845efc573d3d779d8",
                "sha256:f44e517131a98f7a76696a7b21b164bcb85291cee106a23beccce454e1f433a4",
                "sha256:f7ee479e96f7ee350db1cf24afa5685a5899e2b34992fb99e1f7c1b0b758d263"
            ],
            "markers": "python_version >= '2.7' and python_version not in '3.0, 3.1, 3.2, 3.3, 3.4'",
            "version": "==5.4.0"
        }
    },
    "develop": {
        "attrs": {
            "hashes": [
                "sha256:2d27e3784d7a565d36ab851fe94887c5eccd6a463168875832a1be79c82828b4",
                "sha256:626ba8234211db98e869df76230a137c4c40a12d72445c45d5f5b716f076e2fd"
            ],
            "markers": "python_version >= '2.7' and python_version not in '3.0, 3.1, 3.2, 3.3, 3.4'",
            "version": "==21.4.0"
        },
        "certifi": {
            "hashes": [
                "sha256:84c85a9078b11105f04f3036a9482ae10e4621616db313fe045dd24743a0820d",
                "sha256:fe86415d55e84719d75f8b69414f6438ac3547d2078ab91b67e779ef69378412"
            ],
            "markers": "python_version >= '3.6'",
            "version": "==2022.6.15"
        },
        "cfgv": {
            "hashes": [
                "sha256:c6a0883f3917a037485059700b9e75da2464e6c27051014ad85ba6aaa5884426",
                "sha256:f5a830efb9ce7a445376bb66ec94c638a9787422f96264c98edc6bdeed8ab736"
            ],
            "markers": "python_full_version >= '3.6.1'",
            "version": "==3.3.1"
        },
        "charset-normalizer": {
            "hashes": [
                "sha256:5189b6f22b01957427f35b6a08d9a0bc45b46d3788ef5a92e978433c7a35f8a5",
                "sha256:575e708016ff3a5e3681541cb9d79312c416835686d054a23accb873b254f413"
            ],
            "markers": "python_version >= '3.6'",
            "version": "==2.1.0"
        },
        "click": {
            "hashes": [
                "sha256:7682dc8afb30297001674575ea00d1814d808d6a36af415a82bd481d37ba7b8e",
                "sha256:bb4d8133cb15a609f44e8213d9b391b0809795062913b383c62be0ee95b1db48"
            ],
            "markers": "python_version >= '3.7'",
            "version": "==8.1.3"
        },
        "coverage": {
            "hashes": [
                "sha256:01c5615d13f3dd3aa8543afc069e5319cfa0c7d712f6e04b920431e5c564a749",
                "sha256:106c16dfe494de3193ec55cac9640dd039b66e196e4641fa8ac396181578b982",
                "sha256:129cd05ba6f0d08a766d942a9ed4b29283aff7b2cccf5b7ce279d50796860bb3",
                "sha256:145f296d00441ca703a659e8f3eb48ae39fb083baba2d7ce4482fb2723e050d9",
                "sha256:1480ff858b4113db2718848d7b2d1b75bc79895a9c22e76a221b9d8d62496428",
                "sha256:269eaa2c20a13a5bf17558d4dc91a8d078c4fa1872f25303dddcbba3a813085e",
                "sha256:26dff09fb0d82693ba9e6231248641d60ba606150d02ed45110f9ec26404ed1c",
                "sha256:2bd9a6fc18aab8d2e18f89b7ff91c0f34ff4d5e0ba0b33e989b3cd4194c81fd9",
                "sha256:309ce4a522ed5fca432af4ebe0f32b21d6d7ccbb0f5fcc99290e71feba67c264",
                "sha256:3384f2a3652cef289e38100f2d037956194a837221edd520a7ee5b42d00cc605",
                "sha256:342d4aefd1c3e7f620a13f4fe563154d808b69cccef415415aece4c786665397",
                "sha256:39ee53946bf009788108b4dd2894bf1349b4e0ca18c2016ffa7d26ce46b8f10d",
                "sha256:4321f075095a096e70aff1d002030ee612b65a205a0a0f5b815280d5dc58100c",
                "sha256:4803e7ccf93230accb928f3a68f00ffa80a88213af98ed338a57ad021ef06815",
                "sha256:4ce1b258493cbf8aec43e9b50d89982346b98e9ffdfaae8ae5793bc112fb0068",
                "sha256:664a47ce62fe4bef9e2d2c430306e1428ecea207ffd68649e3b942fa8ea83b0b",
                "sha256:75ab269400706fab15981fd4bd5080c56bd5cc07c3bccb86aab5e1d5a88dc8f4",
                "sha256:83c4e737f60c6936460c5be330d296dd5b48b3963f48634c53b3f7deb0f34ec4",
                "sha256:84631e81dd053e8a0d4967cedab6db94345f1c36107c71698f746cb2636c63e3",
                "sha256:84e65ef149028516c6d64461b95a8dbcfce95cfd5b9eb634320596173332ea84",
                "sha256:865d69ae811a392f4d06bde506d531f6a28a00af36f5c8649684a9e5e4a85c83",
                "sha256:87f4f3df85aa39da00fd3ec4b5abeb7407e82b68c7c5ad181308b0e2526da5d4",
                "sha256:8c08da0bd238f2970230c2a0d28ff0e99961598cb2e810245d7fc5afcf1254e8",
                "sha256:961e2fb0680b4f5ad63234e0bf55dfb90d302740ae9c7ed0120677a94a1590cb",
                "sha256:9b3e07152b4563722be523e8cd0b209e0d1a373022cfbde395ebb6575bf6790d",
                "sha256:a7f3049243783df2e6cc6deafc49ea123522b59f464831476d3d1448e30d72df",
                "sha256:bf5601c33213d3cb19d17a796f8a14a9eaa5e87629a53979a5981e3e3ae166f6",
                "sha256:cec3a0f75c8f1031825e19cd86ee787e87cf03e4fd2865c79c057092e69e3a3b",
                "sha256:d42c549a8f41dc103a8004b9f0c433e2086add8a719da00e246e17cbe4056f72",
                "sha256:d67d44996140af8b84284e5e7d398e589574b376fb4de8ccd28d82ad8e3bea13",
                "sha256:d9c80df769f5ec05ad21ea34be7458d1dc51ff1fb4b2219e77fe24edf462d6df",
                "sha256:e57816f8ffe46b1df8f12e1b348f06d164fd5219beba7d9433ba79608ef011cc",
                "sha256:ee2ddcac99b2d2aec413e36d7a429ae9ebcadf912946b13ffa88e7d4c9b712d6",
                "sha256:f02cbbf8119db68455b9d763f2f8737bb7db7e43720afa07d8eb1604e5c5ae28",
                "sha256:f1d5aa2703e1dab4ae6cf416eb0095304f49d004c39e9db1d86f57924f43006b",
                "sha256:f5b66caa62922531059bc5ac04f836860412f7f88d38a476eda0a6f11d4724f4",
                "sha256:f69718750eaae75efe506406c490d6fc5a6161d047206cc63ce25527e8a3adad",
                "sha256:fb73e0011b8793c053bfa85e53129ba5f0250fdc0392c1591fd35d915ec75c46",
                "sha256:fd180ed867e289964404051a958f7cccabdeed423f91a899829264bb7974d3d3",
                "sha256:fdb6f7bd51c2d1714cea40718f6149ad9be6a2ee7d93b19e9f00934c0f2a74d9",
                "sha256:ffa9297c3a453fba4717d06df579af42ab9a28022444cae7fa605af4df612d54"
            ],
            "index": "pypi",
            "version": "==6.4.1"
        },
        "coveralls": {
            "hashes": [
                "sha256:b32a8bb5d2df585207c119d6c01567b81fba690c9c10a753bfe27a335bfc43ea",
                "sha256:f42015f31d386b351d4226389b387ae173207058832fbf5c8ec4b40e27b16026"
            ],
            "index": "pypi",
            "version": "==3.3.1"
        },
        "distlib": {
            "hashes": [
                "sha256:6564fe0a8f51e734df6333d08b8b94d4ea8ee6b99b5ed50613f731fd4089f34b",
                "sha256:e4b58818180336dc9c529bfb9a0b58728ffc09ad92027a3f30b7cd91e3458579"
            ],
            "version": "==0.3.4"
        },
        "docopt": {
            "hashes": [
                "sha256:49b3a825280bd66b3aa83585ef59c4a8c82f2c8a522dbe754a8bc8d08c85c491"
            ],
            "version": "==0.6.2"
        },
        "execnet": {
            "hashes": [
                "sha256:8f694f3ba9cc92cab508b152dcfe322153975c29bda272e2fd7f3f00f36e47c5",
                "sha256:a295f7cc774947aac58dde7fdc85f4aa00c42adf5d8f5468fc630c1acf30a142"
            ],
            "markers": "python_version >= '2.7' and python_version not in '3.0, 3.1, 3.2, 3.3, 3.4'",
            "version": "==1.9.0"
        },
        "filelock": {
            "hashes": [
                "sha256:37def7b658813cda163b56fc564cdc75e86d338246458c4c28ae84cabefa2404",
                "sha256:3a0fd85166ad9dbab54c9aec96737b744106dc5f15c0b09a6744a445299fcf04"
            ],
            "markers": "python_version >= '3.7'",
            "version": "==3.7.1"
        },
        "ghp-import": {
            "hashes": [
                "sha256:8337dd7b50877f163d4c0289bc1f1c7f127550241988d568c1db512c4324a619",
                "sha256:9c535c4c61193c2df8871222567d7fd7e5014d835f97dc7b7439069e2413d343"
            ],
            "version": "==2.1.0"
        },
        "identify": {
            "hashes": [
<<<<<<< HEAD
                "sha256:0dca2ea3e4381c435ef9c33ba100a78a9b40c0bab11189c7cf121f75815efeaa",
                "sha256:3d11b16f3fe19f52039fb7e39c9c884b21cb1b586988114fbe42671f03de3e82"
            ],
            "markers": "python_version >= '3.7'",
            "version": "==2.5.1"
=======
                "sha256:3f3244a559290e7d3deb9e9adc7b33594c1bc85a9dd82e0f1be519bf12a1ec17",
                "sha256:5f06b14366bd1facb88b00540a1de05b69b310cbc2654db3c7e07fa3a4339323"
            ],
            "markers": "python_version >= '3.7'",
            "version": "==2.4.12"
>>>>>>> ce778539
        },
        "idna": {
            "hashes": [
                "sha256:84d9dd047ffa80596e0f246e2eab0b391788b0503584e8945f2368256d2735ff",
                "sha256:9d643ff0a55b762d5cdb124b8eaa99c66322e2157b69160bc32796e824360e6d"
            ],
            "markers": "python_version >= '3.5'",
            "version": "==3.3"
        },
        "importlib-metadata": {
            "hashes": [
                "sha256:637245b8bab2b6502fcbc752cc4b7a6f6243bb02b31c5c26156ad103d3d45670",
                "sha256:7401a975809ea1fdc658c3aa4f78cc2195a0e019c5cbc4c06122884e9ae80c23"
            ],
            "markers": "python_version >= '3.7'",
            "version": "==4.12.0"
        },
        "iniconfig": {
            "hashes": [
                "sha256:011e24c64b7f47f6ebd835bb12a743f2fbe9a26d4cecaa7f53bc4f35ee9da8b3",
                "sha256:bc3af051d7d14b2ee5ef9969666def0cd1a000e121eaea580d4a313df4b37f32"
            ],
            "version": "==1.1.1"
        },
        "jinja2": {
            "hashes": [
                "sha256:31351a702a408a9e7595a8fc6150fc3f43bb6bf7e319770cbc0db9df9437e852",
                "sha256:6088930bfe239f0e6710546ab9c19c9ef35e29792895fed6e6e31a023a182a61"
            ],
            "markers": "python_version >= '3.7'",
            "version": "==3.1.2"
        },
        "markdown": {
            "hashes": [
                "sha256:cbb516f16218e643d8e0a95b309f77eb118cb138d39a4f27851e6a63581db874",
                "sha256:f5da449a6e1c989a4cea2631aa8ee67caa5a2ef855d551c88f9e309f4634c621"
            ],
            "index": "pypi",
            "version": "==3.3.7"
        },
        "markupsafe": {
            "hashes": [
                "sha256:0212a68688482dc52b2d45013df70d169f542b7394fc744c02a57374a4207003",
                "sha256:089cf3dbf0cd6c100f02945abeb18484bd1ee57a079aefd52cffd17fba910b88",
                "sha256:10c1bfff05d95783da83491be968e8fe789263689c02724e0c691933c52994f5",
                "sha256:33b74d289bd2f5e527beadcaa3f401e0df0a89927c1559c8566c066fa4248ab7",
                "sha256:3799351e2336dc91ea70b034983ee71cf2f9533cdff7c14c90ea126bfd95d65a",
                "sha256:3ce11ee3f23f79dbd06fb3d63e2f6af7b12db1d46932fe7bd8afa259a5996603",
                "sha256:421be9fbf0ffe9ffd7a378aafebbf6f4602d564d34be190fc19a193232fd12b1",
                "sha256:43093fb83d8343aac0b1baa75516da6092f58f41200907ef92448ecab8825135",
                "sha256:46d00d6cfecdde84d40e572d63735ef81423ad31184100411e6e3388d405e247",
                "sha256:4a33dea2b688b3190ee12bd7cfa29d39c9ed176bda40bfa11099a3ce5d3a7ac6",
                "sha256:4b9fe39a2ccc108a4accc2676e77da025ce383c108593d65cc909add5c3bd601",
                "sha256:56442863ed2b06d19c37f94d999035e15ee982988920e12a5b4ba29b62ad1f77",
                "sha256:671cd1187ed5e62818414afe79ed29da836dde67166a9fac6d435873c44fdd02",
                "sha256:694deca8d702d5db21ec83983ce0bb4b26a578e71fbdbd4fdcd387daa90e4d5e",
                "sha256:6a074d34ee7a5ce3effbc526b7083ec9731bb3cbf921bbe1d3005d4d2bdb3a63",
                "sha256:6d0072fea50feec76a4c418096652f2c3238eaa014b2f94aeb1d56a66b41403f",
                "sha256:6fbf47b5d3728c6aea2abb0589b5d30459e369baa772e0f37a0320185e87c980",
                "sha256:7f91197cc9e48f989d12e4e6fbc46495c446636dfc81b9ccf50bb0ec74b91d4b",
                "sha256:86b1f75c4e7c2ac2ccdaec2b9022845dbb81880ca318bb7a0a01fbf7813e3812",
                "sha256:8dc1c72a69aa7e082593c4a203dcf94ddb74bb5c8a731e4e1eb68d031e8498ff",
                "sha256:8e3dcf21f367459434c18e71b2a9532d96547aef8a871872a5bd69a715c15f96",
                "sha256:8e576a51ad59e4bfaac456023a78f6b5e6e7651dcd383bcc3e18d06f9b55d6d1",
                "sha256:96e37a3dc86e80bf81758c152fe66dbf60ed5eca3d26305edf01892257049925",
                "sha256:97a68e6ada378df82bc9f16b800ab77cbf4b2fada0081794318520138c088e4a",
                "sha256:99a2a507ed3ac881b975a2976d59f38c19386d128e7a9a18b7df6fff1fd4c1d6",
                "sha256:a49907dd8420c5685cfa064a1335b6754b74541bbb3706c259c02ed65b644b3e",
                "sha256:b09bf97215625a311f669476f44b8b318b075847b49316d3e28c08e41a7a573f",
                "sha256:b7bd98b796e2b6553da7225aeb61f447f80a1ca64f41d83612e6139ca5213aa4",
                "sha256:b87db4360013327109564f0e591bd2a3b318547bcef31b468a92ee504d07ae4f",
                "sha256:bcb3ed405ed3222f9904899563d6fc492ff75cce56cba05e32eff40e6acbeaa3",
                "sha256:d4306c36ca495956b6d568d276ac11fdd9c30a36f1b6eb928070dc5360b22e1c",
                "sha256:d5ee4f386140395a2c818d149221149c54849dfcfcb9f1debfe07a8b8bd63f9a",
                "sha256:dda30ba7e87fbbb7eab1ec9f58678558fd9a6b8b853530e176eabd064da81417",
                "sha256:e04e26803c9c3851c931eac40c695602c6295b8d432cbe78609649ad9bd2da8a",
                "sha256:e1c0b87e09fa55a220f058d1d49d3fb8df88fbfab58558f1198e08c1e1de842a",
                "sha256:e72591e9ecd94d7feb70c1cbd7be7b3ebea3f548870aa91e2732960fa4d57a37",
                "sha256:e8c843bbcda3a2f1e3c2ab25913c80a3c5376cd00c6e8c4a86a89a28c8dc5452",
                "sha256:efc1913fd2ca4f334418481c7e595c00aad186563bbc1ec76067848c7ca0a933",
                "sha256:f121a1420d4e173a5d96e47e9a0c0dcff965afdf1626d28de1460815f7c4ee7a",
                "sha256:fc7b548b17d238737688817ab67deebb30e8073c95749d55538ed473130ec0c7"
            ],
            "markers": "python_version >= '3.7'",
            "version": "==2.1.1"
        },
        "mergedeep": {
            "hashes": [
                "sha256:0096d52e9dad9939c3d975a774666af186eda617e6ca84df4c94dec30004f2a8",
                "sha256:70775750742b25c0d8f36c55aed03d24c3384d17c951b3175d898bd778ef0307"
            ],
            "markers": "python_version >= '3.6'",
            "version": "==1.3.4"
        },
        "mkdocs": {
            "hashes": [
                "sha256:26bd2b03d739ac57a3e6eed0b7bcc86168703b719c27b99ad6ca91dc439aacde",
                "sha256:b504405b04da38795fec9b2e5e28f6aa3a73bb0960cb6d5d27ead28952bd35ea"
            ],
            "index": "pypi",
            "version": "==1.3.0"
        },
        "mkdocs-autorefs": {
            "hashes": [
                "sha256:70748a7bd025f9ecd6d6feeba8ba63f8e891a1af55f48e366d6d6e78493aba84",
                "sha256:a2248a9501b29dc0cc8ba4c09f4f47ff121945f6ce33d760f145d6f89d313f5b"
            ],
            "markers": "python_version >= '3.7'",
            "version": "==0.4.1"
        },
        "mkdocs-material": {
            "hashes": [
                "sha256:263f2721f3abe533b61f7c8bed435a0462620912742c919821ac2d698b4bfe67",
                "sha256:dc82b667d2a83f0de581b46a6d0949732ab77e7638b87ea35b770b33bc02e75a"
            ],
            "index": "pypi",
            "version": "==8.3.9"
        },
        "mkdocs-material-extensions": {
            "hashes": [
                "sha256:a82b70e533ce060b2a5d9eb2bc2e1be201cf61f901f93704b4acf6e3d5983a44",
                "sha256:bfd24dfdef7b41c312ede42648f9eb83476ea168ec163b613f9abd12bbfddba2"
            ],
            "markers": "python_version >= '3.6'",
            "version": "==1.0.3"
        },
        "mkdocstrings": {
            "hashes": [
                "sha256:3217d510d385c961f69385a670b2677e68e07b5fea4a504d86bf54c006c87c7d",
                "sha256:efa34a67bad11229d532d89f6836a8a215937548623b64f3698a1df62e01cc3e"
            ],
            "index": "pypi",
            "version": "==0.19.0"
        },
        "nodeenv": {
            "hashes": [
                "sha256:27083a7b96a25f2f5e1d8cb4b6317ee8aeda3bdd121394e5ac54e498028a042e",
                "sha256:e0e7f7dfb85fc5394c6fe1e8fa98131a2473e04311a45afb6508f7cf1836fa2b"
            ],
            "markers": "python_version >= '2.7' and python_version not in '3.0, 3.1, 3.2, 3.3, 3.4, 3.5, 3.6'",
            "version": "==1.7.0"
        },
        "packaging": {
            "hashes": [
                "sha256:dd47c42927d89ab911e606518907cc2d3a1f38bbd026385970643f9c5b8ecfeb",
                "sha256:ef103e05f519cdc783ae24ea4e2e0f508a9c99b2d4969652eed6a2e1ea5bd522"
            ],
            "markers": "python_version >= '3.6'",
            "version": "==21.3"
        },
        "platformdirs": {
            "hashes": [
                "sha256:027d8e83a2d7de06bbac4e5ef7e023c02b863d7ea5d079477e722bb41ab25788",
                "sha256:58c8abb07dcb441e6ee4b11d8df0ac856038f944ab98b7be6b27b2a3c7feef19"
            ],
            "markers": "python_version >= '3.7'",
            "version": "==2.5.2"
        },
        "pluggy": {
            "hashes": [
                "sha256:4224373bacce55f955a878bf9cfa763c1e360858e330072059e10bad68531159",
                "sha256:74134bbf457f031a36d68416e1509f34bd5ccc019f0bcc952c7b909d06b37bd3"
            ],
            "markers": "python_version >= '3.6'",
            "version": "==1.0.0"
        },
        "pre-commit": {
            "hashes": [
                "sha256:10c62741aa5704faea2ad69cb550ca78082efe5697d6f04e5710c3c229afdd10",
                "sha256:4233a1e38621c87d9dda9808c6606d7e7ba0e087cd56d3fe03202a01d2919615"
            ],
            "index": "pypi",
            "version": "==2.19.0"
        },
        "py": {
            "hashes": [
                "sha256:51c75c4126074b472f746a24399ad32f6053d1b34b68d2fa41e558e6f4a98719",
                "sha256:607c53218732647dff4acdfcd50cb62615cedf612e72d1724fb1a0cc6405b378"
            ],
            "markers": "python_version >= '2.7' and python_version not in '3.0, 3.1, 3.2, 3.3, 3.4'",
            "version": "==1.11.0"
        },
        "pygments": {
            "hashes": [
                "sha256:5eb116118f9612ff1ee89ac96437bb6b49e8f04d8a13b514ba26f620208e26eb",
                "sha256:dc9c10fb40944260f6ed4c688ece0cd2048414940f1cea51b8b226318411c519"
            ],
            "markers": "python_version >= '3.6'",
            "version": "==2.12.0"
        },
        "pymdown-extensions": {
            "hashes": [
<<<<<<< HEAD
                "sha256:3ef2d998c0d5fa7eb09291926d90d69391283561cf6306f85cd588a5eb5befa0",
                "sha256:ec141c0f4983755349f0c8710416348d1a13753976c028186ed14f190c8061c4"
            ],
            "markers": "python_version >= '3.7'",
            "version": "==9.5"
=======
                "sha256:a80553b243d3ed2d6c27723bcd64ca9887e560e6f4808baa96f36e93061eaf90",
                "sha256:b37461a181c1c8103cfe1660081726a0361a8294cbfda88e5b02cefe976f0546"
            ],
            "markers": "python_version >= '3.7'",
            "version": "==9.3"
>>>>>>> ce778539
        },
        "pyparsing": {
            "hashes": [
                "sha256:2b020ecf7d21b687f219b71ecad3631f644a47f01403fa1d1036b0c6416d70fb",
                "sha256:5026bae9a10eeaefb61dab2f09052b9f4307d44aee4eda64b309723d8d206bbc"
            ],
            "markers": "python_full_version >= '3.6.8'",
            "version": "==3.0.9"
        },
        "pytest": {
            "hashes": [
<<<<<<< HEAD
                "sha256:13d0e3ccfc2b6e26be000cb6568c832ba67ba32e719443bfe725814d3c42433c",
                "sha256:a06a0425453864a270bc45e71f783330a7428defb4230fb5e6a731fde06ecd45"
            ],
            "markers": "python_version >= '3.7'",
            "version": "==7.1.2"
=======
                "sha256:841132caef6b1ad17a9afde46dc4f6cfa59a05f9555aae5151f73bdf2820ca63",
                "sha256:92f723789a8fdd7180b6b06483874feca4c48a5c76968e03bb3e7f806a1869ea"
            ],
            "markers": "python_version >= '3.7'",
            "version": "==7.1.1"
>>>>>>> ce778539
        },
        "pytest-cov": {
            "hashes": [
                "sha256:578d5d15ac4a25e5f961c938b85a05b09fdaae9deef3bb6de9a6e766622ca7a6",
                "sha256:e7f0f5b1617d2210a2cabc266dfe2f4c75a8d32fb89eafb7ad9d06f6d076d470"
            ],
            "index": "pypi",
            "version": "==3.0.0"
        },
        "pytest-forked": {
            "hashes": [
                "sha256:8b67587c8f98cbbadfdd804539ed5455b6ed03802203485dd2f53c1422d7440e",
                "sha256:bbbb6717efc886b9d64537b41fb1497cfaf3c9601276be8da2cccfea5a3c8ad8"
            ],
            "markers": "python_version >= '3.6'",
            "version": "==1.4.0"
        },
        "pytest-xdist": {
            "hashes": [
                "sha256:4580deca3ff04ddb2ac53eba39d76cb5dd5edeac050cb6fbc768b0dd712b4edf",
                "sha256:6fe5c74fec98906deb8f2d2b616b5c782022744978e7bd4695d39c8f42d0ce65"
            ],
            "index": "pypi",
            "version": "==2.5.0"
        },
        "python-dateutil": {
            "hashes": [
                "sha256:0123cacc1627ae19ddf3c27a5de5bd67ee4586fbdd6440d9748f8abb483d3e86",
                "sha256:961d03dc3453ebbc59dbdea9e4e11c5651520a876d0f4db161e8674aae935da9"
            ],
            "markers": "python_version >= '2.7' and python_version not in '3.0, 3.1, 3.2'",
            "version": "==2.8.2"
        },
        "pyyaml": {
            "hashes": [
                "sha256:0283c35a6a9fbf047493e3a0ce8d79ef5030852c51e9d911a27badfde0605293",
                "sha256:055d937d65826939cb044fc8c9b08889e8c743fdc6a32b33e2390f66013e449b",
                "sha256:07751360502caac1c067a8132d150cf3d61339af5691fe9e87803040dbc5db57",
                "sha256:0b4624f379dab24d3725ffde76559cff63d9ec94e1736b556dacdfebe5ab6d4b",
                "sha256:0ce82d761c532fe4ec3f87fc45688bdd3a4c1dc5e0b4a19814b9009a29baefd4",
                "sha256:1e4747bc279b4f613a09eb64bba2ba602d8a6664c6ce6396a4d0cd413a50ce07",
                "sha256:213c60cd50106436cc818accf5baa1aba61c0189ff610f64f4a3e8c6726218ba",
                "sha256:231710d57adfd809ef5d34183b8ed1eeae3f76459c18fb4a0b373ad56bedcdd9",
                "sha256:277a0ef2981ca40581a47093e9e2d13b3f1fbbeffae064c1d21bfceba2030287",
                "sha256:2cd5df3de48857ed0544b34e2d40e9fac445930039f3cfe4bcc592a1f836d513",
                "sha256:40527857252b61eacd1d9af500c3337ba8deb8fc298940291486c465c8b46ec0",
                "sha256:473f9edb243cb1935ab5a084eb238d842fb8f404ed2193a915d1784b5a6b5fc0",
                "sha256:48c346915c114f5fdb3ead70312bd042a953a8ce5c7106d5bfb1a5254e47da92",
                "sha256:50602afada6d6cbfad699b0c7bb50d5ccffa7e46a3d738092afddc1f9758427f",
                "sha256:68fb519c14306fec9720a2a5b45bc9f0c8d1b9c72adf45c37baedfcd949c35a2",
                "sha256:77f396e6ef4c73fdc33a9157446466f1cff553d979bd00ecb64385760c6babdc",
                "sha256:819b3830a1543db06c4d4b865e70ded25be52a2e0631ccd2f6a47a2822f2fd7c",
                "sha256:897b80890765f037df3403d22bab41627ca8811ae55e9a722fd0392850ec4d86",
                "sha256:98c4d36e99714e55cfbaaee6dd5badbc9a1ec339ebfc3b1f52e293aee6bb71a4",
                "sha256:9df7ed3b3d2e0ecfe09e14741b857df43adb5a3ddadc919a2d94fbdf78fea53c",
                "sha256:9fa600030013c4de8165339db93d182b9431076eb98eb40ee068700c9c813e34",
                "sha256:a80a78046a72361de73f8f395f1f1e49f956c6be882eed58505a15f3e430962b",
                "sha256:b3d267842bf12586ba6c734f89d1f5b871df0273157918b0ccefa29deb05c21c",
                "sha256:b5b9eccad747aabaaffbc6064800670f0c297e52c12754eb1d976c57e4f74dcb",
                "sha256:c5687b8d43cf58545ade1fe3e055f70eac7a5a1a0bf42824308d868289a95737",
                "sha256:cba8c411ef271aa037d7357a2bc8f9ee8b58b9965831d9e51baf703280dc73d3",
                "sha256:d15a181d1ecd0d4270dc32edb46f7cb7733c7c508857278d3d378d14d606db2d",
                "sha256:d4db7c7aef085872ef65a8fd7d6d09a14ae91f691dec3e87ee5ee0539d516f53",
                "sha256:d4eccecf9adf6fbcc6861a38015c2a64f38b9d94838ac1810a9023a0609e1b78",
                "sha256:d67d839ede4ed1b28a4e8909735fc992a923cdb84e618544973d7dfc71540803",
                "sha256:daf496c58a8c52083df09b80c860005194014c3698698d1a57cbcfa182142a3a",
                "sha256:e61ceaab6f49fb8bdfaa0f92c4b57bcfbea54c09277b1b4f7ac376bfb7a7c174",
                "sha256:f84fbc98b019fef2ee9a1cb3ce93e3187a6df0b2538a651bfb890254ba9f90b5"
            ],
            "index": "pypi",
            "version": "==6.0"
        },
        "pyyaml-env-tag": {
            "hashes": [
                "sha256:70092675bda14fdec33b31ba77e7543de9ddc88f2e5b99160396572d11525bdb",
                "sha256:af31106dec8a4d68c60207c1886031cbf839b68aa7abccdb19868200532c2069"
            ],
            "markers": "python_version >= '3.6'",
            "version": "==0.1"
        },
        "requests": {
            "hashes": [
                "sha256:7c5599b102feddaa661c826c56ab4fee28bfd17f5abca1ebbe3e7f19d7c97983",
                "sha256:8fefa2a1a1365bf5520aac41836fbee479da67864514bdb821f31ce07ce65349"
            ],
            "index": "pypi",
            "version": "==2.28.1"
        },
        "setuptools": {
            "hashes": [
                "sha256:7999cbd87f1b6e1f33bf47efa368b224bed5e27b5ef2c4d46580186cbcb1a86a",
                "sha256:a65e3802053e99fc64c6b3b29c11132943d5b8c8facbcc461157511546510967"
            ],
            "index": "pypi",
            "version": "==62.0.0"
        },
        "six": {
            "hashes": [
                "sha256:1e61c37477a1626458e36f7b1d82aa5c9b094fa4802892072e49de9c60c4c926",
                "sha256:8abb2f1d86890a2dfb989f9a77cfcfd3e47c2a354b01111771326f8aa26e0254"
            ],
            "markers": "python_version >= '2.7' and python_version not in '3.0, 3.1, 3.2'",
            "version": "==1.16.0"
        },
        "toml": {
            "hashes": [
                "sha256:806143ae5bfb6a3c6e736a764057db0e6a0e05e338b5630894a5f779cabb4f9b",
                "sha256:b3bda1d108d5dd99f4a20d24d9c348e91c4db7ab1b749200bded2f839ccbe68f"
            ],
            "markers": "python_version >= '2.6' and python_version not in '3.0, 3.1, 3.2'",
            "version": "==0.10.2"
        },
        "tomli": {
            "hashes": [
                "sha256:939de3e7a6161af0c887ef91b7d41a53e7c5a1ca976325f429cb46ea9bc30ecc",
                "sha256:de526c12914f0c550d15924c62d72abc48d6fe7364aa87328337a31007fe8a4f"
            ],
            "markers": "python_version >= '3.7'",
            "version": "==2.0.1"
        },
        "urllib3": {
            "hashes": [
<<<<<<< HEAD
                "sha256:8298d6d56d39be0e3bc13c1c97d133f9b45d797169a0e11cdd0e0489d786f7ec",
                "sha256:879ba4d1e89654d9769ce13121e0f94310ea32e8d2f8cf587b77c08bbcdb30d6"
            ],
            "markers": "python_version >= '2.7' and python_version not in '3.0, 3.1, 3.2, 3.3, 3.4, 3.5' and python_full_version < '4.0.0'",
            "version": "==1.26.10"
        },
        "virtualenv": {
            "hashes": [
                "sha256:288171134a2ff3bfb1a2f54f119e77cd1b81c29fc1265a2356f3e8d14c7d58c4",
                "sha256:b30aefac647e86af6d82bfc944c556f8f1a9c90427b2fb4e3bfbf338cb82becf"
            ],
            "markers": "python_version >= '2.7' and python_version not in '3.0, 3.1, 3.2, 3.3, 3.4'",
            "version": "==20.15.1"
=======
                "sha256:44ece4d53fb1706f667c9bd1c648f5469a2ec925fcf3a776667042d645472c14",
                "sha256:aabaf16477806a5e1dd19aa41f8c2b7950dd3c746362d7e3223dbe6de6ac448e"
            ],
            "markers": "python_version >= '2.7' and python_version not in '3.0, 3.1, 3.2, 3.3, 3.4' and python_version < '4'",
            "version": "==1.26.9"
        },
        "virtualenv": {
            "hashes": [
                "sha256:c3e01300fb8495bc00ed70741f5271fc95fed067eb7106297be73d30879af60c",
                "sha256:ce8901d3bbf3b90393498187f2d56797a8a452fb2d0d7efc6fd837554d6f679c"
            ],
            "markers": "python_version >= '2.7' and python_version not in '3.0, 3.1, 3.2, 3.3, 3.4'",
            "version": "==20.13.4"
>>>>>>> ce778539
        },
        "watchdog": {
            "hashes": [
                "sha256:083171652584e1b8829581f965b9b7723ca5f9a2cd7e20271edf264cfd7c1412",
                "sha256:117ffc6ec261639a0209a3252546b12800670d4bf5f84fbd355957a0595fe654",
                "sha256:186f6c55abc5e03872ae14c2f294a153ec7292f807af99f57611acc8caa75306",
                "sha256:195fc70c6e41237362ba720e9aaf394f8178bfc7fa68207f112d108edef1af33",
                "sha256:226b3c6c468ce72051a4c15a4cc2ef317c32590d82ba0b330403cafd98a62cfd",
                "sha256:247dcf1df956daa24828bfea5a138d0e7a7c98b1a47cf1fa5b0c3c16241fcbb7",
                "sha256:255bb5758f7e89b1a13c05a5bceccec2219f8995a3a4c4d6968fe1de6a3b2892",
                "sha256:43ce20ebb36a51f21fa376f76d1d4692452b2527ccd601950d69ed36b9e21609",
                "sha256:4f4e1c4aa54fb86316a62a87b3378c025e228178d55481d30d857c6c438897d6",
                "sha256:5952135968519e2447a01875a6f5fc8c03190b24d14ee52b0f4b1682259520b1",
                "sha256:64a27aed691408a6abd83394b38503e8176f69031ca25d64131d8d640a307591",
                "sha256:6b17d302850c8d412784d9246cfe8d7e3af6bcd45f958abb2d08a6f8bedf695d",
                "sha256:70af927aa1613ded6a68089a9262a009fbdf819f46d09c1a908d4b36e1ba2b2d",
                "sha256:7a833211f49143c3d336729b0020ffd1274078e94b0ae42e22f596999f50279c",
                "sha256:8250546a98388cbc00c3ee3cc5cf96799b5a595270dfcfa855491a64b86ef8c3",
                "sha256:97f9752208f5154e9e7b76acc8c4f5a58801b338de2af14e7e181ee3b28a5d39",
                "sha256:9f05a5f7c12452f6a27203f76779ae3f46fa30f1dd833037ea8cbc2887c60213",
                "sha256:a735a990a1095f75ca4f36ea2ef2752c99e6ee997c46b0de507ba40a09bf7330",
                "sha256:ad576a565260d8f99d97f2e64b0f97a48228317095908568a9d5c786c829d428",
                "sha256:b530ae007a5f5d50b7fbba96634c7ee21abec70dc3e7f0233339c81943848dc1",
                "sha256:bfc4d351e6348d6ec51df007432e6fe80adb53fd41183716017026af03427846",
                "sha256:d3dda00aca282b26194bdd0adec21e4c21e916956d972369359ba63ade616153",
                "sha256:d9820fe47c20c13e3c9dd544d3706a2a26c02b2b43c993b62fcd8011bcc0adb3",
                "sha256:ed80a1628cee19f5cfc6bb74e173f1b4189eb532e705e2a13e3250312a62e0c9",
                "sha256:ee3e38a6cc050a8830089f79cbec8a3878ec2fe5160cdb2dc8ccb6def8552658"
            ],
            "markers": "python_version >= '3.6'",
            "version": "==2.1.9"
        },
        "yapf": {
            "hashes": [
                "sha256:8fea849025584e486fd06d6ba2bed717f396080fd3cc236ba10cb97c4c51cf32",
                "sha256:a3f5085d37ef7e3e004c4ba9f9b3e40c54ff1901cd111f05145ae313a7c67d1b"
            ],
            "index": "pypi",
            "version": "==0.32.0"
        },
        "zipp": {
            "hashes": [
                "sha256:56bf8aadb83c24db6c4b577e13de374ccfb67da2078beba1d037c17980bf43ad",
                "sha256:c4f6e5bbf48e74f7a38e7cc5b0480ff42b0ae5178957d564d18932525d5cf099"
            ],
            "markers": "python_version >= '3.7'",
            "version": "==3.8.0"
        }
    }
}<|MERGE_RESOLUTION|>--- conflicted
+++ resolved
@@ -1,11 +1,7 @@
 {
     "_meta": {
         "hash": {
-<<<<<<< HEAD
-            "sha256": "9abec840d46fcd36790d982e423c8a523a4f8e4243c1ade3fbaa31e7c2bdbbb7"
-=======
-            "sha256": "cb3057938b03ce16c16c06871b4898b9b7121bc2ca691012aa891c7d97b6b7c1"
->>>>>>> ce778539
+            "sha256": "aeab7b4b30d36777ed8d32b8215846cf9061cf229b0c63bbdfbea4dc044cde55"
         },
         "pipfile-spec": 6,
         "requires": {},
@@ -20,10 +16,10 @@
     "default": {
         "activecampaign-python": {
             "hashes": [
-                "sha256:da94366dd60defc0acd129ee8f064ccd69ad96df109d1e4cf687e19cf9b5014d"
-            ],
-            "index": "pypi",
-            "version": "==1.0.3"
+                "sha256:799dcf9cb8b0abd6579bc3b922ada9cb0343c6904073191acbcbdc48dd4285c9"
+            ],
+            "index": "pypi",
+            "version": "==1.0.4"
         },
         "aioredis": {
             "hashes": [
@@ -56,28 +52,20 @@
             "markers": "python_version >= '3.6'",
             "version": "==4.0.2"
         },
-        "async-timeout": {
-            "hashes": [
-                "sha256:2163e1640ddb52b7a8c80d0a67a08587e5d245cc9c553a74a847056bc2976b15",
-                "sha256:8ca1e4fcf50d07413d66d1a5e416e42cfdf5851c981d679a09851a6853383b3c"
-            ],
-            "markers": "python_version >= '3.6'",
-            "version": "==4.0.2"
-        },
         "attrs": {
             "hashes": [
-                "sha256:2d27e3784d7a565d36ab851fe94887c5eccd6a463168875832a1be79c82828b4",
-                "sha256:626ba8234211db98e869df76230a137c4c40a12d72445c45d5f5b716f076e2fd"
-            ],
-            "markers": "python_version >= '2.7' and python_version not in '3.0, 3.1, 3.2, 3.3, 3.4'",
-            "version": "==21.4.0"
+                "sha256:29adc2665447e5191d0e7c568fde78b21f9672d344281d0c6e1ab085429b22b6",
+                "sha256:86efa402f67bf2df34f51a335487cf46b1ec130d02b8d39fd248abfd30da551c"
+            ],
+            "markers": "python_version >= '3.5'",
+            "version": "==22.1.0"
         },
         "autobahn": {
             "hashes": [
-                "sha256:60e1f4c602aacd052ffe3d46ae40b6b75f8286b3c46922c213b523162e58c17e"
-            ],
-            "markers": "python_version >= '3.7'",
-            "version": "==22.2.2"
+                "sha256:fb63e946d5c2dd0df680851e84e65624a494ce87c999f2a4944e4f2d81bf4498"
+            ],
+            "markers": "python_version >= '3.7'",
+            "version": "==22.6.1"
         },
         "automat": {
             "hashes": [
@@ -271,19 +259,19 @@
         },
         "channels": {
             "hashes": [
-                "sha256:0ff0422b4224d10efac76e451575517f155fe7c97d369b5973b116f22eeaf86c",
-                "sha256:fdd9a94987a23d8d7ebd97498ed8b8cc83163f37e53fc6c85098aba7a3bb8b75"
-            ],
-            "index": "pypi",
-            "version": "==3.0.4"
+                "sha256:3813b8025bf85509769793aca720e6c3b1c5bde1cb253a961252bf0242b60a26",
+                "sha256:a3dc3339cc033e7c2afe083fb3dedf74fc5009815967e317e080e7bfdc92ea26"
+            ],
+            "index": "pypi",
+            "version": "==3.0.5"
         },
         "channels-redis": {
             "hashes": [
-                "sha256:5dffd4cc16174125bd4043fc8fe7462ca7403cf801d59a9fa7410ed101fa6a57",
-                "sha256:6e4565b7c11c6bcde5d48556cb83bd043779697ff03811867d2f895aa6170d56"
-            ],
-            "index": "pypi",
-            "version": "==3.4.0"
+                "sha256:78e4a2f2b2a744fe5a87848ec36b5ee49f522c6808cefe6c583663d0d531faa8",
+                "sha256:ba7e2ad170f273c372812dd32aaac102d68d4e508172abb1cfda3160b7333890"
+            ],
+            "index": "pypi",
+            "version": "==3.4.1"
         },
         "charset-normalizer": {
             "hashes": [
@@ -306,7 +294,7 @@
                 "sha256:a0713dc7a1de3f06bc0df5a9567ad19ead2d3d5689b434768a6145bff77c0667",
                 "sha256:f184f0d851d96b6d29297354ed981b7dd71df7ff500d82fa6d11f0856bee8035"
             ],
-            "markers": "python_full_version >= '3.6.2' and python_version < '4'",
+            "markers": "python_version < '4' and python_full_version >= '3.6.2'",
             "version": "==0.3.0"
         },
         "click-plugins": {
@@ -338,7 +326,42 @@
             "markers": "python_version >= '3.6'",
             "version": "==21.6.0"
         },
-<<<<<<< HEAD
+        "cryptography": {
+            "hashes": [
+                "sha256:190f82f3e87033821828f60787cfa42bff98404483577b591429ed99bed39d59",
+                "sha256:2be53f9f5505673eeda5f2736bea736c40f051a739bfae2f92d18aed1eb54596",
+                "sha256:30788e070800fec9bbcf9faa71ea6d8068f5136f60029759fd8c3efec3c9dcb3",
+                "sha256:3d41b965b3380f10e4611dbae366f6dc3cefc7c9ac4e8842a806b9672ae9add5",
+                "sha256:4c590ec31550a724ef893c50f9a97a0c14e9c851c85621c5650d699a7b88f7ab",
+                "sha256:549153378611c0cca1042f20fd9c5030d37a72f634c9326e225c9f666d472884",
+                "sha256:63f9c17c0e2474ccbebc9302ce2f07b55b3b3fcb211ded18a42d5764f5c10a82",
+                "sha256:6bc95ed67b6741b2607298f9ea4932ff157e570ef456ef7ff0ef4884a134cc4b",
+                "sha256:7099a8d55cd49b737ffc99c17de504f2257e3787e02abe6d1a6d136574873441",
+                "sha256:75976c217f10d48a8b5a8de3d70c454c249e4b91851f6838a4e48b8f41eb71aa",
+                "sha256:7bc997818309f56c0038a33b8da5c0bfbb3f1f067f315f9abd6fc07ad359398d",
+                "sha256:80f49023dd13ba35f7c34072fa17f604d2f19bf0989f292cedf7ab5770b87a0b",
+                "sha256:91ce48d35f4e3d3f1d83e29ef4a9267246e6a3be51864a5b7d2247d5086fa99a",
+                "sha256:a958c52505c8adf0d3822703078580d2c0456dd1d27fabfb6f76fe63d2971cd6",
+                "sha256:b62439d7cd1222f3da897e9a9fe53bbf5c104fff4d60893ad1355d4c14a24157",
+                "sha256:b7f8dd0d4c1f21759695c05a5ec8536c12f31611541f8904083f3dc582604280",
+                "sha256:d204833f3c8a33bbe11eda63a54b1aad7aa7456ed769a982f21ec599ba5fa282",
+                "sha256:e007f052ed10cc316df59bc90fbb7ff7950d7e2919c9757fd42a2b8ecf8a5f67",
+                "sha256:f2dcb0b3b63afb6df7fd94ec6fbddac81b5492513f7b0436210d390c14d46ee8",
+                "sha256:f721d1885ecae9078c3f6bbe8a88bc0786b6e749bf32ccec1ef2b18929a05046",
+                "sha256:f7a6de3e98771e183645181b3627e2563dcde3ce94a9e42a3f427d2255190327",
+                "sha256:f8c0a6e9e1dd3eb0414ba320f85da6b0dcbd543126e30fcc546e7372a7fbf3b9"
+            ],
+            "markers": "python_version >= '3.6'",
+            "version": "==37.0.4"
+        },
+        "daphne": {
+            "hashes": [
+                "sha256:76ffae916ba3aa66b46996c14fa713e46004788167a4873d647544e750e0e99f",
+                "sha256:a9af943c79717bc52fe64a3c236ae5d3adccc8b5be19c881b442d2c3db233393"
+            ],
+            "index": "pypi",
+            "version": "==3.0.2"
+        },
         "defusedxml": {
             "hashes": [
                 "sha256:1bb3032db185915b62d7c6209c5a8792be6a32ab2fedacc84e01b52c51aa3e69",
@@ -346,41 +369,6 @@
             ],
             "markers": "python_version >= '2.7' and python_version not in '3.0, 3.1, 3.2, 3.3, 3.4'",
             "version": "==0.7.1"
-=======
-        "cryptography": {
-            "hashes": [
-                "sha256:0a3bf09bb0b7a2c93ce7b98cb107e9170a90c51a0162a20af1c61c765b90e60b",
-                "sha256:1f64a62b3b75e4005df19d3b5235abd43fa6358d5516cfc43d87aeba8d08dd51",
-                "sha256:32db5cc49c73f39aac27574522cecd0a4bb7384e71198bc65a0d23f901e89bb7",
-                "sha256:4881d09298cd0b669bb15b9cfe6166f16fc1277b4ed0d04a22f3d6430cb30f1d",
-                "sha256:4e2dddd38a5ba733be6a025a1475a9f45e4e41139d1321f412c6b360b19070b6",
-                "sha256:53e0285b49fd0ab6e604f4c5d9c5ddd98de77018542e88366923f152dbeb3c29",
-                "sha256:70f8f4f7bb2ac9f340655cbac89d68c527af5bb4387522a8413e841e3e6628c9",
-                "sha256:7b2d54e787a884ffc6e187262823b6feb06c338084bbe80d45166a1cb1c6c5bf",
-                "sha256:7be666cc4599b415f320839e36367b273db8501127b38316f3b9f22f17a0b815",
-                "sha256:8241cac0aae90b82d6b5c443b853723bcc66963970c67e56e71a2609dc4b5eaf",
-                "sha256:82740818f2f240a5da8dfb8943b360e4f24022b093207160c77cadade47d7c85",
-                "sha256:8897b7b7ec077c819187a123174b645eb680c13df68354ed99f9b40a50898f77",
-                "sha256:c2c5250ff0d36fd58550252f54915776940e4e866f38f3a7866d92b32a654b86",
-                "sha256:ca9f686517ec2c4a4ce930207f75c00bf03d94e5063cbc00a1dc42531511b7eb",
-                "sha256:d2b3d199647468d410994dbeb8cec5816fb74feb9368aedf300af709ef507e3e",
-                "sha256:da73d095f8590ad437cd5e9faf6628a218aa7c387e1fdf67b888b47ba56a17f0",
-                "sha256:e167b6b710c7f7bc54e67ef593f8731e1f45aa35f8a8a7b72d6e42ec76afd4b3",
-                "sha256:ea634401ca02367c1567f012317502ef3437522e2fc44a3ea1844de028fa4b84",
-                "sha256:ec6597aa85ce03f3e507566b8bcdf9da2227ec86c4266bd5e6ab4d9e0cc8dab2",
-                "sha256:f64b232348ee82f13aac22856515ce0195837f6968aeaa94a3d0353ea2ec06a6"
-            ],
-            "markers": "python_version >= '3.6'",
-            "version": "==36.0.2"
-        },
-        "daphne": {
-            "hashes": [
-                "sha256:76ffae916ba3aa66b46996c14fa713e46004788167a4873d647544e750e0e99f",
-                "sha256:a9af943c79717bc52fe64a3c236ae5d3adccc8b5be19c881b442d2c3db233393"
-            ],
-            "index": "pypi",
-            "version": "==3.0.2"
->>>>>>> ce778539
         },
         "deprecated": {
             "hashes": [
@@ -392,11 +380,11 @@
         },
         "dj-database-url": {
             "hashes": [
-                "sha256:4aeaeb1f573c74835b0686a2b46b85990571159ffc21aa57ecd4d1e1cb334163",
-                "sha256:851785365761ebe4994a921b433062309eb882fedd318e1b0fcecc607ed02da9"
-            ],
-            "index": "pypi",
-            "version": "==0.5.0"
+                "sha256:ccf3e8718f75ddd147a1e212fca88eecdaa721759ee48e38b485481c77bca3dc",
+                "sha256:cd354a3b7a9136d78d64c17b2aec369e2ae5616fbca6bfbe435ef15bb372ce39"
+            ],
+            "index": "pypi",
+            "version": "==1.0.0"
         },
         "django": {
             "hashes": [
@@ -416,11 +404,11 @@
         },
         "django-heroku": {
             "hashes": [
-                "sha256:59dac588ae0030862c79c31fab2a206a1b549282e157b1831fc8491a3eb65c24",
-                "sha256:817165b8c3853bff6cd3b515222b84dd2167a9435b140380181192d153913d69"
-            ],
-            "index": "pypi",
-            "version": "==0.0.0"
+                "sha256:2bc690aab89eedbe01311752320a9a12e7548e3b0ed102681acc5736a41a4762",
+                "sha256:6af4bc3ae4a9b55eaad6dbe5164918982d2762661aebc9f83d9fa49f6009514e"
+            ],
+            "index": "pypi",
+            "version": "==0.3.1"
         },
         "django-phonenumber-field": {
             "extras": [
@@ -492,10 +480,10 @@
         },
         "fastjsonschema": {
             "hashes": [
-                "sha256:0a572f0836962d844c1fc435e200b2e4f4677e4e6611a2e3bdd01ba697c275ec",
-                "sha256:ddb0b1d8243e6e3abb822bd14e447a89f4ab7439342912d590444831fa00b6a0"
-            ],
-            "version": "==2.15.3"
+                "sha256:2f7158c4de792555753d6c2277d6a2af2d406dfd97aeca21d17173561ede4fe6",
+                "sha256:d6fa3ffbe719768d70e298b9fb847484e2bdfdb7241ed052b8d57a9294a8c334"
+            ],
+            "version": "==2.16.1"
         },
         "google-api-core": {
             "hashes": [
@@ -507,19 +495,19 @@
         },
         "google-auth": {
             "hashes": [
-                "sha256:3b2f9d2f436cc7c3b363d0ac66470f42fede249c3bafcc504e9f0bcbe983cff0",
-                "sha256:75b3977e7e22784607e074800048f44d6a56df589fb2abe58a11d4d20c97c314"
+                "sha256:14292fa3429f2bb1e99862554cde1ee730d6840ebae067814d3d15d8549c0888",
+                "sha256:5a7eed0cb0e3a83989fad0b59fe1329dfc8c479543039cd6fd1e01e9adf39475"
             ],
             "markers": "python_version >= '2.7' and python_version not in '3.0, 3.1, 3.2, 3.3, 3.4, 3.5'",
-            "version": "==2.9.0"
+            "version": "==2.9.1"
         },
         "google-cloud-core": {
             "hashes": [
-                "sha256:113ba4f492467d5bd442c8d724c1a25ad7384045c3178369038840ecdd19346c",
-                "sha256:34334359cb04187bdc80ddcf613e462dfd7a3aabbc3fe4d118517ab4b9303d53"
-            ],
-            "markers": "python_version >= '3.6'",
-            "version": "==2.3.1"
+                "sha256:8417acf6466be2fa85123441696c4badda48db314c607cf1e5d543fa8bdc22fe",
+                "sha256:b9529ee7047fd8d4bf4a2182de619154240df17fbe60ead399078c1ae152af9a"
+            ],
+            "markers": "python_version >= '3.7'",
+            "version": "==2.3.2"
         },
         "google-cloud-datastore": {
             "hashes": [
@@ -539,19 +527,11 @@
         },
         "google-cloud-storage": {
             "hashes": [
-<<<<<<< HEAD
                 "sha256:5fe26f1381b30e3cc328f46e13531ca8525458f870c1e303c616bdeb7b7f5c66",
                 "sha256:973e7f7d9afcd4805769b6ea9ac15ab9df7037530850374f1494b5a2c8f65b6b"
             ],
             "index": "pypi",
             "version": "==2.4.0"
-=======
-                "sha256:0244f4612710cb5ec445fc6774387564e23f9823363fb408b28724e2102401b7",
-                "sha256:abdf0fadf26516172e804e00b9c24819a3b3f7351cd32f35ca249bbfac965494"
-            ],
-            "index": "pypi",
-            "version": "==2.2.1"
->>>>>>> ce778539
         },
         "google-crc32c": {
             "hashes": [
@@ -612,77 +592,69 @@
         },
         "googleapis-common-protos": {
             "hashes": [
-<<<<<<< HEAD
-                "sha256:6f1369b58ed6cf3a4b7054a44ebe8d03b29c309257583a2bbdc064cd1e4a1442",
-                "sha256:87955d7b3a73e6e803f2572a33179de23989ebba725e05ea42f24838b792e461"
-            ],
-            "markers": "python_version >= '3.6'",
-            "version": "==1.56.3"
-=======
-                "sha256:4007500795bcfc269d279f0f7d253ae18d6dc1ff5d5a73613ffe452038b1ec5f",
-                "sha256:60220c89b8bd5272159bed4929ecdc1243ae1f73437883a499a44a1cbc084086"
-            ],
-            "markers": "python_version >= '3.6'",
-            "version": "==1.56.0"
->>>>>>> ce778539
+                "sha256:8eb2cbc91b69feaf23e32452a7ae60e791e09967d81d4fcc7fc388182d1bd394",
+                "sha256:c25873c47279387cfdcbdafa36149887901d36202cb645a0e4f29686bf6e4417"
+            ],
+            "markers": "python_version >= '3.7'",
+            "version": "==1.56.4"
         },
         "grpcio": {
             "hashes": [
-                "sha256:0425b5577be202d0a4024536bbccb1b052c47e0766096e6c3a5789ddfd5f400d",
-                "sha256:06c0739dff9e723bca28ec22301f3711d85c2e652d1c8ae938aa0f7ad632ef9a",
-                "sha256:08307dc5a6ac4da03146d6c00f62319e0665b01c6ffe805cfcaa955c17253f9c",
-                "sha256:090dfa19f41efcbe760ae59b34da4304d4be9a59960c9682b7eab7e0b6748a79",
-                "sha256:0a24b50810aae90c74bbd901c3f175b9645802d2fbf03eadaf418ddee4c26668",
-                "sha256:0cd44d78f302ff67f11a8c49b786c7ccbed2cfef6f4fd7bb0c3dc9255415f8f7",
-                "sha256:0d8a7f3eb6f290189f48223a5f4464c99619a9de34200ce80d5092fb268323d2",
-                "sha256:14d2bc74218986e5edf5527e870b0969d63601911994ebf0dce96288548cf0ef",
-                "sha256:1bb9afa85e797a646bfcd785309e869e80a375c959b11a17c9680abebacc0cb0",
-                "sha256:1ec63bbd09586e5cda1bdc832ae6975d2526d04433a764a1cc866caa399e50d4",
-                "sha256:2061dbe41e43b0a5e1fd423e8a7fb3a0cf11d69ce22d0fac21f1a8c704640b12",
-                "sha256:324e363bad4d89a8ec7124013371f268d43afd0ac0fdeec1b21c1a101eb7dafb",
-                "sha256:35dfd981b03a3ec842671d1694fe437ee9f7b9e6a02792157a2793b0eba4f478",
-                "sha256:43857d06b2473b640467467f8f553319b5e819e54be14c86324dad83a0547818",
-                "sha256:4706c78b0c183dca815bbb4ef3e8dd2136ccc8d1699f62c585e75e211ad388f6",
-                "sha256:4d9ad7122f60157454f74a850d1337ba135146cef6fb7956d78c7194d52db0fe",
-                "sha256:544da3458d1d249bb8aed5504adf3e194a931e212017934bf7bfa774dad37fb3",
-                "sha256:55782a31ec539f15b34ee56f19131fe1430f38a4be022eb30c85e0b0dcf57f11",
-                "sha256:55cd8b13c5ef22003889f599b8f2930836c6f71cd7cf3fc0196633813dc4f928",
-                "sha256:5dbba95fab9b35957b4977b8904fc1fa56b302f9051eff4d7716ebb0c087f801",
-                "sha256:5f57b9b61c22537623a5577bf5f2f970dc4e50fac5391090114c6eb3ab5a129f",
-                "sha256:64e097dd08bb408afeeaee9a56f75311c9ca5b27b8b0278279dc8eef85fa1051",
-                "sha256:664a270d3eac68183ad049665b0f4d0262ec387d5c08c0108dbcfe5b351a8b4d",
-                "sha256:668350ea02af018ca945bd629754d47126b366d981ab88e0369b53bc781ffb14",
-                "sha256:67cd275a651532d28620eef677b97164a5438c5afcfd44b15e8992afa9eb598c",
-                "sha256:68b5e47fcca8481f36ef444842801928e60e30a5b3852c9f4a95f2582d10dcb2",
-                "sha256:7191ffc8bcf8a630c547287ab103e1fdf72b2e0c119e634d8a36055c1d988ad0",
-                "sha256:815089435d0f113719eabf105832e4c4fa1726b39ae3fb2ca7861752b0f70570",
-                "sha256:8dbef03853a0dbe457417c5469cb0f9d5bf47401b49d50c7dad3c495663b699b",
-                "sha256:91cd292373e85a52c897fa5b4768c895e20a7dc3423449c64f0f96388dd1812e",
-                "sha256:9298d6f2a81f132f72a7e79cbc90a511fffacc75045c2b10050bb87b86c8353d",
-                "sha256:96cff5a2081db82fb710db6a19dd8f904bdebb927727aaf4d9c427984b79a4c1",
-                "sha256:9e63e0619a5627edb7a5eb3e9568b9f97e604856ba228cc1d8a9f83ce3d0466e",
-                "sha256:a278d02272214ec33f046864a24b5f5aab7f60f855de38c525e5b4ef61ec5b48",
-                "sha256:a6b2432ac2353c80a56d9015dfc5c4af60245c719628d4193ecd75ddf9cd248c",
-                "sha256:b821403907e865e8377af3eee62f0cb233ea2369ba0fcdce9505ca5bfaf4eeb3",
-                "sha256:b88bec3f94a16411a1e0336eb69f335f58229e45d4082b12d8e554cedea97586",
-                "sha256:bfdb8af4801d1c31a18d54b37f4e49bb268d1f485ecf47f70e78d56e04ff37a7",
-                "sha256:c79996ae64dc4d8730782dff0d1daacc8ce7d4c2ba9cef83b6f469f73c0655ce",
-                "sha256:cc34d182c4fd64b6ff8304a606b95e814e4f8ed4b245b6d6cc9607690e3ef201",
-                "sha256:d0d481ff55ea6cc49dab2c8276597bd4f1a84a8745fedb4bc23e12e9fb9d0e45",
-                "sha256:e9723784cf264697024778dcf4b7542c851fe14b14681d6268fb984a53f76df1",
-                "sha256:f4508e8abd67ebcccd0fbde6e2b1917ba5d153f3f20c1de385abd8722545e05f",
-                "sha256:f515782b168a4ec6ea241add845ccfebe187fc7b09adf892b3ad9e2592c60af1",
-                "sha256:f89de64d9eb3478b188859214752db50c91a749479011abd99e248550371375f",
-                "sha256:fcd5d932842df503eb0bf60f9cc35e6fe732b51f499e78b45234e0be41b0018d"
-            ],
-            "version": "==1.47.0"
+                "sha256:0388da923dff58ba7f711233e41c2b749b5817b8e0f137a107672d9c15a1009c",
+                "sha256:059e9d58b5aba7fb9eabe3a4d2ac49e1dcbc2b54b0f166f6475e40b7f4435343",
+                "sha256:0ecba22f25ccde2442be7e7dd7fa746905d628f03312b4a0c9961f0d99771f53",
+                "sha256:111fb2f5f4a069f331ae23106145fd16dd4e1112ca223858a922068614dac6d2",
+                "sha256:13dad31f5155fa555d393511cc8108c41b1b5b54dc4c24c27d4694ddd7a78fad",
+                "sha256:1f3f142579f58def64c0850f0bb0eb1b425ae885f5669dda5b73ade64ad2b753",
+                "sha256:2138c50331232f56178c2b36dcfa6ad67aad705fe410955f3b2a53d722191b89",
+                "sha256:34f5917f0c49a04633dc12d483c8aee6f6d9f69133b700214d3703f72a72f501",
+                "sha256:41b65166779d7dafac4c98380ac19f690f1c5fe18083a71d370df87b24dd30ff",
+                "sha256:448d397fe88e9fef8170f019b86abdc4d554ae311aaf4dbff1532fde227d3308",
+                "sha256:4a049a032144641ed5d073535c0dc69eb6029187cc729a66946c86dcc8eec3a1",
+                "sha256:59284bd4cdf47c147c26d91aca693765318d524328f6ece2a1a0b85a12a362af",
+                "sha256:5bd8541c4b6b43c9024496d30b4a12346325d3a17a1f3c80ad8924caed1e35c3",
+                "sha256:5fe3af539d2f50891ed93aed3064ffbcc38bf848aa3f7ed1fbedcce139c57302",
+                "sha256:60843d8184e171886dd7a93d6672e2ef0b08dfd4f88da7421c10b46b6e031ac4",
+                "sha256:656c6f6f7b815bca3054780b8cdfa1e4e37cd36c887a48558d00c2cf85f31697",
+                "sha256:7b820696a5ce7b98f459f234698cb323f89b355373789188efa126d7f47a2a92",
+                "sha256:7cccbf6db31f2a78e1909047ff69620f94a4e6e53251858e9502fbbff5714b48",
+                "sha256:7cebcf645170f0c82ef71769544f9ac4515993a4d367f5900aba2eb4ecd2a32f",
+                "sha256:7df637405de328a54c1c8c08a3206f974c7a577730f90644af4c3400b7bfde2d",
+                "sha256:7ec264a7fb413e0c804a7a48a6f7d7212742955a60724c44d793da35a8f30873",
+                "sha256:877d33aeba05ae0b9e81761a694914ed33613f655c35f6bbcf4ebbcb984e0167",
+                "sha256:8af3a8845df35b838104d6fb1ae7f4969d248cf037fa2794916d31e917346f72",
+                "sha256:8dcffdb8921fd88857ae350fd579277a5f9315351e89ed9094ef28927a46d40d",
+                "sha256:8f9b6b6f7c83869d2316c5d13f953381881a16741275a34ec5ed5762f11b206e",
+                "sha256:9daa67820fafceec6194ed1686c1783816e62d6756ff301ba93e682948836846",
+                "sha256:9e73b95969a579798bfbeb85d376695cce5172357fb52e450467ceb8e7365152",
+                "sha256:a1ef40975ec9ced6c17ce7fbec9825823da782fa606f0b92392646ff3886f198",
+                "sha256:a2b1b33b92359388b8164807313dcbb3317101b038a5d54342982560329d958f",
+                "sha256:a4ed57f4e3d91259551e6765782b22d9e8b8178fec43ebf8e1b2c392c4ced37b",
+                "sha256:ae3fd135666448058fe277d93c10e0f18345fbcbb015c4642de2fa3db6f0c205",
+                "sha256:af2d80f142da2a6af45204a5ca2374e2747af07a99de54a1164111e169a761ff",
+                "sha256:b4e996282238943ca114628255be61980e38b25f73a08ae2ffd02b63eaf70d3a",
+                "sha256:b890e5f5fbc21cb994894f73ecb2faaa66697d8debcb228a5adb0622b9bec3b2",
+                "sha256:beb0573daa49889efcfea0a6e995b4f39d481aa1b94e1257617406ef417b56a6",
+                "sha256:c84b9d90b2641963de98b35bb7a2a51f78119fe5bd00ef27246ba9f4f0835e36",
+                "sha256:cba4538e8a2ef123ea570e7b1d62162e158963c2471e35d79eb9690c971a10c0",
+                "sha256:cc3ebfe356c0c6750379cd194bf2b7e5d1d2f29db1832358f05a73e9290db98c",
+                "sha256:cd01a8201fd8ab2ce496f7e65975da1f1e629eac8eea84ead0fd77e32e4350cd",
+                "sha256:ce70254a082cb767217b2fdee374cc79199d338d46140753438cd6d67c609b2f",
+                "sha256:dc2619a31339e1c53731f54761f1a2cb865d3421f690e00ef3e92f90d2a0c5ae",
+                "sha256:e4dfae66ebc165c46c5b7048eb554472ee72fbaab2c2c2da7f9b1621c81e077c",
+                "sha256:eaf4bb73819863440727195411ab3b5c304f6663625e66f348e91ebe0a039306",
+                "sha256:f4c4ad8ad7e2cf3a272cbc96734d56635e6543939022f17e0c4487f7d2a45bf9",
+                "sha256:f7115038edce33b494e0138b0bd31a2eb6595d45e2eed23be46bc32886feb741",
+                "sha256:f8bc76f5cd95f5476e5285fe5d3704a9332586a569fbbccef551b0b6f7a270f9"
+            ],
+            "version": "==1.48.0"
         },
         "grpcio-status": {
             "hashes": [
-                "sha256:2154fdb8aad20452488712be6879657b508115ca06139fde8897ea8e9bc79367",
-                "sha256:c9ce3213e84c6fd8801c31aca3ea4a6b3453eaa40b93a6c0a23ea8999808fa00"
-            ],
-            "version": "==1.47.0"
+                "sha256:34808aa954e829c4600de3324ec53b5fa2c934f58c3d55586959b9d6989f0d5b",
+                "sha256:afac961fc3713889d3c48c11461aba49842ca62a54dfe8f346442046036e9856"
+            ],
+            "version": "==1.48.0"
         },
         "gunicorn": {
             "hashes": [
@@ -694,10 +666,10 @@
         },
         "h2": {
             "hashes": [
-                "sha256:61e0f6601fa709f35cdb730863b4e5ec7ad449792add80d1410d4174ed139af5",
-                "sha256:875f41ebd6f2c44781259005b157faed1a5031df3ae5aa7bcb4628a6c0782f14"
-            ],
-            "version": "==3.2.0"
+                "sha256:03a46bcf682256c95b5fd9e9a99c1323584c3eec6440d379b9903d709476bc6d",
+                "sha256:a83aca08fbe7aacb79fec788c9c0bac936343560ed9ec18b82a13a12c28d2abb"
+            ],
+            "version": "==4.1.0"
         },
         "hiredis": {
             "hashes": [
@@ -748,17 +720,19 @@
         },
         "hpack": {
             "hashes": [
-                "sha256:0edd79eda27a53ba5be2dfabf3b15780928a0dff6eb0c60a3d6767720e970c89",
-                "sha256:8eec9c1f4bfae3408a3f30500261f7e6a65912dc138526ea054f9ad98892e9d2"
-            ],
-            "version": "==3.0.0"
+                "sha256:84a076fad3dc9a9f8063ccb8041ef100867b1878b25ef0ee63847a5d53818a6c",
+                "sha256:fc41de0c63e687ebffde81187a948221294896f6bdc0ae2312708df339430095"
+            ],
+            "markers": "python_full_version >= '3.6.1'",
+            "version": "==4.0.0"
         },
         "hyperframe": {
             "hashes": [
-                "sha256:5187962cb16dcc078f23cb5a4b110098d546c3f41ff2d4038a9896893bbd0b40",
-                "sha256:a9f5c17f2cc3c719b917c4f33ed1c61bd1f8dfac4b1bd23b7c80b3400971b41f"
-            ],
-            "version": "==5.2.0"
+                "sha256:0ec6bafd80d8ad2195c4f03aacba3a8265e57bc4cff261e802bf39970ed02a15",
+                "sha256:ae510046231dc8e9ecb1a6586f63d2347bf4c8905914aa84ba585ae85f28a914"
+            ],
+            "markers": "python_full_version >= '3.6.1'",
+            "version": "==6.0.1"
         },
         "hyperlink": {
             "hashes": [
@@ -769,11 +743,11 @@
         },
         "icalendar": {
             "hashes": [
-                "sha256:cc73fa9c848744843046228cb66ea86cd8c18d73a51b140f7c003f760b84a997",
-                "sha256:cf1446ffdf1b6ad469451a8966cfa7694f5fac796ac6fc7cd93e28c51a637d2c"
-            ],
-            "index": "pypi",
-            "version": "==4.0.9"
+                "sha256:129304fdbad4169acc635d08b658ca22ba449b5b22b5157c3774626bc60072db",
+                "sha256:9748b7c02efcc43e58d0615ae0976ac4f265e90dadee9b4f884de29905c1b395"
+            ],
+            "index": "pypi",
+            "version": "==4.1.0"
         },
         "idna": {
             "hashes": [
@@ -807,11 +781,11 @@
         },
         "jsonschema": {
             "hashes": [
-                "sha256:b19f62322b0f06927e8ae6215c01654e1885857cdcaf58ae1772b1aa97f1faf2",
-                "sha256:e331e32e29743014fa59fa77895b5d8669382a4904c8ef23144f7f078ec031c7"
-            ],
-            "markers": "python_version >= '3.7'",
-            "version": "==4.6.2"
+                "sha256:5d0be0cd1b670438b71c3d3145b2abba1f9d197e3e91adc4c4bae4c0e114e252",
+                "sha256:df10e65c8f3687a48e93d0d348ce0ce5f897b5a28e9bbcbbe8f7c7eaf019e850"
+            ],
+            "markers": "python_version >= '3.7'",
+            "version": "==4.9.0"
         },
         "jupyter-client": {
             "hashes": [
@@ -923,11 +897,11 @@
         },
         "markdown": {
             "hashes": [
-                "sha256:cbb516f16218e643d8e0a95b309f77eb118cb138d39a4f27851e6a63581db874",
-                "sha256:f5da449a6e1c989a4cea2631aa8ee67caa5a2ef855d551c88f9e309f4634c621"
-            ],
-            "index": "pypi",
-            "version": "==3.3.7"
+                "sha256:08fb8465cffd03d10b9dd34a5c3fea908e20391a2a90b88d66362cb05beed186",
+                "sha256:3b809086bb6efad416156e00a0da66fe47618a5d6918dd688f53f40c8e4cfeff"
+            ],
+            "index": "pypi",
+            "version": "==3.4.1"
         },
         "markupsafe": {
             "hashes": [
@@ -990,6 +964,63 @@
             "index": "pypi",
             "version": "==7.2.2"
         },
+        "msgpack": {
+            "hashes": [
+                "sha256:002b5c72b6cd9b4bafd790f364b8480e859b4712e91f43014fe01e4f957b8467",
+                "sha256:0a68d3ac0104e2d3510de90a1091720157c319ceeb90d74f7b5295a6bee51bae",
+                "sha256:0df96d6eaf45ceca04b3f3b4b111b86b33785683d682c655063ef8057d61fd92",
+                "sha256:0dfe3947db5fb9ce52aaea6ca28112a170db9eae75adf9339a1aec434dc954ef",
+                "sha256:0e3590f9fb9f7fbc36df366267870e77269c03172d086fa76bb4eba8b2b46624",
+                "sha256:11184bc7e56fd74c00ead4f9cc9a3091d62ecb96e97653add7a879a14b003227",
+                "sha256:112b0f93202d7c0fef0b7810d465fde23c746a2d482e1e2de2aafd2ce1492c88",
+                "sha256:1276e8f34e139aeff1c77a3cefb295598b504ac5314d32c8c3d54d24fadb94c9",
+                "sha256:1576bd97527a93c44fa856770197dec00d223b0b9f36ef03f65bac60197cedf8",
+                "sha256:1e91d641d2bfe91ba4c52039adc5bccf27c335356055825c7f88742c8bb900dd",
+                "sha256:26b8feaca40a90cbe031b03d82b2898bf560027160d3eae1423f4a67654ec5d6",
+                "sha256:2999623886c5c02deefe156e8f869c3b0aaeba14bfc50aa2486a0415178fce55",
+                "sha256:2a2df1b55a78eb5f5b7d2a4bb221cd8363913830145fad05374a80bf0877cb1e",
+                "sha256:2bb8cdf50dd623392fa75525cce44a65a12a00c98e1e37bf0fb08ddce2ff60d2",
+                "sha256:2cc5ca2712ac0003bcb625c96368fd08a0f86bbc1a5578802512d87bc592fe44",
+                "sha256:35bc0faa494b0f1d851fd29129b2575b2e26d41d177caacd4206d81502d4c6a6",
+                "sha256:3c11a48cf5e59026ad7cb0dc29e29a01b5a66a3e333dc11c04f7e991fc5510a9",
+                "sha256:449e57cc1ff18d3b444eb554e44613cffcccb32805d16726a5494038c3b93dab",
+                "sha256:462497af5fd4e0edbb1559c352ad84f6c577ffbbb708566a0abaaa84acd9f3ae",
+                "sha256:4733359808c56d5d7756628736061c432ded018e7a1dff2d35a02439043321aa",
+                "sha256:48f5d88c99f64c456413d74a975bd605a9b0526293218a3b77220a2c15458ba9",
+                "sha256:49565b0e3d7896d9ea71d9095df15b7f75a035c49be733051c34762ca95bbf7e",
+                "sha256:4ab251d229d10498e9a2f3b1e68ef64cb393394ec477e3370c457f9430ce9250",
+                "sha256:4d5834a2a48965a349da1c5a79760d94a1a0172fbb5ab6b5b33cbf8447e109ce",
+                "sha256:4dea20515f660aa6b7e964433b1808d098dcfcabbebeaaad240d11f909298075",
+                "sha256:545e3cf0cf74f3e48b470f68ed19551ae6f9722814ea969305794645da091236",
+                "sha256:63e29d6e8c9ca22b21846234913c3466b7e4ee6e422f205a2988083de3b08cae",
+                "sha256:6916c78f33602ecf0509cc40379271ba0f9ab572b066bd4bdafd7434dee4bc6e",
+                "sha256:6a4192b1ab40f8dca3f2877b70e63799d95c62c068c84dc028b40a6cb03ccd0f",
+                "sha256:6c9566f2c39ccced0a38d37c26cc3570983b97833c365a6044edef3574a00c08",
+                "sha256:76ee788122de3a68a02ed6f3a16bbcd97bc7c2e39bd4d94be2f1821e7c4a64e6",
+                "sha256:7760f85956c415578c17edb39eed99f9181a48375b0d4a94076d84148cf67b2d",
+                "sha256:77ccd2af37f3db0ea59fb280fa2165bf1b096510ba9fe0cc2bf8fa92a22fdb43",
+                "sha256:81fc7ba725464651190b196f3cd848e8553d4d510114a954681fd0b9c479d7e1",
+                "sha256:85f279d88d8e833ec015650fd15ae5eddce0791e1e8a59165318f371158efec6",
+                "sha256:9667bdfdf523c40d2511f0e98a6c9d3603be6b371ae9a238b7ef2dc4e7a427b0",
+                "sha256:a75dfb03f8b06f4ab093dafe3ddcc2d633259e6c3f74bb1b01996f5d8aa5868c",
+                "sha256:ac5bd7901487c4a1dd51a8c58f2632b15d838d07ceedaa5e4c080f7190925bff",
+                "sha256:aca0f1644d6b5a73eb3e74d4d64d5d8c6c3d577e753a04c9e9c87d07692c58db",
+                "sha256:b17be2478b622939e39b816e0aa8242611cc8d3583d1cd8ec31b249f04623243",
+                "sha256:c1683841cd4fa45ac427c18854c3ec3cd9b681694caf5bff04edb9387602d661",
+                "sha256:c23080fdeec4716aede32b4e0ef7e213c7b1093eede9ee010949f2a418ced6ba",
+                "sha256:d5b5b962221fa2c5d3a7f8133f9abffc114fe218eb4365e40f17732ade576c8e",
+                "sha256:d603de2b8d2ea3f3bcb2efe286849aa7a81531abc52d8454da12f46235092bcb",
+                "sha256:e83f80a7fec1a62cf4e6c9a660e39c7f878f603737a0cdac8c13131d11d97f52",
+                "sha256:eb514ad14edf07a1dbe63761fd30f89ae79b42625731e1ccf5e1f1092950eaa6",
+                "sha256:eba96145051ccec0ec86611fe9cf693ce55f2a3ce89c06ed307de0e085730ec1",
+                "sha256:ed6f7b854a823ea44cf94919ba3f727e230da29feb4a99711433f25800cf747f",
+                "sha256:f0029245c51fd9473dc1aede1160b0a29f4a912e6b1dd353fa6d317085b219da",
+                "sha256:f5d869c18f030202eb412f08b28d2afeea553d6613aee89e200d7aca7ef01f5f",
+                "sha256:fb62ea4b62bfcb0b380d5680f9a4b3f9a2d166d9394e9bbd9666c0ee09a3645c",
+                "sha256:fcb8a47f43acc113e24e910399376f7277cf8508b27e5b88499f053de6b115a8"
+            ],
+            "version": "==1.0.4"
+        },
         "nbclient": {
             "hashes": [
                 "sha256:40c52c9b5e3c31faecaee69f202b3f53e38d7c1c563de0fadde9d7eda0fdafe8",
@@ -1022,45 +1053,6 @@
             "markers": "python_version >= '3.5'",
             "version": "==1.5.5"
         },
-        "msgpack": {
-            "hashes": [
-                "sha256:0d8c332f53ffff01953ad25131272506500b14750c1d0ce8614b17d098252fbc",
-                "sha256:1c58cdec1cb5fcea8c2f1771d7b5fec79307d056874f746690bd2bdd609ab147",
-                "sha256:2c3ca57c96c8e69c1a0d2926a6acf2d9a522b41dc4253a8945c4c6cd4981a4e3",
-                "sha256:2f30dd0dc4dfe6231ad253b6f9f7128ac3202ae49edd3f10d311adc358772dba",
-                "sha256:2f97c0f35b3b096a330bb4a1a9247d0bd7e1f3a2eba7ab69795501504b1c2c39",
-                "sha256:36a64a10b16c2ab31dcd5f32d9787ed41fe68ab23dd66957ca2826c7f10d0b85",
-                "sha256:3d875631ecab42f65f9dce6f55ce6d736696ced240f2634633188de2f5f21af9",
-                "sha256:40fb89b4625d12d6027a19f4df18a4de5c64f6f3314325049f219683e07e678a",
-                "sha256:47d733a15ade190540c703de209ffbc42a3367600421b62ac0c09fde594da6ec",
-                "sha256:494471d65b25a8751d19c83f1a482fd411d7ca7a3b9e17d25980a74075ba0e88",
-                "sha256:51fdc7fb93615286428ee7758cecc2f374d5ff363bdd884c7ea622a7a327a81e",
-                "sha256:6eef0cf8db3857b2b556213d97dd82de76e28a6524853a9beb3264983391dc1a",
-                "sha256:6f4c22717c74d44bcd7af353024ce71c6b55346dad5e2cc1ddc17ce8c4507c6b",
-                "sha256:73a80bd6eb6bcb338c1ec0da273f87420829c266379c8c82fa14c23fb586cfa1",
-                "sha256:89908aea5f46ee1474cc37fbc146677f8529ac99201bc2faf4ef8edc023c2bf3",
-                "sha256:8a3a5c4b16e9d0edb823fe54b59b5660cc8d4782d7bf2c214cb4b91a1940a8ef",
-                "sha256:96acc674bb9c9be63fa8b6dabc3248fdc575c4adc005c440ad02f87ca7edd079",
-                "sha256:973ad69fd7e31159eae8f580f3f707b718b61141838321c6fa4d891c4a2cca52",
-                "sha256:9b6f2d714c506e79cbead331de9aae6837c8dd36190d02da74cb409b36162e8a",
-                "sha256:9c0903bd93cbd34653dd63bbfcb99d7539c372795201f39d16fdfde4418de43a",
-                "sha256:9fce00156e79af37bb6db4e7587b30d11e7ac6a02cb5bac387f023808cd7d7f4",
-                "sha256:a598d0685e4ae07a0672b59792d2cc767d09d7a7f39fd9bd37ff84e060b1a996",
-                "sha256:b0a792c091bac433dfe0a70ac17fc2087d4595ab835b47b89defc8bbabcf5c73",
-                "sha256:bb87f23ae7d14b7b3c21009c4b1705ec107cb21ee71975992f6aca571fb4a42a",
-                "sha256:bf1e6bfed4860d72106f4e0a1ab519546982b45689937b40257cfd820650b920",
-                "sha256:c1ba333b4024c17c7591f0f372e2daa3c31db495a9b2af3cf664aef3c14354f7",
-                "sha256:c2140cf7a3ec475ef0938edb6eb363fa704159e0bf71dde15d953bacc1cf9d7d",
-                "sha256:c7e03b06f2982aa98d4ddd082a210c3db200471da523f9ac197f2828e80e7770",
-                "sha256:d02cea2252abc3756b2ac31f781f7a98e89ff9759b2e7450a1c7a0d13302ff50",
-                "sha256:da24375ab4c50e5b7486c115a3198d207954fe10aaa5708f7b65105df09109b2",
-                "sha256:e4c309a68cb5d6bbd0c50d5c71a25ae81f268c2dc675c6f4ea8ab2feec2ac4e2",
-                "sha256:f01b26c2290cbd74316990ba84a14ac3d599af9cebefc543d241a66e785cf17d",
-                "sha256:f201d34dc89342fabb2a10ed7c9a9aaaed9b7af0f16a5923f1ae562b31258dea",
-                "sha256:f74da1e5fcf20ade12c6bf1baa17a2dc3604958922de8dc83cbe3eff22e8b611"
-            ],
-            "version": "==1.0.3"
-        },
         "packaging": {
             "hashes": [
                 "sha256:dd47c42927d89ab911e606518907cc2d3a1f38bbd026385970643f9c5b8ecfeb",
@@ -1079,10 +1071,10 @@
         },
         "phonenumberslite": {
             "hashes": [
-                "sha256:3b54b7481047fdf223203a2822e7d781048723600880c11b93c17a2f69319555",
-                "sha256:6fca372f1742d4930de6954138aa535b448f36d08a39bc0e2b754b15e0364bd4"
-            ],
-            "version": "==8.12.51"
+                "sha256:8cfee539ebcbe2874e8f0bdfe753e60265c198b33f8bfeb57f0fc59ba55c6d74",
+                "sha256:ade5346ac9f7ed0289d69ffc9e9f3f84b56b2b7010aa23fecf7bb22140b170d5"
+            ],
+            "version": "==8.12.52"
         },
         "pillow": {
             "hashes": [
@@ -1201,6 +1193,23 @@
             "markers": "python_version >= '3.7'",
             "version": "==3.20.1"
         },
+        "psycopg2": {
+            "hashes": [
+                "sha256:06f32425949bd5fe8f625c49f17ebb9784e1e4fe928b7cce72edc36fb68e4c0c",
+                "sha256:0762c27d018edbcb2d34d51596e4346c983bd27c330218c56c4dc25ef7e819bf",
+                "sha256:083707a696e5e1c330af2508d8fab36f9700b26621ccbcb538abe22e15485362",
+                "sha256:34b33e0162cfcaad151f249c2649fd1030010c16f4bbc40a604c1cb77173dcf7",
+                "sha256:4295093a6ae3434d33ec6baab4ca5512a5082cc43c0505293087b8a46d108461",
+                "sha256:8cf3878353cc04b053822896bc4922b194792df9df2f1ad8da01fb3043602126",
+                "sha256:8e841d1bf3434da985cc5ef13e6f75c8981ced601fd70cc6bf33351b91562981",
+                "sha256:9572e08b50aed176ef6d66f15a21d823bb6f6d23152d35e8451d7d2d18fdac56",
+                "sha256:a81e3866f99382dfe8c15a151f1ca5fde5815fde879348fe5a9884a7c092a305",
+                "sha256:cb10d44e6694d763fa1078a26f7f6137d69f555a78ec85dc2ef716c37447e4b2",
+                "sha256:d3ca6421b942f60c008f81a3541e8faf6865a28d5a9b48544b0ee4f40cac7fca"
+            ],
+            "markers": "python_version >= '3.6'",
+            "version": "==2.9.3"
+        },
         "psycopg2-binary": {
             "hashes": [
                 "sha256:01310cf4cf26db9aea5158c217caa92d291f0500051a6469ac52166e1a16f5b7",
@@ -1413,19 +1422,11 @@
         },
         "pytest": {
             "hashes": [
-<<<<<<< HEAD
                 "sha256:13d0e3ccfc2b6e26be000cb6568c832ba67ba32e719443bfe725814d3c42433c",
                 "sha256:a06a0425453864a270bc45e71f783330a7428defb4230fb5e6a731fde06ecd45"
             ],
             "markers": "python_version >= '3.7'",
             "version": "==7.1.2"
-=======
-                "sha256:841132caef6b1ad17a9afde46dc4f6cfa59a05f9555aae5151f73bdf2820ca63",
-                "sha256:92f723789a8fdd7180b6b06483874feca4c48a5c76968e03bb3e7f806a1869ea"
-            ],
-            "markers": "python_version >= '3.7'",
-            "version": "==7.1.1"
->>>>>>> ce778539
         },
         "pytest-django": {
             "hashes": [
@@ -1440,7 +1441,7 @@
                 "sha256:0123cacc1627ae19ddf3c27a5de5bd67ee4586fbdd6440d9748f8abb483d3e86",
                 "sha256:961d03dc3453ebbc59dbdea9e4e11c5651520a876d0f4db161e8674aae935da9"
             ],
-            "markers": "python_version >= '2.7' and python_version not in '3.0, 3.1, 3.2'",
+            "markers": "python_version >= '2.7' and python_version not in '3.0, 3.1, 3.2, 3.3'",
             "version": "==2.8.2"
         },
         "python-frontmatter": {
@@ -1595,11 +1596,11 @@
         },
         "rsa": {
             "hashes": [
-                "sha256:5c6bd9dc7a543b7fe4304a631f8a8a3b674e2bbfc49c2ae96200cdbe55df6b17",
-                "sha256:95c5d300c4e879ee69708c428ba566c59478fd653cc3a22243eeb8ed846950bb"
-            ],
-            "markers": "python_version >= '3.6'",
-            "version": "==4.8"
+                "sha256:90260d9058e514786967344d0ef75fa8727eed8a7d2e43ce9f4bcf1b536174f7",
+                "sha256:e38464a49c6c85d7f1351b0126661487a7e0a14a50f1675ec50eb34d4f20ef21"
+            ],
+            "markers": "python_version >= '3.6'",
+            "version": "==4.9"
         },
         "schema": {
             "hashes": [
@@ -1637,7 +1638,7 @@
                 "sha256:1e61c37477a1626458e36f7b1d82aa5c9b094fa4802892072e49de9c60c4c926",
                 "sha256:8abb2f1d86890a2dfb989f9a77cfcfd3e47c2a354b01111771326f8aa26e0254"
             ],
-            "markers": "python_version >= '2.7' and python_version not in '3.0, 3.1, 3.2'",
+            "markers": "python_version >= '2.7' and python_version not in '3.0, 3.1, 3.2, 3.3'",
             "version": "==1.16.0"
         },
         "soupsieve": {
@@ -1713,11 +1714,11 @@
         },
         "twilio": {
             "hashes": [
-                "sha256:581f2fd595ca722eb406b4138942e082ac21e1e1c2bdfaa135db7f60670ea954",
-                "sha256:d6afee1e664310892a098c38136afbdebc21d36cb6a0b4234641a05122f90b97"
-            ],
-            "index": "pypi",
-            "version": "==7.10.0"
+                "sha256:1f070cf041938a1848603fe3beabf03625d8686810664d0525347e0398211323",
+                "sha256:ba79ab89fbed67caae02cf027dfb17776f3aa875edcc30d031e15ade40b3b0b5"
+            ],
+            "index": "pypi",
+            "version": "==7.12.0"
         },
         "twisted": {
             "extras": [
@@ -1725,11 +1726,11 @@
                 "tls"
             ],
             "hashes": [
-                "sha256:57f32b1f6838facb8c004c89467840367ad38e9e535f8252091345dba500b4f2",
-                "sha256:5c63c149eb6b8fe1e32a0215b1cef96fabdba04f705d8efb9174b1ccf5b49d49"
-            ],
-            "index": "pypi",
-            "version": "==22.2.0"
+                "sha256:a047990f57dfae1e0bd2b7df2526d4f16dcdc843774dc108b78c52f2a5f13680",
+                "sha256:f9f7a91f94932477a9fc3b169d57f54f96c6e74a23d78d9ce54039a7f48928a2"
+            ],
+            "index": "pypi",
+            "version": "==22.4.0"
         },
         "txaio": {
             "hashes": [
@@ -1741,11 +1742,11 @@
         },
         "typing-extensions": {
             "hashes": [
-                "sha256:1a9462dcc3347a79b1f1c0271fbe79e844580bb598bafa1ed208b94da3cdcd42",
-                "sha256:21c85e0fe4b9a155d0799430b0ad741cdce7e359660ccbd8b530613e8df88ce2"
-            ],
-            "markers": "python_version >= '3.6'",
-            "version": "==4.1.1"
+                "sha256:25642c956049920a5aa49edcdd6ab1e06d7e5d467fc00e0506c44ac86fbfca02",
+                "sha256:e6d2677a32f47fc7eb2795db1dd15c1f34eff616bcaf2cfb5e997f854fa1c4a6"
+            ],
+            "markers": "python_version >= '3.7'",
+            "version": "==4.3.0"
         },
         "unicodecsv": {
             "hashes": [
@@ -1763,19 +1764,11 @@
         },
         "urllib3": {
             "hashes": [
-<<<<<<< HEAD
-                "sha256:8298d6d56d39be0e3bc13c1c97d133f9b45d797169a0e11cdd0e0489d786f7ec",
-                "sha256:879ba4d1e89654d9769ce13121e0f94310ea32e8d2f8cf587b77c08bbcdb30d6"
-            ],
-            "markers": "python_version >= '2.7' and python_version not in '3.0, 3.1, 3.2, 3.3, 3.4, 3.5' and python_full_version < '4.0.0'",
-            "version": "==1.26.10"
-=======
-                "sha256:44ece4d53fb1706f667c9bd1c648f5469a2ec925fcf3a776667042d645472c14",
-                "sha256:aabaf16477806a5e1dd19aa41f8c2b7950dd3c746362d7e3223dbe6de6ac448e"
-            ],
-            "markers": "python_version >= '2.7' and python_version not in '3.0, 3.1, 3.2, 3.3, 3.4' and python_version < '4'",
-            "version": "==1.26.9"
->>>>>>> ce778539
+                "sha256:c33ccba33c819596124764c23a97d25f32b28433ba0dedeb77d873a38722c9bc",
+                "sha256:ea6e8fb210b19d950fab93b60c9009226c63a28808bc8386e05301e25883ac0a"
+            ],
+            "markers": "python_version >= '2.7' and python_version not in '3.0, 3.1, 3.2, 3.3, 3.4, 3.5' and python_version < '4'",
+            "version": "==1.26.11"
         },
         "vine": {
             "hashes": [
@@ -1948,11 +1941,11 @@
     "develop": {
         "attrs": {
             "hashes": [
-                "sha256:2d27e3784d7a565d36ab851fe94887c5eccd6a463168875832a1be79c82828b4",
-                "sha256:626ba8234211db98e869df76230a137c4c40a12d72445c45d5f5b716f076e2fd"
-            ],
-            "markers": "python_version >= '2.7' and python_version not in '3.0, 3.1, 3.2, 3.3, 3.4'",
-            "version": "==21.4.0"
+                "sha256:29adc2665447e5191d0e7c568fde78b21f9672d344281d0c6e1ab085429b22b6",
+                "sha256:86efa402f67bf2df34f51a335487cf46b1ec130d02b8d39fd248abfd30da551c"
+            ],
+            "markers": "python_version >= '3.5'",
+            "version": "==22.1.0"
         },
         "certifi": {
             "hashes": [
@@ -1988,50 +1981,50 @@
         },
         "coverage": {
             "hashes": [
-                "sha256:01c5615d13f3dd3aa8543afc069e5319cfa0c7d712f6e04b920431e5c564a749",
-                "sha256:106c16dfe494de3193ec55cac9640dd039b66e196e4641fa8ac396181578b982",
-                "sha256:129cd05ba6f0d08a766d942a9ed4b29283aff7b2cccf5b7ce279d50796860bb3",
-                "sha256:145f296d00441ca703a659e8f3eb48ae39fb083baba2d7ce4482fb2723e050d9",
-                "sha256:1480ff858b4113db2718848d7b2d1b75bc79895a9c22e76a221b9d8d62496428",
-                "sha256:269eaa2c20a13a5bf17558d4dc91a8d078c4fa1872f25303dddcbba3a813085e",
-                "sha256:26dff09fb0d82693ba9e6231248641d60ba606150d02ed45110f9ec26404ed1c",
-                "sha256:2bd9a6fc18aab8d2e18f89b7ff91c0f34ff4d5e0ba0b33e989b3cd4194c81fd9",
-                "sha256:309ce4a522ed5fca432af4ebe0f32b21d6d7ccbb0f5fcc99290e71feba67c264",
-                "sha256:3384f2a3652cef289e38100f2d037956194a837221edd520a7ee5b42d00cc605",
-                "sha256:342d4aefd1c3e7f620a13f4fe563154d808b69cccef415415aece4c786665397",
-                "sha256:39ee53946bf009788108b4dd2894bf1349b4e0ca18c2016ffa7d26ce46b8f10d",
-                "sha256:4321f075095a096e70aff1d002030ee612b65a205a0a0f5b815280d5dc58100c",
-                "sha256:4803e7ccf93230accb928f3a68f00ffa80a88213af98ed338a57ad021ef06815",
-                "sha256:4ce1b258493cbf8aec43e9b50d89982346b98e9ffdfaae8ae5793bc112fb0068",
-                "sha256:664a47ce62fe4bef9e2d2c430306e1428ecea207ffd68649e3b942fa8ea83b0b",
-                "sha256:75ab269400706fab15981fd4bd5080c56bd5cc07c3bccb86aab5e1d5a88dc8f4",
-                "sha256:83c4e737f60c6936460c5be330d296dd5b48b3963f48634c53b3f7deb0f34ec4",
-                "sha256:84631e81dd053e8a0d4967cedab6db94345f1c36107c71698f746cb2636c63e3",
-                "sha256:84e65ef149028516c6d64461b95a8dbcfce95cfd5b9eb634320596173332ea84",
-                "sha256:865d69ae811a392f4d06bde506d531f6a28a00af36f5c8649684a9e5e4a85c83",
-                "sha256:87f4f3df85aa39da00fd3ec4b5abeb7407e82b68c7c5ad181308b0e2526da5d4",
-                "sha256:8c08da0bd238f2970230c2a0d28ff0e99961598cb2e810245d7fc5afcf1254e8",
-                "sha256:961e2fb0680b4f5ad63234e0bf55dfb90d302740ae9c7ed0120677a94a1590cb",
-                "sha256:9b3e07152b4563722be523e8cd0b209e0d1a373022cfbde395ebb6575bf6790d",
-                "sha256:a7f3049243783df2e6cc6deafc49ea123522b59f464831476d3d1448e30d72df",
-                "sha256:bf5601c33213d3cb19d17a796f8a14a9eaa5e87629a53979a5981e3e3ae166f6",
-                "sha256:cec3a0f75c8f1031825e19cd86ee787e87cf03e4fd2865c79c057092e69e3a3b",
-                "sha256:d42c549a8f41dc103a8004b9f0c433e2086add8a719da00e246e17cbe4056f72",
-                "sha256:d67d44996140af8b84284e5e7d398e589574b376fb4de8ccd28d82ad8e3bea13",
-                "sha256:d9c80df769f5ec05ad21ea34be7458d1dc51ff1fb4b2219e77fe24edf462d6df",
-                "sha256:e57816f8ffe46b1df8f12e1b348f06d164fd5219beba7d9433ba79608ef011cc",
-                "sha256:ee2ddcac99b2d2aec413e36d7a429ae9ebcadf912946b13ffa88e7d4c9b712d6",
-                "sha256:f02cbbf8119db68455b9d763f2f8737bb7db7e43720afa07d8eb1604e5c5ae28",
-                "sha256:f1d5aa2703e1dab4ae6cf416eb0095304f49d004c39e9db1d86f57924f43006b",
-                "sha256:f5b66caa62922531059bc5ac04f836860412f7f88d38a476eda0a6f11d4724f4",
-                "sha256:f69718750eaae75efe506406c490d6fc5a6161d047206cc63ce25527e8a3adad",
-                "sha256:fb73e0011b8793c053bfa85e53129ba5f0250fdc0392c1591fd35d915ec75c46",
-                "sha256:fd180ed867e289964404051a958f7cccabdeed423f91a899829264bb7974d3d3",
-                "sha256:fdb6f7bd51c2d1714cea40718f6149ad9be6a2ee7d93b19e9f00934c0f2a74d9",
-                "sha256:ffa9297c3a453fba4717d06df579af42ab9a28022444cae7fa605af4df612d54"
-            ],
-            "index": "pypi",
-            "version": "==6.4.1"
+                "sha256:0895ea6e6f7f9939166cc835df8fa4599e2d9b759b02d1521b574e13b859ac32",
+                "sha256:0f211df2cba951ffcae210ee00e54921ab42e2b64e0bf2c0befc977377fb09b7",
+                "sha256:147605e1702d996279bb3cc3b164f408698850011210d133a2cb96a73a2f7996",
+                "sha256:24b04d305ea172ccb21bee5bacd559383cba2c6fcdef85b7701cf2de4188aa55",
+                "sha256:25b7ec944f114f70803d6529394b64f8749e93cbfac0fe6c5ea1b7e6c14e8a46",
+                "sha256:2b20286c2b726f94e766e86a3fddb7b7e37af5d0c635bdfa7e4399bc523563de",
+                "sha256:2dff52b3e7f76ada36f82124703f4953186d9029d00d6287f17c68a75e2e6039",
+                "sha256:2f8553878a24b00d5ab04b7a92a2af50409247ca5c4b7a2bf4eabe94ed20d3ee",
+                "sha256:3def6791adf580d66f025223078dc84c64696a26f174131059ce8e91452584e1",
+                "sha256:422fa44070b42fef9fb8dabd5af03861708cdd6deb69463adc2130b7bf81332f",
+                "sha256:4f89d8e03c8a3757aae65570d14033e8edf192ee9298303db15955cadcff0c63",
+                "sha256:5336e0352c0b12c7e72727d50ff02557005f79a0b8dcad9219c7c4940a930083",
+                "sha256:54d8d0e073a7f238f0666d3c7c0d37469b2aa43311e4024c925ee14f5d5a1cbe",
+                "sha256:5ef42e1db047ca42827a85e34abe973971c635f83aed49611b7f3ab49d0130f0",
+                "sha256:5f65e5d3ff2d895dab76b1faca4586b970a99b5d4b24e9aafffc0ce94a6022d6",
+                "sha256:6c3ccfe89c36f3e5b9837b9ee507472310164f352c9fe332120b764c9d60adbe",
+                "sha256:6d0b48aff8e9720bdec315d67723f0babd936a7211dc5df453ddf76f89c59933",
+                "sha256:6fe75dcfcb889b6800f072f2af5a331342d63d0c1b3d2bf0f7b4f6c353e8c9c0",
+                "sha256:79419370d6a637cb18553ecb25228893966bd7935a9120fa454e7076f13b627c",
+                "sha256:7bb00521ab4f99fdce2d5c05a91bddc0280f0afaee0e0a00425e28e209d4af07",
+                "sha256:80db4a47a199c4563d4a25919ff29c97c87569130375beca3483b41ad5f698e8",
+                "sha256:866ebf42b4c5dbafd64455b0a1cd5aa7b4837a894809413b930026c91e18090b",
+                "sha256:8af6c26ba8df6338e57bedbf916d76bdae6308e57fc8f14397f03b5da8622b4e",
+                "sha256:a13772c19619118903d65a91f1d5fea84be494d12fd406d06c849b00d31bf120",
+                "sha256:a697977157adc052284a7160569b36a8bbec09db3c3220642e6323b47cec090f",
+                "sha256:a9032f9b7d38bdf882ac9f66ebde3afb8145f0d4c24b2e600bc4c6304aafb87e",
+                "sha256:b5e28db9199dd3833cc8a07fa6cf429a01227b5d429facb56eccd765050c26cd",
+                "sha256:c77943ef768276b61c96a3eb854eba55633c7a3fddf0a79f82805f232326d33f",
+                "sha256:d230d333b0be8042ac34808ad722eabba30036232e7a6fb3e317c49f61c93386",
+                "sha256:d4548be38a1c810d79e097a38107b6bf2ff42151900e47d49635be69943763d8",
+                "sha256:d4e7ced84a11c10160c0697a6cc0b214a5d7ab21dfec1cd46e89fbf77cc66fae",
+                "sha256:d56f105592188ce7a797b2bd94b4a8cb2e36d5d9b0d8a1d2060ff2a71e6b9bbc",
+                "sha256:d714af0bdba67739598849c9f18efdcc5a0412f4993914a0ec5ce0f1e864d783",
+                "sha256:d774d9e97007b018a651eadc1b3970ed20237395527e22cbeb743d8e73e0563d",
+                "sha256:e0524adb49c716ca763dbc1d27bedce36b14f33e6b8af6dba56886476b42957c",
+                "sha256:e2618cb2cf5a7cc8d698306e42ebcacd02fb7ef8cfc18485c59394152c70be97",
+                "sha256:e36750fbbc422c1c46c9d13b937ab437138b998fe74a635ec88989afb57a3978",
+                "sha256:edfdabe7aa4f97ed2b9dd5dde52d2bb29cb466993bb9d612ddd10d0085a683cf",
+                "sha256:f22325010d8824594820d6ce84fa830838f581a7fd86a9235f0d2ed6deb61e29",
+                "sha256:f23876b018dfa5d3e98e96f5644b109090f16a4acb22064e0f06933663005d39",
+                "sha256:f7bd0ffbcd03dc39490a1f40b2669cc414fae0c4e16b77bb26806a4d0b7d1452"
+            ],
+            "index": "pypi",
+            "version": "==6.4.2"
         },
         "coveralls": {
             "hashes": [
@@ -2043,10 +2036,10 @@
         },
         "distlib": {
             "hashes": [
-                "sha256:6564fe0a8f51e734df6333d08b8b94d4ea8ee6b99b5ed50613f731fd4089f34b",
-                "sha256:e4b58818180336dc9c529bfb9a0b58728ffc09ad92027a3f30b7cd91e3458579"
-            ],
-            "version": "==0.3.4"
+                "sha256:a7f75737c70be3b25e2bee06288cec4e4c221de18455b2dd037fe2a795cab2fe",
+                "sha256:b710088c59f06338ca514800ad795a132da19fda270e3ce4affc74abf955a26c"
+            ],
+            "version": "==0.3.5"
         },
         "docopt": {
             "hashes": [
@@ -2079,19 +2072,11 @@
         },
         "identify": {
             "hashes": [
-<<<<<<< HEAD
-                "sha256:0dca2ea3e4381c435ef9c33ba100a78a9b40c0bab11189c7cf121f75815efeaa",
-                "sha256:3d11b16f3fe19f52039fb7e39c9c884b21cb1b586988114fbe42671f03de3e82"
-            ],
-            "markers": "python_version >= '3.7'",
-            "version": "==2.5.1"
-=======
-                "sha256:3f3244a559290e7d3deb9e9adc7b33594c1bc85a9dd82e0f1be519bf12a1ec17",
-                "sha256:5f06b14366bd1facb88b00540a1de05b69b310cbc2654db3c7e07fa3a4339323"
-            ],
-            "markers": "python_version >= '3.7'",
-            "version": "==2.4.12"
->>>>>>> ce778539
+                "sha256:a3d4c096b384d50d5e6dc5bc8b9bc44f1f61cefebd750a7b3e9f939b53fb214d",
+                "sha256:feaa9db2dc0ce333b453ce171c0cf1247bbfde2c55fc6bb785022d411a1b78b5"
+            ],
+            "markers": "python_version >= '3.7'",
+            "version": "==2.5.2"
         },
         "idna": {
             "hashes": [
@@ -2126,11 +2111,11 @@
         },
         "markdown": {
             "hashes": [
-                "sha256:cbb516f16218e643d8e0a95b309f77eb118cb138d39a4f27851e6a63581db874",
-                "sha256:f5da449a6e1c989a4cea2631aa8ee67caa5a2ef855d551c88f9e309f4634c621"
-            ],
-            "index": "pypi",
-            "version": "==3.3.7"
+                "sha256:08fb8465cffd03d10b9dd34a5c3fea908e20391a2a90b88d66362cb05beed186",
+                "sha256:3b809086bb6efad416156e00a0da66fe47618a5d6918dd688f53f40c8e4cfeff"
+            ],
+            "index": "pypi",
+            "version": "==3.4.1"
         },
         "markupsafe": {
             "hashes": [
@@ -2188,11 +2173,11 @@
         },
         "mkdocs": {
             "hashes": [
-                "sha256:26bd2b03d739ac57a3e6eed0b7bcc86168703b719c27b99ad6ca91dc439aacde",
-                "sha256:b504405b04da38795fec9b2e5e28f6aa3a73bb0960cb6d5d27ead28952bd35ea"
-            ],
-            "index": "pypi",
-            "version": "==1.3.0"
+                "sha256:a41a2ff25ce3bbacc953f9844ba07d106233cd76c88bac1f59cb1564ac0d87ed",
+                "sha256:fda92466393127d2da830bc6edc3a625a14b436316d1caf347690648e774c4f0"
+            ],
+            "index": "pypi",
+            "version": "==1.3.1"
         },
         "mkdocs-autorefs": {
             "hashes": [
@@ -2260,11 +2245,11 @@
         },
         "pre-commit": {
             "hashes": [
-                "sha256:10c62741aa5704faea2ad69cb550ca78082efe5697d6f04e5710c3c229afdd10",
-                "sha256:4233a1e38621c87d9dda9808c6606d7e7ba0e087cd56d3fe03202a01d2919615"
-            ],
-            "index": "pypi",
-            "version": "==2.19.0"
+                "sha256:51a5ba7c480ae8072ecdb6933df22d2f812dc897d5fe848778116129a681aac7",
+                "sha256:a978dac7bc9ec0bcee55c18a277d553b0f419d259dadb4b9418ff2d00eb43959"
+            ],
+            "index": "pypi",
+            "version": "==2.20.0"
         },
         "py": {
             "hashes": [
@@ -2284,19 +2269,11 @@
         },
         "pymdown-extensions": {
             "hashes": [
-<<<<<<< HEAD
                 "sha256:3ef2d998c0d5fa7eb09291926d90d69391283561cf6306f85cd588a5eb5befa0",
                 "sha256:ec141c0f4983755349f0c8710416348d1a13753976c028186ed14f190c8061c4"
             ],
             "markers": "python_version >= '3.7'",
             "version": "==9.5"
-=======
-                "sha256:a80553b243d3ed2d6c27723bcd64ca9887e560e6f4808baa96f36e93061eaf90",
-                "sha256:b37461a181c1c8103cfe1660081726a0361a8294cbfda88e5b02cefe976f0546"
-            ],
-            "markers": "python_version >= '3.7'",
-            "version": "==9.3"
->>>>>>> ce778539
         },
         "pyparsing": {
             "hashes": [
@@ -2308,19 +2285,11 @@
         },
         "pytest": {
             "hashes": [
-<<<<<<< HEAD
                 "sha256:13d0e3ccfc2b6e26be000cb6568c832ba67ba32e719443bfe725814d3c42433c",
                 "sha256:a06a0425453864a270bc45e71f783330a7428defb4230fb5e6a731fde06ecd45"
             ],
             "markers": "python_version >= '3.7'",
             "version": "==7.1.2"
-=======
-                "sha256:841132caef6b1ad17a9afde46dc4f6cfa59a05f9555aae5151f73bdf2820ca63",
-                "sha256:92f723789a8fdd7180b6b06483874feca4c48a5c76968e03bb3e7f806a1869ea"
-            ],
-            "markers": "python_version >= '3.7'",
-            "version": "==7.1.1"
->>>>>>> ce778539
         },
         "pytest-cov": {
             "hashes": [
@@ -2351,7 +2320,7 @@
                 "sha256:0123cacc1627ae19ddf3c27a5de5bd67ee4586fbdd6440d9748f8abb483d3e86",
                 "sha256:961d03dc3453ebbc59dbdea9e4e11c5651520a876d0f4db161e8674aae935da9"
             ],
-            "markers": "python_version >= '2.7' and python_version not in '3.0, 3.1, 3.2'",
+            "markers": "python_version >= '2.7' and python_version not in '3.0, 3.1, 3.2, 3.3'",
             "version": "==2.8.2"
         },
         "pyyaml": {
@@ -2422,7 +2391,7 @@
                 "sha256:1e61c37477a1626458e36f7b1d82aa5c9b094fa4802892072e49de9c60c4c926",
                 "sha256:8abb2f1d86890a2dfb989f9a77cfcfd3e47c2a354b01111771326f8aa26e0254"
             ],
-            "markers": "python_version >= '2.7' and python_version not in '3.0, 3.1, 3.2'",
+            "markers": "python_version >= '2.7' and python_version not in '3.0, 3.1, 3.2, 3.3'",
             "version": "==1.16.0"
         },
         "toml": {
@@ -2430,7 +2399,7 @@
                 "sha256:806143ae5bfb6a3c6e736a764057db0e6a0e05e338b5630894a5f779cabb4f9b",
                 "sha256:b3bda1d108d5dd99f4a20d24d9c348e91c4db7ab1b749200bded2f839ccbe68f"
             ],
-            "markers": "python_version >= '2.6' and python_version not in '3.0, 3.1, 3.2'",
+            "markers": "python_version >= '2.6' and python_version not in '3.0, 3.1, 3.2, 3.3'",
             "version": "==0.10.2"
         },
         "tomli": {
@@ -2443,35 +2412,19 @@
         },
         "urllib3": {
             "hashes": [
-<<<<<<< HEAD
-                "sha256:8298d6d56d39be0e3bc13c1c97d133f9b45d797169a0e11cdd0e0489d786f7ec",
-                "sha256:879ba4d1e89654d9769ce13121e0f94310ea32e8d2f8cf587b77c08bbcdb30d6"
-            ],
-            "markers": "python_version >= '2.7' and python_version not in '3.0, 3.1, 3.2, 3.3, 3.4, 3.5' and python_full_version < '4.0.0'",
-            "version": "==1.26.10"
+                "sha256:c33ccba33c819596124764c23a97d25f32b28433ba0dedeb77d873a38722c9bc",
+                "sha256:ea6e8fb210b19d950fab93b60c9009226c63a28808bc8386e05301e25883ac0a"
+            ],
+            "markers": "python_version >= '2.7' and python_version not in '3.0, 3.1, 3.2, 3.3, 3.4, 3.5' and python_version < '4'",
+            "version": "==1.26.11"
         },
         "virtualenv": {
             "hashes": [
-                "sha256:288171134a2ff3bfb1a2f54f119e77cd1b81c29fc1265a2356f3e8d14c7d58c4",
-                "sha256:b30aefac647e86af6d82bfc944c556f8f1a9c90427b2fb4e3bfbf338cb82becf"
-            ],
-            "markers": "python_version >= '2.7' and python_version not in '3.0, 3.1, 3.2, 3.3, 3.4'",
-            "version": "==20.15.1"
-=======
-                "sha256:44ece4d53fb1706f667c9bd1c648f5469a2ec925fcf3a776667042d645472c14",
-                "sha256:aabaf16477806a5e1dd19aa41f8c2b7950dd3c746362d7e3223dbe6de6ac448e"
-            ],
-            "markers": "python_version >= '2.7' and python_version not in '3.0, 3.1, 3.2, 3.3, 3.4' and python_version < '4'",
-            "version": "==1.26.9"
-        },
-        "virtualenv": {
-            "hashes": [
-                "sha256:c3e01300fb8495bc00ed70741f5271fc95fed067eb7106297be73d30879af60c",
-                "sha256:ce8901d3bbf3b90393498187f2d56797a8a452fb2d0d7efc6fd837554d6f679c"
-            ],
-            "markers": "python_version >= '2.7' and python_version not in '3.0, 3.1, 3.2, 3.3, 3.4'",
-            "version": "==20.13.4"
->>>>>>> ce778539
+                "sha256:0ef5be6d07181946891f5abc8047fda8bc2f0b4b9bf222c64e6e8963baee76db",
+                "sha256:635b272a8e2f77cb051946f46c60a54ace3cb5e25568228bd6b57fc70eca9ff3"
+            ],
+            "markers": "python_version >= '3.6'",
+            "version": "==20.16.2"
         },
         "watchdog": {
             "hashes": [
@@ -2514,11 +2467,11 @@
         },
         "zipp": {
             "hashes": [
-                "sha256:56bf8aadb83c24db6c4b577e13de374ccfb67da2078beba1d037c17980bf43ad",
-                "sha256:c4f6e5bbf48e74f7a38e7cc5b0480ff42b0ae5178957d564d18932525d5cf099"
-            ],
-            "markers": "python_version >= '3.7'",
-            "version": "==3.8.0"
+                "sha256:05b45f1ee8f807d0cc928485ca40a07cb491cf092ff587c0df9cb1fd154848d2",
+                "sha256:47c40d7fe183a6f21403a199b3e4192cca5774656965b0a4988ad2f8feb5f009"
+            ],
+            "markers": "python_version >= '3.7'",
+            "version": "==3.8.1"
         }
     }
 }