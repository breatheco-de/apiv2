{
    "_meta": {
        "hash": {
            "sha256": "6425d896d05e5b39524edf1de89c15ab4118f1a5dfbc3dc4efffb478a2421b8a"
        },
        "pipfile-spec": 6,
        "requires": {},
        "sources": [
            {
                "name": "pypi",
                "url": "https://pypi.org/simple",
                "verify_ssl": true
            }
        ]
    },
    "default": {
        "activecampaign-python": {
            "hashes": [
                "sha256:da94366dd60defc0acd129ee8f064ccd69ad96df109d1e4cf687e19cf9b5014d"
            ],
            "index": "pypi",
            "version": "==1.0.3"
        },
        "amqp": {
            "hashes": [
                "sha256:2c1b13fecc0893e946c65cbd5f36427861cffa4ea2201d8f6fca22e2a373b5e2",
                "sha256:6f0956d2c23d8fa6e7691934d8c3930eadb44972cbbd1a7ae3a520f735d43359"
            ],
<<<<<<< HEAD
            "markers": "python_version >= '3.6'",
=======
            "markers": "python_full_version >= '3.6.0'",
>>>>>>> 849b7c68
            "version": "==5.1.1"
        },
        "asgiref": {
            "hashes": [
                "sha256:45a429524fba18aba9d512498b19d220c4d628e75b40cf5c627524dbaebc5cc1",
                "sha256:fddeea3c53fa99d0cdb613c3941cc6e52d822491fc2753fba25768fb5bf4e865"
            ],
            "markers": "python_version >= '3.7'",
            "version": "==3.5.1"
        },
        "async-timeout": {
            "hashes": [
                "sha256:2163e1640ddb52b7a8c80d0a67a08587e5d245cc9c553a74a847056bc2976b15",
                "sha256:8ca1e4fcf50d07413d66d1a5e416e42cfdf5851c981d679a09851a6853383b3c"
            ],
            "markers": "python_full_version >= '3.6.0'",
            "version": "==4.0.2"
        },
        "attrs": {
            "hashes": [
                "sha256:2d27e3784d7a565d36ab851fe94887c5eccd6a463168875832a1be79c82828b4",
                "sha256:626ba8234211db98e869df76230a137c4c40a12d72445c45d5f5b716f076e2fd"
            ],
            "markers": "python_version >= '2.7' and python_version not in '3.0, 3.1, 3.2, 3.3, 3.4'",
            "version": "==21.4.0"
        },
        "beautifulsoup4": {
            "hashes": [
                "sha256:58d5c3d29f5a36ffeb94f02f0d786cd53014cf9b3b3951d42e0080d8a9498d30",
                "sha256:ad9aa55b65ef2808eb405f46cf74df7fcb7044d5cbc26487f96eb2ef2e436693"
            ],
            "index": "pypi",
            "version": "==4.11.1"
        },
        "billiard": {
            "hashes": [
                "sha256:299de5a8da28a783d51b197d496bef4f1595dd023a93a4f59dde1886ae905547",
                "sha256:87103ea78fa6ab4d5c751c4909bcff74617d985de7fa8b672cf8618afd5a875b"
            ],
            "version": "==3.6.4.0"
        },
        "bleach": {
            "hashes": [
                "sha256:08a1fe86d253b5c88c92cc3d810fd8048a16d15762e1e5b74d502256e5926aa1",
                "sha256:c6d6cc054bdc9c83b48b8083e236e5f00f238428666d2ce2e083eaa5fd568565"
            ],
            "markers": "python_version >= '3.7'",
            "version": "==5.0.0"
        },
        "brotli": {
            "hashes": [
                "sha256:12effe280b8ebfd389022aa65114e30407540ccb89b177d3fbc9a4f177c4bd5d",
                "sha256:160c78292e98d21e73a4cc7f76a234390e516afcd982fa17e1422f7c6a9ce9c8",
                "sha256:16d528a45c2e1909c2798f27f7bf0a3feec1dc9e50948e738b961618e38b6a7b",
                "sha256:19598ecddd8a212aedb1ffa15763dd52a388518c4550e615aed88dc3753c0f0c",
                "sha256:1c48472a6ba3b113452355b9af0a60da5c2ae60477f8feda8346f8fd48e3e87c",
                "sha256:268fe94547ba25b58ebc724680609c8ee3e5a843202e9a381f6f9c5e8bdb5c70",
                "sha256:269a5743a393c65db46a7bb982644c67ecba4b8d91b392403ad8a861ba6f495f",
                "sha256:26d168aac4aaec9a4394221240e8a5436b5634adc3cd1cdf637f6645cecbf181",
                "sha256:29d1d350178e5225397e28ea1b7aca3648fcbab546d20e7475805437bfb0a130",
                "sha256:2aad0e0baa04517741c9bb5b07586c642302e5fb3e75319cb62087bd0995ab19",
                "sha256:3496fc835370da351d37cada4cf744039616a6db7d13c430035e901443a34daa",
                "sha256:35a3edbe18e876e596553c4007a087f8bcfd538f19bc116917b3c7522fca0429",
                "sha256:3b78a24b5fd13c03ee2b7b86290ed20efdc95da75a3557cc06811764d5ad1126",
                "sha256:40d15c79f42e0a2c72892bf407979febd9cf91f36f495ffb333d1d04cebb34e4",
                "sha256:44bb8ff420c1d19d91d79d8c3574b8954288bdff0273bf788954064d260d7ab0",
                "sha256:4688c1e42968ba52e57d8670ad2306fe92e0169c6f3af0089be75bbac0c64a3b",
                "sha256:495ba7e49c2db22b046a53b469bbecea802efce200dffb69b93dd47397edc9b6",
                "sha256:4d1b810aa0ed773f81dceda2cc7b403d01057458730e309856356d4ef4188438",
                "sha256:503fa6af7da9f4b5780bb7e4cbe0c639b010f12be85d02c99452825dd0feef3f",
                "sha256:56d027eace784738457437df7331965473f2c0da2c70e1a1f6fdbae5402e0389",
                "sha256:5913a1177fc36e30fcf6dc868ce23b0453952c78c04c266d3149b3d39e1410d6",
                "sha256:5b6ef7d9f9c38292df3690fe3e302b5b530999fa90014853dcd0d6902fb59f26",
                "sha256:5cb1e18167792d7d21e21365d7650b72d5081ed476123ff7b8cac7f45189c0c7",
                "sha256:61a7ee1f13ab913897dac7da44a73c6d44d48a4adff42a5701e3239791c96e14",
                "sha256:622a231b08899c864eb87e85f81c75e7b9ce05b001e59bbfbf43d4a71f5f32b2",
                "sha256:68715970f16b6e92c574c30747c95cf8cf62804569647386ff032195dc89a430",
                "sha256:6b2ae9f5f67f89aade1fab0f7fd8f2832501311c363a21579d02defa844d9296",
                "sha256:6c772d6c0a79ac0f414a9f8947cc407e119b8598de7621f39cacadae3cf57d12",
                "sha256:6d847b14f7ea89f6ad3c9e3901d1bc4835f6b390a9c71df999b0162d9bb1e20f",
                "sha256:76ffebb907bec09ff511bb3acc077695e2c32bc2142819491579a695f77ffd4d",
                "sha256:7bbff90b63328013e1e8cb50650ae0b9bac54ffb4be6104378490193cd60f85a",
                "sha256:7cb81373984cc0e4682f31bc3d6be9026006d96eecd07ea49aafb06897746452",
                "sha256:7ee83d3e3a024a9618e5be64648d6d11c37047ac48adff25f12fa4226cf23d1c",
                "sha256:854c33dad5ba0fbd6ab69185fec8dab89e13cda6b7d191ba111987df74f38761",
                "sha256:85f7912459c67eaab2fb854ed2bc1cc25772b300545fe7ed2dc03954da638649",
                "sha256:87fdccbb6bb589095f413b1e05734ba492c962b4a45a13ff3408fa44ffe6479b",
                "sha256:88c63a1b55f352b02c6ffd24b15ead9fc0e8bf781dbe070213039324922a2eea",
                "sha256:8a674ac10e0a87b683f4fa2b6fa41090edfd686a6524bd8dedbd6138b309175c",
                "sha256:93130612b837103e15ac3f9cbacb4613f9e348b58b3aad53721d92e57f96d46a",
                "sha256:9744a863b489c79a73aba014df554b0e7a0fc44ef3f8a0ef2a52919c7d155031",
                "sha256:9749a124280a0ada4187a6cfd1ffd35c350fb3af79c706589d98e088c5044267",
                "sha256:97f715cf371b16ac88b8c19da00029804e20e25f30d80203417255d239f228b5",
                "sha256:9bf919756d25e4114ace16a8ce91eb340eb57a08e2c6950c3cebcbe3dff2a5e7",
                "sha256:9d12cf2851759b8de8ca5fde36a59c08210a97ffca0eb94c532ce7b17c6a3d1d",
                "sha256:9ed4c92a0665002ff8ea852353aeb60d9141eb04109e88928026d3c8a9e5433c",
                "sha256:a72661af47119a80d82fa583b554095308d6a4c356b2a554fdc2799bc19f2a43",
                "sha256:afde17ae04d90fbe53afb628f7f2d4ca022797aa093e809de5c3cf276f61bbfa",
                "sha256:b336c5e9cf03c7be40c47b5fd694c43c9f1358a80ba384a21969e0b4e66a9b17",
                "sha256:b663f1e02de5d0573610756398e44c130add0eb9a3fc912a09665332942a2efb",
                "sha256:b83bb06a0192cccf1eb8d0a28672a1b79c74c3a8a5f2619625aeb6f28b3a82bb",
                "sha256:c2415d9d082152460f2bd4e382a1e85aed233abc92db5a3880da2257dc7daf7b",
                "sha256:c83aa123d56f2e060644427a882a36b3c12db93727ad7a7b9efd7d7f3e9cc2c4",
                "sha256:cfc391f4429ee0a9370aa93d812a52e1fee0f37a81861f4fdd1f4fb28e8547c3",
                "sha256:db844eb158a87ccab83e868a762ea8024ae27337fc7ddcbfcddd157f841fdfe7",
                "sha256:defed7ea5f218a9f2336301e6fd379f55c655bea65ba2476346340a0ce6f74a1",
                "sha256:e16eb9541f3dd1a3e92b89005e37b1257b157b7256df0e36bd7b33b50be73bcb",
                "sha256:e23281b9a08ec338469268f98f194658abfb13658ee98e2b7f85ee9dd06caa91",
                "sha256:e2d9e1cbc1b25e22000328702b014227737756f4b5bf5c485ac1d8091ada078b",
                "sha256:e48f4234f2469ed012a98f4b7874e7f7e173c167bed4934912a29e03167cf6b1",
                "sha256:e4c4e92c14a57c9bd4cb4be678c25369bf7a092d55fd0866f759e425b9660806",
                "sha256:ec1947eabbaf8e0531e8e899fc1d9876c179fc518989461f5d24e2223395a9e3",
                "sha256:f909bbbc433048b499cb9db9e713b5d8d949e8c109a2a548502fb9aa8630f0b1"
            ],
            "version": "==1.0.9"
        },
        "cachetools": {
            "hashes": [
                "sha256:486471dfa8799eb7ec503a8059e263db000cdda20075ce5e48903087f79d5fd6",
                "sha256:8fecd4203a38af17928be7b90689d8083603073622229ca7077b72d8e5a976e4"
            ],
            "markers": "python_version ~= '3.7'",
            "version": "==5.0.0"
        },
        "celery": {
            "hashes": [
                "sha256:d1398cadf30f576266b34370e28e880306ec55f7a4b6307549b0ae9c15663481",
                "sha256:da31f8eae7607b1582e5ee2d3f2d6f58450585afd23379491e3d9229d08102d0"
            ],
            "index": "pypi",
            "version": "==5.2.6"
        },
        "certifi": {
            "hashes": [
                "sha256:78884e7c1d4b00ce3cea67b44566851c4343c120abd683433ce934a68ea58872",
                "sha256:d62a0163eb4c2344ac042ab2bdf75399a71a2d8c7d47eac2e2ee91b9d6339569"
            ],
            "version": "==2021.10.8"
        },
        "cffi": {
            "hashes": [
                "sha256:00c878c90cb53ccfaae6b8bc18ad05d2036553e6d9d1d9dbcf323bbe83854ca3",
                "sha256:0104fb5ae2391d46a4cb082abdd5c69ea4eab79d8d44eaaf79f1b1fd806ee4c2",
                "sha256:06c48159c1abed75c2e721b1715c379fa3200c7784271b3c46df01383b593636",
                "sha256:0808014eb713677ec1292301ea4c81ad277b6cdf2fdd90fd540af98c0b101d20",
                "sha256:10dffb601ccfb65262a27233ac273d552ddc4d8ae1bf93b21c94b8511bffe728",
                "sha256:14cd121ea63ecdae71efa69c15c5543a4b5fbcd0bbe2aad864baca0063cecf27",
                "sha256:17771976e82e9f94976180f76468546834d22a7cc404b17c22df2a2c81db0c66",
                "sha256:181dee03b1170ff1969489acf1c26533710231c58f95534e3edac87fff06c443",
                "sha256:23cfe892bd5dd8941608f93348c0737e369e51c100d03718f108bf1add7bd6d0",
                "sha256:263cc3d821c4ab2213cbe8cd8b355a7f72a8324577dc865ef98487c1aeee2bc7",
                "sha256:2756c88cbb94231c7a147402476be2c4df2f6078099a6f4a480d239a8817ae39",
                "sha256:27c219baf94952ae9d50ec19651a687b826792055353d07648a5695413e0c605",
                "sha256:2a23af14f408d53d5e6cd4e3d9a24ff9e05906ad574822a10563efcef137979a",
                "sha256:31fb708d9d7c3f49a60f04cf5b119aeefe5644daba1cd2a0fe389b674fd1de37",
                "sha256:3415c89f9204ee60cd09b235810be700e993e343a408693e80ce7f6a40108029",
                "sha256:3773c4d81e6e818df2efbc7dd77325ca0dcb688116050fb2b3011218eda36139",
                "sha256:3b96a311ac60a3f6be21d2572e46ce67f09abcf4d09344c49274eb9e0bf345fc",
                "sha256:3f7d084648d77af029acb79a0ff49a0ad7e9d09057a9bf46596dac9514dc07df",
                "sha256:41d45de54cd277a7878919867c0f08b0cf817605e4eb94093e7516505d3c8d14",
                "sha256:4238e6dab5d6a8ba812de994bbb0a79bddbdf80994e4ce802b6f6f3142fcc880",
                "sha256:45db3a33139e9c8f7c09234b5784a5e33d31fd6907800b316decad50af323ff2",
                "sha256:45e8636704eacc432a206ac7345a5d3d2c62d95a507ec70d62f23cd91770482a",
                "sha256:4958391dbd6249d7ad855b9ca88fae690783a6be9e86df65865058ed81fc860e",
                "sha256:4a306fa632e8f0928956a41fa8e1d6243c71e7eb59ffbd165fc0b41e316b2474",
                "sha256:57e9ac9ccc3101fac9d6014fba037473e4358ef4e89f8e181f8951a2c0162024",
                "sha256:59888172256cac5629e60e72e86598027aca6bf01fa2465bdb676d37636573e8",
                "sha256:5e069f72d497312b24fcc02073d70cb989045d1c91cbd53979366077959933e0",
                "sha256:64d4ec9f448dfe041705426000cc13e34e6e5bb13736e9fd62e34a0b0c41566e",
                "sha256:6dc2737a3674b3e344847c8686cf29e500584ccad76204efea14f451d4cc669a",
                "sha256:74fdfdbfdc48d3f47148976f49fab3251e550a8720bebc99bf1483f5bfb5db3e",
                "sha256:75e4024375654472cc27e91cbe9eaa08567f7fbdf822638be2814ce059f58032",
                "sha256:786902fb9ba7433aae840e0ed609f45c7bcd4e225ebb9c753aa39725bb3e6ad6",
                "sha256:8b6c2ea03845c9f501ed1313e78de148cd3f6cad741a75d43a29b43da27f2e1e",
                "sha256:91d77d2a782be4274da750752bb1650a97bfd8f291022b379bb8e01c66b4e96b",
                "sha256:91ec59c33514b7c7559a6acda53bbfe1b283949c34fe7440bcf917f96ac0723e",
                "sha256:920f0d66a896c2d99f0adbb391f990a84091179542c205fa53ce5787aff87954",
                "sha256:a5263e363c27b653a90078143adb3d076c1a748ec9ecc78ea2fb916f9b861962",
                "sha256:abb9a20a72ac4e0fdb50dae135ba5e77880518e742077ced47eb1499e29a443c",
                "sha256:c2051981a968d7de9dd2d7b87bcb9c939c74a34626a6e2f8181455dd49ed69e4",
                "sha256:c21c9e3896c23007803a875460fb786118f0cdd4434359577ea25eb556e34c55",
                "sha256:c2502a1a03b6312837279c8c1bd3ebedf6c12c4228ddbad40912d671ccc8a962",
                "sha256:d4d692a89c5cf08a8557fdeb329b82e7bf609aadfaed6c0d79f5a449a3c7c023",
                "sha256:da5db4e883f1ce37f55c667e5c0de439df76ac4cb55964655906306918e7363c",
                "sha256:e7022a66d9b55e93e1a845d8c9eba2a1bebd4966cd8bfc25d9cd07d515b33fa6",
                "sha256:ef1f279350da2c586a69d32fc8733092fd32cc8ac95139a00377841f59a3f8d8",
                "sha256:f54a64f8b0c8ff0b64d18aa76675262e1700f3995182267998c31ae974fbc382",
                "sha256:f5c7150ad32ba43a07c4479f40241756145a1f03b43480e058cfd862bf5041c7",
                "sha256:f6f824dc3bce0edab5f427efcfb1d63ee75b6fcb7282900ccaf925be84efb0fc",
                "sha256:fd8a250edc26254fe5b33be00402e6d287f562b6a5b2152dec302fa15bb3e997",
                "sha256:ffaa5c925128e29efbde7301d8ecaf35c8c60ffbcd6a1ffd3a552177c8e5e796"
            ],
            "version": "==1.15.0"
        },
        "charset-normalizer": {
            "hashes": [
                "sha256:2857e29ff0d34db842cd7ca3230549d1a697f96ee6d3fb071cfa6c7393832597",
                "sha256:6881edbebdb17b39b4eaaa821b438bf6eddffb4468cf344f09f89def34a8b1df"
            ],
            "markers": "python_version >= '3'",
            "version": "==2.0.12"
        },
        "click": {
            "hashes": [
                "sha256:7682dc8afb30297001674575ea00d1814d808d6a36af415a82bd481d37ba7b8e",
                "sha256:bb4d8133cb15a609f44e8213d9b391b0809795062913b383c62be0ee95b1db48"
            ],
            "markers": "python_version >= '3.7'",
            "version": "==8.1.3"
        },
        "click-didyoumean": {
            "hashes": [
                "sha256:a0713dc7a1de3f06bc0df5a9567ad19ead2d3d5689b434768a6145bff77c0667",
                "sha256:f184f0d851d96b6d29297354ed981b7dd71df7ff500d82fa6d11f0856bee8035"
            ],
            "markers": "python_version < '4' and python_full_version >= '3.6.2'",
            "version": "==0.3.0"
        },
        "click-plugins": {
            "hashes": [
                "sha256:46ab999744a9d831159c3411bb0c79346d94a444df9a3a3742e9ed63645f264b",
                "sha256:5d262006d3222f5057fd81e1623d4443e41dcda5dc815c06b442aa3c02889fc8"
            ],
            "version": "==1.1.1"
        },
        "click-repl": {
            "hashes": [
                "sha256:94b3fbbc9406a236f176e0506524b2937e4b23b6f4c0c0b2a0a83f8a64e9194b",
                "sha256:cd12f68d745bf6151210790540b4cb064c7b13e571bc64b6957d98d120dacfd8"
            ],
            "version": "==0.2.0"
        },
        "contextlib2": {
            "hashes": [
                "sha256:3fbdb64466afd23abaf6c977627b75b6139a5a3e8ce38405c5b413aed7a0471f",
                "sha256:ab1e2bfe1d01d968e1b7e8d9023bc51ef3509bba217bb730cee3827e1ee82869"
            ],
            "markers": "python_full_version >= '3.6.0'",
            "version": "==21.6.0"
        },
        "defusedxml": {
            "hashes": [
                "sha256:1bb3032db185915b62d7c6209c5a8792be6a32ab2fedacc84e01b52c51aa3e69",
                "sha256:a352e7e428770286cc899e2542b6cdaedb2b4953ff269a210103ec58f6198a61"
            ],
            "markers": "python_version >= '2.7' and python_version not in '3.0, 3.1, 3.2, 3.3, 3.4'",
            "version": "==0.7.1"
        },
        "deprecated": {
            "hashes": [
                "sha256:43ac5335da90c31c24ba028af536a91d41d53f9e6901ddb021bcc572ce44e38d",
                "sha256:64756e3e14c8c5eea9795d93c524551432a0be75629f8f29e67ab8caf076c76d"
            ],
            "markers": "python_version >= '2.7' and python_version not in '3.0, 3.1, 3.2, 3.3'",
            "version": "==1.2.13"
        },
        "dj-database-url": {
            "hashes": [
                "sha256:4aeaeb1f573c74835b0686a2b46b85990571159ffc21aa57ecd4d1e1cb334163",
                "sha256:851785365761ebe4994a921b433062309eb882fedd318e1b0fcecc607ed02da9"
            ],
            "index": "pypi",
            "version": "==0.5.0"
        },
        "django": {
            "hashes": [
                "sha256:6d93497a0a9bf6ba0e0b1a29cccdc40efbfc76297255b1309b3a884a688ec4b6",
                "sha256:b896ca61edc079eb6bbaa15cf6071eb69d6aac08cce5211583cfb41515644fdf"
            ],
            "index": "pypi",
            "version": "==3.2.13"
        },
        "django-cors-headers": {
            "hashes": [
                "sha256:a22be2befd4069c4fc174f11cf067351df5c061a3a5f94a01650b4e928b0372b",
                "sha256:eb98389bf7a2afc5d374806af4a9149697e3a6955b5a2dc2bf049f7d33647456"
            ],
            "index": "pypi",
            "version": "==3.11.0"
        },
        "django-heroku": {
            "hashes": [
                "sha256:59dac588ae0030862c79c31fab2a206a1b549282e157b1831fc8491a3eb65c24",
                "sha256:817165b8c3853bff6cd3b515222b84dd2167a9435b140380181192d153913d69"
            ],
            "index": "pypi",
            "version": "==0.0.0"
        },
        "django-phonenumber-field": {
            "extras": [
                "phonenumberslite"
            ],
            "hashes": [
                "sha256:897b902a1654b0eb21f6268498a3359e2c4eb90af9585cb8693af186ede8c5bb",
                "sha256:b1ff950f90a8911ff323ccf77c8f6fe4299a9f671fa61c8734a6994359f07446"
            ],
            "index": "pypi",
            "version": "==6.1.0"
        },
        "django-redis": {
            "hashes": [
                "sha256:1d037dc02b11ad7aa11f655d26dac3fb1af32630f61ef4428860a2e29ff92026",
                "sha256:8a99e5582c79f894168f5865c52bd921213253b7fd64d16733ae4591564465de"
            ],
            "index": "pypi",
            "version": "==5.2.0"
        },
        "django-sql-explorer": {
            "extras": [
                "xls"
            ],
            "hashes": [
                "sha256:d9a36461c70184fa1f54d038b20d6b08b40bb1709448a827123ecee5cc6dbbab",
                "sha256:fd3b92b5fdbcb4ecda27454eb70510a44f29176ca43c04dee704503e53b90cf3"
            ],
            "index": "pypi",
            "version": "==2.4.1"
        },
        "djangorestframework": {
            "hashes": [
                "sha256:5cc724dc4b076463497837269107e1995b1fbc917468d1b92d188fd1af9ea789",
                "sha256:a5967b68a04e0d97d10f4df228e30f5a2d82ba63b9d03e1759f84993b7bf1b53"
            ],
            "index": "pypi",
            "version": "==3.11.2"
        },
        "djangorestframework-csv": {
            "hashes": [
                "sha256:aa0ee4c894fe319c68e042b05c61dace43a9fb6e6872e1abe1724ca7ea4d15f7"
            ],
            "index": "pypi",
            "version": "==2.1.1"
        },
        "entrypoints": {
            "hashes": [
                "sha256:b706eddaa9218a19ebcd67b56818f05bb27589b1ca9e8d797b74affad4ccacd4",
                "sha256:f174b5ff827504fd3cd97cc3f8649f3693f51538c7e4bdf3ef002c8429d42f9f"
            ],
            "markers": "python_full_version >= '3.6.0'",
            "version": "==0.4"
        },
        "eventbrite": {
            "hashes": [
                "sha256:ddc495520b1df80528b51fc42451f3101c0b00ffd0b2bb48f370980a571caa02"
            ],
            "index": "pypi",
            "version": "==3.3.5"
        },
        "faker": {
            "hashes": [
                "sha256:1dc2811f20e163892fefe7006f2ce00778f8099a40aee265bfa60a13400de63d",
                "sha256:aa7103805ae793277abbb85da9f6f05e76a1a295a9384a8e17c2fba2b3a690cb"
            ],
            "markers": "python_full_version >= '3.6.0'",
            "version": "==12.0.1"
        },
        "fastjsonschema": {
            "hashes": [
                "sha256:0a572f0836962d844c1fc435e200b2e4f4677e4e6611a2e3bdd01ba697c275ec",
                "sha256:ddb0b1d8243e6e3abb822bd14e447a89f4ab7439342912d590444831fa00b6a0"
            ],
            "version": "==2.15.3"
        },
        "google-api-core": {
            "extras": [],
            "hashes": [
<<<<<<< HEAD
                "sha256:65480309a7437f739e4476da037af02a3ec8263f1d1f89f72bbdc8f54fe402d2",
                "sha256:8fcbe52dc129fd83dca4e638a76f22b3a11579c493e643134e50e9870b233302"
            ],
            "markers": "python_version >= '3.6'",
            "version": "==2.7.2"
=======
                "sha256:17957f0704cbe95bd2ce25019efd2046423978594d181d4263e5dcffd2dbbc79",
                "sha256:bb40d2d6412c77c367943b88d08323091d724deaea96892fff4a1ebd06f6e5be"
            ],
            "markers": "python_full_version >= '3.6.0'",
            "version": "==2.7.3"
>>>>>>> 849b7c68
        },
        "google-auth": {
            "hashes": [
                "sha256:1ba4938e032b73deb51e59c4656a00e0939cf0b1112575099f136babb4563312",
                "sha256:349ac49b18b01019453cc99c11c92ed772739778c92f184002b7ab3a5b7ac77d"
            ],
            "markers": "python_version >= '2.7' and python_version not in '3.0, 3.1, 3.2, 3.3, 3.4, 3.5'",
            "version": "==2.6.6"
        },
        "google-cloud-core": {
            "hashes": [
                "sha256:35900f614045a33d5208e1d50f0d7945df98ce088388ce7237e7a2db12d5656e",
                "sha256:fdaa629e6174b4177c2d56eb8ab1ddd87661064d0a3e9bb06b62e4d7e2344669"
            ],
<<<<<<< HEAD
            "markers": "python_version >= '3.6'",
=======
            "markers": "python_full_version >= '3.6.0'",
>>>>>>> 849b7c68
            "version": "==2.3.0"
        },
        "google-cloud-datastore": {
            "hashes": [
                "sha256:0d9417a977b21d06d2eed2ff5c2e8874a7e2eb44eecdfc64ac81469f0375c55a",
                "sha256:be2cc7eac38ec1ed658f39a8ffb374c161227abbfc848260acdfaa5f698710b2"
            ],
            "index": "pypi",
            "version": "==1.15.4"
        },
        "google-cloud-ndb": {
            "hashes": [
                "sha256:a2812deee4cd12e99878de446e6a554aa34a8ffeb438254ce071e2513ec56986",
                "sha256:fac5548fb64d9fa0295147f98402a8622cebe62ab9f5fe13cd54518202d3404b"
            ],
            "index": "pypi",
            "version": "==1.11.1"
        },
        "google-cloud-storage": {
            "hashes": [
                "sha256:9a7b1d07d53bc1df5384a9906c1e6d9c920a2bdb5ffa5982d2c1d2bdaacd70c8",
                "sha256:f4cbb0de5e17228e9c09cdc897d81eaa70e2c396f58513f79de0e824584c8f5b"
            ],
            "index": "pypi",
            "version": "==2.3.0"
        },
        "google-crc32c": {
            "hashes": [
                "sha256:04e7c220798a72fd0f08242bc8d7a05986b2a08a0573396187fd32c1dcdd58b3",
                "sha256:05340b60bf05b574159e9bd940152a47d38af3fb43803ffe71f11d704b7696a6",
                "sha256:12674a4c3b56b706153a358eaa1018c4137a5a04635b92b4652440d3d7386206",
                "sha256:127f9cc3ac41b6a859bd9dc4321097b1a4f6aa7fdf71b4f9227b9e3ebffb4422",
                "sha256:13af315c3a0eec8bb8b8d80b8b128cb3fcd17d7e4edafc39647846345a3f003a",
                "sha256:1926fd8de0acb9d15ee757175ce7242e235482a783cd4ec711cc999fc103c24e",
                "sha256:226f2f9b8e128a6ca6a9af9b9e8384f7b53a801907425c9a292553a3a7218ce0",
                "sha256:276de6273eb074a35bc598f8efbc00c7869c5cf2e29c90748fccc8c898c244df",
                "sha256:318f73f5484b5671f0c7f5f63741ab020a599504ed81d209b5c7129ee4667407",
                "sha256:3bbce1be3687bbfebe29abdb7631b83e6b25da3f4e1856a1611eb21854b689ea",
                "sha256:42ae4781333e331a1743445931b08ebdad73e188fd554259e772556fc4937c48",
                "sha256:58be56ae0529c664cc04a9c76e68bb92b091e0194d6e3c50bea7e0f266f73713",
                "sha256:5da2c81575cc3ccf05d9830f9e8d3c70954819ca9a63828210498c0774fda1a3",
                "sha256:6311853aa2bba4064d0c28ca54e7b50c4d48e3de04f6770f6c60ebda1e975267",
                "sha256:650e2917660e696041ab3dcd7abac160b4121cd9a484c08406f24c5964099829",
                "sha256:6a4db36f9721fdf391646685ecffa404eb986cbe007a3289499020daf72e88a2",
                "sha256:779cbf1ce375b96111db98fca913c1f5ec11b1d870e529b1dc7354b2681a8c3a",
                "sha256:7f6fe42536d9dcd3e2ffb9d3053f5d05221ae3bbcefbe472bdf2c71c793e3183",
                "sha256:891f712ce54e0d631370e1f4997b3f182f3368179198efc30d477c75d1f44942",
                "sha256:95c68a4b9b7828ba0428f8f7e3109c5d476ca44996ed9a5f8aac6269296e2d59",
                "sha256:96a8918a78d5d64e07c8ea4ed2bc44354e3f93f46a4866a40e8db934e4c0d74b",
                "sha256:9c3cf890c3c0ecfe1510a452a165431b5831e24160c5fcf2071f0f85ca5a47cd",
                "sha256:9f58099ad7affc0754ae42e6d87443299f15d739b0ce03c76f515153a5cda06c",
                "sha256:a0b9e622c3b2b8d0ce32f77eba617ab0d6768b82836391e4f8f9e2074582bf02",
                "sha256:a7f9cbea4245ee36190f85fe1814e2d7b1e5f2186381b082f5d59f99b7f11328",
                "sha256:bab4aebd525218bab4ee615786c4581952eadc16b1ff031813a2fd51f0cc7b08",
                "sha256:c124b8c8779bf2d35d9b721e52d4adb41c9bfbde45e6a3f25f0820caa9aba73f",
                "sha256:c9da0a39b53d2fab3e5467329ed50e951eb91386e9d0d5b12daf593973c3b168",
                "sha256:ca60076c388728d3b6ac3846842474f4250c91efbfe5afa872d3ffd69dd4b318",
                "sha256:cb6994fff247987c66a8a4e550ef374671c2b82e3c0d2115e689d21e511a652d",
                "sha256:d1c1d6236feab51200272d79b3d3e0f12cf2cbb12b208c835b175a21efdb0a73",
                "sha256:dd7760a88a8d3d705ff562aa93f8445ead54f58fd482e4f9e2bafb7e177375d4",
                "sha256:dda4d8a3bb0b50f540f6ff4b6033f3a74e8bf0bd5320b70fab2c03e512a62812",
                "sha256:e0f1ff55dde0ebcfbef027edc21f71c205845585fffe30d4ec4979416613e9b3",
                "sha256:e7a539b9be7b9c00f11ef16b55486141bc2cdb0c54762f84e3c6fc091917436d",
                "sha256:eb0b14523758e37802f27b7f8cd973f5f3d33be7613952c0df904b68c4842f0e",
                "sha256:ed447680ff21c14aaceb6a9f99a5f639f583ccfe4ce1a5e1d48eb41c3d6b3217",
                "sha256:f52a4ad2568314ee713715b1e2d79ab55fab11e8b304fd1462ff5cccf4264b3e",
                "sha256:fbd60c6aaa07c31d7754edbc2334aef50601b7f1ada67a96eb1eb57c7c72378f",
                "sha256:fc28e0db232c62ca0c3600884933178f0825c99be4474cdd645e378a10588125",
                "sha256:fe31de3002e7b08eb20823b3735b97c86c5926dd0581c7710a680b418a8709d4",
                "sha256:fec221a051150eeddfdfcff162e6db92c65ecf46cb0f7bb1bf812a1520ec026b",
                "sha256:ff71073ebf0e42258a42a0b34f2c09ec384977e7f6808999102eedd5b49920e3"
            ],
            "markers": "python_full_version >= '3.6.0'",
            "version": "==1.3.0"
        },
        "google-resumable-media": {
            "hashes": [
                "sha256:06924e8b1e79f158f0202e7dd151ad75b0ea9d59b997c850f56bdd4a5a361513",
                "sha256:3c13f84813861ac8f5b6371254bdd437076bf1f3bac527a9f3fd123a70166f52"
            ],
            "markers": "python_full_version >= '3.6.0'",
            "version": "==2.3.2"
        },
        "googleapis-common-protos": {
            "hashes": [
                "sha256:4007500795bcfc269d279f0f7d253ae18d6dc1ff5d5a73613ffe452038b1ec5f",
                "sha256:60220c89b8bd5272159bed4929ecdc1243ae1f73437883a499a44a1cbc084086"
            ],
            "markers": "python_full_version >= '3.6.0'",
            "version": "==1.56.0"
        },
        "grpcio": {
            "hashes": [
                "sha256:05467acd391e3fffb05991c76cb2ed2fa1309d0e3815ac379764bc5670b4b5d4",
                "sha256:0ac72d4b953b76924f8fa21436af060d7e6d8581e279863f30ee14f20751ac27",
                "sha256:11f811c0fffd84fca747fbc742464575e5eb130fd4fb4d6012ccc34febd001db",
                "sha256:13343e7b840c20f43b44f0e6d3bbdc037c964f0aec9735d7cb685c407731c9ff",
                "sha256:14eefcf623890f3f7dd7831decd2a2116652b5ce1e0f1d4b464b8f52110743b0",
                "sha256:19e54f0c7083c8332b5a75a9081fc5127f1dbb67b6c1a32bd7fe896ef0934918",
                "sha256:36a7bdd6ef9bca050c7ade8cba5f0e743343ea0756d5d3d520e915098a9dc503",
                "sha256:3d47553b8e86ab1e59b0185ba6491a187f94a0239f414c8fc867a22b0405b798",
                "sha256:41036a574cab3468f24d41d6ed2b52588fb85ed60f8feaa925d7e424a250740b",
                "sha256:4201c597e5057a9bfef9ea5777a6d83f6252cb78044db7d57d941ec2300734a5",
                "sha256:46d4843192e7d36278884282e100b8f305cf37d1b3d8c6b4f736d4454640a069",
                "sha256:4bae1c99896045d3062ab95478411c8d5a52cb84b91a1517312629fa6cfeb50e",
                "sha256:4ee51964edfd0a1293a95bb0d72d134ecf889379d90d2612cbf663623ce832b4",
                "sha256:4fcb53e4eb8c271032c91b8981df5fc1bb974bc73e306ec2c27da41bd95c44b5",
                "sha256:5c30a9a7d3a05920368a60b080cbbeaf06335303be23ac244034c71c03a0fd24",
                "sha256:5f3c54ebb5d9633a557335c01d88d3d4928e9b1b131692283b6184da1edbec0b",
                "sha256:6641a28cc826a92ef717201cca9a035c34a0185e38b0c93f3ce5f01a01a1570a",
                "sha256:790d7493337558ae168477d1be3178f4c9b8f91d8cd9b8b719d06fd9b2d48836",
                "sha256:871078218fa9117e2a378678f327e32fda04e363ed6bc0477275444273255d4d",
                "sha256:898c159148f27e23c08a337fb80d31ece6b76bb24f359d83929460d813665b74",
                "sha256:89b390b1c0de909965280d175c53128ce2f0f4f5c0f011382243dd7f2f894060",
                "sha256:8fa6584046a7cf281649975a363673fa5d9c6faf9dc923f261cc0e56713b5892",
                "sha256:9075c0c003c1ff14ebce8f0ba55cc692158cb55c68da09cf8b0f9fc5b749e343",
                "sha256:9a86a91201f8345502ea81dee0a55ae13add5fafadf109b17acd858fe8239651",
                "sha256:a8d610b7b557a7609fecee80b6dd793ecb7a9a3c3497fbdce63ce7d151cdd705",
                "sha256:b81dc7894062ed2d25b74a2725aaa0a6895ce97ce854f432fe4e87cad5a07316",
                "sha256:b8d852329336c584c636caa9c2db990f3a332b19bc86a80f4646b58d27c142db",
                "sha256:be857b7ec2ac43455156e6ba89262f7d7ae60227049427d01a3fecd218a3f88d",
                "sha256:bebe90b8020b4248e5a2076b56154cc6ff45691bbbe980579fc9db26717ac968",
                "sha256:bfd36b959c3c4e945119387baed1414ea46f7116886aa23de0172302b49d7ff1",
                "sha256:c122dac5cb299b8ad7308d61bd9fe0413de13b0347cce465398436b3fdf1f609",
                "sha256:c5c2f8417d13386e18ccc8c61467cb6a6f9667a1ff7000a2d7d378e5d7df693f",
                "sha256:ccd388b8f37b19d06e4152189726ce309e36dc03b53f2216a4ea49f09a7438e6",
                "sha256:cd61b52d9cf8fcf8d9628c0b640b9e44fdc5e93d989cc268086a858540ed370c",
                "sha256:cf220199b7b4992729ad4d55d5d3f652f4ccfe1a35b5eacdbecf189c245e1859",
                "sha256:d1e22d3a510438b7f3365c0071b810672d09febac6e8ca8a47eab657ae5f347b",
                "sha256:d2ec124a986093e26420a5fb10fa3f02b2c232f924cdd7b844ddf7e846c020cd",
                "sha256:dc3290d0411ddd2bd49adba5793223de8de8b01588d45e9376f1a9f7d25414f4",
                "sha256:e2149077d71e060678130644670389ddf1491200bcea16c5560d4ccdc65e3f2e",
                "sha256:e2de61005118ae59d48d5d749283ebfd1ba4ca68cc1000f8a395cd2bdcff7ceb",
                "sha256:e50ddea6de76c09b656df4b5a55ae222e2a56e625c44250e501ff3c904113ec1",
                "sha256:e898194f76212facbaeb6d7545debff29351afa23b53ff8f0834d66611af5139",
                "sha256:f6a9cf0e77f72f2ac30c9c6e086bc7446c984c51bebc6c7f50fbcd718037edba",
                "sha256:fdb0a3e0e64843441793923d9532a3a23907b07b2a1e0a7a31f186dc185bb772"
            ],
            "version": "==1.44.0"
        },
        "grpcio-status": {
            "hashes": [
                "sha256:ac613ab7a45380cbfa3e529022d0b37317d858f172ba6e65c188aa7355539398",
                "sha256:caf831c1fdcafeb3f48f7f2500e6ffb0c755120354a302f8695b698b0a2faace"
            ],
            "version": "==1.44.0"
        },
        "gunicorn": {
            "hashes": [
                "sha256:9dcc4547dbb1cb284accfb15ab5667a0e5d1881cc443e0677b4882a4067a807e",
                "sha256:e0a968b5ba15f8a328fdfd7ab1fcb5af4470c28aaf7e55df02a99bc13138e6e8"
            ],
            "index": "pypi",
            "version": "==20.1.0"
        },
        "hiredis": {
            "hashes": [
                "sha256:04026461eae67fdefa1949b7332e488224eac9e8f2b5c58c98b54d29af22093e",
                "sha256:04927a4c651a0e9ec11c68e4427d917e44ff101f761cd3b5bc76f86aaa431d27",
                "sha256:07bbf9bdcb82239f319b1f09e8ef4bdfaec50ed7d7ea51a56438f39193271163",
                "sha256:09004096e953d7ebd508cded79f6b21e05dff5d7361771f59269425108e703bc",
                "sha256:0adea425b764a08270820531ec2218d0508f8ae15a448568109ffcae050fee26",
                "sha256:0b39ec237459922c6544d071cdcf92cbb5bc6685a30e7c6d985d8a3e3a75326e",
                "sha256:0d5109337e1db373a892fdcf78eb145ffb6bbd66bb51989ec36117b9f7f9b579",
                "sha256:0f41827028901814c709e744060843c77e78a3aca1e0d6875d2562372fcb405a",
                "sha256:11d119507bb54e81f375e638225a2c057dda748f2b1deef05c2b1a5d42686048",
                "sha256:1233e303645f468e399ec906b6b48ab7cd8391aae2d08daadbb5cad6ace4bd87",
                "sha256:139705ce59d94eef2ceae9fd2ad58710b02aee91e7fa0ccb485665ca0ecbec63",
                "sha256:1f03d4dadd595f7a69a75709bc81902673fa31964c75f93af74feac2f134cc54",
                "sha256:240ce6dc19835971f38caf94b5738092cb1e641f8150a9ef9251b7825506cb05",
                "sha256:294a6697dfa41a8cba4c365dd3715abc54d29a86a40ec6405d677ca853307cfb",
                "sha256:3d55e36715ff06cdc0ab62f9591607c4324297b6b6ce5b58cb9928b3defe30ea",
                "sha256:3dddf681284fe16d047d3ad37415b2e9ccdc6c8986c8062dbe51ab9a358b50a5",
                "sha256:3f5f7e3a4ab824e3de1e1700f05ad76ee465f5f11f5db61c4b297ec29e692b2e",
                "sha256:508999bec4422e646b05c95c598b64bdbef1edf0d2b715450a078ba21b385bcc",
                "sha256:5d2a48c80cf5a338d58aae3c16872f4d452345e18350143b3bf7216d33ba7b99",
                "sha256:5dc7a94bb11096bc4bffd41a3c4f2b958257085c01522aa81140c68b8bf1630a",
                "sha256:65d653df249a2f95673976e4e9dd7ce10de61cfc6e64fa7eeaa6891a9559c581",
                "sha256:7492af15f71f75ee93d2a618ca53fea8be85e7b625e323315169977fae752426",
                "sha256:7f0055f1809b911ab347a25d786deff5e10e9cf083c3c3fd2dd04e8612e8d9db",
                "sha256:807b3096205c7cec861c8803a6738e33ed86c9aae76cac0e19454245a6bbbc0a",
                "sha256:81d6d8e39695f2c37954d1011c0480ef7cf444d4e3ae24bc5e89ee5de360139a",
                "sha256:87c7c10d186f1743a8fd6a971ab6525d60abd5d5d200f31e073cd5e94d7e7a9d",
                "sha256:8b42c0dc927b8d7c0eb59f97e6e34408e53bc489f9f90e66e568f329bff3e443",
                "sha256:a00514362df15af041cc06e97aebabf2895e0a7c42c83c21894be12b84402d79",
                "sha256:a39efc3ade8c1fb27c097fd112baf09d7fd70b8cb10ef1de4da6efbe066d381d",
                "sha256:a4ee8000454ad4486fb9f28b0cab7fa1cd796fc36d639882d0b34109b5b3aec9",
                "sha256:a7928283143a401e72a4fad43ecc85b35c27ae699cf5d54d39e1e72d97460e1d",
                "sha256:adf4dd19d8875ac147bf926c727215a0faf21490b22c053db464e0bf0deb0485",
                "sha256:ae8427a5e9062ba66fc2c62fb19a72276cf12c780e8db2b0956ea909c48acff5",
                "sha256:b4c8b0bc5841e578d5fb32a16e0c305359b987b850a06964bd5a62739d688048",
                "sha256:b84f29971f0ad4adaee391c6364e6f780d5aae7e9226d41964b26b49376071d0",
                "sha256:c39c46d9e44447181cd502a35aad2bb178dbf1b1f86cf4db639d7b9614f837c6",
                "sha256:cb2126603091902767d96bcb74093bd8b14982f41809f85c9b96e519c7e1dc41",
                "sha256:dcef843f8de4e2ff5e35e96ec2a4abbdf403bd0f732ead127bd27e51f38ac298",
                "sha256:e3447d9e074abf0e3cd85aef8131e01ab93f9f0e86654db7ac8a3f73c63706ce",
                "sha256:f52010e0a44e3d8530437e7da38d11fb822acfb0d5b12e9cd5ba655509937ca0",
                "sha256:f8196f739092a78e4f6b1b2172679ed3343c39c61a3e9d722ce6fcf1dac2824a"
            ],
            "index": "pypi",
            "version": "==2.0.0"
        },
        "icalendar": {
            "hashes": [
                "sha256:cc73fa9c848744843046228cb66ea86cd8c18d73a51b140f7c003f760b84a997",
                "sha256:cf1446ffdf1b6ad469451a8966cfa7694f5fac796ac6fc7cd93e28c51a637d2c"
            ],
            "index": "pypi",
            "version": "==4.0.9"
        },
        "idna": {
            "hashes": [
                "sha256:84d9dd047ffa80596e0f246e2eab0b391788b0503584e8945f2368256d2735ff",
                "sha256:9d643ff0a55b762d5cdb124b8eaa99c66322e2157b69160bc32796e824360e6d"
            ],
            "markers": "python_version >= '3'",
            "version": "==3.3"
        },
        "iniconfig": {
            "hashes": [
                "sha256:011e24c64b7f47f6ebd835bb12a743f2fbe9a26d4cecaa7f53bc4f35ee9da8b3",
                "sha256:bc3af051d7d14b2ee5ef9969666def0cd1a000e121eaea580d4a313df4b37f32"
            ],
            "version": "==1.1.1"
        },
        "jinja2": {
            "hashes": [
                "sha256:31351a702a408a9e7595a8fc6150fc3f43bb6bf7e319770cbc0db9df9437e852",
                "sha256:6088930bfe239f0e6710546ab9c19c9ef35e29792895fed6e6e31a023a182a61"
            ],
            "markers": "python_version >= '3.7'",
            "version": "==3.1.2"
        },
        "jsonschema": {
            "hashes": [
                "sha256:636694eb41b3535ed608fe04129f26542b59ed99808b4f688aa32dcf55317a83",
                "sha256:77281a1f71684953ee8b3d488371b162419767973789272434bbc3f29d9c8823"
            ],
            "markers": "python_version >= '3.7'",
            "version": "==4.4.0"
        },
        "jupyter-client": {
            "hashes": [
                "sha256:3bcc8e08a294d0fa9406e48cfe17e11ef0efdb7c504fe8cc335128e3ef8f3dac",
                "sha256:671dd2d90d03f41716b09627a4eb06bb37875f92bf6563cc2ce4fe71c61c5cda"
            ],
            "markers": "python_version >= '3.7'",
            "version": "==7.3.0"
        },
        "jupyter-core": {
            "hashes": [
                "sha256:a6de44b16b7b31d7271130c71a6792c4040f077011961138afed5e5e73181aec",
                "sha256:e7f5212177af7ab34179690140f188aa9bf3d322d8155ed972cbded19f55b6f3"
            ],
            "markers": "python_version >= '3.7'",
            "version": "==4.10.0"
        },
        "jupyterlab-pygments": {
            "hashes": [
                "sha256:2405800db07c9f770863bcf8049a529c3dd4d3e28536638bd7c1c01d2748309f",
                "sha256:7405d7fde60819d905a9fa8ce89e4cd830e318cdad22a0030f7a901da705585d"
            ],
            "markers": "python_version >= '3.7'",
            "version": "==0.2.2"
        },
        "kombu": {
            "hashes": [
                "sha256:37cee3ee725f94ea8bb173eaab7c1760203ea53bbebae226328600f9d2799610",
                "sha256:8b213b24293d3417bcf0d2f5537b7f756079e3ea232a8386dcc89a59fd2361a4"
            ],
            "markers": "python_version >= '3.7'",
            "version": "==5.2.4"
        },
        "lxml": {
            "hashes": [
                "sha256:078306d19a33920004addeb5f4630781aaeabb6a8d01398045fcde085091a169",
                "sha256:0c1978ff1fd81ed9dcbba4f91cf09faf1f8082c9d72eb122e92294716c605428",
                "sha256:1010042bfcac2b2dc6098260a2ed022968dbdfaf285fc65a3acf8e4eb1ffd1bc",
                "sha256:1d650812b52d98679ed6c6b3b55cbb8fe5a5460a0aef29aeb08dc0b44577df85",
                "sha256:20b8a746a026017acf07da39fdb10aa80ad9877046c9182442bf80c84a1c4696",
                "sha256:2403a6d6fb61c285969b71f4a3527873fe93fd0abe0832d858a17fe68c8fa507",
                "sha256:24f5c5ae618395ed871b3d8ebfcbb36e3f1091fd847bf54c4de623f9107942f3",
                "sha256:28d1af847786f68bec57961f31221125c29d6f52d9187c01cd34dc14e2b29430",
                "sha256:31499847fc5f73ee17dbe1b8e24c6dafc4e8d5b48803d17d22988976b0171f03",
                "sha256:31ba2cbc64516dcdd6c24418daa7abff989ddf3ba6d3ea6f6ce6f2ed6e754ec9",
                "sha256:330bff92c26d4aee79c5bc4d9967858bdbe73fdbdbacb5daf623a03a914fe05b",
                "sha256:5045ee1ccd45a89c4daec1160217d363fcd23811e26734688007c26f28c9e9e7",
                "sha256:52cbf2ff155b19dc4d4100f7442f6a697938bf4493f8d3b0c51d45568d5666b5",
                "sha256:530f278849031b0eb12f46cca0e5db01cfe5177ab13bd6878c6e739319bae654",
                "sha256:545bd39c9481f2e3f2727c78c169425efbfb3fbba6e7db4f46a80ebb249819ca",
                "sha256:5804e04feb4e61babf3911c2a974a5b86f66ee227cc5006230b00ac6d285b3a9",
                "sha256:5a58d0b12f5053e270510bf12f753a76aaf3d74c453c00942ed7d2c804ca845c",
                "sha256:5f148b0c6133fb928503cfcdfdba395010f997aa44bcf6474fcdd0c5398d9b63",
                "sha256:5f7d7d9afc7b293147e2d506a4596641d60181a35279ef3aa5778d0d9d9123fe",
                "sha256:60d2f60bd5a2a979df28ab309352cdcf8181bda0cca4529769a945f09aba06f9",
                "sha256:6259b511b0f2527e6d55ad87acc1c07b3cbffc3d5e050d7e7bcfa151b8202df9",
                "sha256:6268e27873a3d191849204d00d03f65c0e343b3bcb518a6eaae05677c95621d1",
                "sha256:627e79894770783c129cc5e89b947e52aa26e8e0557c7e205368a809da4b7939",
                "sha256:62f93eac69ec0f4be98d1b96f4d6b964855b8255c345c17ff12c20b93f247b68",
                "sha256:6d6483b1229470e1d8835e52e0ff3c6973b9b97b24cd1c116dca90b57a2cc613",
                "sha256:6f7b82934c08e28a2d537d870293236b1000d94d0b4583825ab9649aef7ddf63",
                "sha256:6fe4ef4402df0250b75ba876c3795510d782def5c1e63890bde02d622570d39e",
                "sha256:719544565c2937c21a6f76d520e6e52b726d132815adb3447ccffbe9f44203c4",
                "sha256:730766072fd5dcb219dd2b95c4c49752a54f00157f322bc6d71f7d2a31fecd79",
                "sha256:74eb65ec61e3c7c019d7169387d1b6ffcfea1b9ec5894d116a9a903636e4a0b1",
                "sha256:7993232bd4044392c47779a3c7e8889fea6883be46281d45a81451acfd704d7e",
                "sha256:80bbaddf2baab7e6de4bc47405e34948e694a9efe0861c61cdc23aa774fcb141",
                "sha256:86545e351e879d0b72b620db6a3b96346921fa87b3d366d6c074e5a9a0b8dadb",
                "sha256:891dc8f522d7059ff0024cd3ae79fd224752676447f9c678f2a5c14b84d9a939",
                "sha256:8a31f24e2a0b6317f33aafbb2f0895c0bce772980ae60c2c640d82caac49628a",
                "sha256:8b99ec73073b37f9ebe8caf399001848fced9c08064effdbfc4da2b5a8d07b93",
                "sha256:986b7a96228c9b4942ec420eff37556c5777bfba6758edcb95421e4a614b57f9",
                "sha256:a1547ff4b8a833511eeaceacbcd17b043214fcdb385148f9c1bc5556ca9623e2",
                "sha256:a2bfc7e2a0601b475477c954bf167dee6d0f55cb167e3f3e7cefad906e7759f6",
                "sha256:a3c5f1a719aa11866ffc530d54ad965063a8cbbecae6515acbd5f0fae8f48eaa",
                "sha256:a9f1c3489736ff8e1c7652e9dc39f80cff820f23624f23d9eab6e122ac99b150",
                "sha256:aa0cf4922da7a3c905d000b35065df6184c0dc1d866dd3b86fd961905bbad2ea",
                "sha256:ad4332a532e2d5acb231a2e5d33f943750091ee435daffca3fec0a53224e7e33",
                "sha256:b2582b238e1658c4061ebe1b4df53c435190d22457642377fd0cb30685cdfb76",
                "sha256:b6fc2e2fb6f532cf48b5fed57567ef286addcef38c28874458a41b7837a57807",
                "sha256:b92d40121dcbd74831b690a75533da703750f7041b4bf951befc657c37e5695a",
                "sha256:bbab6faf6568484707acc052f4dfc3802bdb0cafe079383fbaa23f1cdae9ecd4",
                "sha256:c0b88ed1ae66777a798dc54f627e32d3b81c8009967c63993c450ee4cbcbec15",
                "sha256:ce13d6291a5f47c1c8dbd375baa78551053bc6b5e5c0e9bb8e39c0a8359fd52f",
                "sha256:db3535733f59e5605a88a706824dfcb9bd06725e709ecb017e165fc1d6e7d429",
                "sha256:dd10383f1d6b7edf247d0960a3db274c07e96cf3a3fc7c41c8448f93eac3fb1c",
                "sha256:e01f9531ba5420838c801c21c1b0f45dbc9607cb22ea2cf132844453bec863a5",
                "sha256:e11527dc23d5ef44d76fef11213215c34f36af1608074561fcc561d983aeb870",
                "sha256:e1ab2fac607842ac36864e358c42feb0960ae62c34aa4caaf12ada0a1fb5d99b",
                "sha256:e1fd7d2fe11f1cb63d3336d147c852f6d07de0d0020d704c6031b46a30b02ca8",
                "sha256:e9f84ed9f4d50b74fbc77298ee5c870f67cb7e91dcdc1a6915cb1ff6a317476c",
                "sha256:ec4b4e75fc68da9dc0ed73dcdb431c25c57775383fec325d23a770a64e7ebc87",
                "sha256:f10ce66fcdeb3543df51d423ede7e238be98412232fca5daec3e54bcd16b8da0",
                "sha256:f63f62fc60e6228a4ca9abae28228f35e1bd3ce675013d1dfb828688d50c6e23",
                "sha256:fa56bb08b3dd8eac3a8c5b7d075c94e74f755fd9d8a04543ae8d37b1612dd170",
                "sha256:fa9b7c450be85bfc6cd39f6df8c5b8cbd76b5d6fc1f69efec80203f9894b885f"
            ],
            "index": "pypi",
            "version": "==4.8.0"
        },
        "markdown": {
            "hashes": [
                "sha256:76df8ae32294ec39dcf89340382882dfa12975f87f45c3ed1ecdb1e8cefc7006",
                "sha256:9923332318f843411e9932237530df53162e29dc7a4e2b91e35764583c46c9a3"
            ],
            "index": "pypi",
            "version": "==3.3.6"
        },
        "markupsafe": {
            "hashes": [
                "sha256:0212a68688482dc52b2d45013df70d169f542b7394fc744c02a57374a4207003",
                "sha256:089cf3dbf0cd6c100f02945abeb18484bd1ee57a079aefd52cffd17fba910b88",
                "sha256:10c1bfff05d95783da83491be968e8fe789263689c02724e0c691933c52994f5",
                "sha256:33b74d289bd2f5e527beadcaa3f401e0df0a89927c1559c8566c066fa4248ab7",
                "sha256:3799351e2336dc91ea70b034983ee71cf2f9533cdff7c14c90ea126bfd95d65a",
                "sha256:3ce11ee3f23f79dbd06fb3d63e2f6af7b12db1d46932fe7bd8afa259a5996603",
                "sha256:421be9fbf0ffe9ffd7a378aafebbf6f4602d564d34be190fc19a193232fd12b1",
                "sha256:43093fb83d8343aac0b1baa75516da6092f58f41200907ef92448ecab8825135",
                "sha256:46d00d6cfecdde84d40e572d63735ef81423ad31184100411e6e3388d405e247",
                "sha256:4a33dea2b688b3190ee12bd7cfa29d39c9ed176bda40bfa11099a3ce5d3a7ac6",
                "sha256:4b9fe39a2ccc108a4accc2676e77da025ce383c108593d65cc909add5c3bd601",
                "sha256:56442863ed2b06d19c37f94d999035e15ee982988920e12a5b4ba29b62ad1f77",
                "sha256:671cd1187ed5e62818414afe79ed29da836dde67166a9fac6d435873c44fdd02",
                "sha256:694deca8d702d5db21ec83983ce0bb4b26a578e71fbdbd4fdcd387daa90e4d5e",
                "sha256:6a074d34ee7a5ce3effbc526b7083ec9731bb3cbf921bbe1d3005d4d2bdb3a63",
                "sha256:6d0072fea50feec76a4c418096652f2c3238eaa014b2f94aeb1d56a66b41403f",
                "sha256:6fbf47b5d3728c6aea2abb0589b5d30459e369baa772e0f37a0320185e87c980",
                "sha256:7f91197cc9e48f989d12e4e6fbc46495c446636dfc81b9ccf50bb0ec74b91d4b",
                "sha256:86b1f75c4e7c2ac2ccdaec2b9022845dbb81880ca318bb7a0a01fbf7813e3812",
                "sha256:8dc1c72a69aa7e082593c4a203dcf94ddb74bb5c8a731e4e1eb68d031e8498ff",
                "sha256:8e3dcf21f367459434c18e71b2a9532d96547aef8a871872a5bd69a715c15f96",
                "sha256:8e576a51ad59e4bfaac456023a78f6b5e6e7651dcd383bcc3e18d06f9b55d6d1",
                "sha256:96e37a3dc86e80bf81758c152fe66dbf60ed5eca3d26305edf01892257049925",
                "sha256:97a68e6ada378df82bc9f16b800ab77cbf4b2fada0081794318520138c088e4a",
                "sha256:99a2a507ed3ac881b975a2976d59f38c19386d128e7a9a18b7df6fff1fd4c1d6",
                "sha256:a49907dd8420c5685cfa064a1335b6754b74541bbb3706c259c02ed65b644b3e",
                "sha256:b09bf97215625a311f669476f44b8b318b075847b49316d3e28c08e41a7a573f",
                "sha256:b7bd98b796e2b6553da7225aeb61f447f80a1ca64f41d83612e6139ca5213aa4",
                "sha256:b87db4360013327109564f0e591bd2a3b318547bcef31b468a92ee504d07ae4f",
                "sha256:bcb3ed405ed3222f9904899563d6fc492ff75cce56cba05e32eff40e6acbeaa3",
                "sha256:d4306c36ca495956b6d568d276ac11fdd9c30a36f1b6eb928070dc5360b22e1c",
                "sha256:d5ee4f386140395a2c818d149221149c54849dfcfcb9f1debfe07a8b8bd63f9a",
                "sha256:dda30ba7e87fbbb7eab1ec9f58678558fd9a6b8b853530e176eabd064da81417",
                "sha256:e04e26803c9c3851c931eac40c695602c6295b8d432cbe78609649ad9bd2da8a",
                "sha256:e1c0b87e09fa55a220f058d1d49d3fb8df88fbfab58558f1198e08c1e1de842a",
                "sha256:e72591e9ecd94d7feb70c1cbd7be7b3ebea3f548870aa91e2732960fa4d57a37",
                "sha256:e8c843bbcda3a2f1e3c2ab25913c80a3c5376cd00c6e8c4a86a89a28c8dc5452",
                "sha256:efc1913fd2ca4f334418481c7e595c00aad186563bbc1ec76067848c7ca0a933",
                "sha256:f121a1420d4e173a5d96e47e9a0c0dcff965afdf1626d28de1460815f7c4ee7a",
                "sha256:fc7b548b17d238737688817ab67deebb30e8073c95749d55538ed473130ec0c7"
            ],
            "markers": "python_version >= '3.7'",
            "version": "==2.1.1"
        },
        "mistune": {
            "hashes": [
                "sha256:59a3429db53c50b5c6bcc8a07f8848cb00d7dc8bdb431a4ab41920d201d4756e",
                "sha256:88a1051873018da288eee8538d476dffe1262495144b33ecb586c4ab266bb8d4"
            ],
            "version": "==0.8.4"
        },
        "mixer": {
            "hashes": [
                "sha256:8089b8e2d00288c77e622936198f5dd03c8ac1603a1530a4f870dc213363b2ae",
                "sha256:9b3f1a261b56d8f2394f39955f83adbc7ff3ab4bb1065ebfec19a10d3e8501e0"
            ],
            "index": "pypi",
            "version": "==7.2.2"
        },
        "nbclient": {
            "hashes": [
                "sha256:40c52c9b5e3c31faecaee69f202b3f53e38d7c1c563de0fadde9d7eda0fdafe8",
                "sha256:47ac905af59379913c1f8f541098d2550153cf8dc58553cbe18c702b181518b0"
            ],
            "markers": "python_version >= '3.7'",
            "version": "==0.5.13"
        },
        "nbconvert": {
            "hashes": [
                "sha256:21163a8e2073c07109ca8f398836e45efdba2aacea68d6f75a8a545fef070d4e",
                "sha256:e01d219f55cc79f9701c834d605e8aa3acf35725345d3942e3983937f368ce14"
            ],
            "index": "pypi",
            "version": "==6.4.5"
        },
        "nbformat": {
            "hashes": [
                "sha256:38856d97de49e8292e2d5d8f595e9d26f02abfd87e075d450af4511870b40538",
                "sha256:fcc5ab8cb74e20b19570b5be809e2dba9b82836fd2761a89066ad43394ba29f5"
            ],
            "markers": "python_version >= '3.7'",
            "version": "==5.3.0"
        },
        "nest-asyncio": {
            "hashes": [
                "sha256:b98e3ec1b246135e4642eceffa5a6c23a3ab12c82ff816a92c612d68205813b2",
                "sha256:e442291cd942698be619823a17a86a5759eabe1f8613084790de189fe9e16d65"
            ],
            "markers": "python_version >= '3.5'",
            "version": "==1.5.5"
        },
        "packaging": {
            "hashes": [
                "sha256:dd47c42927d89ab911e606518907cc2d3a1f38bbd026385970643f9c5b8ecfeb",
                "sha256:ef103e05f519cdc783ae24ea4e2e0f508a9c99b2d4969652eed6a2e1ea5bd522"
            ],
            "markers": "python_full_version >= '3.6.0'",
            "version": "==21.3"
        },
        "pandocfilters": {
            "hashes": [
                "sha256:0b679503337d233b4339a817bfc8c50064e2eff681314376a47cb582305a7a38",
                "sha256:33aae3f25fd1a026079f5d27bdd52496f0e0803b3469282162bafdcbdf6ef14f"
            ],
            "markers": "python_version >= '2.7' and python_version not in '3.0, 3.1, 3.2, 3.3'",
            "version": "==1.5.0"
        },
        "phonenumberslite": {
            "hashes": [
                "sha256:752555fb0cb9e442054c93fd23ab2ac1b741aea30e6e990be560ef75cac55c21",
                "sha256:93aa86c9e9e4b15dda89c4b0e7b9a3b6b854e009441a941a29d3b0202fa575bd"
            ],
            "version": "==8.12.46"
        },
        "pillow": {
            "hashes": [
                "sha256:01ce45deec9df310cbbee11104bae1a2a43308dd9c317f99235b6d3080ddd66e",
                "sha256:0c51cb9edac8a5abd069fd0758ac0a8bfe52c261ee0e330f363548aca6893595",
                "sha256:17869489de2fce6c36690a0c721bd3db176194af5f39249c1ac56d0bb0fcc512",
                "sha256:21dee8466b42912335151d24c1665fcf44dc2ee47e021d233a40c3ca5adae59c",
                "sha256:25023a6209a4d7c42154073144608c9a71d3512b648a2f5d4465182cb93d3477",
                "sha256:255c9d69754a4c90b0ee484967fc8818c7ff8311c6dddcc43a4340e10cd1636a",
                "sha256:35be4a9f65441d9982240e6966c1eaa1c654c4e5e931eaf580130409e31804d4",
                "sha256:3f42364485bfdab19c1373b5cd62f7c5ab7cc052e19644862ec8f15bb8af289e",
                "sha256:3fddcdb619ba04491e8f771636583a7cc5a5051cd193ff1aa1ee8616d2a692c5",
                "sha256:463acf531f5d0925ca55904fa668bb3461c3ef6bc779e1d6d8a488092bdee378",
                "sha256:4fe29a070de394e449fd88ebe1624d1e2d7ddeed4c12e0b31624561b58948d9a",
                "sha256:55dd1cf09a1fd7c7b78425967aacae9b0d70125f7d3ab973fadc7b5abc3de652",
                "sha256:5a3ecc026ea0e14d0ad7cd990ea7f48bfcb3eb4271034657dc9d06933c6629a7",
                "sha256:5cfca31ab4c13552a0f354c87fbd7f162a4fafd25e6b521bba93a57fe6a3700a",
                "sha256:66822d01e82506a19407d1afc104c3fcea3b81d5eb11485e593ad6b8492f995a",
                "sha256:69e5ddc609230d4408277af135c5b5c8fe7a54b2bdb8ad7c5100b86b3aab04c6",
                "sha256:6b6d4050b208c8ff886fd3db6690bf04f9a48749d78b41b7a5bf24c236ab0165",
                "sha256:7a053bd4d65a3294b153bdd7724dce864a1d548416a5ef61f6d03bf149205160",
                "sha256:82283af99c1c3a5ba1da44c67296d5aad19f11c535b551a5ae55328a317ce331",
                "sha256:8782189c796eff29dbb37dd87afa4ad4d40fc90b2742704f94812851b725964b",
                "sha256:8d79c6f468215d1a8415aa53d9868a6b40c4682165b8cb62a221b1baa47db458",
                "sha256:97bda660702a856c2c9e12ec26fc6d187631ddfd896ff685814ab21ef0597033",
                "sha256:a325ac71914c5c043fa50441b36606e64a10cd262de12f7a179620f579752ff8",
                "sha256:a336a4f74baf67e26f3acc4d61c913e378e931817cd1e2ef4dfb79d3e051b481",
                "sha256:a598d8830f6ef5501002ae85c7dbfcd9c27cc4efc02a1989369303ba85573e58",
                "sha256:a5eaf3b42df2bcda61c53a742ee2c6e63f777d0e085bbc6b2ab7ed57deb13db7",
                "sha256:aea7ce61328e15943d7b9eaca87e81f7c62ff90f669116f857262e9da4057ba3",
                "sha256:af79d3fde1fc2e33561166d62e3b63f0cc3e47b5a3a2e5fea40d4917754734ea",
                "sha256:c24f718f9dd73bb2b31a6201e6db5ea4a61fdd1d1c200f43ee585fc6dcd21b34",
                "sha256:c5b0ff59785d93b3437c3703e3c64c178aabada51dea2a7f2c5eccf1bcf565a3",
                "sha256:c7110ec1701b0bf8df569a7592a196c9d07c764a0a74f65471ea56816f10e2c8",
                "sha256:c870193cce4b76713a2b29be5d8327c8ccbe0d4a49bc22968aa1e680930f5581",
                "sha256:c9efef876c21788366ea1f50ecb39d5d6f65febe25ad1d4c0b8dff98843ac244",
                "sha256:de344bcf6e2463bb25179d74d6e7989e375f906bcec8cb86edb8b12acbc7dfef",
                "sha256:eb1b89b11256b5b6cad5e7593f9061ac4624f7651f7a8eb4dfa37caa1dfaa4d0",
                "sha256:ed742214068efa95e9844c2d9129e209ed63f61baa4d54dbf4cf8b5e2d30ccf2",
                "sha256:f401ed2bbb155e1ade150ccc63db1a4f6c1909d3d378f7d1235a44e90d75fb97",
                "sha256:fb89397013cf302f282f0fc998bb7abf11d49dcff72c8ecb320f76ea6e2c5717"
            ],
            "index": "pypi",
            "version": "==9.1.0"
        },
        "pluggy": {
            "hashes": [
                "sha256:4224373bacce55f955a878bf9cfa763c1e360858e330072059e10bad68531159",
                "sha256:74134bbf457f031a36d68416e1509f34bd5ccc019f0bcc952c7b909d06b37bd3"
            ],
            "markers": "python_full_version >= '3.6.0'",
            "version": "==1.0.0"
        },
        "prompt-toolkit": {
            "hashes": [
                "sha256:62291dad495e665fca0bda814e342c69952086afb0f4094d0893d357e5c78752",
                "sha256:bd640f60e8cecd74f0dc249713d433ace2ddc62b65ee07f96d358e0b152b6ea7"
            ],
            "markers": "python_full_version >= '3.6.2'",
            "version": "==3.0.29"
        },
        "protobuf": {
            "hashes": [
                "sha256:06059eb6953ff01e56a25cd02cca1a9649a75a7e65397b5b9b4e929ed71d10cf",
                "sha256:097c5d8a9808302fb0da7e20edf0b8d4703274d140fd25c5edabddcde43e081f",
                "sha256:284f86a6207c897542d7e956eb243a36bb8f9564c1742b253462386e96c6b78f",
                "sha256:32ca378605b41fd180dfe4e14d3226386d8d1b002ab31c969c366549e66a2bb7",
                "sha256:3cc797c9d15d7689ed507b165cd05913acb992d78b379f6014e013f9ecb20996",
                "sha256:62f1b5c4cd6c5402b4e2d63804ba49a327e0c386c99b1675c8a0fefda23b2067",
                "sha256:69ccfdf3657ba59569c64295b7d51325f91af586f8d5793b734260dfe2e94e2c",
                "sha256:6f50601512a3d23625d8a85b1638d914a0970f17920ff39cec63aaef80a93fb7",
                "sha256:7403941f6d0992d40161aa8bb23e12575637008a5a02283a930addc0508982f9",
                "sha256:755f3aee41354ae395e104d62119cb223339a8f3276a0cd009ffabfcdd46bb0c",
                "sha256:77053d28427a29987ca9caf7b72ccafee011257561259faba8dd308fda9a8739",
                "sha256:7e371f10abe57cee5021797126c93479f59fccc9693dafd6bd5633ab67808a91",
                "sha256:9016d01c91e8e625141d24ec1b20fed584703e527d28512aa8c8707f105a683c",
                "sha256:9be73ad47579abc26c12024239d3540e6b765182a91dbc88e23658ab71767153",
                "sha256:adc31566d027f45efe3f44eeb5b1f329da43891634d61c75a5944e9be6dd42c9",
                "sha256:adfc6cf69c7f8c50fd24c793964eef18f0ac321315439d94945820612849c388",
                "sha256:af0ebadc74e281a517141daad9d0f2c5d93ab78e9d455113719a45a49da9db4e",
                "sha256:cb29edb9eab15742d791e1025dd7b6a8f6fcb53802ad2f6e3adcb102051063ab",
                "sha256:cd68be2559e2a3b84f517fb029ee611546f7812b1fdd0aa2ecc9bc6ec0e4fdde",
                "sha256:cdee09140e1cd184ba9324ec1df410e7147242b94b5f8b0c64fc89e38a8ba531",
                "sha256:db977c4ca738dd9ce508557d4fce0f5aebd105e158c725beec86feb1f6bc20d8",
                "sha256:dd5789b2948ca702c17027c84c2accb552fc30f4622a98ab5c51fcfe8c50d3e7",
                "sha256:e250a42f15bf9d5b09fe1b293bdba2801cd520a9f5ea2d7fb7536d4441811d20",
                "sha256:ff8d8fa42675249bb456f5db06c00de6c2f4c27a065955917b28c4f15978b9c3"
            ],
            "markers": "python_version >= '3.7'",
            "version": "==3.20.1"
        },
        "psycopg2-binary": {
            "hashes": [
                "sha256:01310cf4cf26db9aea5158c217caa92d291f0500051a6469ac52166e1a16f5b7",
                "sha256:083a55275f09a62b8ca4902dd11f4b33075b743cf0d360419e2051a8a5d5ff76",
                "sha256:090f3348c0ab2cceb6dfbe6bf721ef61262ddf518cd6cc6ecc7d334996d64efa",
                "sha256:0a29729145aaaf1ad8bafe663131890e2111f13416b60e460dae0a96af5905c9",
                "sha256:0c9d5450c566c80c396b7402895c4369a410cab5a82707b11aee1e624da7d004",
                "sha256:10bb90fb4d523a2aa67773d4ff2b833ec00857f5912bafcfd5f5414e45280fb1",
                "sha256:12b11322ea00ad8db8c46f18b7dfc47ae215e4df55b46c67a94b4effbaec7094",
                "sha256:152f09f57417b831418304c7f30d727dc83a12761627bb826951692cc6491e57",
                "sha256:15803fa813ea05bef089fa78835118b5434204f3a17cb9f1e5dbfd0b9deea5af",
                "sha256:15c4e4cfa45f5a60599d9cec5f46cd7b1b29d86a6390ec23e8eebaae84e64554",
                "sha256:183a517a3a63503f70f808b58bfbf962f23d73b6dccddae5aa56152ef2bcb232",
                "sha256:1f14c8b0942714eb3c74e1e71700cbbcb415acbc311c730370e70c578a44a25c",
                "sha256:1f6b813106a3abdf7b03640d36e24669234120c72e91d5cbaeb87c5f7c36c65b",
                "sha256:280b0bb5cbfe8039205c7981cceb006156a675362a00fe29b16fbc264e242834",
                "sha256:2d872e3c9d5d075a2e104540965a1cf898b52274a5923936e5bfddb58c59c7c2",
                "sha256:2f9ffd643bc7349eeb664eba8864d9e01f057880f510e4681ba40a6532f93c71",
                "sha256:3303f8807f342641851578ee7ed1f3efc9802d00a6f83c101d21c608cb864460",
                "sha256:35168209c9d51b145e459e05c31a9eaeffa9a6b0fd61689b48e07464ffd1a83e",
                "sha256:3a79d622f5206d695d7824cbf609a4f5b88ea6d6dab5f7c147fc6d333a8787e4",
                "sha256:404224e5fef3b193f892abdbf8961ce20e0b6642886cfe1fe1923f41aaa75c9d",
                "sha256:46f0e0a6b5fa5851bbd9ab1bc805eef362d3a230fbdfbc209f4a236d0a7a990d",
                "sha256:47133f3f872faf28c1e87d4357220e809dfd3fa7c64295a4a148bcd1e6e34ec9",
                "sha256:526ea0378246d9b080148f2d6681229f4b5964543c170dd10bf4faaab6e0d27f",
                "sha256:53293533fcbb94c202b7c800a12c873cfe24599656b341f56e71dd2b557be063",
                "sha256:539b28661b71da7c0e428692438efbcd048ca21ea81af618d845e06ebfd29478",
                "sha256:57804fc02ca3ce0dbfbef35c4b3a4a774da66d66ea20f4bda601294ad2ea6092",
                "sha256:63638d875be8c2784cfc952c9ac34e2b50e43f9f0a0660b65e2a87d656b3116c",
                "sha256:6472a178e291b59e7f16ab49ec8b4f3bdada0a879c68d3817ff0963e722a82ce",
                "sha256:68641a34023d306be959101b345732360fc2ea4938982309b786f7be1b43a4a1",
                "sha256:6e82d38390a03da28c7985b394ec3f56873174e2c88130e6966cb1c946508e65",
                "sha256:761df5313dc15da1502b21453642d7599d26be88bff659382f8f9747c7ebea4e",
                "sha256:7af0dd86ddb2f8af5da57a976d27cd2cd15510518d582b478fbb2292428710b4",
                "sha256:7b1e9b80afca7b7a386ef087db614faebbf8839b7f4db5eb107d0f1a53225029",
                "sha256:874a52ecab70af13e899f7847b3e074eeb16ebac5615665db33bce8a1009cf33",
                "sha256:887dd9aac71765ac0d0bac1d0d4b4f2c99d5f5c1382d8b770404f0f3d0ce8a39",
                "sha256:8b344adbb9a862de0c635f4f0425b7958bf5a4b927c8594e6e8d261775796d53",
                "sha256:8fc53f9af09426a61db9ba357865c77f26076d48669f2e1bb24d85a22fb52307",
                "sha256:91920527dea30175cc02a1099f331aa8c1ba39bf8b7762b7b56cbf54bc5cce42",
                "sha256:93cd1967a18aa0edd4b95b1dfd554cf15af657cb606280996d393dadc88c3c35",
                "sha256:99485cab9ba0fa9b84f1f9e1fef106f44a46ef6afdeec8885e0b88d0772b49e8",
                "sha256:9d29409b625a143649d03d0fd7b57e4b92e0ecad9726ba682244b73be91d2fdb",
                "sha256:a29b3ca4ec9defec6d42bf5feb36bb5817ba3c0230dd83b4edf4bf02684cd0ae",
                "sha256:a9e1f75f96ea388fbcef36c70640c4efbe4650658f3d6a2967b4cc70e907352e",
                "sha256:accfe7e982411da3178ec690baaceaad3c278652998b2c45828aaac66cd8285f",
                "sha256:adf20d9a67e0b6393eac162eb81fb10bc9130a80540f4df7e7355c2dd4af9fba",
                "sha256:af9813db73395fb1fc211bac696faea4ca9ef53f32dc0cfa27e4e7cf766dcf24",
                "sha256:b1c8068513f5b158cf7e29c43a77eb34b407db29aca749d3eb9293ee0d3103ca",
                "sha256:bda845b664bb6c91446ca9609fc69f7db6c334ec5e4adc87571c34e4f47b7ddb",
                "sha256:c381bda330ddf2fccbafab789d83ebc6c53db126e4383e73794c74eedce855ef",
                "sha256:c3ae8e75eb7160851e59adc77b3a19a976e50622e44fd4fd47b8b18208189d42",
                "sha256:d1c1b569ecafe3a69380a94e6ae09a4789bbb23666f3d3a08d06bbd2451f5ef1",
                "sha256:def68d7c21984b0f8218e8a15d514f714d96904265164f75f8d3a70f9c295667",
                "sha256:dffc08ca91c9ac09008870c9eb77b00a46b3378719584059c034b8945e26b272",
                "sha256:e3699852e22aa68c10de06524a3721ade969abf382da95884e6a10ff798f9281",
                "sha256:e847774f8ffd5b398a75bc1c18fbb56564cda3d629fe68fd81971fece2d3c67e",
                "sha256:ffb7a888a047696e7f8240d649b43fb3644f14f0ee229077e7f6b9f9081635bd"
            ],
            "index": "pypi",
            "version": "==2.9.3"
        },
        "py": {
            "hashes": [
                "sha256:51c75c4126074b472f746a24399ad32f6053d1b34b68d2fa41e558e6f4a98719",
                "sha256:607c53218732647dff4acdfcd50cb62615cedf612e72d1724fb1a0cc6405b378"
            ],
            "markers": "python_version >= '2.7' and python_version not in '3.0, 3.1, 3.2, 3.3, 3.4'",
            "version": "==1.11.0"
        },
        "pyasn1": {
            "hashes": [
                "sha256:014c0e9976956a08139dc0712ae195324a75e142284d5f87f1a87ee1b068a359",
                "sha256:03840c999ba71680a131cfaee6fab142e1ed9bbd9c693e285cc6aca0d555e576",
                "sha256:0458773cfe65b153891ac249bcf1b5f8f320b7c2ce462151f8fa74de8934becf",
                "sha256:08c3c53b75eaa48d71cf8c710312316392ed40899cb34710d092e96745a358b7",
                "sha256:39c7e2ec30515947ff4e87fb6f456dfc6e84857d34be479c9d4a4ba4bf46aa5d",
                "sha256:5c9414dcfede6e441f7e8f81b43b34e834731003427e5b09e4e00e3172a10f00",
                "sha256:6e7545f1a61025a4e58bb336952c5061697da694db1cae97b116e9c46abcf7c8",
                "sha256:78fa6da68ed2727915c4767bb386ab32cdba863caa7dbe473eaae45f9959da86",
                "sha256:7ab8a544af125fb704feadb008c99a88805126fb525280b2270bb25cc1d78a12",
                "sha256:99fcc3c8d804d1bc6d9a099921e39d827026409a58f2a720dcdb89374ea0c776",
                "sha256:aef77c9fb94a3ac588e87841208bdec464471d9871bd5050a287cc9a475cd0ba",
                "sha256:e89bf84b5437b532b0803ba5c9a5e054d21fec423a89952a74f87fa2c9b7bce2",
                "sha256:fec3e9d8e36808a28efb59b489e4528c10ad0f480e57dcc32b4de5c9d8c9fdf3"
            ],
            "version": "==0.4.8"
        },
        "pyasn1-modules": {
            "hashes": [
                "sha256:0845a5582f6a02bb3e1bde9ecfc4bfcae6ec3210dd270522fee602365430c3f8",
                "sha256:0fe1b68d1e486a1ed5473f1302bd991c1611d319bba158e98b106ff86e1d7199",
                "sha256:15b7c67fabc7fc240d87fb9aabf999cf82311a6d6fb2c70d00d3d0604878c811",
                "sha256:426edb7a5e8879f1ec54a1864f16b882c2837bfd06eee62f2c982315ee2473ed",
                "sha256:65cebbaffc913f4fe9e4808735c95ea22d7a7775646ab690518c056784bc21b4",
                "sha256:905f84c712230b2c592c19470d3ca8d552de726050d1d1716282a1f6146be65e",
                "sha256:a50b808ffeb97cb3601dd25981f6b016cbb3d31fbf57a8b8a87428e6158d0c74",
                "sha256:a99324196732f53093a84c4369c996713eb8c89d360a496b599fb1a9c47fc3eb",
                "sha256:b80486a6c77252ea3a3e9b1e360bc9cf28eaac41263d173c032581ad2f20fe45",
                "sha256:c29a5e5cc7a3f05926aff34e097e84f8589cd790ce0ed41b67aed6857b26aafd",
                "sha256:cbac4bc38d117f2a49aeedec4407d23e8866ea4ac27ff2cf7fb3e5b570df19e0",
                "sha256:f39edd8c4ecaa4556e989147ebf219227e2cd2e8a43c7e7fcb1f1c18c5fd6a3d",
                "sha256:fe0644d9ab041506b62782e92b06b8c68cca799e1a9636ec398675459e031405"
            ],
            "version": "==0.2.8"
        },
        "pycparser": {
            "hashes": [
                "sha256:8ee45429555515e1f6b185e78100aea234072576aa43ab53aefcae078162fca9",
                "sha256:e644fdec12f7872f86c58ff790da456218b10f863970249516d60a5eaca77206"
            ],
            "markers": "python_version >= '2.7' and python_version not in '3.0, 3.1, 3.2, 3.3'",
            "version": "==2.21"
        },
        "pyfcm": {
            "hashes": [
                "sha256:82340ae9d76b5d2bccc3392a6688872016b648d3375c41641e888bc337674d76",
                "sha256:aa4a391dfcabb0fffebc28ead0d79f0db113d15c03ea06334b1387804112d69c"
            ],
            "index": "pypi",
            "version": "==1.5.4"
        },
        "pygithub": {
            "hashes": [
                "sha256:1bbfff9372047ff3f21d5cd8e07720f3dbfdaf6462fcaed9d815f528f1ba7283",
                "sha256:2caf0054ea079b71e539741ae56c5a95e073b81fa472ce222e81667381b9601b"
            ],
            "index": "pypi",
            "version": "==1.55"
        },
        "pygments": {
            "hashes": [
                "sha256:5eb116118f9612ff1ee89ac96437bb6b49e8f04d8a13b514ba26f620208e26eb",
                "sha256:dc9c10fb40944260f6ed4c688ece0cd2048414940f1cea51b8b226318411c519"
            ],
<<<<<<< HEAD
            "markers": "python_version >= '3.6'",
=======
            "markers": "python_full_version >= '3.6.0'",
>>>>>>> 849b7c68
            "version": "==2.12.0"
        },
        "pyjwt": {
            "hashes": [
                "sha256:b888b4d56f06f6dcd777210c334e69c737be74755d3e5e9ee3fe67dc18a0ee41",
                "sha256:e0c4bb8d9f0af0c7f5b1ec4c5036309617d03d56932877f2f7a0beeb5318322f"
            ],
            "markers": "python_full_version >= '3.6.0'",
            "version": "==2.3.0"
        },
        "pymemcache": {
            "hashes": [
                "sha256:3fca0215845d7b2ecd5f4c627fcf4ce2345a703a897b7e116380115b5a197be2",
                "sha256:8923ab59840f0d5338f1c52dba229fa835545b91c3c2f691c118e678d0fb974e"
            ],
            "version": "==3.5.2"
        },
        "pynacl": {
            "hashes": [
                "sha256:06b8f6fa7f5de8d5d2f7573fe8c863c051225a27b61e6860fd047b1775807858",
                "sha256:0c84947a22519e013607c9be43706dd42513f9e6ae5d39d3613ca1e142fba44d",
                "sha256:20f42270d27e1b6a29f54032090b972d97f0a1b0948cc52392041ef7831fee93",
                "sha256:401002a4aaa07c9414132aaed7f6836ff98f59277a234704ff66878c2ee4a0d1",
                "sha256:52cb72a79269189d4e0dc537556f4740f7f0a9ec41c1322598799b0bdad4ef92",
                "sha256:61f642bf2378713e2c2e1de73444a3778e5f0a38be6fee0fe532fe30060282ff",
                "sha256:8ac7448f09ab85811607bdd21ec2464495ac8b7c66d146bf545b0f08fb9220ba",
                "sha256:a36d4a9dda1f19ce6e03c9a784a2921a4b726b02e1c736600ca9c22029474394",
                "sha256:a422368fc821589c228f4c49438a368831cb5bbc0eab5ebe1d7fac9dded6567b",
                "sha256:e46dae94e34b085175f8abb3b0aaa7da40767865ac82c928eeb9e57e1ea8a543"
            ],
            "markers": "python_full_version >= '3.6.0'",
            "version": "==1.5.0"
        },
        "pyparsing": {
            "hashes": [
                "sha256:7bf433498c016c4314268d95df76c81b842a4cb2b276fa3312cfb1e1d85f6954",
                "sha256:ef7b523f6356f763771559412c0d7134753f037822dad1b16945b7b846f7ad06"
            ],
            "markers": "python_full_version >= '3.6.8'",
            "version": "==3.0.8"
        },
        "pyrsistent": {
            "hashes": [
                "sha256:0e3e1fcc45199df76053026a51cc59ab2ea3fc7c094c6627e93b7b44cdae2c8c",
                "sha256:1b34eedd6812bf4d33814fca1b66005805d3640ce53140ab8bbb1e2651b0d9bc",
                "sha256:4ed6784ceac462a7d6fcb7e9b663e93b9a6fb373b7f43594f9ff68875788e01e",
                "sha256:5d45866ececf4a5fff8742c25722da6d4c9e180daa7b405dc0a2a2790d668c26",
                "sha256:636ce2dc235046ccd3d8c56a7ad54e99d5c1cd0ef07d9ae847306c91d11b5fec",
                "sha256:6455fc599df93d1f60e1c5c4fe471499f08d190d57eca040c0ea182301321286",
                "sha256:6bc66318fb7ee012071b2792024564973ecc80e9522842eb4e17743604b5e045",
                "sha256:7bfe2388663fd18bd8ce7db2c91c7400bf3e1a9e8bd7d63bf7e77d39051b85ec",
                "sha256:7ec335fc998faa4febe75cc5268a9eac0478b3f681602c1f27befaf2a1abe1d8",
                "sha256:914474c9f1d93080338ace89cb2acee74f4f666fb0424896fcfb8d86058bf17c",
                "sha256:b568f35ad53a7b07ed9b1b2bae09eb15cdd671a5ba5d2c66caee40dbf91c68ca",
                "sha256:cdfd2c361b8a8e5d9499b9082b501c452ade8bbf42aef97ea04854f4a3f43b22",
                "sha256:d1b96547410f76078eaf66d282ddca2e4baae8964364abb4f4dcdde855cd123a",
                "sha256:d4d61f8b993a7255ba714df3aca52700f8125289f84f704cf80916517c46eb96",
                "sha256:d7a096646eab884bf8bed965bad63ea327e0d0c38989fc83c5ea7b8a87037bfc",
                "sha256:df46c854f490f81210870e509818b729db4488e1f30f2a1ce1698b2295a878d1",
                "sha256:e24a828f57e0c337c8d8bb9f6b12f09dfdf0273da25fda9e314f0b684b415a07",
                "sha256:e4f3149fd5eb9b285d6bfb54d2e5173f6a116fe19172686797c056672689daf6",
                "sha256:e92a52c166426efbe0d1ec1332ee9119b6d32fc1f0bbfd55d5c1088070e7fc1b",
                "sha256:f87cc2863ef33c709e237d4b5f4502a62a00fab450c9e020892e8e2ede5847f5",
                "sha256:fd8da6d0124efa2f67d86fa70c851022f87c98e205f0594e1fae044e7119a5a6"
            ],
            "markers": "python_version >= '3.7'",
            "version": "==0.18.1"
        },
        "pytest": {
            "hashes": [
                "sha256:13d0e3ccfc2b6e26be000cb6568c832ba67ba32e719443bfe725814d3c42433c",
                "sha256:a06a0425453864a270bc45e71f783330a7428defb4230fb5e6a731fde06ecd45"
            ],
            "markers": "python_version >= '3.7'",
            "version": "==7.1.2"
        },
        "pytest-django": {
            "hashes": [
                "sha256:c60834861933773109334fe5a53e83d1ef4828f2203a1d6a0fa9972f4f75ab3e",
                "sha256:d9076f759bb7c36939dbdd5ae6633c18edfc2902d1a69fdbefd2426b970ce6c2"
            ],
            "index": "pypi",
            "version": "==4.5.2"
        },
        "python-dateutil": {
            "hashes": [
                "sha256:0123cacc1627ae19ddf3c27a5de5bd67ee4586fbdd6440d9748f8abb483d3e86",
                "sha256:961d03dc3453ebbc59dbdea9e4e11c5651520a876d0f4db161e8674aae935da9"
            ],
            "markers": "python_version >= '2.7' and python_version not in '3.0, 3.1, 3.2, 3.3'",
            "version": "==2.8.2"
        },
        "python-frontmatter": {
            "hashes": [
                "sha256:766ae75f1b301ffc5fe3494339147e0fd80bc3deff3d7590a93991978b579b08",
                "sha256:e98152e977225ddafea6f01f40b4b0f1de175766322004c826ca99842d19a7cd"
            ],
            "index": "pypi",
            "version": "==1.0.0"
        },
        "python-slugify": {
            "hashes": [
                "sha256:272d106cb31ab99b3496ba085e3fea0e9e76dcde967b5e9992500d1f785ce4e1",
                "sha256:7b2c274c308b62f4269a9ba701aa69a797e9bca41aeee5b3a9e79e36b6656927"
            ],
            "index": "pypi",
            "version": "==6.1.2"
        },
        "pytz": {
            "hashes": [
                "sha256:1e760e2fe6a8163bc0b3d9a19c4f84342afa0a2affebfaa84b01b978a02ecaa7",
                "sha256:e68985985296d9a66a881eb3193b0906246245294a881e7c8afe623866ac6a5c"
            ],
            "index": "pypi",
            "version": "==2022.1"
        },
        "pyyaml": {
            "hashes": [
                "sha256:0283c35a6a9fbf047493e3a0ce8d79ef5030852c51e9d911a27badfde0605293",
                "sha256:055d937d65826939cb044fc8c9b08889e8c743fdc6a32b33e2390f66013e449b",
                "sha256:07751360502caac1c067a8132d150cf3d61339af5691fe9e87803040dbc5db57",
                "sha256:0b4624f379dab24d3725ffde76559cff63d9ec94e1736b556dacdfebe5ab6d4b",
                "sha256:0ce82d761c532fe4ec3f87fc45688bdd3a4c1dc5e0b4a19814b9009a29baefd4",
                "sha256:1e4747bc279b4f613a09eb64bba2ba602d8a6664c6ce6396a4d0cd413a50ce07",
                "sha256:213c60cd50106436cc818accf5baa1aba61c0189ff610f64f4a3e8c6726218ba",
                "sha256:231710d57adfd809ef5d34183b8ed1eeae3f76459c18fb4a0b373ad56bedcdd9",
                "sha256:277a0ef2981ca40581a47093e9e2d13b3f1fbbeffae064c1d21bfceba2030287",
                "sha256:2cd5df3de48857ed0544b34e2d40e9fac445930039f3cfe4bcc592a1f836d513",
                "sha256:40527857252b61eacd1d9af500c3337ba8deb8fc298940291486c465c8b46ec0",
                "sha256:473f9edb243cb1935ab5a084eb238d842fb8f404ed2193a915d1784b5a6b5fc0",
                "sha256:48c346915c114f5fdb3ead70312bd042a953a8ce5c7106d5bfb1a5254e47da92",
                "sha256:50602afada6d6cbfad699b0c7bb50d5ccffa7e46a3d738092afddc1f9758427f",
                "sha256:68fb519c14306fec9720a2a5b45bc9f0c8d1b9c72adf45c37baedfcd949c35a2",
                "sha256:77f396e6ef4c73fdc33a9157446466f1cff553d979bd00ecb64385760c6babdc",
                "sha256:819b3830a1543db06c4d4b865e70ded25be52a2e0631ccd2f6a47a2822f2fd7c",
                "sha256:897b80890765f037df3403d22bab41627ca8811ae55e9a722fd0392850ec4d86",
                "sha256:98c4d36e99714e55cfbaaee6dd5badbc9a1ec339ebfc3b1f52e293aee6bb71a4",
                "sha256:9df7ed3b3d2e0ecfe09e14741b857df43adb5a3ddadc919a2d94fbdf78fea53c",
                "sha256:9fa600030013c4de8165339db93d182b9431076eb98eb40ee068700c9c813e34",
                "sha256:a80a78046a72361de73f8f395f1f1e49f956c6be882eed58505a15f3e430962b",
                "sha256:b3d267842bf12586ba6c734f89d1f5b871df0273157918b0ccefa29deb05c21c",
                "sha256:b5b9eccad747aabaaffbc6064800670f0c297e52c12754eb1d976c57e4f74dcb",
                "sha256:c5687b8d43cf58545ade1fe3e055f70eac7a5a1a0bf42824308d868289a95737",
                "sha256:cba8c411ef271aa037d7357a2bc8f9ee8b58b9965831d9e51baf703280dc73d3",
                "sha256:d15a181d1ecd0d4270dc32edb46f7cb7733c7c508857278d3d378d14d606db2d",
                "sha256:d4db7c7aef085872ef65a8fd7d6d09a14ae91f691dec3e87ee5ee0539d516f53",
                "sha256:d4eccecf9adf6fbcc6861a38015c2a64f38b9d94838ac1810a9023a0609e1b78",
                "sha256:d67d839ede4ed1b28a4e8909735fc992a923cdb84e618544973d7dfc71540803",
                "sha256:daf496c58a8c52083df09b80c860005194014c3698698d1a57cbcfa182142a3a",
                "sha256:e61ceaab6f49fb8bdfaa0f92c4b57bcfbea54c09277b1b4f7ac376bfb7a7c174",
                "sha256:f84fbc98b019fef2ee9a1cb3ce93e3187a6df0b2538a651bfb890254ba9f90b5"
            ],
            "index": "pypi",
            "version": "==6.0"
        },
        "pyzmq": {
            "hashes": [
                "sha256:08c4e315a76ef26eb833511ebf3fa87d182152adf43dedee8d79f998a2162a0b",
                "sha256:0ca6cd58f62a2751728016d40082008d3b3412a7f28ddfb4a2f0d3c130f69e74",
                "sha256:1621e7a2af72cced1f6ec8ca8ca91d0f76ac236ab2e8828ac8fe909512d566cb",
                "sha256:18cd854b423fce44951c3a4d3e686bac8f1243d954f579e120a1714096637cc0",
                "sha256:2841997a0d85b998cbafecb4183caf51fd19c4357075dfd33eb7efea57e4c149",
                "sha256:2b97502c16a5ec611cd52410bdfaab264997c627a46b0f98d3f666227fd1ea2d",
                "sha256:3a4c9886d61d386b2b493377d980f502186cd71d501fffdba52bd2a0880cef4f",
                "sha256:3c1895c95be92600233e476fe283f042e71cf8f0b938aabf21b7aafa62a8dac9",
                "sha256:42abddebe2c6a35180ca549fadc7228d23c1e1f76167c5ebc8a936b5804ea2df",
                "sha256:468bd59a588e276961a918a3060948ae68f6ff5a7fa10bb2f9160c18fe341067",
                "sha256:480b9931bfb08bf8b094edd4836271d4d6b44150da051547d8c7113bf947a8b0",
                "sha256:53f4fd13976789ffafedd4d46f954c7bb01146121812b72b4ddca286034df966",
                "sha256:62bcade20813796c426409a3e7423862d50ff0639f5a2a95be4b85b09a618666",
                "sha256:67db33bea0a29d03e6eeec55a8190e033318cee3cbc732ba8fd939617cbf762d",
                "sha256:6b217b8f9dfb6628f74b94bdaf9f7408708cb02167d644edca33f38746ca12dd",
                "sha256:7661fc1d5cb73481cf710a1418a4e1e301ed7d5d924f91c67ba84b2a1b89defd",
                "sha256:76c532fd68b93998aab92356be280deec5de8f8fe59cd28763d2cc8a58747b7f",
                "sha256:79244b9e97948eaf38695f4b8e6fc63b14b78cc37f403c6642ba555517ac1268",
                "sha256:7c58f598d9fcc52772b89a92d72bf8829c12d09746a6d2c724c5b30076c1f11d",
                "sha256:7dc09198e4073e6015d9a8ea093fc348d4e59de49382476940c3dd9ae156fba8",
                "sha256:80e043a89c6cadefd3a0712f8a1322038e819ebe9dbac7eca3bce1721bcb63bf",
                "sha256:851977788b9caa8ed011f5f643d3ee8653af02c5fc723fa350db5125abf2be7b",
                "sha256:8eddc033e716f8c91c6a2112f0a8ebc5e00532b4a6ae1eb0ccc48e027f9c671c",
                "sha256:902319cfe23366595d3fa769b5b751e6ee6750a0a64c5d9f757d624b2ac3519e",
                "sha256:954e73c9cd4d6ae319f1c936ad159072b6d356a92dcbbabfd6e6204b9a79d356",
                "sha256:ab888624ed68930442a3f3b0b921ad7439c51ba122dbc8c386e6487a658e4a4e",
                "sha256:acebba1a23fb9d72b42471c3771b6f2f18dcd46df77482612054bd45c07dfa36",
                "sha256:b4ebed0977f92320f6686c96e9e8dd29eed199eb8d066936bac991afc37cbb70",
                "sha256:badb868fff14cfd0e200eaa845887b1011146a7d26d579aaa7f966c203736b92",
                "sha256:be4e0f229cf3a71f9ecd633566bd6f80d9fa6afaaff5489492be63fe459ef98c",
                "sha256:c0f84360dcca3481e8674393bdf931f9f10470988f87311b19d23cda869bb6b7",
                "sha256:c1e41b32d6f7f9c26bc731a8b529ff592f31fc8b6ef2be9fa74abd05c8a342d7",
                "sha256:c88fa7410e9fc471e0858638f403739ee869924dd8e4ae26748496466e27ac59",
                "sha256:cf98fd7a6c8aaa08dbc699ffae33fd71175696d78028281bc7b832b26f00ca57",
                "sha256:d072f7dfbdb184f0786d63bda26e8a0882041b1e393fbe98940395f7fab4c5e2",
                "sha256:d1b5d457acbadcf8b27561deeaa386b0217f47626b29672fa7bd31deb6e91e1b",
                "sha256:d3dcb5548ead4f1123851a5ced467791f6986d68c656bc63bfff1bf9e36671e2",
                "sha256:d6157793719de168b199194f6b6173f0ccd3bf3499e6870fac17086072e39115",
                "sha256:d728b08448e5ac3e4d886b165385a262883c34b84a7fe1166277fe675e1c197a",
                "sha256:de8df0684398bd74ad160afdc2a118ca28384ac6f5e234eb0508858d8d2d9364",
                "sha256:e6a02cf7271ee94674a44f4e62aa061d2d049001c844657740e156596298b70b",
                "sha256:ea12133df25e3a6918718fbb9a510c6ee5d3fdd5a346320421aac3882f4feeea",
                "sha256:ea5a79e808baef98c48c884effce05c31a0698c1057de8fc1c688891043c1ce1",
                "sha256:f43b4a2e6218371dd4f41e547bd919ceeb6ebf4abf31a7a0669cd11cd91ea973",
                "sha256:f762442bab706fd874064ca218b33a1d8e40d4938e96c24dafd9b12e28017f45",
                "sha256:f89468059ebc519a7acde1ee50b779019535db8dcf9b8c162ef669257fef7a93",
                "sha256:f907c7359ce8bf7f7e63c82f75ad0223384105f5126f313400b7e8004d9b33c3"
            ],
            "markers": "python_full_version >= '3.6.0'",
            "version": "==22.3.0"
        },
        "redis": {
            "hashes": [
                "sha256:0107dc8e98a4f1d1d4aa00100e044287f77121a1e6d2085545c4b7fa94a7a27f",
                "sha256:4e95f4ec5f49e636efcf20061a5a9110c20852f607cfca6865c07aaa8a739ee2"
            ],
            "index": "pypi",
            "version": "==4.2.2"
        },
        "requests": {
            "hashes": [
                "sha256:68d7c56fd5a8999887728ef304a6d12edc7be74f1cfa47714fc8b414525c9a61",
                "sha256:f22fa1e554c9ddfd16e6e41ac79759e17be9e492b3587efa038054674760e72d"
            ],
            "index": "pypi",
            "version": "==2.27.1"
        },
        "rollbar": {
            "hashes": [
                "sha256:aa3b570062dd8dfb0e11537ba858f9e1633a604680e062a525434b8245540f87"
            ],
            "index": "pypi",
            "version": "==0.16.2"
        },
        "rsa": {
            "hashes": [
                "sha256:5c6bd9dc7a543b7fe4304a631f8a8a3b674e2bbfc49c2ae96200cdbe55df6b17",
                "sha256:95c5d300c4e879ee69708c428ba566c59478fd653cc3a22243eeb8ed846950bb"
            ],
            "markers": "python_full_version >= '3.6.0'",
            "version": "==4.8"
        },
        "schema": {
            "hashes": [
                "sha256:f06717112c61895cabc4707752b88716e8420a8819d71404501e114f91043197",
                "sha256:f3ffdeeada09ec34bf40d7d79996d9f7175db93b7a5065de0faa7f41083c1e6c"
            ],
            "index": "pypi",
            "version": "==0.7.5"
        },
        "serpy": {
            "hashes": [
                "sha256:3772b2a9923fbf674000ff51abebf6ea8f0fca0a2cfcbfa0d63ff118193d1ec5",
                "sha256:750ded3df0671918b81d6efcab2b85cac12f9fcc2bce496c24a0ffa65d84b5da"
            ],
            "index": "pypi",
            "version": "==0.3.1"
        },
        "setuptools": {
            "hashes": [
                "sha256:7999cbd87f1b6e1f33bf47efa368b224bed5e27b5ef2c4d46580186cbcb1a86a",
                "sha256:a65e3802053e99fc64c6b3b29c11132943d5b8c8facbcc461157511546510967"
            ],
            "index": "pypi",
            "version": "==62.0.0"
        },
        "six": {
            "hashes": [
                "sha256:1e61c37477a1626458e36f7b1d82aa5c9b094fa4802892072e49de9c60c4c926",
                "sha256:8abb2f1d86890a2dfb989f9a77cfcfd3e47c2a354b01111771326f8aa26e0254"
            ],
            "markers": "python_version >= '2.7' and python_version not in '3.0, 3.1, 3.2, 3.3'",
            "version": "==1.16.0"
        },
        "soupsieve": {
            "hashes": [
                "sha256:3b2503d3c7084a42b1ebd08116e5f81aadfaea95863628c80a3b774a11b7c759",
                "sha256:fc53893b3da2c33de295667a0e19f078c14bf86544af307354de5fcf12a3f30d"
            ],
<<<<<<< HEAD
            "markers": "python_version >= '3.6'",
=======
            "markers": "python_full_version >= '3.6.0'",
>>>>>>> 849b7c68
            "version": "==2.3.2.post1"
        },
        "sqlparse": {
            "hashes": [
                "sha256:0c00730c74263a94e5a9919ade150dfc3b19c574389985446148402998287dae",
                "sha256:48719e356bb8b42991bdbb1e8b83223757b93789c00910a616a071910ca4a64d"
            ],
            "markers": "python_version >= '3.5'",
            "version": "==0.4.2"
        },
        "testpath": {
            "hashes": [
                "sha256:2f1b97e6442c02681ebe01bd84f531028a7caea1af3825000f52345c30285e0f",
                "sha256:8ada9f80a2ac6fb0391aa7cdb1a7d11cfa8429f693eda83f74dde570fe6fa639"
            ],
            "markers": "python_version >= '3.5'",
            "version": "==0.6.0"
        },
        "text-unidecode": {
            "hashes": [
                "sha256:1311f10e8b895935241623731c2ba64f4c455287888b18189350b67134a822e8",
                "sha256:bad6603bb14d279193107714b288be206cac565dfa49aa5b105294dd5c4aab93"
            ],
            "version": "==1.3"
        },
        "timeago": {
            "hashes": [
                "sha256:cfce420d82892af6b2439d0f69eeb3e876bbeddab6670c3c88ebf7676407bf4c"
            ],
            "index": "pypi",
            "version": "==1.0.15"
        },
        "tomli": {
            "hashes": [
                "sha256:939de3e7a6161af0c887ef91b7d41a53e7c5a1ca976325f429cb46ea9bc30ecc",
                "sha256:de526c12914f0c550d15924c62d72abc48d6fe7364aa87328337a31007fe8a4f"
            ],
            "markers": "python_version >= '3.7'",
            "version": "==2.0.1"
        },
        "tornado": {
            "hashes": [
                "sha256:0a00ff4561e2929a2c37ce706cb8233b7907e0cdc22eab98888aca5dd3775feb",
                "sha256:0d321a39c36e5f2c4ff12b4ed58d41390460f798422c4504e09eb5678e09998c",
                "sha256:1e8225a1070cd8eec59a996c43229fe8f95689cb16e552d130b9793cb570a288",
                "sha256:20241b3cb4f425e971cb0a8e4ffc9b0a861530ae3c52f2b0434e6c1b57e9fd95",
                "sha256:25ad220258349a12ae87ede08a7b04aca51237721f63b1808d39bdb4b2164558",
                "sha256:33892118b165401f291070100d6d09359ca74addda679b60390b09f8ef325ffe",
                "sha256:33c6e81d7bd55b468d2e793517c909b139960b6c790a60b7991b9b6b76fb9791",
                "sha256:3447475585bae2e77ecb832fc0300c3695516a47d46cefa0528181a34c5b9d3d",
                "sha256:34ca2dac9e4d7afb0bed4677512e36a52f09caa6fded70b4e3e1c89dbd92c326",
                "sha256:3e63498f680547ed24d2c71e6497f24bca791aca2fe116dbc2bd0ac7f191691b",
                "sha256:548430be2740e327b3fe0201abe471f314741efcb0067ec4f2d7dcfb4825f3e4",
                "sha256:6196a5c39286cc37c024cd78834fb9345e464525d8991c21e908cc046d1cc02c",
                "sha256:61b32d06ae8a036a6607805e6720ef00a3c98207038444ba7fd3d169cd998910",
                "sha256:6286efab1ed6e74b7028327365cf7346b1d777d63ab30e21a0f4d5b275fc17d5",
                "sha256:65d98939f1a2e74b58839f8c4dab3b6b3c1ce84972ae712be02845e65391ac7c",
                "sha256:66324e4e1beede9ac79e60f88de548da58b1f8ab4b2f1354d8375774f997e6c0",
                "sha256:6c77c9937962577a6a76917845d06af6ab9197702a42e1346d8ae2e76b5e3675",
                "sha256:70dec29e8ac485dbf57481baee40781c63e381bebea080991893cd297742b8fd",
                "sha256:7250a3fa399f08ec9cb3f7b1b987955d17e044f1ade821b32e5f435130250d7f",
                "sha256:748290bf9112b581c525e6e6d3820621ff020ed95af6f17fedef416b27ed564c",
                "sha256:7da13da6f985aab7f6f28debab00c67ff9cbacd588e8477034c0652ac141feea",
                "sha256:8f959b26f2634a091bb42241c3ed8d3cedb506e7c27b8dd5c7b9f745318ddbb6",
                "sha256:9de9e5188a782be6b1ce866e8a51bc76a0fbaa0e16613823fc38e4fc2556ad05",
                "sha256:a48900ecea1cbb71b8c71c620dee15b62f85f7c14189bdeee54966fbd9a0c5bd",
                "sha256:b87936fd2c317b6ee08a5741ea06b9d11a6074ef4cc42e031bc6403f82a32575",
                "sha256:c77da1263aa361938476f04c4b6c8916001b90b2c2fdd92d8d535e1af48fba5a",
                "sha256:cb5ec8eead331e3bb4ce8066cf06d2dfef1bfb1b2a73082dfe8a161301b76e37",
                "sha256:cc0ee35043162abbf717b7df924597ade8e5395e7b66d18270116f8745ceb795",
                "sha256:d14d30e7f46a0476efb0deb5b61343b1526f73ebb5ed84f23dc794bdb88f9d9f",
                "sha256:d371e811d6b156d82aa5f9a4e08b58debf97c302a35714f6f45e35139c332e32",
                "sha256:d3d20ea5782ba63ed13bc2b8c291a053c8d807a8fa927d941bd718468f7b950c",
                "sha256:d3f7594930c423fd9f5d1a76bee85a2c36fd8b4b16921cae7e965f22575e9c01",
                "sha256:dcef026f608f678c118779cd6591c8af6e9b4155c44e0d1bc0c87c036fb8c8c4",
                "sha256:e0791ac58d91ac58f694d8d2957884df8e4e2f6687cdf367ef7eb7497f79eaa2",
                "sha256:e385b637ac3acaae8022e7e47dfa7b83d3620e432e3ecb9a3f7f58f150e50921",
                "sha256:e519d64089b0876c7b467274468709dadf11e41d65f63bba207e04217f47c085",
                "sha256:e7229e60ac41a1202444497ddde70a48d33909e484f96eb0da9baf8dc68541df",
                "sha256:ed3ad863b1b40cd1d4bd21e7498329ccaece75db5a5bf58cd3c9f130843e7102",
                "sha256:f0ba29bafd8e7e22920567ce0d232c26d4d47c8b5cf4ed7b562b5db39fa199c5",
                "sha256:fa2ba70284fa42c2a5ecb35e322e68823288a4251f9ba9cc77be04ae15eada68",
                "sha256:fba85b6cd9c39be262fcd23865652920832b61583de2a2ca907dbd8e8a8c81e5"
            ],
            "markers": "python_version >= '3.5'",
            "version": "==6.1"
        },
        "traitlets": {
            "hashes": [
                "sha256:059f456c5a7c1c82b98c2e8c799f39c9b8128f6d0d46941ee118daace9eb70c7",
                "sha256:2d313cc50a42cd6c277e7d7dc8d4d7fedd06a2c215f78766ae7b1a66277e0033"
            ],
            "markers": "python_version >= '3.7'",
            "version": "==5.1.1"
        },
        "twilio": {
            "hashes": [
                "sha256:59ca119442f7ed037eb64f2c90e771432418a08874fed72da99e4375cf44ad8f",
                "sha256:f8d4288d39d20b1f57240c002051224fdd63850f570812a62d9b025ee4954e43"
            ],
            "index": "pypi",
            "version": "==7.8.2"
        },
        "unicodecsv": {
            "hashes": [
                "sha256:018c08037d48649a0412063ff4eda26eaa81eff1546dbffa51fa5293276ff7fc"
            ],
            "version": "==0.14.1"
        },
        "uritemplate": {
            "hashes": [
                "sha256:4346edfc5c3b79f694bccd6d6099a322bbeb628dbf2cd86eea55a456ce5124f0",
                "sha256:830c08b8d99bdd312ea4ead05994a38e8936266f84b9a7878232db50b044e02e"
            ],
            "index": "pypi",
            "version": "==4.1.1"
        },
        "urllib3": {
            "hashes": [
                "sha256:44ece4d53fb1706f667c9bd1c648f5469a2ec925fcf3a776667042d645472c14",
                "sha256:aabaf16477806a5e1dd19aa41f8c2b7950dd3c746362d7e3223dbe6de6ac448e"
            ],
            "markers": "python_version >= '2.7' and python_version not in '3.0, 3.1, 3.2, 3.3, 3.4' and python_version < '4'",
            "version": "==1.26.9"
        },
        "vine": {
            "hashes": [
                "sha256:4c9dceab6f76ed92105027c49c823800dd33cacce13bdedc5b914e3514b7fb30",
                "sha256:7d3b1624a953da82ef63462013bbd271d3eb75751489f9807598e8f340bd637e"
            ],
            "markers": "python_full_version >= '3.6.0'",
            "version": "==5.0.0"
        },
        "wcwidth": {
            "hashes": [
                "sha256:beb4802a9cebb9144e99086eff703a642a13d6a0052920003a230f3294bbe784",
                "sha256:c4d647b99872929fdb7bdcaa4fbe7f01413ed3d98077df798530e5b04f116c83"
            ],
            "version": "==0.2.5"
        },
        "webencodings": {
            "hashes": [
                "sha256:a0af1213f3c2226497a97e2b3aa01a7e4bee4f403f95be16fc9acd2947514a78",
                "sha256:b36a1c245f2d304965eb4e0a82848379241dc04b865afcc4aab16748587e1923"
            ],
            "version": "==0.5.1"
        },
        "whitenoise": {
            "extras": [
                "brotli"
            ],
            "hashes": [
                "sha256:08c42bc535f9777eea1a599289d9433f081921f97887eaf6f559446b2a080374",
                "sha256:5a4aff543ee860fbe40d743e556adf92ccd41b7df45697cae074afdf657056b9"
            ],
            "index": "pypi",
            "version": "==6.0.0"
        },
        "wrapt": {
            "hashes": [
                "sha256:00b6d4ea20a906c0ca56d84f93065b398ab74b927a7a3dbd470f6fc503f95dc3",
                "sha256:01c205616a89d09827986bc4e859bcabd64f5a0662a7fe95e0d359424e0e071b",
                "sha256:02b41b633c6261feff8ddd8d11c711df6842aba629fdd3da10249a53211a72c4",
                "sha256:07f7a7d0f388028b2df1d916e94bbb40624c59b48ecc6cbc232546706fac74c2",
                "sha256:11871514607b15cfeb87c547a49bca19fde402f32e2b1c24a632506c0a756656",
                "sha256:1b376b3f4896e7930f1f772ac4b064ac12598d1c38d04907e696cc4d794b43d3",
                "sha256:21ac0156c4b089b330b7666db40feee30a5d52634cc4560e1905d6529a3897ff",
                "sha256:257fd78c513e0fb5cdbe058c27a0624c9884e735bbd131935fd49e9fe719d310",
                "sha256:2b39d38039a1fdad98c87279b48bc5dce2c0ca0d73483b12cb72aa9609278e8a",
                "sha256:2cf71233a0ed05ccdabe209c606fe0bac7379fdcf687f39b944420d2a09fdb57",
                "sha256:2fe803deacd09a233e4762a1adcea5db5d31e6be577a43352936179d14d90069",
                "sha256:3232822c7d98d23895ccc443bbdf57c7412c5a65996c30442ebe6ed3df335383",
                "sha256:34aa51c45f28ba7f12accd624225e2b1e5a3a45206aa191f6f9aac931d9d56fe",
                "sha256:36f582d0c6bc99d5f39cd3ac2a9062e57f3cf606ade29a0a0d6b323462f4dd87",
                "sha256:380a85cf89e0e69b7cfbe2ea9f765f004ff419f34194018a6827ac0e3edfed4d",
                "sha256:40e7bc81c9e2b2734ea4bc1aceb8a8f0ceaac7c5299bc5d69e37c44d9081d43b",
                "sha256:43ca3bbbe97af00f49efb06e352eae40434ca9d915906f77def219b88e85d907",
                "sha256:4fcc4649dc762cddacd193e6b55bc02edca674067f5f98166d7713b193932b7f",
                "sha256:5a0f54ce2c092aaf439813735584b9537cad479575a09892b8352fea5e988dc0",
                "sha256:5a9a0d155deafd9448baff28c08e150d9b24ff010e899311ddd63c45c2445e28",
                "sha256:5b02d65b9ccf0ef6c34cba6cf5bf2aab1bb2f49c6090bafeecc9cd81ad4ea1c1",
                "sha256:60db23fa423575eeb65ea430cee741acb7c26a1365d103f7b0f6ec412b893853",
                "sha256:642c2e7a804fcf18c222e1060df25fc210b9c58db7c91416fb055897fc27e8cc",
                "sha256:6a9a25751acb379b466ff6be78a315e2b439d4c94c1e99cb7266d40a537995d3",
                "sha256:6b1a564e6cb69922c7fe3a678b9f9a3c54e72b469875aa8018f18b4d1dd1adf3",
                "sha256:6d323e1554b3d22cfc03cd3243b5bb815a51f5249fdcbb86fda4bf62bab9e164",
                "sha256:6e743de5e9c3d1b7185870f480587b75b1cb604832e380d64f9504a0535912d1",
                "sha256:709fe01086a55cf79d20f741f39325018f4df051ef39fe921b1ebe780a66184c",
                "sha256:7b7c050ae976e286906dd3f26009e117eb000fb2cf3533398c5ad9ccc86867b1",
                "sha256:7d2872609603cb35ca513d7404a94d6d608fc13211563571117046c9d2bcc3d7",
                "sha256:7ef58fb89674095bfc57c4069e95d7a31cfdc0939e2a579882ac7d55aadfd2a1",
                "sha256:80bb5c256f1415f747011dc3604b59bc1f91c6e7150bd7db03b19170ee06b320",
                "sha256:81b19725065dcb43df02b37e03278c011a09e49757287dca60c5aecdd5a0b8ed",
                "sha256:833b58d5d0b7e5b9832869f039203389ac7cbf01765639c7309fd50ef619e0b1",
                "sha256:88bd7b6bd70a5b6803c1abf6bca012f7ed963e58c68d76ee20b9d751c74a3248",
                "sha256:8ad85f7f4e20964db4daadcab70b47ab05c7c1cf2a7c1e51087bfaa83831854c",
                "sha256:8c0ce1e99116d5ab21355d8ebe53d9460366704ea38ae4d9f6933188f327b456",
                "sha256:8d649d616e5c6a678b26d15ece345354f7c2286acd6db868e65fcc5ff7c24a77",
                "sha256:903500616422a40a98a5a3c4ff4ed9d0066f3b4c951fa286018ecdf0750194ef",
                "sha256:9736af4641846491aedb3c3f56b9bc5568d92b0692303b5a305301a95dfd38b1",
                "sha256:988635d122aaf2bdcef9e795435662bcd65b02f4f4c1ae37fbee7401c440b3a7",
                "sha256:9cca3c2cdadb362116235fdbd411735de4328c61425b0aa9f872fd76d02c4e86",
                "sha256:9e0fd32e0148dd5dea6af5fee42beb949098564cc23211a88d799e434255a1f4",
                "sha256:9f3e6f9e05148ff90002b884fbc2a86bd303ae847e472f44ecc06c2cd2fcdb2d",
                "sha256:a85d2b46be66a71bedde836d9e41859879cc54a2a04fad1191eb50c2066f6e9d",
                "sha256:a9a52172be0b5aae932bef82a79ec0a0ce87288c7d132946d645eba03f0ad8a8",
                "sha256:aa31fdcc33fef9eb2552cbcbfee7773d5a6792c137b359e82879c101e98584c5",
                "sha256:b014c23646a467558be7da3d6b9fa409b2c567d2110599b7cf9a0c5992b3b471",
                "sha256:b21bb4c09ffabfa0e85e3a6b623e19b80e7acd709b9f91452b8297ace2a8ab00",
                "sha256:b5901a312f4d14c59918c221323068fad0540e34324925c8475263841dbdfe68",
                "sha256:b9b7a708dd92306328117d8c4b62e2194d00c365f18eff11a9b53c6f923b01e3",
                "sha256:d1967f46ea8f2db647c786e78d8cc7e4313dbd1b0aca360592d8027b8508e24d",
                "sha256:d52a25136894c63de15a35bc0bdc5adb4b0e173b9c0d07a2be9d3ca64a332735",
                "sha256:d77c85fedff92cf788face9bfa3ebaa364448ebb1d765302e9af11bf449ca36d",
                "sha256:d79d7d5dc8a32b7093e81e97dad755127ff77bcc899e845f41bf71747af0c569",
                "sha256:dbcda74c67263139358f4d188ae5faae95c30929281bc6866d00573783c422b7",
                "sha256:ddaea91abf8b0d13443f6dac52e89051a5063c7d014710dcb4d4abb2ff811a59",
                "sha256:dee0ce50c6a2dd9056c20db781e9c1cfd33e77d2d569f5d1d9321c641bb903d5",
                "sha256:dee60e1de1898bde3b238f18340eec6148986da0455d8ba7848d50470a7a32fb",
                "sha256:e2f83e18fe2f4c9e7db597e988f72712c0c3676d337d8b101f6758107c42425b",
                "sha256:e3fb1677c720409d5f671e39bac6c9e0e422584e5f518bfd50aa4cbbea02433f",
                "sha256:ee2b1b1769f6707a8a445162ea16dddf74285c3964f605877a20e38545c3c462",
                "sha256:ee6acae74a2b91865910eef5e7de37dc6895ad96fa23603d1d27ea69df545015",
                "sha256:ef3f72c9666bba2bab70d2a8b79f2c6d2c1a42a7f7e2b0ec83bb2f9e383950af"
            ],
            "markers": "python_version >= '2.7' and python_version not in '3.0, 3.1, 3.2, 3.3, 3.4'",
            "version": "==1.14.1"
        },
        "xlsxwriter": {
            "hashes": [
                "sha256:df0aefe5137478d206847eccf9f114715e42aaea077e6a48d0e8a2152e983010",
                "sha256:e89f4a1d2fa2c9ea15cde77de95cd3fd8b0345d0efb3964623f395c8c4988b7f"
            ],
            "version": "==3.0.3"
        }
    },
    "develop": {
        "atomicwrites": {
            "hashes": [
                "sha256:6d1784dea7c0c8d4a5172b6c620f40b6e4cbfdf96d783691f2e1302a7b88e197",
                "sha256:ae70396ad1a434f9c7046fd2dd196fc04b12f9e91ffb859164193be8b6168a7a"
            ],
            "index": "pypi",
            "version": "==1.4.0"
        },
        "attrs": {
            "hashes": [
                "sha256:2d27e3784d7a565d36ab851fe94887c5eccd6a463168875832a1be79c82828b4",
                "sha256:626ba8234211db98e869df76230a137c4c40a12d72445c45d5f5b716f076e2fd"
            ],
            "markers": "python_version >= '2.7' and python_version not in '3.0, 3.1, 3.2, 3.3, 3.4'",
            "version": "==21.4.0"
        },
        "certifi": {
            "hashes": [
                "sha256:78884e7c1d4b00ce3cea67b44566851c4343c120abd683433ce934a68ea58872",
                "sha256:d62a0163eb4c2344ac042ab2bdf75399a71a2d8c7d47eac2e2ee91b9d6339569"
            ],
            "version": "==2021.10.8"
        },
        "cfgv": {
            "hashes": [
                "sha256:c6a0883f3917a037485059700b9e75da2464e6c27051014ad85ba6aaa5884426",
                "sha256:f5a830efb9ce7a445376bb66ec94c638a9787422f96264c98edc6bdeed8ab736"
            ],
            "markers": "python_full_version >= '3.6.1'",
            "version": "==3.3.1"
        },
        "charset-normalizer": {
            "hashes": [
                "sha256:2857e29ff0d34db842cd7ca3230549d1a697f96ee6d3fb071cfa6c7393832597",
                "sha256:6881edbebdb17b39b4eaaa821b438bf6eddffb4468cf344f09f89def34a8b1df"
            ],
            "markers": "python_version >= '3'",
            "version": "==2.0.12"
        },
        "click": {
            "hashes": [
                "sha256:7682dc8afb30297001674575ea00d1814d808d6a36af415a82bd481d37ba7b8e",
                "sha256:bb4d8133cb15a609f44e8213d9b391b0809795062913b383c62be0ee95b1db48"
            ],
            "markers": "python_version >= '3.7'",
            "version": "==8.1.3"
        },
        "coverage": {
            "hashes": [
                "sha256:03e2a7826086b91ef345ff18742ee9fc47a6839ccd517061ef8fa1976e652ce9",
                "sha256:07e6db90cd9686c767dcc593dff16c8c09f9814f5e9c51034066cad3373b914d",
                "sha256:18d520c6860515a771708937d2f78f63cc47ab3b80cb78e86573b0a760161faf",
                "sha256:1ebf730d2381158ecf3dfd4453fbca0613e16eaa547b4170e2450c9707665ce7",
                "sha256:21b7745788866028adeb1e0eca3bf1101109e2dc58456cb49d2d9b99a8c516e6",
                "sha256:26e2deacd414fc2f97dd9f7676ee3eaecd299ca751412d89f40bc01557a6b1b4",
                "sha256:2c6dbb42f3ad25760010c45191e9757e7dce981cbfb90e42feef301d71540059",
                "sha256:2fea046bfb455510e05be95e879f0e768d45c10c11509e20e06d8fcaa31d9e39",
                "sha256:34626a7eee2a3da12af0507780bb51eb52dca0e1751fd1471d0810539cefb536",
                "sha256:37d1141ad6b2466a7b53a22e08fe76994c2d35a5b6b469590424a9953155afac",
                "sha256:46191097ebc381fbf89bdce207a6c107ac4ec0890d8d20f3360345ff5976155c",
                "sha256:4dd8bafa458b5c7d061540f1ee9f18025a68e2d8471b3e858a9dad47c8d41903",
                "sha256:4e21876082ed887baed0146fe222f861b5815455ada3b33b890f4105d806128d",
                "sha256:58303469e9a272b4abdb9e302a780072c0633cdcc0165db7eec0f9e32f901e05",
                "sha256:5ca5aeb4344b30d0bec47481536b8ba1181d50dbe783b0e4ad03c95dc1296684",
                "sha256:68353fe7cdf91f109fc7d474461b46e7f1f14e533e911a2a2cbb8b0fc8613cf1",
                "sha256:6f89d05e028d274ce4fa1a86887b071ae1755082ef94a6740238cd7a8178804f",
                "sha256:7a15dc0a14008f1da3d1ebd44bdda3e357dbabdf5a0b5034d38fcde0b5c234b7",
                "sha256:8bdde1177f2311ee552f47ae6e5aa7750c0e3291ca6b75f71f7ffe1f1dab3dca",
                "sha256:8ce257cac556cb03be4a248d92ed36904a59a4a5ff55a994e92214cde15c5bad",
                "sha256:8cf5cfcb1521dc3255d845d9dca3ff204b3229401994ef8d1984b32746bb45ca",
                "sha256:8fbbdc8d55990eac1b0919ca69eb5a988a802b854488c34b8f37f3e2025fa90d",
                "sha256:9548f10d8be799551eb3a9c74bbf2b4934ddb330e08a73320123c07f95cc2d92",
                "sha256:96f8a1cb43ca1422f36492bebe63312d396491a9165ed3b9231e778d43a7fca4",
                "sha256:9b27d894748475fa858f9597c0ee1d4829f44683f3813633aaf94b19cb5453cf",
                "sha256:9baff2a45ae1f17c8078452e9e5962e518eab705e50a0aa8083733ea7d45f3a6",
                "sha256:a2a8b8bcc399edb4347a5ca8b9b87e7524c0967b335fbb08a83c8421489ddee1",
                "sha256:acf53bc2cf7282ab9b8ba346746afe703474004d9e566ad164c91a7a59f188a4",
                "sha256:b0be84e5a6209858a1d3e8d1806c46214e867ce1b0fd32e4ea03f4bd8b2e3359",
                "sha256:b31651d018b23ec463e95cf10070d0b2c548aa950a03d0b559eaa11c7e5a6fa3",
                "sha256:b78e5afb39941572209f71866aa0b206c12f0109835aa0d601e41552f9b3e620",
                "sha256:c76aeef1b95aff3905fb2ae2d96e319caca5b76fa41d3470b19d4e4a3a313512",
                "sha256:dd035edafefee4d573140a76fdc785dc38829fe5a455c4bb12bac8c20cfc3d69",
                "sha256:dd6fe30bd519694b356cbfcaca9bd5c1737cddd20778c6a581ae20dc8c04def2",
                "sha256:e5f4e1edcf57ce94e5475fe09e5afa3e3145081318e5fd1a43a6b4539a97e518",
                "sha256:ec6bc7fe73a938933d4178c9b23c4e0568e43e220aef9472c4f6044bfc6dd0f0",
                "sha256:f1555ea6d6da108e1999b2463ea1003fe03f29213e459145e70edbaf3e004aaa",
                "sha256:f5fa5803f47e095d7ad8443d28b01d48c0359484fec1b9d8606d0e3282084bc4",
                "sha256:f7331dbf301b7289013175087636bbaf5b2405e57259dd2c42fdcc9fcc47325e",
                "sha256:f9987b0354b06d4df0f4d3e0ec1ae76d7ce7cbca9a2f98c25041eb79eec766f1",
                "sha256:fd9e830e9d8d89b20ab1e5af09b32d33e1a08ef4c4e14411e559556fd788e6b2"
            ],
            "index": "pypi",
            "version": "==6.3.2"
        },
        "coveralls": {
            "hashes": [
                "sha256:b32a8bb5d2df585207c119d6c01567b81fba690c9c10a753bfe27a335bfc43ea",
                "sha256:f42015f31d386b351d4226389b387ae173207058832fbf5c8ec4b40e27b16026"
            ],
            "index": "pypi",
            "version": "==3.3.1"
        },
        "distlib": {
            "hashes": [
                "sha256:6564fe0a8f51e734df6333d08b8b94d4ea8ee6b99b5ed50613f731fd4089f34b",
                "sha256:e4b58818180336dc9c529bfb9a0b58728ffc09ad92027a3f30b7cd91e3458579"
            ],
            "version": "==0.3.4"
        },
        "docopt": {
            "hashes": [
                "sha256:49b3a825280bd66b3aa83585ef59c4a8c82f2c8a522dbe754a8bc8d08c85c491"
            ],
            "version": "==0.6.2"
        },
        "execnet": {
            "hashes": [
                "sha256:8f694f3ba9cc92cab508b152dcfe322153975c29bda272e2fd7f3f00f36e47c5",
                "sha256:a295f7cc774947aac58dde7fdc85f4aa00c42adf5d8f5468fc630c1acf30a142"
            ],
            "markers": "python_version >= '2.7' and python_version not in '3.0, 3.1, 3.2, 3.3, 3.4'",
            "version": "==1.9.0"
        },
        "filelock": {
            "hashes": [
                "sha256:9cd540a9352e432c7246a48fe4e8712b10acb1df2ad1f30e8c070b82ae1fed85",
                "sha256:f8314284bfffbdcfa0ff3d7992b023d4c628ced6feb957351d4c48d059f56bc0"
            ],
            "markers": "python_version >= '3.7'",
            "version": "==3.6.0"
        },
        "ghp-import": {
            "hashes": [
                "sha256:8337dd7b50877f163d4c0289bc1f1c7f127550241988d568c1db512c4324a619",
                "sha256:9c535c4c61193c2df8871222567d7fd7e5014d835f97dc7b7439069e2413d343"
            ],
            "version": "==2.1.0"
        },
        "identify": {
            "hashes": [
                "sha256:3acfe15a96e4272b4ec5662ee3e231ceba976ef63fd9980ed2ce9cc415df393f",
                "sha256:c83af514ea50bf2be2c4a3f2fb349442b59dc87284558ae9ff54191bff3541d2"
            ],
            "markers": "python_version >= '3.7'",
            "version": "==2.5.0"
        },
        "idna": {
            "hashes": [
                "sha256:84d9dd047ffa80596e0f246e2eab0b391788b0503584e8945f2368256d2735ff",
                "sha256:9d643ff0a55b762d5cdb124b8eaa99c66322e2157b69160bc32796e824360e6d"
            ],
            "markers": "python_version >= '3'",
            "version": "==3.3"
        },
        "importlib-metadata": {
            "hashes": [
                "sha256:1208431ca90a8cca1a6b8af391bb53c1a2db74e5d1cef6ddced95d4b2062edc6",
                "sha256:ea4c597ebf37142f827b8f39299579e31685c31d3a438b59f469406afd0f2539"
            ],
            "markers": "python_version >= '3.7'",
            "version": "==4.11.3"
        },
        "iniconfig": {
            "hashes": [
                "sha256:011e24c64b7f47f6ebd835bb12a743f2fbe9a26d4cecaa7f53bc4f35ee9da8b3",
                "sha256:bc3af051d7d14b2ee5ef9969666def0cd1a000e121eaea580d4a313df4b37f32"
            ],
            "version": "==1.1.1"
        },
        "jinja2": {
            "hashes": [
                "sha256:31351a702a408a9e7595a8fc6150fc3f43bb6bf7e319770cbc0db9df9437e852",
                "sha256:6088930bfe239f0e6710546ab9c19c9ef35e29792895fed6e6e31a023a182a61"
            ],
            "markers": "python_version >= '3.7'",
            "version": "==3.1.2"
        },
        "markdown": {
            "hashes": [
                "sha256:76df8ae32294ec39dcf89340382882dfa12975f87f45c3ed1ecdb1e8cefc7006",
                "sha256:9923332318f843411e9932237530df53162e29dc7a4e2b91e35764583c46c9a3"
            ],
            "index": "pypi",
            "version": "==3.3.6"
        },
        "markupsafe": {
            "hashes": [
                "sha256:0212a68688482dc52b2d45013df70d169f542b7394fc744c02a57374a4207003",
                "sha256:089cf3dbf0cd6c100f02945abeb18484bd1ee57a079aefd52cffd17fba910b88",
                "sha256:10c1bfff05d95783da83491be968e8fe789263689c02724e0c691933c52994f5",
                "sha256:33b74d289bd2f5e527beadcaa3f401e0df0a89927c1559c8566c066fa4248ab7",
                "sha256:3799351e2336dc91ea70b034983ee71cf2f9533cdff7c14c90ea126bfd95d65a",
                "sha256:3ce11ee3f23f79dbd06fb3d63e2f6af7b12db1d46932fe7bd8afa259a5996603",
                "sha256:421be9fbf0ffe9ffd7a378aafebbf6f4602d564d34be190fc19a193232fd12b1",
                "sha256:43093fb83d8343aac0b1baa75516da6092f58f41200907ef92448ecab8825135",
                "sha256:46d00d6cfecdde84d40e572d63735ef81423ad31184100411e6e3388d405e247",
                "sha256:4a33dea2b688b3190ee12bd7cfa29d39c9ed176bda40bfa11099a3ce5d3a7ac6",
                "sha256:4b9fe39a2ccc108a4accc2676e77da025ce383c108593d65cc909add5c3bd601",
                "sha256:56442863ed2b06d19c37f94d999035e15ee982988920e12a5b4ba29b62ad1f77",
                "sha256:671cd1187ed5e62818414afe79ed29da836dde67166a9fac6d435873c44fdd02",
                "sha256:694deca8d702d5db21ec83983ce0bb4b26a578e71fbdbd4fdcd387daa90e4d5e",
                "sha256:6a074d34ee7a5ce3effbc526b7083ec9731bb3cbf921bbe1d3005d4d2bdb3a63",
                "sha256:6d0072fea50feec76a4c418096652f2c3238eaa014b2f94aeb1d56a66b41403f",
                "sha256:6fbf47b5d3728c6aea2abb0589b5d30459e369baa772e0f37a0320185e87c980",
                "sha256:7f91197cc9e48f989d12e4e6fbc46495c446636dfc81b9ccf50bb0ec74b91d4b",
                "sha256:86b1f75c4e7c2ac2ccdaec2b9022845dbb81880ca318bb7a0a01fbf7813e3812",
                "sha256:8dc1c72a69aa7e082593c4a203dcf94ddb74bb5c8a731e4e1eb68d031e8498ff",
                "sha256:8e3dcf21f367459434c18e71b2a9532d96547aef8a871872a5bd69a715c15f96",
                "sha256:8e576a51ad59e4bfaac456023a78f6b5e6e7651dcd383bcc3e18d06f9b55d6d1",
                "sha256:96e37a3dc86e80bf81758c152fe66dbf60ed5eca3d26305edf01892257049925",
                "sha256:97a68e6ada378df82bc9f16b800ab77cbf4b2fada0081794318520138c088e4a",
                "sha256:99a2a507ed3ac881b975a2976d59f38c19386d128e7a9a18b7df6fff1fd4c1d6",
                "sha256:a49907dd8420c5685cfa064a1335b6754b74541bbb3706c259c02ed65b644b3e",
                "sha256:b09bf97215625a311f669476f44b8b318b075847b49316d3e28c08e41a7a573f",
                "sha256:b7bd98b796e2b6553da7225aeb61f447f80a1ca64f41d83612e6139ca5213aa4",
                "sha256:b87db4360013327109564f0e591bd2a3b318547bcef31b468a92ee504d07ae4f",
                "sha256:bcb3ed405ed3222f9904899563d6fc492ff75cce56cba05e32eff40e6acbeaa3",
                "sha256:d4306c36ca495956b6d568d276ac11fdd9c30a36f1b6eb928070dc5360b22e1c",
                "sha256:d5ee4f386140395a2c818d149221149c54849dfcfcb9f1debfe07a8b8bd63f9a",
                "sha256:dda30ba7e87fbbb7eab1ec9f58678558fd9a6b8b853530e176eabd064da81417",
                "sha256:e04e26803c9c3851c931eac40c695602c6295b8d432cbe78609649ad9bd2da8a",
                "sha256:e1c0b87e09fa55a220f058d1d49d3fb8df88fbfab58558f1198e08c1e1de842a",
                "sha256:e72591e9ecd94d7feb70c1cbd7be7b3ebea3f548870aa91e2732960fa4d57a37",
                "sha256:e8c843bbcda3a2f1e3c2ab25913c80a3c5376cd00c6e8c4a86a89a28c8dc5452",
                "sha256:efc1913fd2ca4f334418481c7e595c00aad186563bbc1ec76067848c7ca0a933",
                "sha256:f121a1420d4e173a5d96e47e9a0c0dcff965afdf1626d28de1460815f7c4ee7a",
                "sha256:fc7b548b17d238737688817ab67deebb30e8073c95749d55538ed473130ec0c7"
            ],
            "markers": "python_version >= '3.7'",
            "version": "==2.1.1"
        },
        "mergedeep": {
            "hashes": [
                "sha256:0096d52e9dad9939c3d975a774666af186eda617e6ca84df4c94dec30004f2a8",
                "sha256:70775750742b25c0d8f36c55aed03d24c3384d17c951b3175d898bd778ef0307"
            ],
            "markers": "python_version >= '3.6'",
            "version": "==1.3.4"
        },
        "mkdocs": {
            "hashes": [
                "sha256:26bd2b03d739ac57a3e6eed0b7bcc86168703b719c27b99ad6ca91dc439aacde",
                "sha256:b504405b04da38795fec9b2e5e28f6aa3a73bb0960cb6d5d27ead28952bd35ea"
            ],
            "index": "pypi",
            "version": "==1.3.0"
        },
        "mkdocs-autorefs": {
            "hashes": [
                "sha256:70748a7bd025f9ecd6d6feeba8ba63f8e891a1af55f48e366d6d6e78493aba84",
                "sha256:a2248a9501b29dc0cc8ba4c09f4f47ff121945f6ce33d760f145d6f89d313f5b"
            ],
            "markers": "python_version >= '3.7'",
            "version": "==0.4.1"
        },
        "mkdocs-material": {
            "hashes": [
<<<<<<< HEAD
                "sha256:4a3631ba22cff7ceca00c39465a8db5b2116fcd74f3abd82b801f7711cceb699",
                "sha256:af6bbd608a54b8493cb5fa0d2f2cf29cde3bf348837ab718afb1be0a8bea6509"
            ],
            "index": "pypi",
            "version": "==8.2.11"
=======
                "sha256:2666f1d7d6a8dc28dda1e777f77add12799e66bd00250de99914a33525763816",
                "sha256:505408fe001d668543236f5db5a88771460ad83ef7b58826630cc1f8b7e63099"
            ],
            "index": "pypi",
            "version": "==8.2.13"
>>>>>>> 849b7c68
        },
        "mkdocs-material-extensions": {
            "hashes": [
                "sha256:a82b70e533ce060b2a5d9eb2bc2e1be201cf61f901f93704b4acf6e3d5983a44",
                "sha256:bfd24dfdef7b41c312ede42648f9eb83476ea168ec163b613f9abd12bbfddba2"
            ],
            "markers": "python_version >= '3.6'",
            "version": "==1.0.3"
        },
        "mkdocstrings": {
            "hashes": [
                "sha256:4053929356df8cd69ed32eef71d8f676a472ef72980c9ffd4f933ead1debcdad",
                "sha256:fb7c91ce7e3ab70488d3fa6c073a4f827cdc319042f682ef8ea95459790d64fc"
            ],
            "index": "pypi",
            "version": "==0.18.1"
        },
        "mkdocstrings-python-legacy": {
            "hashes": [
                "sha256:379107a3a5b8db9b462efc4493c122efe21e825e3702425dbd404621302a563a",
                "sha256:f0e7ec6a19750581b752acb38f6b32fcd1efe006f14f6703125d2c2c9a5c6f02"
            ],
            "markers": "python_version >= '3.7'",
            "version": "==0.2.2"
        },
        "nodeenv": {
            "hashes": [
                "sha256:3ef13ff90291ba2a4a7a4ff9a979b63ffdd00a464dbe04acf0ea6471517a4c2b",
                "sha256:621e6b7076565ddcacd2db0294c0381e01fd28945ab36bcf00f41c5daf63bef7"
            ],
            "version": "==1.6.0"
        },
        "packaging": {
            "hashes": [
                "sha256:dd47c42927d89ab911e606518907cc2d3a1f38bbd026385970643f9c5b8ecfeb",
                "sha256:ef103e05f519cdc783ae24ea4e2e0f508a9c99b2d4969652eed6a2e1ea5bd522"
            ],
            "markers": "python_full_version >= '3.6.0'",
            "version": "==21.3"
        },
        "platformdirs": {
            "hashes": [
                "sha256:027d8e83a2d7de06bbac4e5ef7e023c02b863d7ea5d079477e722bb41ab25788",
                "sha256:58c8abb07dcb441e6ee4b11d8df0ac856038f944ab98b7be6b27b2a3c7feef19"
            ],
            "markers": "python_version >= '3.7'",
            "version": "==2.5.2"
        },
        "pluggy": {
            "hashes": [
                "sha256:4224373bacce55f955a878bf9cfa763c1e360858e330072059e10bad68531159",
                "sha256:74134bbf457f031a36d68416e1509f34bd5ccc019f0bcc952c7b909d06b37bd3"
            ],
            "markers": "python_full_version >= '3.6.0'",
            "version": "==1.0.0"
        },
        "pre-commit": {
            "hashes": [
                "sha256:02226e69564ebca1a070bd1f046af866aa1c318dbc430027c50ab832ed2b73f2",
                "sha256:5d445ee1fa8738d506881c5d84f83c62bb5be6b2838e32207433647e8e5ebe10"
            ],
            "index": "pypi",
            "version": "==2.18.1"
        },
        "py": {
            "hashes": [
                "sha256:51c75c4126074b472f746a24399ad32f6053d1b34b68d2fa41e558e6f4a98719",
                "sha256:607c53218732647dff4acdfcd50cb62615cedf612e72d1724fb1a0cc6405b378"
            ],
            "markers": "python_version >= '2.7' and python_version not in '3.0, 3.1, 3.2, 3.3, 3.4'",
            "version": "==1.11.0"
        },
        "pygments": {
            "hashes": [
                "sha256:5eb116118f9612ff1ee89ac96437bb6b49e8f04d8a13b514ba26f620208e26eb",
                "sha256:dc9c10fb40944260f6ed4c688ece0cd2048414940f1cea51b8b226318411c519"
            ],
<<<<<<< HEAD
            "markers": "python_version >= '3.6'",
=======
            "markers": "python_full_version >= '3.6.0'",
>>>>>>> 849b7c68
            "version": "==2.12.0"
        },
        "pymdown-extensions": {
            "hashes": [
                "sha256:1baa22a60550f731630474cad28feb0405c8101f1a7ddc3ec0ed86ee510bcc43",
                "sha256:5b7432456bf555ce2b0ab3c2439401084cda8110f24f6b3ecef952b8313dfa1b"
            ],
            "markers": "python_version >= '3.7'",
            "version": "==9.4"
        },
        "pyparsing": {
            "hashes": [
                "sha256:7bf433498c016c4314268d95df76c81b842a4cb2b276fa3312cfb1e1d85f6954",
                "sha256:ef7b523f6356f763771559412c0d7134753f037822dad1b16945b7b846f7ad06"
            ],
            "markers": "python_full_version >= '3.6.8'",
            "version": "==3.0.8"
        },
        "pytest": {
            "hashes": [
                "sha256:13d0e3ccfc2b6e26be000cb6568c832ba67ba32e719443bfe725814d3c42433c",
                "sha256:a06a0425453864a270bc45e71f783330a7428defb4230fb5e6a731fde06ecd45"
            ],
            "markers": "python_version >= '3.7'",
            "version": "==7.1.2"
        },
        "pytest-cov": {
            "hashes": [
                "sha256:578d5d15ac4a25e5f961c938b85a05b09fdaae9deef3bb6de9a6e766622ca7a6",
                "sha256:e7f0f5b1617d2210a2cabc266dfe2f4c75a8d32fb89eafb7ad9d06f6d076d470"
            ],
            "index": "pypi",
            "version": "==3.0.0"
        },
        "pytest-forked": {
            "hashes": [
                "sha256:8b67587c8f98cbbadfdd804539ed5455b6ed03802203485dd2f53c1422d7440e",
                "sha256:bbbb6717efc886b9d64537b41fb1497cfaf3c9601276be8da2cccfea5a3c8ad8"
            ],
            "markers": "python_version >= '3.6'",
            "version": "==1.4.0"
        },
        "pytest-xdist": {
            "hashes": [
                "sha256:4580deca3ff04ddb2ac53eba39d76cb5dd5edeac050cb6fbc768b0dd712b4edf",
                "sha256:6fe5c74fec98906deb8f2d2b616b5c782022744978e7bd4695d39c8f42d0ce65"
            ],
            "index": "pypi",
            "version": "==2.5.0"
        },
        "python-dateutil": {
            "hashes": [
                "sha256:0123cacc1627ae19ddf3c27a5de5bd67ee4586fbdd6440d9748f8abb483d3e86",
                "sha256:961d03dc3453ebbc59dbdea9e4e11c5651520a876d0f4db161e8674aae935da9"
            ],
            "markers": "python_version >= '2.7' and python_version not in '3.0, 3.1, 3.2, 3.3'",
            "version": "==2.8.2"
        },
        "pytkdocs": {
            "hashes": [
                "sha256:a8c3f46ecef0b92864cc598e9101e9c4cf832ebbf228f50c84aa5dd850aac379",
                "sha256:e2ccf6dfe9dbbceb09818673f040f1a7c32ed0bffb2d709b06be6453c4026045"
            ],
            "markers": "python_version >= '3.7'",
            "version": "==0.16.1"
        },
        "pyyaml": {
            "hashes": [
                "sha256:0283c35a6a9fbf047493e3a0ce8d79ef5030852c51e9d911a27badfde0605293",
                "sha256:055d937d65826939cb044fc8c9b08889e8c743fdc6a32b33e2390f66013e449b",
                "sha256:07751360502caac1c067a8132d150cf3d61339af5691fe9e87803040dbc5db57",
                "sha256:0b4624f379dab24d3725ffde76559cff63d9ec94e1736b556dacdfebe5ab6d4b",
                "sha256:0ce82d761c532fe4ec3f87fc45688bdd3a4c1dc5e0b4a19814b9009a29baefd4",
                "sha256:1e4747bc279b4f613a09eb64bba2ba602d8a6664c6ce6396a4d0cd413a50ce07",
                "sha256:213c60cd50106436cc818accf5baa1aba61c0189ff610f64f4a3e8c6726218ba",
                "sha256:231710d57adfd809ef5d34183b8ed1eeae3f76459c18fb4a0b373ad56bedcdd9",
                "sha256:277a0ef2981ca40581a47093e9e2d13b3f1fbbeffae064c1d21bfceba2030287",
                "sha256:2cd5df3de48857ed0544b34e2d40e9fac445930039f3cfe4bcc592a1f836d513",
                "sha256:40527857252b61eacd1d9af500c3337ba8deb8fc298940291486c465c8b46ec0",
                "sha256:473f9edb243cb1935ab5a084eb238d842fb8f404ed2193a915d1784b5a6b5fc0",
                "sha256:48c346915c114f5fdb3ead70312bd042a953a8ce5c7106d5bfb1a5254e47da92",
                "sha256:50602afada6d6cbfad699b0c7bb50d5ccffa7e46a3d738092afddc1f9758427f",
                "sha256:68fb519c14306fec9720a2a5b45bc9f0c8d1b9c72adf45c37baedfcd949c35a2",
                "sha256:77f396e6ef4c73fdc33a9157446466f1cff553d979bd00ecb64385760c6babdc",
                "sha256:819b3830a1543db06c4d4b865e70ded25be52a2e0631ccd2f6a47a2822f2fd7c",
                "sha256:897b80890765f037df3403d22bab41627ca8811ae55e9a722fd0392850ec4d86",
                "sha256:98c4d36e99714e55cfbaaee6dd5badbc9a1ec339ebfc3b1f52e293aee6bb71a4",
                "sha256:9df7ed3b3d2e0ecfe09e14741b857df43adb5a3ddadc919a2d94fbdf78fea53c",
                "sha256:9fa600030013c4de8165339db93d182b9431076eb98eb40ee068700c9c813e34",
                "sha256:a80a78046a72361de73f8f395f1f1e49f956c6be882eed58505a15f3e430962b",
                "sha256:b3d267842bf12586ba6c734f89d1f5b871df0273157918b0ccefa29deb05c21c",
                "sha256:b5b9eccad747aabaaffbc6064800670f0c297e52c12754eb1d976c57e4f74dcb",
                "sha256:c5687b8d43cf58545ade1fe3e055f70eac7a5a1a0bf42824308d868289a95737",
                "sha256:cba8c411ef271aa037d7357a2bc8f9ee8b58b9965831d9e51baf703280dc73d3",
                "sha256:d15a181d1ecd0d4270dc32edb46f7cb7733c7c508857278d3d378d14d606db2d",
                "sha256:d4db7c7aef085872ef65a8fd7d6d09a14ae91f691dec3e87ee5ee0539d516f53",
                "sha256:d4eccecf9adf6fbcc6861a38015c2a64f38b9d94838ac1810a9023a0609e1b78",
                "sha256:d67d839ede4ed1b28a4e8909735fc992a923cdb84e618544973d7dfc71540803",
                "sha256:daf496c58a8c52083df09b80c860005194014c3698698d1a57cbcfa182142a3a",
                "sha256:e61ceaab6f49fb8bdfaa0f92c4b57bcfbea54c09277b1b4f7ac376bfb7a7c174",
                "sha256:f84fbc98b019fef2ee9a1cb3ce93e3187a6df0b2538a651bfb890254ba9f90b5"
            ],
            "index": "pypi",
            "version": "==6.0"
        },
        "pyyaml-env-tag": {
            "hashes": [
                "sha256:70092675bda14fdec33b31ba77e7543de9ddc88f2e5b99160396572d11525bdb",
                "sha256:af31106dec8a4d68c60207c1886031cbf839b68aa7abccdb19868200532c2069"
            ],
            "markers": "python_version >= '3.6'",
            "version": "==0.1"
        },
        "requests": {
            "hashes": [
                "sha256:68d7c56fd5a8999887728ef304a6d12edc7be74f1cfa47714fc8b414525c9a61",
                "sha256:f22fa1e554c9ddfd16e6e41ac79759e17be9e492b3587efa038054674760e72d"
            ],
            "index": "pypi",
            "version": "==2.27.1"
        },
        "six": {
            "hashes": [
                "sha256:1e61c37477a1626458e36f7b1d82aa5c9b094fa4802892072e49de9c60c4c926",
                "sha256:8abb2f1d86890a2dfb989f9a77cfcfd3e47c2a354b01111771326f8aa26e0254"
            ],
            "markers": "python_version >= '2.7' and python_version not in '3.0, 3.1, 3.2, 3.3'",
            "version": "==1.16.0"
        },
        "toml": {
            "hashes": [
                "sha256:806143ae5bfb6a3c6e736a764057db0e6a0e05e338b5630894a5f779cabb4f9b",
                "sha256:b3bda1d108d5dd99f4a20d24d9c348e91c4db7ab1b749200bded2f839ccbe68f"
            ],
            "markers": "python_version >= '2.6' and python_version not in '3.0, 3.1, 3.2, 3.3'",
            "version": "==0.10.2"
        },
        "tomli": {
            "hashes": [
                "sha256:939de3e7a6161af0c887ef91b7d41a53e7c5a1ca976325f429cb46ea9bc30ecc",
                "sha256:de526c12914f0c550d15924c62d72abc48d6fe7364aa87328337a31007fe8a4f"
            ],
            "markers": "python_version >= '3.7'",
            "version": "==2.0.1"
        },
        "urllib3": {
            "hashes": [
                "sha256:44ece4d53fb1706f667c9bd1c648f5469a2ec925fcf3a776667042d645472c14",
                "sha256:aabaf16477806a5e1dd19aa41f8c2b7950dd3c746362d7e3223dbe6de6ac448e"
            ],
            "markers": "python_version >= '2.7' and python_version not in '3.0, 3.1, 3.2, 3.3, 3.4' and python_version < '4'",
            "version": "==1.26.9"
        },
        "virtualenv": {
            "hashes": [
                "sha256:e617f16e25b42eb4f6e74096b9c9e37713cf10bf30168fb4a739f3fa8f898a3a",
                "sha256:ef589a79795589aada0c1c5b319486797c03b67ac3984c48c669c0e4f50df3a5"
            ],
            "markers": "python_version >= '2.7' and python_version not in '3.0, 3.1, 3.2, 3.3, 3.4'",
            "version": "==20.14.1"
        },
        "watchdog": {
            "hashes": [
                "sha256:03b43d583df0f18782a0431b6e9e9965c5b3f7cf8ec36a00b930def67942c385",
                "sha256:0908bb50f6f7de54d5d31ec3da1654cb7287c6b87bce371954561e6de379d690",
                "sha256:0b4a1fe6201c6e5a1926f5767b8664b45f0fcb429b62564a41f490ff1ce1dc7a",
                "sha256:177bae28ca723bc00846466016d34f8c1d6a621383b6caca86745918d55c7383",
                "sha256:19b36d436578eb437e029c6b838e732ed08054956366f6dd11875434a62d2b99",
                "sha256:1d1cf7dfd747dec519486a98ef16097e6c480934ef115b16f18adb341df747a4",
                "sha256:1e877c70245424b06c41ac258023ea4bd0c8e4ff15d7c1368f17cd0ae6e351dd",
                "sha256:340b875aecf4b0e6672076a6f05cfce6686935559bb6d34cebedee04126a9566",
                "sha256:351e09b6d9374d5bcb947e6ac47a608ec25b9d70583e9db00b2fcdb97b00b572",
                "sha256:3fd47815353be9c44eebc94cc28fe26b2b0c5bd889dafc4a5a7cbdf924143480",
                "sha256:49639865e3db4be032a96695c98ac09eed39bbb43fe876bb217da8f8101689a6",
                "sha256:4d0e98ac2e8dd803a56f4e10438b33a2d40390a72750cff4939b4b274e7906fa",
                "sha256:6e6ae29b72977f2e1ee3d0b760d7ee47896cb53e831cbeede3e64485e5633cc8",
                "sha256:7f14ce6adea2af1bba495acdde0e510aecaeb13b33f7bd2f6324e551b26688ca",
                "sha256:81982c7884aac75017a6ecc72f1a4fedbae04181a8665a34afce9539fc1b3fab",
                "sha256:81a5861d0158a7e55fe149335fb2bbfa6f48cbcbd149b52dbe2cd9a544034bbd",
                "sha256:ae934e34c11aa8296c18f70bf66ed60e9870fcdb4cc19129a04ca83ab23e7055",
                "sha256:b26e13e8008dcaea6a909e91d39b629a39635d1a8a7239dd35327c74f4388601",
                "sha256:b3750ee5399e6e9c69eae8b125092b871ee9e2fcbd657a92747aea28f9056a5c",
                "sha256:b61acffaf5cd5d664af555c0850f9747cc5f2baf71e54bbac164c58398d6ca7b",
                "sha256:b9777664848160449e5b4260e0b7bc1ae0f6f4992a8b285db4ec1ef119ffa0e2",
                "sha256:bdcbf75580bf4b960fb659bbccd00123d83119619195f42d721e002c1621602f",
                "sha256:d802d65262a560278cf1a65ef7cae4e2bc7ecfe19e5451349e4c67e23c9dc420",
                "sha256:ed6d9aad09a2a948572224663ab00f8975fae242aa540509737bb4507133fa2d"
            ],
            "markers": "python_version >= '3.6'",
            "version": "==2.1.7"
        },
        "yapf": {
            "hashes": [
                "sha256:8fea849025584e486fd06d6ba2bed717f396080fd3cc236ba10cb97c4c51cf32",
                "sha256:a3f5085d37ef7e3e004c4ba9f9b3e40c54ff1901cd111f05145ae313a7c67d1b"
            ],
            "index": "pypi",
            "version": "==0.32.0"
        },
        "zipp": {
            "hashes": [
                "sha256:56bf8aadb83c24db6c4b577e13de374ccfb67da2078beba1d037c17980bf43ad",
                "sha256:c4f6e5bbf48e74f7a38e7cc5b0480ff42b0ae5178957d564d18932525d5cf099"
            ],
            "markers": "python_version >= '3.7'",
            "version": "==3.8.0"
        }
    }
}<|MERGE_RESOLUTION|>--- conflicted
+++ resolved
@@ -26,11 +26,7 @@
                 "sha256:2c1b13fecc0893e946c65cbd5f36427861cffa4ea2201d8f6fca22e2a373b5e2",
                 "sha256:6f0956d2c23d8fa6e7691934d8c3930eadb44972cbbd1a7ae3a520f735d43359"
             ],
-<<<<<<< HEAD
-            "markers": "python_version >= '3.6'",
-=======
-            "markers": "python_full_version >= '3.6.0'",
->>>>>>> 849b7c68
+            "markers": "python_version >= '3.6'",
             "version": "==5.1.1"
         },
         "asgiref": {
@@ -46,7 +42,7 @@
                 "sha256:2163e1640ddb52b7a8c80d0a67a08587e5d245cc9c553a74a847056bc2976b15",
                 "sha256:8ca1e4fcf50d07413d66d1a5e416e42cfdf5851c981d679a09851a6853383b3c"
             ],
-            "markers": "python_full_version >= '3.6.0'",
+            "markers": "python_version >= '3.6'",
             "version": "==4.0.2"
         },
         "attrs": {
@@ -246,7 +242,7 @@
                 "sha256:a0713dc7a1de3f06bc0df5a9567ad19ead2d3d5689b434768a6145bff77c0667",
                 "sha256:f184f0d851d96b6d29297354ed981b7dd71df7ff500d82fa6d11f0856bee8035"
             ],
-            "markers": "python_version < '4' and python_full_version >= '3.6.2'",
+            "markers": "python_full_version >= '3.6.2' and python_version < '4'",
             "version": "==0.3.0"
         },
         "click-plugins": {
@@ -268,7 +264,7 @@
                 "sha256:3fbdb64466afd23abaf6c977627b75b6139a5a3e8ce38405c5b413aed7a0471f",
                 "sha256:ab1e2bfe1d01d968e1b7e8d9023bc51ef3509bba217bb730cee3827e1ee82869"
             ],
-            "markers": "python_full_version >= '3.6.0'",
+            "markers": "python_version >= '3.6'",
             "version": "==21.6.0"
         },
         "defusedxml": {
@@ -369,7 +365,7 @@
                 "sha256:b706eddaa9218a19ebcd67b56818f05bb27589b1ca9e8d797b74affad4ccacd4",
                 "sha256:f174b5ff827504fd3cd97cc3f8649f3693f51538c7e4bdf3ef002c8429d42f9f"
             ],
-            "markers": "python_full_version >= '3.6.0'",
+            "markers": "python_version >= '3.6'",
             "version": "==0.4"
         },
         "eventbrite": {
@@ -384,7 +380,7 @@
                 "sha256:1dc2811f20e163892fefe7006f2ce00778f8099a40aee265bfa60a13400de63d",
                 "sha256:aa7103805ae793277abbb85da9f6f05e76a1a295a9384a8e17c2fba2b3a690cb"
             ],
-            "markers": "python_full_version >= '3.6.0'",
+            "markers": "python_version >= '3.6'",
             "version": "==12.0.1"
         },
         "fastjsonschema": {
@@ -395,21 +391,12 @@
             "version": "==2.15.3"
         },
         "google-api-core": {
-            "extras": [],
-            "hashes": [
-<<<<<<< HEAD
-                "sha256:65480309a7437f739e4476da037af02a3ec8263f1d1f89f72bbdc8f54fe402d2",
-                "sha256:8fcbe52dc129fd83dca4e638a76f22b3a11579c493e643134e50e9870b233302"
-            ],
-            "markers": "python_version >= '3.6'",
-            "version": "==2.7.2"
-=======
+            "hashes": [
                 "sha256:17957f0704cbe95bd2ce25019efd2046423978594d181d4263e5dcffd2dbbc79",
                 "sha256:bb40d2d6412c77c367943b88d08323091d724deaea96892fff4a1ebd06f6e5be"
             ],
-            "markers": "python_full_version >= '3.6.0'",
+            "markers": "python_version >= '3.6'",
             "version": "==2.7.3"
->>>>>>> 849b7c68
         },
         "google-auth": {
             "hashes": [
@@ -424,11 +411,7 @@
                 "sha256:35900f614045a33d5208e1d50f0d7945df98ce088388ce7237e7a2db12d5656e",
                 "sha256:fdaa629e6174b4177c2d56eb8ab1ddd87661064d0a3e9bb06b62e4d7e2344669"
             ],
-<<<<<<< HEAD
-            "markers": "python_version >= '3.6'",
-=======
-            "markers": "python_full_version >= '3.6.0'",
->>>>>>> 849b7c68
+            "markers": "python_version >= '3.6'",
             "version": "==2.3.0"
         },
         "google-cloud-datastore": {
@@ -501,7 +484,7 @@
                 "sha256:fec221a051150eeddfdfcff162e6db92c65ecf46cb0f7bb1bf812a1520ec026b",
                 "sha256:ff71073ebf0e42258a42a0b34f2c09ec384977e7f6808999102eedd5b49920e3"
             ],
-            "markers": "python_full_version >= '3.6.0'",
+            "markers": "python_version >= '3.6'",
             "version": "==1.3.0"
         },
         "google-resumable-media": {
@@ -509,7 +492,7 @@
                 "sha256:06924e8b1e79f158f0202e7dd151ad75b0ea9d59b997c850f56bdd4a5a361513",
                 "sha256:3c13f84813861ac8f5b6371254bdd437076bf1f3bac527a9f3fd123a70166f52"
             ],
-            "markers": "python_full_version >= '3.6.0'",
+            "markers": "python_version >= '3.6'",
             "version": "==2.3.2"
         },
         "googleapis-common-protos": {
@@ -517,7 +500,7 @@
                 "sha256:4007500795bcfc269d279f0f7d253ae18d6dc1ff5d5a73613ffe452038b1ec5f",
                 "sha256:60220c89b8bd5272159bed4929ecdc1243ae1f73437883a499a44a1cbc084086"
             ],
-            "markers": "python_full_version >= '3.6.0'",
+            "markers": "python_version >= '3.6'",
             "version": "==1.56.0"
         },
         "grpcio": {
@@ -856,11 +839,11 @@
         },
         "nbformat": {
             "hashes": [
-                "sha256:38856d97de49e8292e2d5d8f595e9d26f02abfd87e075d450af4511870b40538",
-                "sha256:fcc5ab8cb74e20b19570b5be809e2dba9b82836fd2761a89066ad43394ba29f5"
-            ],
-            "markers": "python_version >= '3.7'",
-            "version": "==5.3.0"
+                "sha256:0d6072aaec95dddc39735c144ee8bbc6589c383fb462e4058abc855348152dad",
+                "sha256:44ba5ca6acb80c5d5a500f1e5b83ede8cbe364d5a495c4c8cf60aaf1ba656501"
+            ],
+            "markers": "python_version >= '3.7'",
+            "version": "==5.4.0"
         },
         "nest-asyncio": {
             "hashes": [
@@ -875,7 +858,7 @@
                 "sha256:dd47c42927d89ab911e606518907cc2d3a1f38bbd026385970643f9c5b8ecfeb",
                 "sha256:ef103e05f519cdc783ae24ea4e2e0f508a9c99b2d4969652eed6a2e1ea5bd522"
             ],
-            "markers": "python_full_version >= '3.6.0'",
+            "markers": "python_version >= '3.6'",
             "version": "==21.3"
         },
         "pandocfilters": {
@@ -942,7 +925,7 @@
                 "sha256:4224373bacce55f955a878bf9cfa763c1e360858e330072059e10bad68531159",
                 "sha256:74134bbf457f031a36d68416e1509f34bd5ccc019f0bcc952c7b909d06b37bd3"
             ],
-            "markers": "python_full_version >= '3.6.0'",
+            "markers": "python_version >= '3.6'",
             "version": "==1.0.0"
         },
         "prompt-toolkit": {
@@ -1094,7 +1077,6 @@
                 "sha256:8ee45429555515e1f6b185e78100aea234072576aa43ab53aefcae078162fca9",
                 "sha256:e644fdec12f7872f86c58ff790da456218b10f863970249516d60a5eaca77206"
             ],
-            "markers": "python_version >= '2.7' and python_version not in '3.0, 3.1, 3.2, 3.3'",
             "version": "==2.21"
         },
         "pyfcm": {
@@ -1118,11 +1100,7 @@
                 "sha256:5eb116118f9612ff1ee89ac96437bb6b49e8f04d8a13b514ba26f620208e26eb",
                 "sha256:dc9c10fb40944260f6ed4c688ece0cd2048414940f1cea51b8b226318411c519"
             ],
-<<<<<<< HEAD
-            "markers": "python_version >= '3.6'",
-=======
-            "markers": "python_full_version >= '3.6.0'",
->>>>>>> 849b7c68
+            "markers": "python_version >= '3.6'",
             "version": "==2.12.0"
         },
         "pyjwt": {
@@ -1130,7 +1108,7 @@
                 "sha256:b888b4d56f06f6dcd777210c334e69c737be74755d3e5e9ee3fe67dc18a0ee41",
                 "sha256:e0c4bb8d9f0af0c7f5b1ec4c5036309617d03d56932877f2f7a0beeb5318322f"
             ],
-            "markers": "python_full_version >= '3.6.0'",
+            "markers": "python_version >= '3.6'",
             "version": "==2.3.0"
         },
         "pymemcache": {
@@ -1153,7 +1131,7 @@
                 "sha256:a422368fc821589c228f4c49438a368831cb5bbc0eab5ebe1d7fac9dded6567b",
                 "sha256:e46dae94e34b085175f8abb3b0aaa7da40767865ac82c928eeb9e57e1ea8a543"
             ],
-            "markers": "python_full_version >= '3.6.0'",
+            "markers": "python_version >= '3.6'",
             "version": "==1.5.0"
         },
         "pyparsing": {
@@ -1212,7 +1190,7 @@
                 "sha256:0123cacc1627ae19ddf3c27a5de5bd67ee4586fbdd6440d9748f8abb483d3e86",
                 "sha256:961d03dc3453ebbc59dbdea9e4e11c5651520a876d0f4db161e8674aae935da9"
             ],
-            "markers": "python_version >= '2.7' and python_version not in '3.0, 3.1, 3.2, 3.3'",
+            "markers": "python_version >= '2.7' and python_version not in '3.0, 3.1, 3.2'",
             "version": "==2.8.2"
         },
         "python-frontmatter": {
@@ -1328,7 +1306,7 @@
                 "sha256:f89468059ebc519a7acde1ee50b779019535db8dcf9b8c162ef669257fef7a93",
                 "sha256:f907c7359ce8bf7f7e63c82f75ad0223384105f5126f313400b7e8004d9b33c3"
             ],
-            "markers": "python_full_version >= '3.6.0'",
+            "markers": "python_version >= '3.6'",
             "version": "==22.3.0"
         },
         "redis": {
@@ -1359,7 +1337,7 @@
                 "sha256:5c6bd9dc7a543b7fe4304a631f8a8a3b674e2bbfc49c2ae96200cdbe55df6b17",
                 "sha256:95c5d300c4e879ee69708c428ba566c59478fd653cc3a22243eeb8ed846950bb"
             ],
-            "markers": "python_full_version >= '3.6.0'",
+            "markers": "python_version >= '3.6'",
             "version": "==4.8"
         },
         "schema": {
@@ -1391,7 +1369,7 @@
                 "sha256:1e61c37477a1626458e36f7b1d82aa5c9b094fa4802892072e49de9c60c4c926",
                 "sha256:8abb2f1d86890a2dfb989f9a77cfcfd3e47c2a354b01111771326f8aa26e0254"
             ],
-            "markers": "python_version >= '2.7' and python_version not in '3.0, 3.1, 3.2, 3.3'",
+            "markers": "python_version >= '2.7' and python_version not in '3.0, 3.1, 3.2'",
             "version": "==1.16.0"
         },
         "soupsieve": {
@@ -1399,11 +1377,7 @@
                 "sha256:3b2503d3c7084a42b1ebd08116e5f81aadfaea95863628c80a3b774a11b7c759",
                 "sha256:fc53893b3da2c33de295667a0e19f078c14bf86544af307354de5fcf12a3f30d"
             ],
-<<<<<<< HEAD
-            "markers": "python_version >= '3.6'",
-=======
-            "markers": "python_full_version >= '3.6.0'",
->>>>>>> 849b7c68
+            "markers": "python_version >= '3.6'",
             "version": "==2.3.2.post1"
         },
         "sqlparse": {
@@ -1534,7 +1508,7 @@
                 "sha256:4c9dceab6f76ed92105027c49c823800dd33cacce13bdedc5b914e3514b7fb30",
                 "sha256:7d3b1624a953da82ef63462013bbd271d3eb75751489f9807598e8f340bd637e"
             ],
-            "markers": "python_full_version >= '3.6.0'",
+            "markers": "python_version >= '3.6'",
             "version": "==5.0.0"
         },
         "wcwidth": {
@@ -1898,19 +1872,11 @@
         },
         "mkdocs-material": {
             "hashes": [
-<<<<<<< HEAD
-                "sha256:4a3631ba22cff7ceca00c39465a8db5b2116fcd74f3abd82b801f7711cceb699",
-                "sha256:af6bbd608a54b8493cb5fa0d2f2cf29cde3bf348837ab718afb1be0a8bea6509"
-            ],
-            "index": "pypi",
-            "version": "==8.2.11"
-=======
                 "sha256:2666f1d7d6a8dc28dda1e777f77add12799e66bd00250de99914a33525763816",
                 "sha256:505408fe001d668543236f5db5a88771460ad83ef7b58826630cc1f8b7e63099"
             ],
             "index": "pypi",
             "version": "==8.2.13"
->>>>>>> 849b7c68
         },
         "mkdocs-material-extensions": {
             "hashes": [
@@ -1948,7 +1914,7 @@
                 "sha256:dd47c42927d89ab911e606518907cc2d3a1f38bbd026385970643f9c5b8ecfeb",
                 "sha256:ef103e05f519cdc783ae24ea4e2e0f508a9c99b2d4969652eed6a2e1ea5bd522"
             ],
-            "markers": "python_full_version >= '3.6.0'",
+            "markers": "python_version >= '3.6'",
             "version": "==21.3"
         },
         "platformdirs": {
@@ -1964,7 +1930,7 @@
                 "sha256:4224373bacce55f955a878bf9cfa763c1e360858e330072059e10bad68531159",
                 "sha256:74134bbf457f031a36d68416e1509f34bd5ccc019f0bcc952c7b909d06b37bd3"
             ],
-            "markers": "python_full_version >= '3.6.0'",
+            "markers": "python_version >= '3.6'",
             "version": "==1.0.0"
         },
         "pre-commit": {
@@ -1988,11 +1954,7 @@
                 "sha256:5eb116118f9612ff1ee89ac96437bb6b49e8f04d8a13b514ba26f620208e26eb",
                 "sha256:dc9c10fb40944260f6ed4c688ece0cd2048414940f1cea51b8b226318411c519"
             ],
-<<<<<<< HEAD
-            "markers": "python_version >= '3.6'",
-=======
-            "markers": "python_full_version >= '3.6.0'",
->>>>>>> 849b7c68
+            "markers": "python_version >= '3.6'",
             "version": "==2.12.0"
         },
         "pymdown-extensions": {
@@ -2048,7 +2010,7 @@
                 "sha256:0123cacc1627ae19ddf3c27a5de5bd67ee4586fbdd6440d9748f8abb483d3e86",
                 "sha256:961d03dc3453ebbc59dbdea9e4e11c5651520a876d0f4db161e8674aae935da9"
             ],
-            "markers": "python_version >= '2.7' and python_version not in '3.0, 3.1, 3.2, 3.3'",
+            "markers": "python_version >= '2.7' and python_version not in '3.0, 3.1, 3.2'",
             "version": "==2.8.2"
         },
         "pytkdocs": {
@@ -2119,7 +2081,7 @@
                 "sha256:1e61c37477a1626458e36f7b1d82aa5c9b094fa4802892072e49de9c60c4c926",
                 "sha256:8abb2f1d86890a2dfb989f9a77cfcfd3e47c2a354b01111771326f8aa26e0254"
             ],
-            "markers": "python_version >= '2.7' and python_version not in '3.0, 3.1, 3.2, 3.3'",
+            "markers": "python_version >= '2.7' and python_version not in '3.0, 3.1, 3.2'",
             "version": "==1.16.0"
         },
         "toml": {
@@ -2127,7 +2089,7 @@
                 "sha256:806143ae5bfb6a3c6e736a764057db0e6a0e05e338b5630894a5f779cabb4f9b",
                 "sha256:b3bda1d108d5dd99f4a20d24d9c348e91c4db7ab1b749200bded2f839ccbe68f"
             ],
-            "markers": "python_version >= '2.6' and python_version not in '3.0, 3.1, 3.2, 3.3'",
+            "markers": "python_version >= '2.6' and python_version not in '3.0, 3.1, 3.2'",
             "version": "==0.10.2"
         },
         "tomli": {
