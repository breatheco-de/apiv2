--- conflicted
+++ resolved
@@ -1,11 +1,7 @@
 {
     "_meta": {
         "hash": {
-<<<<<<< HEAD
-            "sha256": "8322c6406031014e7127a6d387e86a08235c9048a4116d3f101e5de940b59bb0"
-=======
             "sha256": "5445b900add18018ccaa80c1b4d1fb52344fa9e1fc2b79ec090b4452f53abb17"
->>>>>>> a4c37f47
         },
         "pipfile-spec": 6,
         "requires": {
@@ -42,14 +38,6 @@
             ],
             "markers": "python_version >= '3.6'",
             "version": "==3.3.4"
-        },
-        "atomicwrites": {
-            "hashes": [
-                "sha256:6d1784dea7c0c8d4a5172b6c620f40b6e4cbfdf96d783691f2e1302a7b88e197",
-                "sha256:ae70396ad1a434f9c7046fd2dd196fc04b12f9e91ffb859164193be8b6168a7a"
-            ],
-            "markers": "sys_platform == 'win32'",
-            "version": "==1.4.0"
         },
         "attrs": {
             "hashes": [
@@ -179,14 +167,6 @@
             ],
             "version": "==0.2.0"
         },
-        "colorama": {
-            "hashes": [
-                "sha256:5941b2b48a20143d2267e95b1c2a7603ce057ee39fd88e7329b0c292aa16869b",
-                "sha256:9f47eda37229f68eee03b24b9748937c7dc3868f906e8ba69fbcbdd3bc5dc3e2"
-            ],
-            "markers": "sys_platform == 'win32'",
-            "version": "==0.4.4"
-        },
         "contextlib2": {
             "hashes": [
                 "sha256:01f490098c18b19d2bd5bb5dc445b2054d2fa97f09a4280ba2c5f3c394c8162e",
@@ -300,19 +280,11 @@
         },
         "faker": {
             "hashes": [
-<<<<<<< HEAD
-                "sha256:30189045769cb26f91ed218140469fd0b42520b2ea22ff2958ed81071a3ed839",
-                "sha256:a724ca2325f4af659929052fbbb613caaec237a93fcdc1cbc7aa860e61e3c18f"
-            ],
-            "markers": "python_version >= '3.6'",
-            "version": "==8.7.0"
-=======
-                "sha256:0129599c0d35e79471d116460b1c51d8c183980f28e14517228be4601cf87192",
-                "sha256:7be0d9309bde6624e1a6062d0dc37859f95ca883fa047a11db8e5e305b1446a1"
-            ],
-            "markers": "python_version >= '3.6'",
-            "version": "==8.8.0"
->>>>>>> a4c37f47
+                "sha256:ccd76cd86a49f1042811faaa3a7d1b094fcf8e60a1ec286190417bbb5a3f2f76",
+                "sha256:cda50f6afaa4075464d7500ac838ec3cac3cc6824297e4340b2a17a62dc086a8"
+            ],
+            "markers": "python_version >= '3.6'",
+            "version": "==8.8.1"
         },
         "google-api-core": {
             "extras": [
@@ -327,11 +299,11 @@
         },
         "google-auth": {
             "hashes": [
-                "sha256:154f7889c5d679a6f626f36adb12afbd4dbb0a9a04ec575d989d6ba79c4fd65e",
-                "sha256:6d47c79b5d09fbc7e8355fd9594cc4cf65fdde5d401c63951eaac4baa1ba2ae1"
+                "sha256:b3a67fa9ba5b768861dacf374c2135eb09fa14a0e40c851c3b8ea7abe6fc8fef",
+                "sha256:e34e5f5de5610b202f9b40ebd9f8b27571d5c5537db9afed3a72b2db5a345039"
             ],
             "markers": "python_version >= '2.7' and python_version not in '3.0, 3.1, 3.2, 3.3, 3.4, 3.5'",
-            "version": "==1.31.0"
+            "version": "==1.32.0"
         },
         "google-cloud-core": {
             "hashes": [
@@ -351,11 +323,11 @@
         },
         "google-cloud-storage": {
             "hashes": [
-                "sha256:162011d66f64b8dc5d7936609a5daf0066cc521231546aea02c126a5559446c4",
-                "sha256:69499560ec8234339ce831704419a2288c409a422f6e9ed1facc9345412ee637"
-            ],
-            "index": "pypi",
-            "version": "==1.38.0"
+                "sha256:89a5f5290e61990a5ae138d8ba8895bc3fe1e00fbc2e3b6beb7fb8378ca7a2f1",
+                "sha256:e9ba9e0486b385fa0b9f16a0c3bfa4cbb7001a2285adb65374de4415588cdb2d"
+            ],
+            "index": "pypi",
+            "version": "==1.39.0"
         },
         "google-crc32c": {
             "hashes": [
@@ -394,11 +366,11 @@
         },
         "google-resumable-media": {
             "hashes": [
-                "sha256:030a650e6dd18faad1b86c8f64be8b6cd59a90dbc22937d25631576f0c23a305",
-                "sha256:e2075b40a645965e4312fe6dac20a274b6718801630017b7b75afe7f1081bd70"
+                "sha256:106db689574283a7d9d154d5a97ab384153c55a1195cecb8c01cad9e6e827628",
+                "sha256:1a1eb743d13f782d1405437c266b2c815ef13c2b141ba40835c74a3317539d01"
             ],
             "markers": "python_version >= '2.7' and python_version not in '3.0, 3.1, 3.2, 3.3, 3.4, 3.5'",
-            "version": "==1.3.0"
+            "version": "==1.3.1"
         },
         "googleapis-common-protos": {
             "hashes": [
@@ -410,59 +382,59 @@
         },
         "grpcio": {
             "hashes": [
-                "sha256:0247b045feb7b138754c91efcca9ea7f7d2cc9f0bd2cc73f6588c523f38873c3",
-                "sha256:07abf6b36c138bf247cef7ac0bad9f8ab1c8242f7c1302af23bb8e6877d08163",
-                "sha256:0ab78d4c16d7f3924718711689f5e301aec52cfcf38eb4143bed0f74b7c4fd10",
-                "sha256:10a6c62e0cddd456db91f9f04b53a8cccf67d86d7ca814d989423939099c2723",
-                "sha256:1c11041ecb69d962d49e8a38a35736cdc6fc74230867b5f0ac6138770387a950",
-                "sha256:1d157a2ac6632d31a3ff21f56bbe73420e1d7a21e4fe89d8c7ac792b79c1a589",
-                "sha256:1d212af1008bdbfd4b8a287e17a8e63e14d72ac450475307452f20c1bbb6bae4",
-                "sha256:1e88a8d5d961df958362f61b1b79ad3981a8b051f99224717b09308546298902",
-                "sha256:25028420d004fe33d64015f5d4d97207c53530acdb493310e217fac76dcd2513",
-                "sha256:2736b109ec5bd9fcf580bf871b5fd4f136c6ae9728407f344a3c64ad87bb6519",
-                "sha256:277faad1d8d462bd1b986f43a47a2c2fe795b2e0de72c9318e11826d921e665a",
-                "sha256:291dcde4139bc25629de6a743cfcc0ca861e289e3547421ecd2273b51d95b8e1",
-                "sha256:2c26cb7566e8942542ff1aee71f10ed35e2f9ee95c2f27179b198af0727fbebb",
-                "sha256:32067791bd56a13614399f1994454afea9e2475019fcabc4abd3112f09892005",
-                "sha256:34fb08d46a70750bef6566c9556a16b98e08af6345a3bad6574477eb0b08c3dd",
-                "sha256:3cacfee78310b5a89769b2fac20b8cd723470130f5b1ba0c960da8db39e74a97",
-                "sha256:4a1dd16ccf76ddc18c1cde900049c04ed996e6c02e0588d88d06396c398e6023",
-                "sha256:604da72df5bece8844a15990ce0b3f2f8c5243a1333d3dcc02371048bf6f9269",
-                "sha256:6461d69a8ae20e7abce4c6d9cc2603e9f16f4d6b64865eddd0e664127349c04d",
-                "sha256:6824567e2372dde1bd70214427d23b709d09f1a02a552133d1e0f504b616c84e",
-                "sha256:7466eef3b57b5ac8c7585251b26b917b093ab015750bf98aab4e0836c39e2a2b",
-                "sha256:752593a275e26ef250dc4d93a6f7917dd9986396b41eabcc114b0e0315ec1bf6",
-                "sha256:7b74c48b2e41dd506f889a4a9974d40b3eead965b0fd2e0b1d55a9b3c0e3bc6e",
-                "sha256:897bcd54890e6ec6359063affb35e19a61a58ba37bc61c9e8ac6b464b854233e",
-                "sha256:8c4f39ad529fb4a33cd6e58d1d860c3b583902208547614b4b5b75fc306f13f6",
-                "sha256:924552099365ea1dd32237dc161849452cd567d931efc57e8427260d8f0eacdb",
-                "sha256:9a2216df1be9fdbc3c1ebd3c5184d1ef4afb387c29224fce00346b9ddec7c7e3",
-                "sha256:9f1747b81d44daed0649ff10395b58c4f29b03139a628afeb058f3e942ba6893",
-                "sha256:a0d7c88b4cf9748147cd6c16e14569a124b683a3eb5d7787f43eb9d48cf86755",
-                "sha256:a4789014f9d9e9ff29551314a004266b1ac90225c8a009dc87947aaf823fd83c",
-                "sha256:a836f21a1d08d28c8344e149b28729649ff4732c318a59a3628451bbd6c3c9ac",
-                "sha256:a8f9fcf5623282e4804595166a4ee1401cf4ccfc16fe84bb69e1eb23ffd836ac",
-                "sha256:abbf9c8c3df4d5233d5888c6cfa85c1bb68a6923749bd4dd1abc6e1e93986f17",
-                "sha256:ac05434a7a7f444b2ddd109d72f87f4704364be159aea42a04bd6ea2ba6e10e4",
-                "sha256:b4cd8fb4e3725e8852b1da734904edb3579c76660ae26a72283ac580779e5bf0",
-                "sha256:b86a1b0654804b5f2248d9262c77a9d5f19882481fc21df53eb2823d0875b86d",
-                "sha256:be83ca2d24321c8bf6516b9cd1064da15ac3ff3978c6c502643be114e2a54af2",
-                "sha256:c47e85eae34af5d17d1c2007a1f0b13a0293d4b7a6d8c8ae23761d718293803e",
-                "sha256:cbd2754da81bf5f18454c7808b4afe5b57c6736955a742fb599b32b6353fe99f",
-                "sha256:cd220606259f8aa2403bc0f4a4483bae5e36be879364ca3e256f0304ac44f575",
-                "sha256:d3566acd87a65a0bc93875125a7064293ab2b6ffb9327333030939681d269f4f",
-                "sha256:d631304e66c908d5d2d1a3cc9c02d372d2f8bed8c3632902d6f3f77d7ca34ac2",
-                "sha256:db01eaea57e7a1898c69271e35a84341cf8150cfdec5f0411eddcfb65b5f590e",
-                "sha256:e3072b9ebb573fe1f6757a55b610e4975979d2d58247cbe18ff4385f5aaa81a5",
-                "sha256:e72dd202c982a5922c3b846976cae3b699e3fa8d2355d9d5bad119d066cf23ee",
-                "sha256:e83ab148911e6c8ae4ec5e1334e6d800c6b84c432b92eb0ebf0808087117cb39",
-                "sha256:f19bd4b5bcf88ee059f478c4ab46a1607f09835587750294038fbd0120f1a9dc",
-                "sha256:f2c4ff0e8c98418c5d55c28ba4ff954e3a5d3c723af5008e8d3ddeae8f0ecb41",
-                "sha256:f6f6d51c9efbfe56af9eb9eeb4881cad1b869e4c0e2a32c1d345897fd0979ee3",
-                "sha256:f8dd51b05e7fde843d7a3140b058f02801fbec5784a036d5f6abb374450d4608",
-                "sha256:f9b3678920017842a1b576de3524ecf8f6a2bf4b39f86fb25b870693141e0584"
-            ],
-            "version": "==1.38.0"
+                "sha256:0e193feaf4ebc72f6af57d7b8a08c0b8e43ebbd76f81c6f1e55d013557602dfd",
+                "sha256:118479436bda25b369e2dc1cd0921790fbfaea1ec663e4ee7095c4c325694495",
+                "sha256:1f79d8a24261e3c12ec3a6c25945ff799ae09874fd24815bc17c2dc37715ef6c",
+                "sha256:26af85ae0a7ff8e8f8f550255bf85551df86a89883c11721c0756b71bc1019be",
+                "sha256:278e131bfbc57bab112359b98930b0fdbf81aa0ba2cdfc6555c7a5119d7e2117",
+                "sha256:2a179b2565fa85a134933acc7845f9d4c12e742c802b4f50bf2fd208bf8b741e",
+                "sha256:3a25e1a46f51c80d06b66223f61938b9ffda37f2824ca65749c49b758137fac2",
+                "sha256:3db0680fee9e55022677abda186e73e3c019c59ed83e1550519250dc97cf6793",
+                "sha256:3e85bba6f0e0c454a90b8fea16b59db9c6d19ddf9cc95052b2d4ca77b22d46d6",
+                "sha256:3eb960c2f9e031f0643b53bab67733a9544d82f42d0714338183d14993d2a23c",
+                "sha256:419af4f577a3d5d9f386aeacf4c4992f90016f84cbceb11ecd832101b1f7f9c9",
+                "sha256:44efa41ac36f6bcbf4f64d6479b3031cceea28cf6892a77f15bd1c22611bff9d",
+                "sha256:4bc60f8372c3ab06f41279163c5d558bf95195bb3f68e35ed19f95d4fbd53d71",
+                "sha256:4c19578b35715e110c324b27c18ab54a56fccc4c41b8f651b1d1da5a64e0d605",
+                "sha256:532ab738351aad2cdad80f4355123652e08b207281f3923ce51fb2b58692dd4c",
+                "sha256:549beb5646137b78534a312a3b80b2b8b1ea01058b38a711d42d6b54b20b6c2b",
+                "sha256:59f5fb4ba219a11fdc1c23e17c93ca3090480a8cde4370c980908546ffc091e6",
+                "sha256:5efa68fc3fe0c439e2858215f2224bfb7242c35079538d58063f68a0d5d5ec33",
+                "sha256:5ff4802d9b3704e680454289587e1cc146bb0d953cf3c9296e2d96441a6a8e88",
+                "sha256:6a225440015db88ec4625a2a41c21582a50cce7ffbe38dcbbb416c7180352516",
+                "sha256:6d898441ada374f76e0b5354d7e240e1c0e905a1ebcb1e95d9ffd99c88f63700",
+                "sha256:6e137d014cf4162e5a796777012452516d92547717c1b4914fb71ce4e41817b5",
+                "sha256:6edf68d4305e08f6f8c45bfaa9dc04d527ab5a1562aaf0c452fa921fbe90eb23",
+                "sha256:72e8358c751da9ab4f8653a3b67b2a3bb7e330ee57cb26439c6af358d6eac032",
+                "sha256:77054f24d46498d9696c809da7810b67bccf6153f9848ea48331708841926d82",
+                "sha256:7adfbd4e22647f880c9ed86b2be7f6d7a7dbbb8adc09395808cc7a4d021bc328",
+                "sha256:87b4b1977b52d5e0873a5e396340d2443640ba760f4fa23e93a38997ecfbcd5b",
+                "sha256:889518ce7c2a0609a3cffb7b667669a39b3410e869ff38e087bf7eeadad62e5d",
+                "sha256:89af675d38bf490384dae85151768b8434e997cece98e5d1eb6fcb3c16d6af12",
+                "sha256:8ab27a6626c2038e13c1b250c5cd22da578f182364134620ec298b4ccfc85722",
+                "sha256:8ccde1df51eeaddf5515edc41bde2ea43a834a288914eae9ce4287399be108f5",
+                "sha256:947bdba3ebcd93a7cef537d6405bc5667d1caf818fa8bbd2e2cc952ec8f97e09",
+                "sha256:96d78d9edf3070770cefd1822bc220d8cccad049b818a70a3c630052e9f15490",
+                "sha256:a433d3740a9ef7bc34a18e2b12bf72b25e618facdfd09871167b30fd8e955fed",
+                "sha256:a77d1f47e5e82504c531bc9dd22c093ff093b6706ec8bcdad228464ef3a5dd54",
+                "sha256:b1624123710fa701988a8a43994de78416e5010ac1508f64ed41e2577358604a",
+                "sha256:b16e1967709392a0ec4b10b4374a72eb062c47c168a189606c9a7ea7b36593a8",
+                "sha256:b5ea9902fc2990af993b74862282b49ae0b8de8a64ca3b4a8dda26a3163c3bb4",
+                "sha256:c323265a4f18f586e8de84fda12b48eb3bd48395294aa2b8c05307ac1680299d",
+                "sha256:c83481501533824fe341c17d297bbec1ec584ec46b352f98ce12bf16740615c4",
+                "sha256:cd7ddb5b6ffcbd3691990df20f260a888c8bd770d57480a97da1b756fb1be5c0",
+                "sha256:cddd61bff66e42ef334f8cb9e719951e479b5ad2cb75c00338aac8de28e17484",
+                "sha256:cf6c3bfa403e055380fe90844beb4fe8e9448edab5d2bf40d37d208dbb2f768c",
+                "sha256:d4179d96b0ce27602756185c1a00d088c9c1feb0cc17a36f8a66eec6ddddbc0c",
+                "sha256:d49f250c3ffbe83ba2d03e3500e03505576a985f7c5f77172a9531058347aa68",
+                "sha256:dcfcb147c18272a22a592251a49830b3c7abc82385ffff34916c2534175d885e",
+                "sha256:ddd33c90b0c95eca737c9f6db7e969a48d23aed72cecb23f3b8aac009ca2cfb4",
+                "sha256:e4a8a371ad02bf31576bcd99093cea3849e19ca1e9eb63fc0b2c0f1db1132f7d",
+                "sha256:e891b0936aab73550d673dd3bbf89fa9577b3db1a61baecea480afd36fdb1852",
+                "sha256:e90cda2ccd4bdb89a3cd5dc11771c3b8394817d5caaa1ae36042bc96a428c10e",
+                "sha256:ff9ebc416e815161d89d2fd22d1a91acf3b810ef800dae38c402d19d203590bf"
+            ],
+            "version": "==1.38.1"
         },
         "gunicorn": {
             "hashes": [
@@ -701,11 +673,11 @@
         },
         "prompt-toolkit": {
             "hashes": [
-                "sha256:bf00f22079f5fadc949f42ae8ff7f05702826a97059ffcc6281036ad40ac6f04",
-                "sha256:e1b4f11b9336a28fa11810bc623c357420f69dfdb6d2dac41ca2c21a55c033bc"
+                "sha256:08360ee3a3148bdb5163621709ee322ec34fc4375099afa4bbf751e9b7b7fa4f",
+                "sha256:7089d8d2938043508aa9420ec18ce0922885304cddae87fb96eebca942299f88"
             ],
             "markers": "python_full_version >= '3.6.1'",
-            "version": "==3.0.18"
+            "version": "==3.0.19"
         },
         "proto-plus": {
             "hashes": [
@@ -745,65 +717,53 @@
         },
         "psycopg2": {
             "hashes": [
-                "sha256:00195b5f6832dbf2876b8bf77f12bdce648224c89c880719c745b90515233301",
-                "sha256:068115e13c70dc5982dfc00c5d70437fe37c014c808acce119b5448361c03725",
-                "sha256:26e7fd115a6db75267b325de0fba089b911a4a12ebd3d0b5e7acb7028bc46821",
-                "sha256:2c93d4d16933fea5bbacbe1aaf8fa8c1348740b2e50b3735d1b0bf8154cbf0f3",
-                "sha256:56007a226b8e95aa980ada7abdea6b40b75ce62a433bd27cec7a8178d57f4051",
-                "sha256:56fee7f818d032f802b8eed81ef0c1232b8b42390df189cab9cfa87573fe52c5",
-                "sha256:6a3d9efb6f36f1fe6aa8dbb5af55e067db802502c55a9defa47c5a1dad41df84",
-                "sha256:a49833abfdede8985ba3f3ec641f771cca215479f41523e99dace96d5b8cce2a",
-                "sha256:ad2fe8a37be669082e61fb001c185ffb58867fdbb3e7a6b0b0d2ffe232353a3e",
-                "sha256:b8cae8b2f022efa1f011cc753adb9cbadfa5a184431d09b273fb49b4167561ad",
-                "sha256:d160744652e81c80627a909a0e808f3c6653a40af435744de037e3172cf277f5",
-                "sha256:d5062ae50b222da28253059880a871dc87e099c25cb68acf613d9d227413d6f7",
-                "sha256:f22ea9b67aea4f4a1718300908a2fb62b3e4276cf00bd829a97ab5894af42ea3",
-                "sha256:f974c96fca34ae9e4f49839ba6b78addf0346777b46c4da27a7bf54f48d3057d",
-                "sha256:fb23f6c71107c37fd667cb4ea363ddeb936b348bbd6449278eb92c189699f543"
-            ],
-            "markers": "python_version >= '2.7' and python_version not in '3.0, 3.1, 3.2, 3.3'",
-            "version": "==2.8.6"
+                "sha256:079d97fc22de90da1d370c90583659a9f9a6ee4007355f5825e5f1c70dffc1fa",
+                "sha256:2087013c159a73e09713294a44d0c8008204d06326006b7f652bef5ace66eebb",
+                "sha256:2c992196719fadda59f72d44603ee1a2fdcc67de097eea38d41c7ad9ad246e62",
+                "sha256:7640e1e4d72444ef012e275e7b53204d7fab341fb22bc76057ede22fe6860b25",
+                "sha256:7f91312f065df517187134cce8e395ab37f5b601a42446bdc0f0d51773621854",
+                "sha256:830c8e8dddab6b6716a4bf73a09910c7954a92f40cf1d1e702fb93c8a919cc56",
+                "sha256:89409d369f4882c47f7ea20c42c5046879ce22c1e4ea20ef3b00a4dfc0a7f188",
+                "sha256:bf35a25f1aaa8a3781195595577fcbb59934856ee46b4f252f56ad12b8043bcf",
+                "sha256:de5303a6f1d0a7a34b9d40e4d3bef684ccc44a49bbe3eb85e3c0bffb4a131b7c"
+            ],
+            "markers": "python_version >= '3.6'",
+            "version": "==2.9.1"
         },
         "psycopg2-binary": {
             "hashes": [
-                "sha256:0deac2af1a587ae12836aa07970f5cb91964f05a7c6cdb69d8425ff4c15d4e2c",
-                "sha256:0e4dc3d5996760104746e6cfcdb519d9d2cd27c738296525d5867ea695774e67",
-                "sha256:11b9c0ebce097180129e422379b824ae21c8f2a6596b159c7659e2e5a00e1aa0",
-                "sha256:15978a1fbd225583dd8cdaf37e67ccc278b5abecb4caf6b2d6b8e2b948e953f6",
-                "sha256:1fabed9ea2acc4efe4671b92c669a213db744d2af8a9fc5d69a8e9bc14b7a9db",
-                "sha256:2dac98e85565d5688e8ab7bdea5446674a83a3945a8f416ad0110018d1501b94",
-                "sha256:42ec1035841b389e8cc3692277a0bd81cdfe0b65d575a2c8862cec7a80e62e52",
-                "sha256:6422f2ff0919fd720195f64ffd8f924c1395d30f9a495f31e2392c2efafb5056",
-                "sha256:6a32f3a4cb2f6e1a0b15215f448e8ce2da192fd4ff35084d80d5e39da683e79b",
-                "sha256:7312e931b90fe14f925729cde58022f5d034241918a5c4f9797cac62f6b3a9dd",
-                "sha256:7d92a09b788cbb1aec325af5fcba9fed7203897bbd9269d5691bb1e3bce29550",
-                "sha256:833709a5c66ca52f1d21d41865a637223b368c0ee76ea54ca5bad6f2526c7679",
-                "sha256:89705f45ce07b2dfa806ee84439ec67c5d9a0ef20154e0e475e2b2ed392a5b83",
-                "sha256:8cd0fb36c7412996859cb4606a35969dd01f4ea34d9812a141cd920c3b18be77",
-                "sha256:950bc22bb56ee6ff142a2cb9ee980b571dd0912b0334aa3fe0fe3788d860bea2",
-                "sha256:a0c50db33c32594305b0ef9abc0cb7db13de7621d2cadf8392a1d9b3c437ef77",
-                "sha256:a0eb43a07386c3f1f1ebb4dc7aafb13f67188eab896e7397aa1ee95a9c884eb2",
-                "sha256:aaa4213c862f0ef00022751161df35804127b78adf4a2755b9f991a507e425fd",
-                "sha256:ac0c682111fbf404525dfc0f18a8b5f11be52657d4f96e9fcb75daf4f3984859",
-                "sha256:ad20d2eb875aaa1ea6d0f2916949f5c08a19c74d05b16ce6ebf6d24f2c9f75d1",
-                "sha256:b4afc542c0ac0db720cf516dd20c0846f71c248d2b3d21013aa0d4ef9c71ca25",
-                "sha256:b8a3715b3c4e604bcc94c90a825cd7f5635417453b253499664f784fc4da0152",
-                "sha256:ba28584e6bca48c59eecbf7efb1576ca214b47f05194646b081717fa628dfddf",
-                "sha256:ba381aec3a5dc29634f20692349d73f2d21f17653bda1decf0b52b11d694541f",
-                "sha256:bd1be66dde2b82f80afb9459fc618216753f67109b859a361cf7def5c7968729",
-                "sha256:c2507d796fca339c8fb03216364cca68d87e037c1f774977c8fc377627d01c71",
-                "sha256:cec7e622ebc545dbb4564e483dd20e4e404da17ae07e06f3e780b2dacd5cee66",
-                "sha256:d14b140a4439d816e3b1229a4a525df917d6ea22a0771a2a78332273fd9528a4",
-                "sha256:d1b4ab59e02d9008efe10ceabd0b31e79519da6fb67f7d8e8977118832d0f449",
-                "sha256:d5227b229005a696cc67676e24c214740efd90b148de5733419ac9aaba3773da",
-                "sha256:e1f57aa70d3f7cc6947fd88636a481638263ba04a742b4a37dd25c373e41491a",
-                "sha256:e74a55f6bad0e7d3968399deb50f61f4db1926acf4a6d83beaaa7df986f48b1c",
-                "sha256:e82aba2188b9ba309fd8e271702bd0d0fc9148ae3150532bbb474f4590039ffb",
-                "sha256:ee69dad2c7155756ad114c02db06002f4cded41132cc51378e57aad79cc8e4f4",
-                "sha256:f5ab93a2cb2d8338b1674be43b442a7f544a0971da062a5da774ed40587f18f5"
-            ],
-            "index": "pypi",
-            "version": "==2.8.6"
+                "sha256:0b7dae87f0b729922e06f85f667de7bf16455d411971b2043bbd9577af9d1975",
+                "sha256:0f2e04bd2a2ab54fa44ee67fe2d002bb90cee1c0f1cc0ebc3148af7b02034cbd",
+                "sha256:123c3fb684e9abfc47218d3784c7b4c47c8587951ea4dd5bc38b6636ac57f616",
+                "sha256:1473c0215b0613dd938db54a653f68251a45a78b05f6fc21af4326f40e8360a2",
+                "sha256:14db1752acdd2187d99cb2ca0a1a6dfe57fc65c3281e0f20e597aac8d2a5bd90",
+                "sha256:1e3a362790edc0a365385b1ac4cc0acc429a0c0d662d829a50b6ce743ae61b5a",
+                "sha256:1e85b74cbbb3056e3656f1cc4781294df03383127a8114cbc6531e8b8367bf1e",
+                "sha256:20f1ab44d8c352074e2d7ca67dc00843067788791be373e67a0911998787ce7d",
+                "sha256:2f62c207d1740b0bde5c4e949f857b044818f734a3d57f1d0d0edc65050532ed",
+                "sha256:3242b9619de955ab44581a03a64bdd7d5e470cc4183e8fcadd85ab9d3756ce7a",
+                "sha256:35c4310f8febe41f442d3c65066ca93cccefd75013df3d8c736c5b93ec288140",
+                "sha256:4235f9d5ddcab0b8dbd723dca56ea2922b485ea00e1dafacf33b0c7e840b3d32",
+                "sha256:5ced67f1e34e1a450cdb48eb53ca73b60aa0af21c46b9b35ac3e581cf9f00e31",
+                "sha256:7360647ea04db2e7dff1648d1da825c8cf68dc5fbd80b8fb5b3ee9f068dcd21a",
+                "sha256:8c13d72ed6af7fd2c8acbd95661cf9477f94e381fce0792c04981a8283b52917",
+                "sha256:988b47ac70d204aed01589ed342303da7c4d84b56c2f4c4b8b00deda123372bf",
+                "sha256:995fc41ebda5a7a663a254a1dcac52638c3e847f48307b5416ee373da15075d7",
+                "sha256:a36c7eb6152ba5467fb264d73844877be8b0847874d4822b7cf2d3c0cb8cdcb0",
+                "sha256:aed4a9a7e3221b3e252c39d0bf794c438dc5453bc2963e8befe9d4cd324dff72",
+                "sha256:aef9aee84ec78af51107181d02fe8773b100b01c5dfde351184ad9223eab3698",
+                "sha256:b0221ca5a9837e040ebf61f48899926b5783668b7807419e4adae8175a31f773",
+                "sha256:b4d7679a08fea64573c969f6994a2631908bb2c0e69a7235648642f3d2e39a68",
+                "sha256:c250a7ec489b652c892e4f0a5d122cc14c3780f9f643e1a326754aedf82d9a76",
+                "sha256:ca86db5b561b894f9e5f115d6a159fff2a2570a652e07889d8a383b5fae66eb4",
+                "sha256:cfc523edecddaef56f6740d7de1ce24a2fdf94fd5e704091856a201872e37f9f",
+                "sha256:da113b70f6ec40e7d81b43d1b139b9db6a05727ab8be1ee559f3a69854a69d34",
+                "sha256:f6fac64a38f6768e7bc7b035b9e10d8a538a9fadce06b983fb3e6fa55ac5f5ce",
+                "sha256:f8559617b1fcf59a9aedba2c9838b5b6aa211ffedecabca412b92a1ff75aac1a",
+                "sha256:fbb42a541b1093385a2d8c7eec94d26d30437d0e77c1d25dae1dcc46741a385e"
+            ],
+            "index": "pypi",
+            "version": "==2.9.1"
         },
         "py": {
             "hashes": [
@@ -859,11 +819,10 @@
         },
         "pyfcm": {
             "hashes": [
-                "sha256:5bd1e95fcacc6134dc83f305d727861675dc12f43daac18e6a64dc436988eaf4",
-                "sha256:67ef7f23ded4a06f4dd7698da2d529ee1e7cc0b160d49225d3573d6dca01dd0d"
-            ],
-            "index": "pypi",
-            "version": "==1.5.1"
+                "sha256:15b167aba21c5de0a3b5d2c8b8a044e3ed84758c796309f28effe9b858ce9ca9"
+            ],
+            "index": "pypi",
+            "version": "==1.5.2"
         },
         "pygithub": {
             "hashes": [
@@ -885,7 +844,7 @@
                 "sha256:c203ec8783bf771a155b207279b9bccb8dea02d8f0c9e5f8ead507bc3246ecc1",
                 "sha256:ef9d7589ef3c200abe66653d3f1ab1033c3c419ae9b9bdb1240a85b024efc88b"
             ],
-            "markers": "python_version >= '2.6' and python_version not in '3.0, 3.1, 3.2, 3.3'",
+            "markers": "python_version >= '2.6' and python_version not in '3.0, 3.1, 3.2'",
             "version": "==2.4.7"
         },
         "pytest": {
@@ -909,7 +868,7 @@
                 "sha256:73ebfe9dbf22e832286dafa60473e4cd239f8592f699aa5adaf10050e6e1823c",
                 "sha256:75bb3f31ea686f1197762692a9ee6a7550b59fc6ca3a1f4b5d7e32fb98e2da2a"
             ],
-            "markers": "python_version >= '2.7' and python_version not in '3.0, 3.1, 3.2, 3.3'",
+            "markers": "python_version >= '2.7' and python_version not in '3.0, 3.1, 3.2'",
             "version": "==2.8.1"
         },
         "python-slugify": {
@@ -981,10 +940,10 @@
         },
         "rollbar": {
             "hashes": [
-                "sha256:5e80fe7c9b15e84f5b72e45ebaa85bba1c13234e447a5f3801d094eb379c2d0e"
-            ],
-            "index": "pypi",
-            "version": "==0.15.2"
+                "sha256:edaa0f36c7f5f10e8205de49f71c0c335b95eb6448fbf2cd3ebe9cc8b3092c66"
+            ],
+            "index": "pypi",
+            "version": "==0.16.1"
         },
         "rsa": {
             "hashes": [
@@ -1036,7 +995,7 @@
                 "sha256:e9f7d1d8c26a6a12c23421061f9022bb62704e38211fe375c645485f38df34a2",
                 "sha256:f6061a31880c1ed6b6ce341215336e2f3d0c1deccd84957b6fa8ca474b41e89f"
             ],
-            "markers": "python_version < '3.10' and platform_python_implementation == 'CPython'",
+            "markers": "platform_python_implementation == 'CPython' and python_version < '3.10'",
             "version": "==0.2.2"
         },
         "schema": {
@@ -1060,7 +1019,7 @@
                 "sha256:1e61c37477a1626458e36f7b1d82aa5c9b094fa4802892072e49de9c60c4c926",
                 "sha256:8abb2f1d86890a2dfb989f9a77cfcfd3e47c2a354b01111771326f8aa26e0254"
             ],
-            "markers": "python_version >= '2.7' and python_version not in '3.0, 3.1, 3.2, 3.3'",
+            "markers": "python_version >= '2.7' and python_version not in '3.0, 3.1, 3.2'",
             "version": "==1.16.0"
         },
         "sqlparse": {
@@ -1083,15 +1042,15 @@
                 "sha256:806143ae5bfb6a3c6e736a764057db0e6a0e05e338b5630894a5f779cabb4f9b",
                 "sha256:b3bda1d108d5dd99f4a20d24d9c348e91c4db7ab1b749200bded2f839ccbe68f"
             ],
-            "markers": "python_version >= '2.6' and python_version not in '3.0, 3.1, 3.2, 3.3'",
+            "markers": "python_version >= '2.6' and python_version not in '3.0, 3.1, 3.2'",
             "version": "==0.10.2"
         },
         "twilio": {
             "hashes": [
-                "sha256:f6cdd2d814c8db411cc6e55145e48491c145af60f5c024e5582578039d0b9141"
-            ],
-            "index": "pypi",
-            "version": "==6.59.1"
+                "sha256:35eded160086b026c28b06fc335e4dfed3e67c90e39c63f2f1881d4bd635b6ab"
+            ],
+            "index": "pypi",
+            "version": "==6.60.0"
         },
         "typing-extensions": {
             "hashes": [
@@ -1173,7 +1132,7 @@
                 "sha256:6d1784dea7c0c8d4a5172b6c620f40b6e4cbfdf96d783691f2e1302a7b88e197",
                 "sha256:ae70396ad1a434f9c7046fd2dd196fc04b12f9e91ffb859164193be8b6168a7a"
             ],
-            "markers": "sys_platform == 'win32'",
+            "index": "pypi",
             "version": "==1.4.0"
         },
         "attrs": {
@@ -1190,14 +1149,6 @@
                 "sha256:8a4c7415254d75df8ff3c3b15cfe9042ecee628a1e40b44c15a98890fbfc2608"
             ],
             "version": "==1.7.0"
-        },
-        "colorama": {
-            "hashes": [
-                "sha256:5941b2b48a20143d2267e95b1c2a7603ce057ee39fd88e7329b0c292aa16869b",
-                "sha256:9f47eda37229f68eee03b24b9748937c7dc3868f906e8ba69fbcbdd3bc5dc3e2"
-            ],
-            "markers": "sys_platform == 'win32'",
-            "version": "==0.4.4"
         },
         "coverage": {
             "hashes": [
@@ -1265,8 +1216,6 @@
             "index": "pypi",
             "version": "==3.9.2"
         },
-<<<<<<< HEAD
-=======
         "flake8-aaa": {
             "hashes": [
                 "sha256:07d8b714b1af53f645107157aa65346e95bb94c8f88c0800fa4e199d22719d52",
@@ -1371,13 +1320,12 @@
         },
         "gitpython": {
             "hashes": [
-                "sha256:29fe82050709760081f588dd50ce83504feddbebdc4da6956d02351552b1c135",
-                "sha256:ee24bdc93dce357630764db659edaf6b8d664d4ff5447ccfeedd2dc5c253f41e"
-            ],
-            "markers": "python_version >= '3.5'",
-            "version": "==3.1.17"
-        },
->>>>>>> a4c37f47
+                "sha256:b838a895977b45ab6f0cc926a9045c8d1c44e2b653c1fcc39fe91f42c6e8f05b",
+                "sha256:fce760879cd2aebd2991b3542876dc5c4a909b30c9d69dfc488e504a8db37ee8"
+            ],
+            "markers": "python_version >= '3.6'",
+            "version": "==3.1.18"
+        },
         "iniconfig": {
             "hashes": [
                 "sha256:011e24c64b7f47f6ebd835bb12a743f2fbe9a26d4cecaa7f53bc4f35ee9da8b3",
@@ -1425,7 +1373,6 @@
             "version": "==1.10.0"
         },
         "pycodestyle": {
-<<<<<<< HEAD
             "hashes": [
                 "sha256:514f76d918fcc0b55c6680472f0a37970994e07bbb80725808c17089be302068",
                 "sha256:c389c1d06bf7904078ca03399a4816f974a1d590090fecea0c63ec26ebaf1cef"
@@ -1441,38 +1388,12 @@
             "markers": "python_version >= '2.7' and python_version not in '3.0, 3.1, 3.2, 3.3'",
             "version": "==2.3.1"
         },
-        "pylint": {
-            "hashes": [
-                "sha256:0a049c5d47b629d9070c3932d13bff482b12119b6a241a93bc460b0be16953c8",
-                "sha256:792b38ff30903884e4a9eab814ee3523731abd3c463f3ba48d7b627e87013484"
-            ],
-            "markers": "python_version ~= '3.6'",
-            "version": "==2.8.3"
-        },
-        "pylint-django": {
-=======
->>>>>>> a4c37f47
-            "hashes": [
-                "sha256:514f76d918fcc0b55c6680472f0a37970994e07bbb80725808c17089be302068",
-                "sha256:c389c1d06bf7904078ca03399a4816f974a1d590090fecea0c63ec26ebaf1cef"
-            ],
-            "markers": "python_version >= '2.7' and python_version not in '3.0, 3.1, 3.2, 3.3'",
-            "version": "==2.7.0"
-        },
-        "pyflakes": {
-            "hashes": [
-                "sha256:7893783d01b8a89811dd72d7dfd4d84ff098e5eed95cfa8905b22bbffe52efc3",
-                "sha256:f5bc8ecabc05bb9d291eb5203d6810b49040f6ff446a756326104746cc00c1db"
-            ],
-            "markers": "python_version >= '2.7' and python_version not in '3.0, 3.1, 3.2, 3.3'",
-            "version": "==2.3.1"
-        },
         "pyparsing": {
             "hashes": [
                 "sha256:c203ec8783bf771a155b207279b9bccb8dea02d8f0c9e5f8ead507bc3246ecc1",
                 "sha256:ef9d7589ef3c200abe66653d3f1ab1033c3c419ae9b9bdb1240a85b024efc88b"
             ],
-            "markers": "python_version >= '2.6' and python_version not in '3.0, 3.1, 3.2, 3.3'",
+            "markers": "python_version >= '2.6' and python_version not in '3.0, 3.1, 3.2'",
             "version": "==2.4.7"
         },
         "pytest": {
@@ -1531,7 +1452,7 @@
                 "sha256:1e61c37477a1626458e36f7b1d82aa5c9b094fa4802892072e49de9c60c4c926",
                 "sha256:8abb2f1d86890a2dfb989f9a77cfcfd3e47c2a354b01111771326f8aa26e0254"
             ],
-            "markers": "python_version >= '2.7' and python_version not in '3.0, 3.1, 3.2, 3.3'",
+            "markers": "python_version >= '2.7' and python_version not in '3.0, 3.1, 3.2'",
             "version": "==1.16.0"
         },
         "smmap": {
@@ -1555,7 +1476,7 @@
                 "sha256:806143ae5bfb6a3c6e736a764057db0e6a0e05e338b5630894a5f779cabb4f9b",
                 "sha256:b3bda1d108d5dd99f4a20d24d9c348e91c4db7ab1b749200bded2f839ccbe68f"
             ],
-            "markers": "python_version >= '2.6' and python_version not in '3.0, 3.1, 3.2, 3.3'",
+            "markers": "python_version >= '2.6' and python_version not in '3.0, 3.1, 3.2'",
             "version": "==0.10.2"
         }
     }
