--- conflicted
+++ resolved
@@ -1,10 +1,6 @@
-<<<<<<< HEAD
-FROM gitpod/workspace-postgres:2022-09-11-15-11-40
-=======
 FROM gitpod/workspace-postgres:latest
 
 SHELL ["/bin/bash", "-c"]
->>>>>>> b8f64327
 
 RUN sudo apt-get update \
     && sudo apt-get update \
