--- conflicted
+++ resolved
@@ -11,11 +11,7 @@
     wget --quiet -O - https://apt.llvm.org/llvm-snapshot.gpg.key | sudo apt-key add - && \
     echo "deb https://apt.llvm.org/$(lsb_release -cs)/ llvm-toolchain-$(lsb_release -cs)-18 main" | sudo tee /etc/apt/sources.list.d/llvm.list && \
     wget --quiet -O - https://www.postgresql.org/media/keys/ACCC4CF8.asc | sudo apt-key add - && \
-<<<<<<< HEAD
-    sudo install-packages postgresql-16 postgresql-contrib-16 redis-server netcat
-=======
     sudo install-packages postgresql-16 postgresql-contrib-16 redis-server netcat passwd
->>>>>>> 634fa67a
 
 # Setup PostgreSQL server for user gitpod
 ENV PATH="/usr/lib/postgresql/16/bin:$PATH"
