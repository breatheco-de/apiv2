--- conflicted
+++ resolved
@@ -82,11 +82,7 @@
     is_default = models.BooleanField(
         default=False,
         help_text=
-<<<<<<< HEAD
-        "Will be used as default for all future certificates. Only one default layout per academy."
-=======
         'Will be used as default for all future certificates. Only one default layout per academy.'
->>>>>>> 7917c0f2
     )
     html_content = models.TextField(null=True, default=None, blank=True)
     css_content = models.TextField(null=True, default=None, blank=True)
