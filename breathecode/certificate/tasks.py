--- conflicted
+++ resolved
@@ -53,19 +53,14 @@
     logger.debug('Starting generate_cohort_certificates')
     from .actions import generate_certificate
 
-    cohort_users = CohortUser.objects.filter(cohort__id=cohort_id,
-                                             role='STUDENT')
+    cohort_users = CohortUser.objects.filter(cohort__id=cohort_id, role='STUDENT')
 
-    logger.debug(
-        f'Generating gertificate for {str(cohort_users.count())} students that GRADUATED'
-    )
+    logger.debug(f'Generating gertificate for {str(cohort_users.count())} students that GRADUATED')
     for cu in cohort_users:
         try:
             result = generate_certificate(cu.user, cu.cohort)
         except Exception:
-            logger.exception(
-                f'Error generating certificate for {str(cu.user.id)} cohort {str(cu.cohort.id)}'
-            )
+            logger.exception(f'Error generating certificate for {str(cu.user.id)} cohort {str(cu.cohort.id)}')
 
 
 @shared_task(bind=True, base=BaseTaskWithRetry)
@@ -73,25 +68,16 @@
     logger.debug('Starting generate_cohort_certificates')
     from .actions import generate_certificate
 
-    cohort__user = CohortUser.objects.filter(cohort__id=cohort_id,
-                                             user__id=user_id,
-                                             role='STUDENT').first()
+    cohort__user = CohortUser.objects.filter(cohort__id=cohort_id, user__id=user_id, role='STUDENT').first()
 
     if not cohort__user:
         logger.error(f'Cant generate certificate with {user_id}')
         return
 
-    logger.debug(
-        f'Generating gertificate for {str(cohort__user.user)} student that GRADUATED'
-    )
+    logger.debug(f'Generating gertificate for {str(cohort__user.user)} student that GRADUATED')
     try:
-<<<<<<< HEAD
-        generate_certificate(cohort__user.user, cohort__user.cohort)
-    except:
-=======
         generate_certificate(cohort__user.user, cohort__user.cohort, layout)
     except Exception:
->>>>>>> 7917c0f2
         logger.exception(
             f'Error generating certificate for {str(cohort__user.user.id)}, cohort {str(cohort__user.cohort.id)}'
         )