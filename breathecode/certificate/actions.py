import requests, os
from google.cloud import storage
from urllib.parse import urlencode
from .models import UserSpecialty, LayoutDesign
from breathecode.admissions.models import CohortUser

ENVIRONMENT = os.getenv('ENV', None)
BUCKET_NAME = "certificates-breathecode"

strings = {
    "es": {
        "Main Instructor": "Instructor Principal",
    },
    "en": {
        "Main Instructor": "Main Instructor",
    }
}

def resolve_google_credentials():
<<<<<<< HEAD
    path = os.getenv('GOOGLE_APPLICATION_CREDENTIALS', None)
    if path is None or not os.path.exists( path ):
        if os.getenv('ENV') == 'development':
            return

        credentials = os.getenv('GOOGLE_SERVICE_KEY')#.replace("\\\\","\\")
        with open(path, 'w') as credentials_file:
            credentials_file.write( credentials )
=======
    path = os.getenv('GOOGLE_APPLICATION_CREDENTIALS',"")
    if path is None or not os.path.exists( path ):
        credentials = os.getenv('GOOGLE_SERVICE_KEY',None)
        if credentials is not None:
            with open(path, 'w') as credentials_file:
                credentials_file.write( credentials )
>>>>>>> a5f0658a

def generate_certificate(user, cohort=None):

    if cohort is None:
        cohorts = CohortUser.objects.filter(user__id=user.id)
        _count = cohorts.count()
        if _count == 1:
            _cohort = cohorts.first().cohort
            cohort = _cohort

    if cohort is None:
        raise Exception("Imposible to obtain the student cohort, maybe it has more than one or none assigned")

    if cohort.certificate is None:
        raise Exception(f"The cohort has no certificate assigned, please set a certificate for cohort: {cohort.name}")

    if cohort.certificate.specialty is None:
        raise Exception(f"Specialty has no certificate assigned, please set a certificate on the Specialty model: {cohort.certificate.name}")

    layout = LayoutDesign.objects.filter(slug='default').first()
    if layout is None:
        raise Exception("Missing a default layout")

    main_teacher = CohortUser.objects.filter(cohort__id=cohort.id, role='TEACHER').first()
    if main_teacher is None or main_teacher.user is None:
        raise Exception("This cohort does not have a main teacher, please assign it first")
    else:
        main_teacher = main_teacher.user

    uspe = UserSpecialty.objects.filter(user=user, cohort=cohort).first()
    if uspe is None:
        uspe = UserSpecialty(
            user = user,
            cohort = cohort,
        )

    uspe.specialty = cohort.certificate.specialty
    uspe.academy = cohort.academy
    uspe.layout = layout
    uspe.signed_by = main_teacher.first_name + " " + main_teacher.last_name
    uspe.signed_by_role = strings[cohort.language]["Main Instructor"]
    uspe.save()

    return uspe


def certificate_screenshot(certificate_id: int):

    # if ENVIRONMENT == 'development':
    #     return True

<<<<<<< HEAD
=======
    if ENVIRONMENT == 'test':
        return True
        
>>>>>>> a5f0658a
    certificate = UserSpecialty.objects.get(id=certificate_id)
    if certificate.preview_url is None or certificate.preview_url == "":
        file_name = f'{certificate.token}'
        resolve_google_credentials()
        client = storage.Client()
        bucket = client.bucket(BUCKET_NAME)
        blob = bucket.get_blob(file_name)

        # if the file does not exist
        if blob is None:
            query_string = urlencode({
                'key': os.environ.get('SCREENSHOT_MACHINE_KEY'),
                'url': f'https://certificate.breatheco.de/preview/{certificate.token}',
                'device': 'desktop',
                'cacheLimit': '0',
                'dimension': '1024x707',
            })
            r = requests.get(f'https://api.screenshotmachine.com?{query_string}', stream=True)
            if r.status_code == 200:
                blob = bucket.blob(file_name)
                blob.upload_from_string(r.content)
                blob.make_public()
            else:
                print("Invalid reponse code: ", r.status_code)

        # after created, lets save the URL
        else:
            certificate.preview_url = blob.public_url
            certificate.save()

def remove_certificate_screenshot(certificate_id):
    certificate = UserSpecialty.objects.get(id=certificate_id)
    if certificate.preview_url is None or certificate.preview_url == "":
        return True

    file_name = f'{certificate.token}'
    resolve_google_credentials()
    client = storage.Client()
    bucket = client.bucket(BUCKET_NAME)
    blob = bucket.get_blob(file_name)
    blob.delete()

    certificate.preview_url = ""
    certificate.save()

    return True<|MERGE_RESOLUTION|>--- conflicted
+++ resolved
@@ -17,23 +17,15 @@
 }
 
 def resolve_google_credentials():
-<<<<<<< HEAD
-    path = os.getenv('GOOGLE_APPLICATION_CREDENTIALS', None)
+    path = os.getenv('GOOGLE_APPLICATION_CREDENTIALS',"")
     if path is None or not os.path.exists( path ):
         if os.getenv('ENV') == 'development':
             return
 
-        credentials = os.getenv('GOOGLE_SERVICE_KEY')#.replace("\\\\","\\")
-        with open(path, 'w') as credentials_file:
-            credentials_file.write( credentials )
-=======
-    path = os.getenv('GOOGLE_APPLICATION_CREDENTIALS',"")
-    if path is None or not os.path.exists( path ):
-        credentials = os.getenv('GOOGLE_SERVICE_KEY',None)
+        credentials = os.getenv('GOOGLE_SERVICE_KEY', None)
         if credentials is not None:
             with open(path, 'w') as credentials_file:
                 credentials_file.write( credentials )
->>>>>>> a5f0658a
 
 def generate_certificate(user, cohort=None):
 
@@ -85,12 +77,6 @@
     # if ENVIRONMENT == 'development':
     #     return True
 
-<<<<<<< HEAD
-=======
-    if ENVIRONMENT == 'test':
-        return True
-        
->>>>>>> a5f0658a
     certificate = UserSpecialty.objects.get(id=certificate_id)
     if certificate.preview_url is None or certificate.preview_url == "":
         file_name = f'{certificate.token}'
