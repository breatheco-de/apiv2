--- conflicted
+++ resolved
@@ -40,7 +40,6 @@
     if not cohort:
         cohort = cohort_user.cohort
 
-<<<<<<< HEAD
     if cohort.syllabus_version is None:
         raise ValidationException(
             f"The cohort has no syllabus assigned, please set a syllabus for cohort: {cohort.name}",
@@ -55,54 +54,20 @@
     specialty = Specialty.objects.filter(syllabus__id=cohort.syllabus_version.syllabus_id).first()
     if not specialty:
         raise ValidationException('Specialty has no Syllabus assigned', slug='missing-specialty')
-=======
-    if cohort.syllabus is None:
-        message = f'The cohort has no syllabus assigned, please set a syllabus for cohort: {cohort.name}'
-        logger.error(message)
-        raise ValidationException(message)
-
-    if cohort.syllabus.certificate is None:
-        message = ('The cohort has no certificate assigned, please set a '
-                   f'certificate for cohort: {cohort.name}')
-        logger.error(message)
-        raise ValidationException(message)
-
-    if (not hasattr(cohort.syllabus.certificate, 'specialty')
-            or not cohort.syllabus.certificate.specialty):
-        message = (
-            'Specialty has no certificate assigned, please set a '
-            f'certificate on the Specialty model: {cohort.syllabus.certificate.name}'
-        )
-        logger.error(message)
-        raise ValidationException(message)
->>>>>>> 7917c0f2
 
     uspe = UserSpecialty.objects.filter(user=user, cohort=cohort).first()
 
     if (uspe is not None and uspe.status == 'PERSISTED' and uspe.preview_url):
-<<<<<<< HEAD
         raise ValidationException("This user already has a certificate created", slug='already-exists')
-=======
-        message = 'This user already has a certificate created'
-        logger.error(message)
-        raise ValidationException(message)
->>>>>>> 7917c0f2
 
     if uspe is None:
         utc_now = timezone.now()
         uspe = UserSpecialty(
             user=user,
             cohort=cohort,
-<<<<<<< HEAD
             token=hashlib.sha1((str(user.id) + str(utc_now)).encode("UTF-8")).hexdigest(),
             specialty=specialty,
             signed_by_role=strings[cohort.language]["Main Instructor"],
-=======
-            token=hashlib.sha1(
-                (str(user.id) + str(utc_now)).encode('UTF-8')).hexdigest(),
-            specialty=cohort.syllabus.certificate.specialty,
-            signed_by_role=strings[cohort.language]['Main Instructor'],
->>>>>>> 7917c0f2
         )
         if specialty.expiration_day_delta is not None:
             uspe.expires_at = utc_now + timezone.timedelta(days=specialty.expiration_day_delta)
@@ -113,33 +78,19 @@
         layout = LayoutDesign.objects.filter(is_default=True, academy=cohort.academy).first()
 
     if layout is None:
-<<<<<<< HEAD
         layout = LayoutDesign.objects.filter(slug="default").first()
 
     if layout is None:
         raise ValidationException("No layout was specified and there is no default layout for this academy",
                                   slug="no-default-layout")
-=======
-        layout = LayoutDesign.objects.filter(slug='default').first()
-    if layout is None:
-        message = 'No layout was specified and there is no default layout for this academy'
-        logger.error(message)
-        raise ValidationException(message, slug='no-default-layout')
->>>>>>> 7917c0f2
 
     uspe.layout = layout
 
     # validate for teacher
     main_teacher = CohortUser.objects.filter(cohort__id=cohort.id, role='TEACHER').first()
     if main_teacher is None or main_teacher.user is None:
-<<<<<<< HEAD
         raise ValidationException("This cohort does not have a main teacher, please assign it first",
                                   slug='without-main-teacher')
-=======
-        message = 'This cohort does not have a main teacher, please assign it first'
-        logger.error(message)
-        raise ValidationException(message)
->>>>>>> 7917c0f2
 
     main_teacher = main_teacher.user
     uspe.signed_by = main_teacher.first_name + ' ' + main_teacher.last_name
