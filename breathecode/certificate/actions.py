"""
Certificate actions
"""
import requests, os
from urllib.parse import urlencode
from breathecode.admissions.models import CohortUser, FULLY_PAID, UP_TO_DATE
from breathecode.assignments.models import Task
<<<<<<< HEAD
from breathecode.utils import ValidationException
from .models import UserSpecialty, LayoutDesign
=======
from .models import ERROR, PERSISTED, UserSpecialty, LayoutDesign
>>>>>>> 7004d69f
from ..services.google_cloud import Storage

ENVIRONMENT = os.getenv('ENV', None)
BUCKET_NAME = "certificates-breathecode"

strings = {
    "es": {
        "Main Instructor": "Instructor Principal",
    },
    "en": {
        "Main Instructor": "Main Instructor",
    }
}

def report_certificate_error(message: str, user, cohort, layout=None):
    try:
        uspe = UserSpecialty.objects.filter(user=user, cohort=cohort).first()
        if uspe is None:
            uspe = UserSpecialty(
                user = user,
                cohort = cohort,
            )

        uspe.specialty = cohort.certificate.specialty
        uspe.academy = cohort.academy
        uspe.status_text = message
        uspe.status = ERROR
        uspe.preview_url = None

        if layout:
            uspe.layout = layout
        # uspe.is_cleaned = True

        uspe.save()
    except Exception as e:
        logger.error('User Specialty should not be saved')
        logger.error(str(e))

    logger.error(message)
    return Exception(message)

def generate_certificate(user, cohort=None):

    cohort_user = CohortUser.objects.filter(user__id=user.id).first()
    tasks = Task.objects.filter(user__id=user.id, task_type='PROJECT')
    tasks_count_pending = sum(task.task_status == 'PENDING' for task in tasks)

    if not cohort and cohort_user:
        cohort = cohort_user.cohort

    if cohort is None:
<<<<<<< HEAD
        raise ValidationException("Imposible to obtain the student cohort, maybe it has more than one or none assigned")

    if tasks_count_pending:
        raise ValidationException(f'The student have {tasks_count_pending} pending task')

    if not (cohort_user.finantial_status == FULLY_PAID or cohort_user.finantial_status ==
        UP_TO_DATE):
        raise ValidationException(f'The student finantial status must be fully paid: `{cohort_user.finantial_status}`')

    if cohort.certificate is None:
        raise ValidationException(f"The cohort has no certificate assigned, please set a certificate for cohort: {cohort.name}")

    if cohort.certificate.specialty is None:
        raise ValidationException(f"Specialty has no certificate assigned, please set a certificate on the Specialty model: {cohort.certificate.name}")

    if cohort.current_day != cohort.certificate.duration_in_days:
        raise ValidationException(f"Cohort Current Day is not equal to certificate.duration_in_days ({cohort.certificate.duration_in_days})")

    layout = LayoutDesign.objects.filter(slug='default').first()
    if layout is None:
        raise ValidationException("Missing a default layout")

    main_teacher = CohortUser.objects.filter(cohort__id=cohort.id, role='TEACHER').first()
    if main_teacher is None or main_teacher.user is None:
        raise ValidationException("This cohort does not have a main teacher, please assign it first")
=======
        message = "Imposible to obtain the student cohort, maybe it has more than one or none assigned"
        raise report_certificate_error(message, user, cohort)

    if tasks_count_pending:
        message = f'The student have {tasks_count_pending} pending task'
        raise report_certificate_error(message, user, cohort)

    if not (cohort_user.finantial_status == FULLY_PAID or cohort_user.finantial_status ==
        UP_TO_DATE):
        message = f'Payment error, finantial_status=`{cohort_user.finantial_status}`'
        raise report_certificate_error(message, user, cohort)

    if cohort.certificate is None:
        message = f"The cohort has no certificate assigned, please set a certificate for cohort: {cohort.name}"
        raise report_certificate_error(message, user, cohort)

    if cohort.certificate.specialty is None:
        message = f"Specialty has no certificate assigned, please set a certificate on the Specialty model: {cohort.certificate.name}"
        raise report_certificate_error(message, user, cohort)

    if cohort.current_day != cohort.certificate.duration_in_days:
        message = "cohort.current_day is not equal to certificate.duration_in_days"
        raise report_certificate_error(message, user, cohort)

    layout = LayoutDesign.objects.filter(slug='default').first()
    if layout is None:
        message = "Missing a default layout"
        raise report_certificate_error(message, user, cohort)

    main_teacher = CohortUser.objects.filter(cohort__id=cohort.id, role='TEACHER').first()
    if main_teacher is None or main_teacher.user is None:
        message = "This cohort does not have a main teacher, please assign it first"
        raise report_certificate_error(message, user, cohort, layout)
>>>>>>> 7004d69f
    else:
        main_teacher = main_teacher.user

    uspe = UserSpecialty.objects.filter(user=user, cohort=cohort).first()
    if uspe is None:
        uspe = UserSpecialty(
            user = user,
            cohort = cohort,
        )

    uspe.specialty = cohort.certificate.specialty
    uspe.academy = cohort.academy
    uspe.layout = layout
    uspe.signed_by = main_teacher.first_name + " " + main_teacher.last_name
    uspe.signed_by_role = strings[cohort.language]["Main Instructor"]
    uspe.status = PERSISTED
    uspe.save()

    return uspe


def certificate_screenshot(certificate_id: int):

    certificate = UserSpecialty.objects.get(id=certificate_id)
    if certificate.preview_url is None or certificate.preview_url == "":
        file_name = f'{certificate.token}'

        storage = Storage()
        file = storage.file(BUCKET_NAME, file_name)

        # if the file does not exist
        if file.blob is None:
            query_string = urlencode({
                'key': os.environ.get('SCREENSHOT_MACHINE_KEY'),
                'url': f'https://certificate.breatheco.de/preview/{certificate.token}',
                'device': 'desktop',
                'cacheLimit': '0',
                'dimension': '1024x707',
            })
            r = requests.get(f'https://api.screenshotmachine.com?{query_string}', stream=True)
            if r.status_code == 200:
                file.upload(r.content, public=True)
            else:
                print("Invalid reponse code: ", r.status_code)

        # after created, lets save the URL
        if file.blob is not None:
            certificate.preview_url = file.url()
            certificate.save()

def remove_certificate_screenshot(certificate_id):
    certificate = UserSpecialty.objects.get(id=certificate_id)
    if certificate.preview_url is None or certificate.preview_url == "":
        return False

    file_name = certificate.token
    storage = Storage()
    file = storage.file(BUCKET_NAME, file_name)
    file.delete()

    certificate.preview_url = ""
    certificate.save()

    return True<|MERGE_RESOLUTION|>--- conflicted
+++ resolved
@@ -1,18 +1,15 @@
 """
 Certificate actions
 """
-import requests, os
+import requests, os, logging
 from urllib.parse import urlencode
 from breathecode.admissions.models import CohortUser, FULLY_PAID, UP_TO_DATE
 from breathecode.assignments.models import Task
-<<<<<<< HEAD
 from breathecode.utils import ValidationException
-from .models import UserSpecialty, LayoutDesign
-=======
 from .models import ERROR, PERSISTED, UserSpecialty, LayoutDesign
->>>>>>> 7004d69f
 from ..services.google_cloud import Storage
 
+logger = logging.getLogger(__name__)
 ENVIRONMENT = os.getenv('ENV', None)
 BUCKET_NAME = "certificates-breathecode"
 
@@ -62,33 +59,6 @@
         cohort = cohort_user.cohort
 
     if cohort is None:
-<<<<<<< HEAD
-        raise ValidationException("Imposible to obtain the student cohort, maybe it has more than one or none assigned")
-
-    if tasks_count_pending:
-        raise ValidationException(f'The student have {tasks_count_pending} pending task')
-
-    if not (cohort_user.finantial_status == FULLY_PAID or cohort_user.finantial_status ==
-        UP_TO_DATE):
-        raise ValidationException(f'The student finantial status must be fully paid: `{cohort_user.finantial_status}`')
-
-    if cohort.certificate is None:
-        raise ValidationException(f"The cohort has no certificate assigned, please set a certificate for cohort: {cohort.name}")
-
-    if cohort.certificate.specialty is None:
-        raise ValidationException(f"Specialty has no certificate assigned, please set a certificate on the Specialty model: {cohort.certificate.name}")
-
-    if cohort.current_day != cohort.certificate.duration_in_days:
-        raise ValidationException(f"Cohort Current Day is not equal to certificate.duration_in_days ({cohort.certificate.duration_in_days})")
-
-    layout = LayoutDesign.objects.filter(slug='default').first()
-    if layout is None:
-        raise ValidationException("Missing a default layout")
-
-    main_teacher = CohortUser.objects.filter(cohort__id=cohort.id, role='TEACHER').first()
-    if main_teacher is None or main_teacher.user is None:
-        raise ValidationException("This cohort does not have a main teacher, please assign it first")
-=======
         message = "Imposible to obtain the student cohort, maybe it has more than one or none assigned"
         raise report_certificate_error(message, user, cohort)
 
@@ -122,7 +92,6 @@
     if main_teacher is None or main_teacher.user is None:
         message = "This cohort does not have a main teacher, please assign it first"
         raise report_certificate_error(message, user, cohort, layout)
->>>>>>> 7004d69f
     else:
         main_teacher = main_teacher.user
 
