--- conflicted
+++ resolved
@@ -22,190 +22,6 @@
 class ActionGenerateCertificateTestCase(CertificateTestCase):
     """Tests action generate_certificate"""
 
-<<<<<<< HEAD
-    # @patch(GOOGLE_CLOUD_PATH['client'], apply_google_cloud_client_mock())
-    # @patch(GOOGLE_CLOUD_PATH['bucket'], apply_google_cloud_bucket_mock())
-    # @patch(GOOGLE_CLOUD_PATH['blob'], apply_google_cloud_blob_mock())
-    # @patch(CELERY_PATH['shared_task'], apply_celery_shared_task_mock())
-    # def test_generate_certificate_has_finantial_status_none(self):
-    #     """generate_certificate has error without specialty"""
-    #     self.generate_models()
-
-    #     try:
-    #         self.assertEqual(generate_certificate(self.cohort_user.user), None)
-
-    #     except Exception as error:
-    #         self.assertEqual(str(error), 'Payment error, finantial_status=`None`')
-
-    # @patch(GOOGLE_CLOUD_PATH['client'], apply_google_cloud_client_mock())
-    # @patch(GOOGLE_CLOUD_PATH['bucket'], apply_google_cloud_bucket_mock())
-    # @patch(GOOGLE_CLOUD_PATH['blob'], apply_google_cloud_blob_mock())
-    # @patch(CELERY_PATH['shared_task'], apply_celery_shared_task_mock())
-    # def test_generate_certificate_has_finantial_status_late(self):
-    #     """generate_certificate has error without specialty"""
-    #     self.generate_models(finantial_status=LATE)
-
-    #     try:
-    #         self.assertEqual(generate_certificate(self.cohort_user.user), None)
-
-    #     except Exception as error:
-    #         self.assertEqual(str(error), f'Payment error, finantial_status=`{LATE}`')
-
-    # @patch(GOOGLE_CLOUD_PATH['client'], apply_google_cloud_client_mock())
-    # @patch(GOOGLE_CLOUD_PATH['bucket'], apply_google_cloud_bucket_mock())
-    # @patch(GOOGLE_CLOUD_PATH['blob'], apply_google_cloud_blob_mock())
-    # @patch(CELERY_PATH['shared_task'], apply_celery_shared_task_mock())
-    # def test_generate_certificate_has_no_specialty(self):
-    #     """generate_certificate has error without specialty"""
-    #     self.generate_models(finantial_status=FULLY_PAID)
-
-    #     try:
-    #         certificate = generate_certificate(self.cohort_user.user, self.cohort_user.cohort)
-    #         self.assertEqual(certificate, None)
-
-    #     except Certificate.specialty.RelatedObjectDoesNotExist as error:
-    #         self.assertEqual(str(error), 'Certificate has no specialty.')
-
-    # @patch(GOOGLE_CLOUD_PATH['client'], apply_google_cloud_client_mock())
-    # @patch(GOOGLE_CLOUD_PATH['bucket'], apply_google_cloud_bucket_mock())
-    # @patch(GOOGLE_CLOUD_PATH['blob'], apply_google_cloud_blob_mock())
-    # @patch(CELERY_PATH['shared_task'], apply_celery_shared_task_mock())
-    # def test_generate_certificate_has_no_specialty_without_layout(self):
-    #     """generate_certificate has error without layout"""
-    #     self.generate_models(finantial_status=FULLY_PAID, specialty=True, finished=True)
-
-    #     try:
-    #         self.assertEqual(generate_certificate(self.cohort_user.user), None)
-
-    #     except Exception as error:
-    #         self.assertEqual(str(error), 'Missing a default layout')
-
-    # @patch(GOOGLE_CLOUD_PATH['client'], apply_google_cloud_client_mock())
-    # @patch(GOOGLE_CLOUD_PATH['bucket'], apply_google_cloud_bucket_mock())
-    # @patch(GOOGLE_CLOUD_PATH['blob'], apply_google_cloud_blob_mock())
-    # @patch(CELERY_PATH['shared_task'], apply_celery_shared_task_mock())
-    # def test_generate_certificate_without_finish_cohort(self):
-    #     """generate_certificate has error without main_teacher"""
-    #     self.generate_models(finantial_status=FULLY_PAID, specialty=True, layout=True)
-
-    #     try:
-    #         self.assertEqual(generate_certificate(self.cohort_user.user), None)
-
-    #     except Exception as error:
-    #         self.assertEqual(str(error), ('cohort.current_day is not equal to '
-    #             'certificate.duration_in_days'))
-
-    # @patch(GOOGLE_CLOUD_PATH['client'], apply_google_cloud_client_mock())
-    # @patch(GOOGLE_CLOUD_PATH['bucket'], apply_google_cloud_bucket_mock())
-    # @patch(GOOGLE_CLOUD_PATH['blob'], apply_google_cloud_blob_mock())
-    # @patch(CELERY_PATH['shared_task'], apply_celery_shared_task_mock())
-    # def test_generate_certificate_has_no_main_teacher(self):
-    #     """generate_certificate has error without main_teacher"""
-    #     self.generate_models(finantial_status=FULLY_PAID, specialty=True, layout=True, finished=True)
-
-    #     try:
-    #         self.assertEqual(generate_certificate(self.cohort_user.user), None)
-
-    #     except Exception as error:
-    #         self.assertEqual(str(error), ('This cohort does not have a main teacher, please assign'
-    #             ' it first'))
-
-    # @patch(GOOGLE_CLOUD_PATH['client'], apply_google_cloud_client_mock())
-    # @patch(GOOGLE_CLOUD_PATH['bucket'], apply_google_cloud_bucket_mock())
-    # @patch(GOOGLE_CLOUD_PATH['blob'], apply_google_cloud_blob_mock())
-    # @patch(CELERY_PATH['shared_task'], apply_celery_shared_task_mock())
-    # def test_generate_certificate_with_bad_stage(self):
-    #     """generate_certificate has bad stage"""
-    #     self.generate_models(finantial_status=FULLY_PAID, specialty=True, finished=True, layout=True, teacher=True)
-
-    #     try:
-    #         self.assertEqual(generate_certificate(self.cohort_user.user), None)
-
-    #     except ValidationError as error:
-    #         self.assertEqual(str(error), ("[\"The student cohort stage has to be 'finished' before"
-    #             " you can issue any certificates\"]"))
-
-    # @patch(GOOGLE_CLOUD_PATH['client'], apply_google_cloud_client_mock())
-    # @patch(GOOGLE_CLOUD_PATH['bucket'], apply_google_cloud_bucket_mock())
-    # @patch(GOOGLE_CLOUD_PATH['blob'], apply_google_cloud_blob_mock())
-    # @patch(CELERY_PATH['shared_task'], apply_celery_shared_task_mock())
-    # def test_generate_certificate_with_task_pending(self):
-    #     """generate_certificate"""
-    #     self.generate_models('es', finantial_status=UP_TO_DATE, specialty=True, finished=True,
-    #         layout=True, teacher=True, stage=True, task=True)
-
-    #     try:
-    #         self.assertEqual(generate_certificate(self.cohort_user.user), None)
-
-    #     except Exception as error:
-    #         self.assertEqual(str(error), 'The student have 1 pending task')
-
-    # @patch(GOOGLE_CLOUD_PATH['client'], apply_google_cloud_client_mock())
-    # @patch(GOOGLE_CLOUD_PATH['bucket'], apply_google_cloud_bucket_mock())
-    # @patch(GOOGLE_CLOUD_PATH['blob'], apply_google_cloud_blob_mock())
-    # @patch(CELERY_PATH['shared_task'], apply_celery_shared_task_mock())
-    # def test_generate_certificate_lang_en(self):
-    #     """generate_certificate"""
-    #     self.generate_models('en', finantial_status=FULLY_PAID, specialty=True, finished=True, layout=True, teacher=True,
-    #         stage=True)
-
-    #     certificate = generate_certificate(self.cohort_user.user)
-    #     token_pattern = re.compile("^[0-9a-zA-Z]{,40}$")
-
-    #     self.assertEqual(self.cohort.current_day, self.certificate.duration_in_days)
-    #     self.assertEqual(len(certificate.__dict__), 15)
-    #     self.assertEqual(certificate.id, 2)
-    #     self.assertEqual(strings[self.cohort.language]["Main Instructor"], 'Main Instructor')
-    #     self.assertEqual(certificate.specialty, self.cohort.certificate.specialty)
-    #     self.assertEqual(certificate.academy, self.cohort.academy)
-    #     self.assertEqual(certificate.layout, self.layout_design)
-    #     self.assertEqual(certificate.signed_by, (f'{self.teacher_cohort_user.user.first_name} '
-    #         f'{self.teacher_cohort_user.user.last_name}'))
-    #     self.assertEqual(certificate.signed_by_role, strings[self.cohort.language]
-    #         ["Main Instructor"])
-    #     self.assertEqual(certificate.user, self.cohort_user.user)
-    #     self.assertEqual(certificate.cohort, self.cohort_user.cohort)
-    #     self.assertEqual(certificate.cohort, self.cohort_user.cohort)
-    #     self.assertEqual(certificate.preview_url, None)
-    #     self.assertEqual(certificate.is_cleaned, True)
-    #     self.assertEqual(len(certificate.token), 40)
-    #     self.assertEqual(bool(token_pattern.match(certificate.token)), True)
-
-    #     # TODO created_at
-    #     # TODO updated_at
-
-    # @patch(GOOGLE_CLOUD_PATH['client'], apply_google_cloud_client_mock())
-    # @patch(GOOGLE_CLOUD_PATH['bucket'], apply_google_cloud_bucket_mock())
-    # @patch(GOOGLE_CLOUD_PATH['blob'], apply_google_cloud_blob_mock())
-    # @patch(CELERY_PATH['shared_task'], apply_celery_shared_task_mock())
-    # def test_generate_certificate_lang_es(self):
-    #     """generate_certificate"""
-    #     self.generate_models('es', finantial_status=UP_TO_DATE, specialty=True, finished=True, layout=True, teacher=True, stage=True)
-    #     certificate = generate_certificate(self.cohort_user.user)
-    #     token_pattern = re.compile("^[0-9a-zA-Z]{,40}$")
-
-    #     self.assertEqual(self.cohort.current_day, self.certificate.duration_in_days)
-    #     self.assertEqual(len(certificate.__dict__), 15)
-    #     self.assertEqual(certificate.id, 2)
-    #     self.assertEqual(strings[self.cohort.language]["Main Instructor"], 'Instructor Principal')
-    #     self.assertEqual(certificate.specialty, self.cohort.certificate.specialty)
-    #     self.assertEqual(certificate.academy, self.cohort.academy)
-    #     self.assertEqual(certificate.layout, self.layout_design)
-    #     self.assertEqual(certificate.signed_by, (f'{self.teacher_cohort_user.user.first_name} '
-    #         f'{self.teacher_cohort_user.user.last_name}'))
-    #     self.assertEqual(certificate.signed_by_role, strings[self.cohort.language]
-    #         ["Main Instructor"])
-    #     self.assertEqual(certificate.user, self.cohort_user.user)
-    #     self.assertEqual(certificate.cohort, self.cohort_user.cohort)
-    #     self.assertEqual(certificate.cohort, self.cohort_user.cohort)
-    #     self.assertEqual(certificate.preview_url, None)
-    #     self.assertEqual(certificate.is_cleaned, True)
-    #     self.assertEqual(len(certificate.token), 40)
-    #     self.assertEqual(bool(token_pattern.match(certificate.token)), True)
-
-    #     # TODO created_at
-    #     # TODO updated_at
-=======
     @patch(GOOGLE_CLOUD_PATH['client'], apply_google_cloud_client_mock())
     @patch(GOOGLE_CLOUD_PATH['bucket'], apply_google_cloud_bucket_mock())
     @patch(GOOGLE_CLOUD_PATH['blob'], apply_google_cloud_blob_mock())
@@ -386,5 +202,4 @@
 
         self.assertEqual(model['cohort'].current_day, model['certificate'].duration_in_days)
         dicts = self.check_all_token(self.all_model_dict([certificate]))
-        self.assertEqual(dicts, expected)
->>>>>>> 7004d69f
+        self.assertEqual(dicts, expected)