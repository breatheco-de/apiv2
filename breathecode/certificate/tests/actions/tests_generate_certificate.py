"""
Tasks tests
"""
import re
from unittest.mock import patch
from breathecode.utils import APIException
from ...actions import generate_certificate, strings
from ..mixins import CertificateTestCase
from ..mocks import (
    GOOGLE_CLOUD_PATH,
    apply_google_cloud_client_mock,
    apply_google_cloud_bucket_mock,
    apply_google_cloud_blob_mock,
)


class ActionGenerateCertificateTestCase(CertificateTestCase):
    """
    🔽🔽🔽 With User and without Cohort
    """
    @patch(GOOGLE_CLOUD_PATH['client'], apply_google_cloud_client_mock())
    @patch(GOOGLE_CLOUD_PATH['bucket'], apply_google_cloud_bucket_mock())
    @patch(GOOGLE_CLOUD_PATH['blob'], apply_google_cloud_blob_mock())
    def test_generate_certificate__with_user_without_cohort(self):
        model = self.generate_models(user=True)
        try:
            generate_certificate(model['user'])
            assert False
        except Exception as e:
            self.assertEqual(str(e), 'missing-cohort-user')

        self.assertEqual(self.all_user_specialty_dict(), [])

    """
    🔽🔽🔽 without CohortUser
    """

    @patch(GOOGLE_CLOUD_PATH['client'], apply_google_cloud_client_mock())
    @patch(GOOGLE_CLOUD_PATH['bucket'], apply_google_cloud_bucket_mock())
    @patch(GOOGLE_CLOUD_PATH['blob'], apply_google_cloud_blob_mock())
    def test_generate_certificate__without_cohort_user(self):
        model = self.generate_models(user=True, cohort=True)
        try:
            generate_certificate(model['user'], model['cohort'])
            assert False
        except Exception as e:
            self.assertEqual(str(e), 'missing-cohort-user')

        self.assertEqual(self.all_user_specialty_dict(), [])

    """
    🔽🔽🔽 Cohort not ended
    """

    @patch(GOOGLE_CLOUD_PATH['client'], apply_google_cloud_client_mock())
    @patch(GOOGLE_CLOUD_PATH['bucket'], apply_google_cloud_bucket_mock())
    @patch(GOOGLE_CLOUD_PATH['blob'], apply_google_cloud_blob_mock())
    def test_generate_certificate__cohort_not_ended(self):
        cohort_user_kwargs = {
            'finantial_status': 'FULLY_PAID',
            'educational_status': 'GRADUATED',
        }
        cohort_kwargs = {
            'current_day': 43877965,
        }
        syllabus_kwargs = {
            'duration_in_days': 43877965,
        }
        model = self.generate_models(user=True,
                                     cohort=True,
                                     cohort_user=True,
                                     syllabus=True,
                                     syllabus_version=True,
                                     specialty=True,
                                     specialty_mode=True,
                                     layout_design=True,
                                     cohort_user_kwargs=cohort_user_kwargs,
                                     cohort_kwargs=cohort_kwargs,
                                     syllabus_kwargs=syllabus_kwargs)

        base = model.copy()
        del base['user']
        del base['cohort_user']

        cohort_user_kwargs = {'role': 'TEACHER'}
        teacher_model = self.generate_models(user=True,
                                             cohort_user=True,
                                             cohort_user_kwargs=cohort_user_kwargs,
                                             models=base)

        result = self.remove_dinamics_fields(generate_certificate(model['user'], model['cohort']).__dict__)

        self.assertToken(result['token'])
        result['token'] = None

        translation = strings[model['cohort'].language]
        expected = {
            'academy_id': 1,
            'cohort_id': 1,
            'expires_at': None,
            'id': 1,
            'layout_id': 1,
            'preview_url': None,
            'signed_by': (teacher_model['user'].first_name + ' ' + teacher_model['user'].last_name),
            'signed_by_role': translation['Main Instructor'],
            'specialty_id': 1,
            'status': 'ERROR',
            'token': None,
            'status_text': 'cohort-without-status-ended',
            'user_id': 1,
        }

        self.assertEqual(result, expected)
        self.assertEqual(self.clear_keys(self.all_user_specialty_dict(), ['preview_url', 'token']),
                         [expected])

    """
    🔽🔽🔽 without SyllabusVersion
    """

    @patch(GOOGLE_CLOUD_PATH['client'], apply_google_cloud_client_mock())
    @patch(GOOGLE_CLOUD_PATH['bucket'], apply_google_cloud_bucket_mock())
    @patch(GOOGLE_CLOUD_PATH['blob'], apply_google_cloud_blob_mock())
    def test_generate_certificate__without_syllabus_version(self):
        cohort_kwargs = {'stage': 'ENDED'}
        model = self.generate_models(user=True, cohort=True, cohort_user=True, cohort_kwargs=cohort_kwargs)
        try:
            generate_certificate(model['user'], model['cohort'])
            assert False
        except Exception as e:
            self.assertEqual(str(e), 'missing-syllabus-version')

        self.assertEqual(self.all_user_specialty_dict(), [])

<<<<<<< HEAD

=======
>>>>>>> 21621ba7
    """
    🔽🔽🔽 without Specialty
    """

    @patch(GOOGLE_CLOUD_PATH['client'], apply_google_cloud_client_mock())
    @patch(GOOGLE_CLOUD_PATH['bucket'], apply_google_cloud_bucket_mock())
    @patch(GOOGLE_CLOUD_PATH['blob'], apply_google_cloud_blob_mock())
    def test_generate_certificate__without_specialty(self):
        cohort_kwargs = {'stage': 'ENDED'}
        model = self.generate_models(user=True,
                                     cohort=True,
                                     cohort_user=True,
                                     specialty_mode=True,
                                     syllabus_version=True,
                                     cohort_kwargs=cohort_kwargs)
        try:
            generate_certificate(model['user'], model['cohort'])
            assert False
        except Exception as e:
            self.assertEqual(str(e), 'missing-specialty')

        self.assertEqual(self.all_user_specialty_dict(), [])

    """
    🔽🔽🔽 without Syllabus
    """

    @patch(GOOGLE_CLOUD_PATH['client'], apply_google_cloud_client_mock())
    @patch(GOOGLE_CLOUD_PATH['bucket'], apply_google_cloud_bucket_mock())
    @patch(GOOGLE_CLOUD_PATH['blob'], apply_google_cloud_blob_mock())
    def test_generate_certificate__without_syllabus(self):
        cohort_kwargs = {'stage': 'ENDED'}
        model = self.generate_models(user=True,
                                     cohort=True,
                                     cohort_user=True,
                                     syllabus_version=True,
                                     specialty_mode=True,
                                     cohort_kwargs=cohort_kwargs)
        try:
            generate_certificate(model['user'], model['cohort'])
            assert False
        except Exception as e:
            self.assertEqual(str(e), 'missing-specialty')

        self.assertEqual(self.all_user_specialty_dict(), [])

    """
    🔽🔽🔽 without default Layout
    """

    @patch(GOOGLE_CLOUD_PATH['client'], apply_google_cloud_client_mock())
    @patch(GOOGLE_CLOUD_PATH['bucket'], apply_google_cloud_bucket_mock())
    @patch(GOOGLE_CLOUD_PATH['blob'], apply_google_cloud_blob_mock())
    def test_generate_certificate__without_specialty_layout(self):
        cohort_kwargs = {'stage': 'ENDED'}
        model = self.generate_models(user=True,
                                     cohort=True,
                                     cohort_user=True,
                                     syllabus_version=True,
                                     syllabus=True,
                                     specialty_mode=True,
                                     specialty=True,
                                     cohort_kwargs=cohort_kwargs)
        try:
            generate_certificate(model['user'], model['cohort'])
            assert False
        except Exception as e:
            self.assertEqual(str(e), 'no-default-layout')

        self.assertEqual(self.all_user_specialty_dict(), [])

    """
    🔽🔽🔽 without main teacher
    """

    @patch(GOOGLE_CLOUD_PATH['client'], apply_google_cloud_client_mock())
    @patch(GOOGLE_CLOUD_PATH['bucket'], apply_google_cloud_bucket_mock())
    @patch(GOOGLE_CLOUD_PATH['blob'], apply_google_cloud_blob_mock())
    def test_generate_certificate__without_teacher(self):
        cohort_kwargs = {'stage': 'ENDED'}
        model = self.generate_models(user=True,
                                     cohort=True,
                                     cohort_user=True,
                                     syllabus_version=True,
                                     syllabus=True,
                                     specialty_mode=True,
                                     specialty=True,
                                     layout_design=True,
                                     cohort_kwargs=cohort_kwargs)
        try:
            generate_certificate(model['user'], model['cohort'])
            assert False
        except Exception as e:
            self.assertEqual(str(e), 'without-main-teacher')

        self.assertEqual(self.all_user_specialty_dict(), [])

    """
    🔽🔽🔽 Bad financial status
    """

    @patch(GOOGLE_CLOUD_PATH['client'], apply_google_cloud_client_mock())
    @patch(GOOGLE_CLOUD_PATH['bucket'], apply_google_cloud_bucket_mock())
    @patch(GOOGLE_CLOUD_PATH['blob'], apply_google_cloud_blob_mock())
    def test_generate_certificate_with_bad_student_financial_status(self):
        cohort_kwargs = {'stage': 'ENDED'}
        model = self.generate_models(user=True,
                                     cohort=True,
                                     cohort_user=True,
                                     syllabus_version=True,
                                     syllabus=True,
                                     specialty_mode=True,
                                     specialty=True,
                                     layout_design=True,
                                     cohort_kwargs=cohort_kwargs)

        base = model.copy()
        del base['user']
        del base['cohort_user']

        cohort_user_kwargs = {'role': 'TEACHER'}
        teacher_model = self.generate_models(user=True,
                                             cohort_user=True,
                                             cohort_user_kwargs=cohort_user_kwargs,
                                             models=base)
        result = self.remove_dinamics_fields(generate_certificate(model['user'], model['cohort']).__dict__)

        self.assertToken(result['token'])
        result['token'] = None

        translation = strings[model['cohort'].language]
        expected = {
            'academy_id': 1,
            'cohort_id': 1,
            'expires_at': None,
            'id': 1,
            'layout_id': 1,
            'preview_url': None,
            'signed_by': (teacher_model['user'].first_name + ' ' + teacher_model['user'].last_name),
            'signed_by_role': translation['Main Instructor'],
            'specialty_id': 1,
            'status': 'ERROR',
            'token': None,
            'status_text': 'bad-finantial-status',
            'user_id': 1,
        }

        self.assertEqual(result, expected)
        self.assertEqual(self.clear_keys(self.all_user_specialty_dict(), ['preview_url', 'token']),
                         [expected])

    """
    🔽🔽🔽 Student with pending tasks
    """

    @patch(GOOGLE_CLOUD_PATH['client'], apply_google_cloud_client_mock())
    @patch(GOOGLE_CLOUD_PATH['bucket'], apply_google_cloud_bucket_mock())
    @patch(GOOGLE_CLOUD_PATH['blob'], apply_google_cloud_blob_mock())
    def test_generate_certificate__with_student_that_didnt_finish_tasks(self):
        cohort_kwargs = {'stage': 'ENDED'}
        task_kwargs = {'task_type': 'PROJECT', 'revision_status': 'PENDING'}
        cohort_user_kwargs = {'finantial_status': 'UP_TO_DATE'}
        model = self.generate_models(user=True,
                                     cohort=True,
                                     cohort_user=True,
                                     syllabus_version=True,
                                     syllabus=True,
                                     specialty_mode=True,
                                     specialty=True,
                                     layout_design=True,
                                     task=True,
                                     task_kwargs=task_kwargs,
                                     cohort_kwargs=cohort_kwargs,
                                     cohort_user_kwargs=cohort_user_kwargs)

        base = model.copy()
        del base['user']
        del base['cohort_user']

        cohort_user_kwargs = {'role': 'TEACHER'}
        teacher_model = self.generate_models(user=True,
                                             cohort_user=True,
                                             cohort_user_kwargs=cohort_user_kwargs,
                                             models=base)
        result = self.remove_dinamics_fields(generate_certificate(model['user'], model['cohort']).__dict__)

        self.assertToken(result['token'])
        result['token'] = None

        expected = {
            'academy_id': 1,
            'cohort_id': 1,
            'expires_at': None,
            'id': 1,
            'layout_id': 1,
            'preview_url': None,
            'signed_by': teacher_model['user'].first_name + ' ' + teacher_model['user'].last_name,
            'signed_by_role': strings[model['cohort'].language]['Main Instructor'],
            'specialty_id': 1,
            'status': 'ERROR',
            'token': None,
            'status_text': 'with-pending-tasks',
            'user_id': 1,
        }
        self.assertEqual(result, expected)
        self.assertEqual(self.clear_keys(self.all_user_specialty_dict(), ['preview_url', 'token']),
                         [expected])

    """
    🔽🔽🔽 Student not graduated
    """

    @patch(GOOGLE_CLOUD_PATH['client'], apply_google_cloud_client_mock())
    @patch(GOOGLE_CLOUD_PATH['bucket'], apply_google_cloud_bucket_mock())
    @patch(GOOGLE_CLOUD_PATH['blob'], apply_google_cloud_blob_mock())
    def test_generate_certificate__without_proper_educational_status(self):
        cohort_kwargs = {'stage': 'ENDED'}
        cohort_user_kwargs = {'finantial_status': 'FULLY_PAID'}
        model = self.generate_models(user=True,
                                     cohort=True,
                                     cohort_user=True,
                                     syllabus_version=True,
                                     syllabus=True,
                                     specialty_mode=True,
                                     specialty=True,
                                     layout_design=True,
                                     cohort_kwargs=cohort_kwargs,
                                     cohort_user_kwargs=cohort_user_kwargs)

        base = model.copy()
        del base['user']
        del base['cohort_user']

        cohort_user_kwargs = {'role': 'TEACHER'}
        teacher_model = self.generate_models(user=True,
                                             cohort_user=True,
                                             cohort_user_kwargs=cohort_user_kwargs,
                                             models=base)
        result = self.remove_dinamics_fields(generate_certificate(model['user'], model['cohort']).__dict__)

        self.assertToken(result['token'])
        result['token'] = None

        expected = {
            'academy_id': 1,
            'cohort_id': 1,
            'expires_at': None,
            'id': 1,
            'layout_id': 1,
            'preview_url': None,
            'signed_by': teacher_model['user'].first_name + ' ' + teacher_model['user'].last_name,
            'signed_by_role': strings[model['cohort'].language]['Main Instructor'],
            'specialty_id': 1,
            'status': 'ERROR',
            'status_text': 'bad-educational-status',
            'token': None,
            'user_id': 1,
        }
        self.assertEqual(result, expected)
        self.assertEqual(self.clear_keys(self.all_user_specialty_dict(), ['preview_url', 'token']),
                         [expected])

    """
    🔽🔽🔽 Student with bad finantial_status
    """

    @patch(GOOGLE_CLOUD_PATH['client'], apply_google_cloud_client_mock())
    @patch(GOOGLE_CLOUD_PATH['bucket'], apply_google_cloud_bucket_mock())
    @patch(GOOGLE_CLOUD_PATH['blob'], apply_google_cloud_blob_mock())
    def test_generate_certificate__with_cohort_user__with_finantial_status_eq_up_to_date(self):
        cohort_kwargs = {'stage': 'ENDED'}
        cohort_user_kwargs = {'finantial_status': 'UP_TO_DATE'}
        model = self.generate_models(user=True,
                                     cohort=True,
                                     cohort_user=True,
                                     syllabus_version=True,
                                     syllabus=True,
                                     specialty_mode=True,
                                     specialty=True,
                                     layout_design=True,
                                     cohort_kwargs=cohort_kwargs,
                                     cohort_user_kwargs=cohort_user_kwargs)

        base = model.copy()
        del base['user']
        del base['cohort_user']

        cohort_user_kwargs = {'role': 'TEACHER'}
        teacher_model = self.generate_models(user=True,
                                             cohort_user=True,
                                             cohort_user_kwargs=cohort_user_kwargs,
                                             models=base)
        result = self.remove_dinamics_fields(generate_certificate(model['user'], model['cohort']).__dict__)
        self.assertToken(result['token'])
        result['token'] = None

        expected = {
            'academy_id': 1,
            'cohort_id': 1,
            'expires_at': None,
            'id': 1,
            'layout_id': 1,
            'preview_url': None,
            'signed_by': teacher_model['user'].first_name + ' ' + teacher_model['user'].last_name,
            'signed_by_role': strings[model['cohort'].language]['Main Instructor'],
            'specialty_id': 1,
            'status': 'ERROR',
            'status_text': 'bad-educational-status',
            'token': None,
            'user_id': 1,
        }

        self.assertEqual(result, expected)
        self.assertEqual(self.clear_keys(self.all_user_specialty_dict(), ['preview_url', 'token']),
                         [expected])

    """
    🔽🔽🔽 Student dropped
    """

    @patch(GOOGLE_CLOUD_PATH['client'], apply_google_cloud_client_mock())
    @patch(GOOGLE_CLOUD_PATH['bucket'], apply_google_cloud_bucket_mock())
    @patch(GOOGLE_CLOUD_PATH['blob'], apply_google_cloud_blob_mock())
    def test_generate_certificate__with_cohort_user__with_educational_status_eq_dropped(self):
        cohort_kwargs = {'stage': 'ENDED'}
        cohort_user_kwargs = {'finantial_status': 'UP_TO_DATE', 'educational_status': 'DROPPED'}
        model = self.generate_models(user=True,
                                     cohort=True,
                                     cohort_user=True,
                                     syllabus_version=True,
                                     syllabus=True,
                                     specialty_mode=True,
                                     specialty=True,
                                     layout_design=True,
                                     cohort_kwargs=cohort_kwargs,
                                     cohort_user_kwargs=cohort_user_kwargs)

        base = model.copy()
        del base['user']
        del base['cohort_user']

        cohort_user_kwargs = {'role': 'TEACHER'}
        teacher_model = self.generate_models(user=True,
                                             cohort_user=True,
                                             cohort_user_kwargs=cohort_user_kwargs,
                                             models=base)
        result = self.remove_dinamics_fields(generate_certificate(model['user'], model['cohort']).__dict__)

        self.assertToken(result['token'])
        result['token'] = None

        expected = {
            'academy_id': 1,
            'cohort_id': 1,
            'expires_at': None,
            'id': 1,
            'layout_id': 1,
            'preview_url': None,
            'signed_by': teacher_model['user'].first_name + ' ' + teacher_model['user'].last_name,
            'signed_by_role': strings[model['cohort'].language]['Main Instructor'],
            'specialty_id': 1,
            'status': 'ERROR',
            'status_text': 'bad-educational-status',
            'token': None,
            'user_id': 1,
        }

        self.assertEqual(result, expected)
        self.assertEqual(self.clear_keys(self.all_user_specialty_dict(), ['preview_url', 'token']),
                         [expected])

    """
    🔽🔽🔽 Cohort not finished
    """

    @patch(GOOGLE_CLOUD_PATH['client'], apply_google_cloud_client_mock())
    @patch(GOOGLE_CLOUD_PATH['bucket'], apply_google_cloud_bucket_mock())
    @patch(GOOGLE_CLOUD_PATH['blob'], apply_google_cloud_blob_mock())
    def test_generate_certificate__with_cohort_not_finished(self):
        cohort_kwargs = {'stage': 'ENDED'}
        cohort_user_kwargs = {'finantial_status': 'UP_TO_DATE', 'educational_status': 'GRADUATED'}
        model = self.generate_models(user=True,
                                     cohort=True,
                                     cohort_user=True,
                                     syllabus_version=True,
                                     syllabus=True,
                                     specialty_mode=True,
                                     specialty=True,
                                     layout_design=True,
                                     cohort_kwargs=cohort_kwargs,
                                     cohort_user_kwargs=cohort_user_kwargs)

        base = model.copy()
        del base['user']
        del base['cohort_user']

        cohort_user_kwargs = {'role': 'TEACHER'}
        teacher_model = self.generate_models(user=True,
                                             cohort_user=True,
                                             cohort_user_kwargs=cohort_user_kwargs,
                                             models=base)
        result = self.remove_dinamics_fields(generate_certificate(model['user'], model['cohort']).__dict__)
        expected = {
            'academy_id': 1,
            'cohort_id': 1,
            'expires_at': None,
            'id': 1,
            'layout_id': 1,
            'preview_url': None,
            'signed_by': teacher_model['user'].first_name + ' ' + teacher_model['user'].last_name,
            'signed_by_role': strings[model['cohort'].language]['Main Instructor'],
            'specialty_id': 1,
            'status': 'ERROR',
            'status_text': 'cohort-not-finished',
            'user_id': 1,
        }

        self.assertToken(result['token'])
        token = result['token']
        del result['token']

        self.assertEqual(result, expected)

        self.assertEqual(self.clear_preview_url(self.all_user_specialty_dict()), [{
            **expected, 'token': token
        }])

    """
    🔽🔽🔽 Generate certificate
    """

    @patch(GOOGLE_CLOUD_PATH['client'], apply_google_cloud_client_mock())
    @patch(GOOGLE_CLOUD_PATH['bucket'], apply_google_cloud_bucket_mock())
    @patch(GOOGLE_CLOUD_PATH['blob'], apply_google_cloud_blob_mock())
    def test_generate_certificate(self):
        cohort_kwargs = {'stage': 'ENDED', 'current_day': 9545799}
        cohort_user_kwargs = {'finantial_status': 'UP_TO_DATE', 'educational_status': 'GRADUATED'}
        syllabus_kwargs = {'duration_in_days': 9545799}
        model = self.generate_models(user=True,
                                     cohort=True,
                                     cohort_user=True,
                                     syllabus_version=True,
                                     syllabus=True,
                                     specialty_mode=True,
                                     specialty=True,
                                     layout_design=True,
                                     cohort_kwargs=cohort_kwargs,
                                     cohort_user_kwargs=cohort_user_kwargs,
                                     syllabus_kwargs=syllabus_kwargs)

        base = model.copy()
        del base['user']
        del base['cohort_user']

        cohort_user_kwargs = {'role': 'TEACHER'}
        teacher_model = self.generate_models(user=True,
                                             cohort_user=True,
                                             cohort_user_kwargs=cohort_user_kwargs,
                                             models=base)
        result = self.remove_dinamics_fields(generate_certificate(model['user'], model['cohort']).__dict__)
        expected = {
            'academy_id': 1,
            'cohort_id': 1,
            'expires_at': None,
            'id': 1,
            'layout_id': 1,
            'preview_url': None,
            'signed_by': teacher_model['user'].first_name + ' ' + teacher_model['user'].last_name,
            'signed_by_role': strings[model['cohort'].language]['Main Instructor'],
            'specialty_id': 1,
            'status': 'PERSISTED',
            'status_text': 'Certificate successfully queued for PDF generation',
            'user_id': 1,
            'is_cleaned': True,
        }

        self.assertToken(result['token'])
        token = result['token']
        del result['token']

        self.assertEqual(result, expected)
        del expected['is_cleaned']

        self.assertEqual(self.clear_preview_url(self.all_user_specialty_dict()), [{
            **expected, 'token': token
        }])

    """
    🔽🔽🔽 Translations
    """

    @patch(GOOGLE_CLOUD_PATH['client'], apply_google_cloud_client_mock())
    @patch(GOOGLE_CLOUD_PATH['bucket'], apply_google_cloud_bucket_mock())
    @patch(GOOGLE_CLOUD_PATH['blob'], apply_google_cloud_blob_mock())
    def test_generate_certificate__lang_en(self):
        cohort_kwargs = {'stage': 'ENDED', 'current_day': 9545799, 'language': 'en'}
        cohort_user_kwargs = {'finantial_status': 'UP_TO_DATE', 'educational_status': 'GRADUATED'}
        syllabus_kwargs = {'duration_in_days': 9545799}
        model = self.generate_models(user=True,
                                     cohort=True,
                                     cohort_user=True,
                                     syllabus_version=True,
                                     syllabus=True,
                                     specialty_mode=True,
                                     specialty=True,
                                     layout_design=True,
                                     cohort_kwargs=cohort_kwargs,
                                     cohort_user_kwargs=cohort_user_kwargs,
                                     syllabus_kwargs=syllabus_kwargs)

        base = model.copy()
        del base['user']
        del base['cohort_user']

        cohort_user_kwargs = {'role': 'TEACHER'}
        teacher_model = self.generate_models(user=True,
                                             cohort_user=True,
                                             cohort_user_kwargs=cohort_user_kwargs,
                                             models=base)
        result = self.remove_dinamics_fields(generate_certificate(model['user'], model['cohort']).__dict__)
        expected = {
            'academy_id': 1,
            'cohort_id': 1,
            'expires_at': None,
            'id': 1,
            'layout_id': 1,
            'preview_url': None,
            'signed_by': teacher_model['user'].first_name + ' ' + teacher_model['user'].last_name,
            'signed_by_role': strings[model['cohort'].language]['Main Instructor'],
            'specialty_id': 1,
            'status': 'PERSISTED',
            'status_text': 'Certificate successfully queued for PDF generation',
            'user_id': 1,
            'is_cleaned': True,
        }

        self.assertToken(result['token'])
        token = result['token']
        del result['token']

        self.assertEqual(result, expected)
        del expected['is_cleaned']

        self.assertEqual(self.clear_preview_url(self.all_user_specialty_dict()), [{
            **expected, 'token': token
        }])

    @patch(GOOGLE_CLOUD_PATH['client'], apply_google_cloud_client_mock())
    @patch(GOOGLE_CLOUD_PATH['bucket'], apply_google_cloud_bucket_mock())
    @patch(GOOGLE_CLOUD_PATH['blob'], apply_google_cloud_blob_mock())
    def test_generate_certificate__lang_es(self):
        cohort_kwargs = {'stage': 'ENDED', 'current_day': 9545799, 'language': 'es'}
        cohort_user_kwargs = {'finantial_status': 'UP_TO_DATE', 'educational_status': 'GRADUATED'}
        syllabus_kwargs = {'duration_in_days': 9545799}
        model = self.generate_models(user=True,
                                     cohort=True,
                                     cohort_user=True,
                                     syllabus_version=True,
                                     syllabus=True,
                                     specialty_mode=True,
                                     specialty=True,
                                     layout_design=True,
                                     cohort_kwargs=cohort_kwargs,
                                     cohort_user_kwargs=cohort_user_kwargs,
                                     syllabus_kwargs=syllabus_kwargs)

        base = model.copy()
        del base['user']
        del base['cohort_user']

        cohort_user_kwargs = {'role': 'TEACHER'}
        teacher_model = self.generate_models(user=True,
                                             cohort_user=True,
                                             cohort_user_kwargs=cohort_user_kwargs,
                                             models=base)
        result = self.remove_dinamics_fields(generate_certificate(model['user'], model['cohort']).__dict__)
        expected = {
            'academy_id': 1,
            'cohort_id': 1,
            'expires_at': None,
            'id': 1,
            'layout_id': 1,
            'preview_url': None,
            'signed_by': teacher_model['user'].first_name + ' ' + teacher_model['user'].last_name,
            'signed_by_role': strings[model['cohort'].language]['Main Instructor'],
            'specialty_id': 1,
            'status': 'PERSISTED',
            'status_text': 'Certificate successfully queued for PDF generation',
            'user_id': 1,
            'is_cleaned': True,
        }

        self.assertToken(result['token'])
        token = result['token']
        del result['token']

        self.assertEqual(result, expected)
        del expected['is_cleaned']

        self.assertEqual(self.clear_preview_url(self.all_user_specialty_dict()), [{
            **expected, 'token': token
        }])

    """
    🔽🔽🔽 Retry generate certificate
    """

    @patch(GOOGLE_CLOUD_PATH['client'], apply_google_cloud_client_mock())
    @patch(GOOGLE_CLOUD_PATH['bucket'], apply_google_cloud_bucket_mock())
    @patch(GOOGLE_CLOUD_PATH['blob'], apply_google_cloud_blob_mock())
    def test_generate_certificate__retry_generate_certificate(self):
        cohort_kwargs = {'stage': 'ENDED', 'current_day': 9545799}
        cohort_user_kwargs = {'finantial_status': 'UP_TO_DATE', 'educational_status': 'GRADUATED'}
        syllabus_kwargs = {'duration_in_days': 9545799}
        user_specialty_kwargs = {'status': 'PERSISTED'}
        model = self.generate_models(user=True,
                                     cohort=True,
                                     cohort_user=True,
                                     syllabus_version=True,
                                     syllabus=True,
                                     specialty_mode=True,
                                     specialty=True,
                                     layout_design=True,
                                     user_specialty=True,
                                     cohort_kwargs=cohort_kwargs,
                                     cohort_user_kwargs=cohort_user_kwargs,
                                     syllabus_kwargs=syllabus_kwargs,
                                     user_specialty_kwargs=user_specialty_kwargs)

        base = model.copy()
        del base['user']
        del base['cohort_user']

        cohort_user_kwargs = {'role': 'TEACHER'}
        self.generate_models(user=True, cohort_user=True, cohort_user_kwargs=cohort_user_kwargs, models=base)

        try:
            generate_certificate(model['user'], model['cohort'])
            assert False
        except Exception as e:
            self.assertEqual(str(e), 'already-exists')

        user_specialty = self.model_to_dict(model, 'user_specialty')
        del user_specialty['is_cleaned']

        self.assertEqual(self.all_user_specialty_dict(), [user_specialty])<|MERGE_RESOLUTION|>--- conflicted
+++ resolved
@@ -132,10 +132,6 @@
 
         self.assertEqual(self.all_user_specialty_dict(), [])
 
-<<<<<<< HEAD
-
-=======
->>>>>>> 21621ba7
     """
     🔽🔽🔽 without Specialty
     """
