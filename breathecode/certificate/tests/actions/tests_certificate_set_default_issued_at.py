"""
Tasks tests
"""
from unittest.mock import patch, call, MagicMock
from breathecode.certificate import signals
from ...actions import certificate_set_default_issued_at
from ..mixins import CertificateTestCase
from ...models import UserSpecialty
from django.utils import timezone


class ActionCertificateSetDefaultIssuedAtTestCase(CertificateTestCase):
<<<<<<< HEAD
=======

>>>>>>> b3be5cba
    @patch('breathecode.certificate.signals.user_specialty_saved.send', MagicMock())
    def test_issued_at_null_status_error(self):
        # the issues_at should remain None because the certificate generation gave an error.

        model = self.generate_models(user_specialty=True,
                                     cohort=False,
                                     user_specialty_kwargs={
                                         'status': 'ERROR',
                                         'issued_at': None
                                     })
        query = UserSpecialty.objects.filter(status='PERSISTED', issued_at__isnull=True)

        result = certificate_set_default_issued_at()

        self.assertEqual(list(result), list(query))
        self.assertEqual(
            self.all_user_specialty_dict(),
            self.remove_is_clean([{
                **self.model_to_dict(model, 'user_specialty'),
                'status': 'ERROR',
                'issued_at': None,
            }]))

        self.assertEqual(signals.user_specialty_saved.send.call_args_list, [
            call(instance=model.user_specialty, sender=model.user_specialty.__class__),
        ])

    @patch('breathecode.certificate.signals.user_specialty_saved.send', MagicMock())
    def test_issued_at_set_status_error(self):
        # the issues_at should remain the same and not be modified because the certificate gave an error.

        now = timezone.now()

        model = self.generate_models(user_specialty=True,
                                     cohort=False,
                                     user_specialty_kwargs={
                                         'status': 'ERROR',
                                         'issued_at': now
                                     })

        query = UserSpecialty.objects.filter(status='PERSISTED', issued_at__isnull=True)

        result = certificate_set_default_issued_at()

        self.assertEqual(list(result), list(query))
        self.assertEqual(
            self.all_user_specialty_dict(),
            self.remove_is_clean([{
                **self.model_to_dict(model, 'user_specialty'),
                'status': 'ERROR',
                'issued_at': now,
            }]))

        self.assertEqual(signals.user_specialty_saved.send.call_args_list, [
            call(instance=model.user_specialty, sender=model.user_specialty.__class__),
        ])

    @patch('breathecode.certificate.signals.user_specialty_saved.send', MagicMock())
    def test_issued_at_null_status_persisted_one_item(self):
        # The issued_at should remain None because the user_specialty does not have cohort specified,
        # and it is impossible to determine cohort ending_at

        model = self.generate_models(user_specialty=True,
                                     cohort=False,
                                     user_specialty_kwargs={
                                         'status': 'PERSISTED',
                                         'issued_at': None
                                     })

        query = UserSpecialty.objects.filter(status='PERSISTED', issued_at__isnull=True)

        result = certificate_set_default_issued_at()

        self.assertEqual(list(result), list(query))
        self.assertEqual(
            self.all_user_specialty_dict(),
            self.remove_is_clean([{
                **self.model_to_dict(model, 'user_specialty'),
                'status': 'PERSISTED',
                'issued_at': None,
            }]))

        self.assertEqual(signals.user_specialty_saved.send.call_args_list, [
            call(instance=model.user_specialty, sender=model.user_specialty.__class__),
        ])

    @patch('breathecode.certificate.signals.user_specialty_saved.send', MagicMock())
    def test_issued_at_null_status_persisted_two_items(self):
        # both certificates should have issued_at None because both cohorts are null

        model1 = self.generate_models(user_specialty=True,
                                      cohort=False,
                                      user_specialty_kwargs={
                                          'status': 'PERSISTED',
                                          'issued_at': None,
                                          'token': '123abcd'
                                      })
        model2 = self.generate_models(user_specialty=True,
                                      cohort=False,
                                      user_specialty_kwargs={
                                          'status': 'PERSISTED',
                                          'issued_at': None,
                                          'token': '567pqrst'
                                      })

        query = UserSpecialty.objects.filter(status='PERSISTED', issued_at__isnull=True)

        result = certificate_set_default_issued_at()

        self.assertEqual(list(result), list(query))
        self.assertEqual(
            self.all_user_specialty_dict(),
            self.remove_is_clean([{
                **self.model_to_dict(model1, 'user_specialty'),
                'status': 'PERSISTED',
                'issued_at': None,
            }, {
                **self.model_to_dict(model2, 'user_specialty'),
                'status': 'PERSISTED',
                'issued_at': None,
            }]))

        self.assertEqual(signals.user_specialty_saved.send.call_args_list, [
            call(instance=model1.user_specialty, sender=model1.user_specialty.__class__),
            call(instance=model2.user_specialty, sender=model2.user_specialty.__class__),
        ])

    @patch('breathecode.certificate.signals.user_specialty_saved.send', MagicMock())
    def test_issued_at_null_status_persisted_one_item_with_cohort(self):

        model = self.generate_models(user_specialty=True,
                                     cohort=True,
                                     user_specialty_kwargs={
                                         'status': 'PERSISTED',
                                         'issued_at': None
                                     })

        query = UserSpecialty.objects.filter(status='PERSISTED', issued_at__isnull=True)

        result = certificate_set_default_issued_at()

        self.assertEqual(list(result), list(query))
        self.assertEqual(
            self.all_user_specialty_dict(),
            self.remove_is_clean([{
                **self.model_to_dict(model, 'user_specialty'),
                'status': 'PERSISTED',
                'issued_at': model.cohort.ending_date,
            }]))

        self.assertEqual(signals.user_specialty_saved.send.call_args_list, [
            call(instance=model.user_specialty, sender=model.user_specialty.__class__),
        ])

    @patch('breathecode.certificate.signals.user_specialty_saved.send', MagicMock())
    def test_issued_at_null_status_persisted_two_items_with_cohort(self):

        model1 = self.generate_models(user_specialty=True,
                                      cohort=True,
                                      user_specialty_kwargs={
                                          'status': 'PERSISTED',
                                          'issued_at': None,
                                          'token': '123abcd'
                                      })
        model2 = self.generate_models(user_specialty=True,
                                      cohort=True,
                                      user_specialty_kwargs={
                                          'status': 'PERSISTED',
                                          'issued_at': None,
                                          'token': '567pqrst'
                                      })
        query = UserSpecialty.objects.filter(status='PERSISTED', issued_at__isnull=True)

        result = certificate_set_default_issued_at()

        self.assertEqual(list(result), list(query))
        self.assertEqual(
            self.all_user_specialty_dict(),
            self.remove_is_clean([{
                **self.model_to_dict(model1, 'user_specialty'),
                'status': 'PERSISTED',
                'issued_at': model1.cohort.ending_date,
            }, {
                **self.model_to_dict(model2, 'user_specialty'),
                'status': 'PERSISTED',
                'issued_at': model2.cohort.ending_date,
            }]))

        self.assertEqual(signals.user_specialty_saved.send.call_args_list, [
            call(instance=model1.user_specialty, sender=model1.user_specialty.__class__),
            call(instance=model2.user_specialty, sender=model2.user_specialty.__class__),
        ])

    @patch('breathecode.certificate.signals.user_specialty_saved.send', MagicMock())
    def test_issued_at_set_status_persisted(self):
        # issuet_at should remain the same because there was already a value so the default should no be applied.
        now = timezone.now()
        model = self.generate_models(user_specialty=True,
                                     user_specialty_kwargs={
                                         'status': 'PERSISTED',
                                         'issued_at': now
                                     })

        query = UserSpecialty.objects.filter(status='PERSISTED', issued_at__isnull=True)

        result = certificate_set_default_issued_at()

        self.assertEqual(list(result), list(query))
        self.assertEqual(
            self.all_user_specialty_dict(),
            self.remove_is_clean([{
                **self.model_to_dict(model, 'user_specialty'),
                'status': 'PERSISTED',
                'issued_at': now,
            }]))

        self.assertEqual(str(signals.user_specialty_saved.send.call_args_list),
                         str([
                             call(instance=model.user_specialty, sender=model.user_specialty.__class__),
                         ]))

    @patch('breathecode.certificate.signals.user_specialty_saved.send', MagicMock())
    def test_issued_at_set_status_pending(self):
        # issuet_at should remain the same because there was already a value so the default should no be applied.

        now = timezone.now()
        model = self.generate_models(user_specialty=True,
                                     user_specialty_kwargs={
                                         'status': 'PENDING',
                                         'issued_at': now
                                     })

        query = UserSpecialty.objects.filter(status='PERSISTED', issued_at__isnull=True)

        result = certificate_set_default_issued_at()

        self.assertEqual(list(result), list(query))
        self.assertEqual(
            self.all_user_specialty_dict(),
            self.remove_is_clean([{
                **self.model_to_dict(model, 'user_specialty'),
                'status': 'PENDING',
                'issued_at': now,
            }]))

        self.assertEqual(str(signals.user_specialty_saved.send.call_args_list),
                         str([
                             call(instance=model.user_specialty, sender=model.user_specialty.__class__),
                         ]))

    @patch('breathecode.certificate.signals.user_specialty_saved.send', MagicMock())
    def test_issued_at_null_status_pending(self):
        # issuet_at should remain the same because status=Pending

        model = self.generate_models(user_specialty=True,
                                     user_specialty_kwargs={
                                         'status': 'PENDING',
                                         'issued_at': None
                                     })

        query = UserSpecialty.objects.filter(status='PERSISTED', issued_at__isnull=True)

        result = certificate_set_default_issued_at()

        self.assertEqual(list(result), list(query))
        self.assertEqual(
            self.all_user_specialty_dict(),
            self.remove_is_clean([{
                **self.model_to_dict(model, 'user_specialty'),
                'status': 'PENDING',
                'issued_at': None,
            }]))

        self.assertEqual(str(signals.user_specialty_saved.send.call_args_list),
                         str([
                             call(instance=model.user_specialty, sender=model.user_specialty.__class__),
                         ]))<|MERGE_RESOLUTION|>--- conflicted
+++ resolved
@@ -10,10 +10,7 @@
 
 
 class ActionCertificateSetDefaultIssuedAtTestCase(CertificateTestCase):
-<<<<<<< HEAD
-=======
-
->>>>>>> b3be5cba
+
     @patch('breathecode.certificate.signals.user_specialty_saved.send', MagicMock())
     def test_issued_at_null_status_error(self):
         # the issues_at should remain None because the certificate generation gave an error.
