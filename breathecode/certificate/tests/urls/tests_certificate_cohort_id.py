"""
Test /certificate
"""
import re
from random import choice
from unittest.mock import patch
from django.urls.base import reverse_lazy
from rest_framework import status
from breathecode.tests.mocks import (
    GOOGLE_CLOUD_PATH,
    apply_google_cloud_client_mock,
    apply_google_cloud_bucket_mock,
    apply_google_cloud_blob_mock,
)
from ..mixins.new_certificate_test_case import CertificateTestCase


class CertificateTestSuite(CertificateTestCase):
    """Test /certificate/cohort/id"""
    """
    🔽🔽🔽 Auth
    """
    @patch(GOOGLE_CLOUD_PATH['client'], apply_google_cloud_client_mock())
    @patch(GOOGLE_CLOUD_PATH['bucket'], apply_google_cloud_bucket_mock())
    @patch(GOOGLE_CLOUD_PATH['blob'], apply_google_cloud_blob_mock())
    def test_certificate_cohort_user__without_auth(self):
        """Test /certificate/cohort/id without auth"""
        self.headers(academy=1)
        url = reverse_lazy('certificate:certificate_cohort',
                           kwargs={'cohort_id': 1})
        response = self.client.post(url, {})
        json = response.json()

        self.assertEqual(
            json, {
                'detail': 'Authentication credentials were not provided.',
                'status_code': status.HTTP_401_UNAUTHORIZED
            })
        self.assertEqual(response.status_code, status.HTTP_401_UNAUTHORIZED)

    @patch(GOOGLE_CLOUD_PATH['client'], apply_google_cloud_client_mock())
    @patch(GOOGLE_CLOUD_PATH['bucket'], apply_google_cloud_bucket_mock())
    @patch(GOOGLE_CLOUD_PATH['blob'], apply_google_cloud_blob_mock())
    def test_certificate_cohort_user__with_auth_without_permissions(self):
        """Test /certificate/cohort/id with auth without permissions"""
        self.headers(academy=1)
        self.generate_models(authenticate=True)
        url = reverse_lazy('certificate:certificate_cohort',
                           kwargs={'cohort_id': 1})
        response = self.client.post(url, {})
        json = response.json()

        expected = {
            'detail':
            "You (user: 1) don't have this capability: crud_certificate for academy 1",
            'status_code': 403
        }

        self.assertEqual(json, expected)
        self.assertEqual(response.status_code, 403)

    """
    🔽🔽🔽 Post method
    """

    @patch(GOOGLE_CLOUD_PATH['client'], apply_google_cloud_client_mock())
    @patch(GOOGLE_CLOUD_PATH['bucket'], apply_google_cloud_bucket_mock())
    @patch(GOOGLE_CLOUD_PATH['blob'], apply_google_cloud_blob_mock())
    def test_generate_certificate_with_role_student_without_main_teacher(self):
        """Test /certificate/cohort/id """
        """ No main teacher in cohort """
        self.headers(academy=1)
        self.generate_models(authenticate=True,
                             cohort=True,
                             user=True,
                             profile_academy=True,
                             capability='crud_certificate',
                             role='STUDENT',
                             cohort_user=True,
                             syllabus=True,
                             specialty=True,
                             layout_design=True,
                             cohort_stage='ENDED')

        url = reverse_lazy('certificate:certificate_cohort',
                           kwargs={'cohort_id': 1})
        response = self.client.post(url, format='json')
        json = response.json()
        expected = {
            'detail':
            'This cohort does not have a main teacher, please assign it first',
            'status_code': 400
        }

        self.assertEqual(json, expected)
        self.assertEqual(response.status_code, status.HTTP_400_BAD_REQUEST)
        self.assertEqual(self.all_user_specialty_dict(), [])

    @patch(GOOGLE_CLOUD_PATH['client'], apply_google_cloud_client_mock())
    @patch(GOOGLE_CLOUD_PATH['bucket'], apply_google_cloud_bucket_mock())
    @patch(GOOGLE_CLOUD_PATH['blob'], apply_google_cloud_blob_mock())
    def test_generate_certificate_without_cohort_user(self):
        """Test /certificate/cohort/id """
        """ No cohort user"""
        self.headers(academy=1)
        self.generate_models(authenticate=True,
                             cohort=True,
                             user=True,
                             profile_academy=True,
                             capability='crud_certificate',
                             role='STUDENT',
                             cohort_stage='ENDED')

        url = reverse_lazy('certificate:certificate_cohort',
                           kwargs={'cohort_id': 1})
        response = self.client.post(url, format='json')
        json = response.json()
        expected = {'detail': 'no-user-with-student-role', 'status_code': 400}

        self.assertEqual(json, expected)
        self.assertEqual(response.status_code, status.HTTP_400_BAD_REQUEST)
        self.assertEqual(self.all_user_specialty_dict(), [])

    @patch(GOOGLE_CLOUD_PATH['client'], apply_google_cloud_client_mock())
    @patch(GOOGLE_CLOUD_PATH['bucket'], apply_google_cloud_bucket_mock())
    @patch(GOOGLE_CLOUD_PATH['blob'], apply_google_cloud_blob_mock())
    def test_generate_certificate_with_role_student_with_cohort_user_without_syllabus(
            self):
        """Test /certificate/cohort/id """
        """ No syllabus """
        self.headers(academy=1)
        self.generate_models(authenticate=True,
                             cohort=True,
                             user=True,
                             profile_academy=True,
                             capability='crud_certificate',
                             role='STUDENT',
                             cohort_user=True,
                             cohort_stage='ENDED')

        url = reverse_lazy('certificate:certificate_cohort',
                           kwargs={'cohort_id': 1})
        response = self.client.post(url, format='json')
        json = response.json()
        expected = {
            'detail': 'cohort-has-no-syllabus-assigned',
            'status_code': 400
        }

        self.assertEqual(json, expected)
        self.assertEqual(response.status_code, status.HTTP_400_BAD_REQUEST)
        self.assertEqual(self.all_user_specialty_dict(), [])

    @patch(GOOGLE_CLOUD_PATH['client'], apply_google_cloud_client_mock())
    @patch(GOOGLE_CLOUD_PATH['bucket'], apply_google_cloud_bucket_mock())
    @patch(GOOGLE_CLOUD_PATH['blob'], apply_google_cloud_blob_mock())
    def test_generate_certificate_with_role_student_with_syllabus_without_specialty(
            self):
        """Test /certificate/cohort/id """
        """ No specialty """
        self.headers(academy=1)
        self.generate_models(authenticate=True,
                             cohort=True,
                             user=True,
                             profile_academy=True,
                             capability='crud_certificate',
                             role='STUDENT',
                             cohort_user=True,
                             syllabus=True,
                             cohort_stage='ENDED')

        url = reverse_lazy('certificate:certificate_cohort',
                           kwargs={'cohort_id': 1})
        response = self.client.post(url, format='json')
        json = response.json()
        expected = {
            'detail': 'specialty-has-no-certificate-assigned',
            'status_code': 400
        }

        self.assertEqual(json, expected)
        self.assertEqual(response.status_code, status.HTTP_400_BAD_REQUEST)
        self.assertEqual(self.all_user_specialty_dict(), [])

    @patch(GOOGLE_CLOUD_PATH['client'], apply_google_cloud_client_mock())
    @patch(GOOGLE_CLOUD_PATH['bucket'], apply_google_cloud_bucket_mock())
    @patch(GOOGLE_CLOUD_PATH['blob'], apply_google_cloud_blob_mock())
    def test_generate_certificate_test_without_layout(self):
        """Test /certificate/cohort/id """
        """ No specialty """
        self.headers(academy=1)
        self.generate_models(authenticate=True,
                             cohort=True,
                             user=True,
                             profile_academy=True,
                             capability='crud_certificate',
                             role='STUDENT',
                             cohort_user=True,
                             syllabus=True,
                             specialty=True,
                             cohort_stage='ENDED')

        url = reverse_lazy('certificate:certificate_cohort',
                           kwargs={'cohort_id': 1})
        response = self.client.post(url, format='json')
        json = response.json()
<<<<<<< HEAD
        expected = {'detail': 'Missing a default layout', 'status_code': 400}
=======
        expected = {'detail': "no-default-layout", 'status_code': 400}
>>>>>>> 74d4e5db

        self.assertEqual(json, expected)
        self.assertEqual(response.status_code, status.HTTP_400_BAD_REQUEST)
        self.assertEqual(self.all_user_specialty_dict(), [])

    @patch(GOOGLE_CLOUD_PATH['client'], apply_google_cloud_client_mock())
    @patch(GOOGLE_CLOUD_PATH['bucket'], apply_google_cloud_bucket_mock())
    @patch(GOOGLE_CLOUD_PATH['blob'], apply_google_cloud_blob_mock())
    def test_generate_certificate_test_with_cohort_stage_no_ended(self):
        """Test /certificate/cohort/id """
        """ No specialty """
        self.headers(academy=1)
        self.generate_models(authenticate=True,
                             cohort=True,
                             user=True,
                             profile_academy=True,
                             capability='crud_certificate',
                             role='STUDENT',
                             cohort_user=True,
                             syllabus=True,
                             specialty=True,
                             layout_design=True)

        url = reverse_lazy('certificate:certificate_cohort',
                           kwargs={'cohort_id': 1})
        response = self.client.post(url, format='json')
        json = response.json()
        expected = {'detail': 'cohort-stage-must-be-ended', 'status_code': 400}

        self.assertEqual(json, expected)
        self.assertEqual(response.status_code, status.HTTP_400_BAD_REQUEST)
        self.assertEqual(self.all_user_specialty_dict(), [])

    @patch(GOOGLE_CLOUD_PATH['client'], apply_google_cloud_client_mock())
    @patch(GOOGLE_CLOUD_PATH['bucket'], apply_google_cloud_bucket_mock())
    @patch(GOOGLE_CLOUD_PATH['blob'], apply_google_cloud_blob_mock())
    def test_generate_certificate_test_without_cohort_user_finantial_status(
            self):
        """Test /certificate/cohort/id """
        """ BAD_REQUEST """
        self.headers(academy=1)
        model = self.generate_models(authenticate=True,
                                     cohort=True,
                                     user=True,
                                     profile_academy=True,
                                     cohort_user=True,
                                     capability='crud_certificate',
                                     role='STUDENT',
                                     syllabus=True,
                                     specialty=True,
                                     cohort_stage='ENDED',
                                     user_specialty=True,
                                     layout_design=True)

        base = model.copy()
        del base['user']
        del base['cohort_user']

        teacher_model = self.generate_models(user=True,
                                             cohort_user=True,
                                             cohort_user_role='TEACHER',
                                             models=base)

        url = reverse_lazy('certificate:certificate_cohort',
                           kwargs={'cohort_id': 1})
        response = self.client.post(url, format='json')
        json = response.json()

        self.assertDatetime(json[0]['updated_at'])
        del json[0]['updated_at']

        expected = [{
            'academy': {
                'id': 1,
                'logo_url': model['academy'].logo_url,
                'name': model['academy'].name,
                'slug': model['academy'].slug,
                'website_url': None
            },
            'cohort': {
                'id': 1,
                'name': model['cohort'].name,
                'slug': model['cohort'].slug,
                'syllabus': {
                    'certificate': {
                        'duration_in_hours':
                        model['certificate'].duration_in_hours
                    }
                }
            },
            'created_at':
            self.datetime_to_iso(model['user_specialty'].created_at),
            'expires_at':
            model['user_specialty'].expires_at,
            'id':
            1,
            'layout': {
                'name': model['layout_design'].name,
                'background_url': model['layout_design'].background_url,
                'slug': model['layout_design'].slug
            },
            'preview_url':
            model['user_specialty'].preview_url,
            'signed_by':
            teacher_model['user'].first_name + ' ' +
            teacher_model['user'].last_name,
            'signed_by_role':
            'Director',
            'specialty': {
                'created_at':
                self.datetime_to_iso(model['specialty'].created_at),
                'id': 1,
                'logo_url': None,
                'name': model['specialty'].name,
                'slug': model['specialty'].slug,
                'updated_at':
                self.datetime_to_iso(model['specialty'].updated_at),
            },
            'status':
            'ERROR',
            'status_text':
            'The student must have finantial status FULLY_PAID or UP_TO_DATE',
            'user': {
                'first_name': model['user'].first_name,
                'id': 1,
                'last_name': model['user'].last_name
            }
        }]

        self.assertEqual(json, expected)
        self.assertEqual(response.status_code, status.HTTP_201_CREATED)
        self.assertEqual(self.all_user_specialty_dict(), [{
            'academy_id':
            1,
            'cohort_id':
            1,
            'expires_at':
            None,
            'id':
            1,
            'layout_id':
            1,
            'preview_url':
            model['user_specialty'].preview_url,
            'signed_by':
            teacher_model['user'].first_name + ' ' +
            teacher_model['user'].last_name,
            'signed_by_role':
            'Director',
            'specialty_id':
            1,
            'status':
            'ERROR',
            'status_text':
            'The student must have finantial status FULLY_PAID or UP_TO_DATE',
            'user_id':
            1,
            'token':
            '9e76a2ab3bd55454c384e0a5cdb5298d17285949'
        }])

    @patch(GOOGLE_CLOUD_PATH['client'], apply_google_cloud_client_mock())
    @patch(GOOGLE_CLOUD_PATH['bucket'], apply_google_cloud_bucket_mock())
    @patch(GOOGLE_CLOUD_PATH['blob'], apply_google_cloud_blob_mock())
    def test_generate_certificate_test_without_cohort_user_educational_status(
            self):
        """Test /certificate/cohort/id """
        """ BAD_REQUEST """
        self.headers(academy=1)
        model = self.generate_models(authenticate=True,
                                     cohort=True,
                                     user=True,
                                     profile_academy=True,
                                     cohort_user=True,
                                     capability='crud_certificate',
                                     role='STUDENT',
                                     syllabus=True,
                                     specialty=True,
                                     cohort_stage='ENDED',
                                     user_specialty=True,
                                     layout_design=True,
                                     cohort_user_finantial_status='UP_TO_DATE')

        base = model.copy()
        del base['user']
        del base['cohort_user']

        teacher_model = self.generate_models(user=True,
                                             cohort_user=True,
                                             cohort_user_role='TEACHER',
                                             models=base)

        url = reverse_lazy('certificate:certificate_cohort',
                           kwargs={'cohort_id': 1})
        response = self.client.post(url, format='json')
        json = response.json()

        self.assertDatetime(json[0]['updated_at'])
        del json[0]['updated_at']

        expected = [{
            'academy': {
                'id': 1,
                'logo_url': model['academy'].logo_url,
                'name': model['academy'].name,
                'slug': model['academy'].slug,
                'website_url': None
            },
            'cohort': {
                'id': 1,
                'name': model['cohort'].name,
                'slug': model['cohort'].slug,
                'syllabus': {
                    'certificate': {
                        'duration_in_hours':
                        model['certificate'].duration_in_hours
                    }
                }
            },
            'created_at':
            self.datetime_to_iso(model['user_specialty'].created_at),
            'expires_at':
            model['user_specialty'].expires_at,
            'id':
            1,
            'layout': {
                'name': model['layout_design'].name,
                'background_url': model['layout_design'].background_url,
                'slug': model['layout_design'].slug
            },
            'preview_url':
            model['user_specialty'].preview_url,
            'signed_by':
            teacher_model['user'].first_name + ' ' +
            teacher_model['user'].last_name,
            'signed_by_role':
            'Director',
            'specialty': {
                'created_at':
                self.datetime_to_iso(model['specialty'].created_at),
                'id': 1,
                'logo_url': None,
                'name': model['specialty'].name,
                'slug': model['specialty'].slug,
                'updated_at':
                self.datetime_to_iso(model['specialty'].updated_at),
            },
            'status':
            'ERROR',
            'status_text':
            'The student must have educational status GRADUATED',
            'user': {
                'first_name': model['user'].first_name,
                'id': 1,
                'last_name': model['user'].last_name
            }
        }]

        self.assertEqual(json, expected)
        self.assertEqual(response.status_code, status.HTTP_201_CREATED)
        self.assertEqual(self.all_user_specialty_dict(), [{
            'academy_id':
            1,
            'cohort_id':
            1,
            'expires_at':
            None,
            'id':
            1,
            'layout_id':
            1,
            'preview_url':
            model['user_specialty'].preview_url,
            'signed_by':
            teacher_model['user'].first_name + ' ' +
            teacher_model['user'].last_name,
            'signed_by_role':
            'Director',
            'specialty_id':
            1,
            'status':
            'ERROR',
            'status_text':
            'The student must have educational status GRADUATED',
            'user_id':
            1,
            'token':
            '9e76a2ab3bd55454c384e0a5cdb5298d17285949'
        }])

    @patch(GOOGLE_CLOUD_PATH['client'], apply_google_cloud_client_mock())
    @patch(GOOGLE_CLOUD_PATH['bucket'], apply_google_cloud_bucket_mock())
    @patch(GOOGLE_CLOUD_PATH['blob'], apply_google_cloud_blob_mock())
    def test_generate_certificate_test_with_final_cohort(self):
        """Test /certificate/cohort/id """
        """ BAD_REQUEST """
        self.headers(academy=1)
        model = self.generate_models(
            authenticate=True,
            cohort=True,
            user=True,
            profile_academy=True,
            cohort_user=True,
            syllabus=True,
            capability='crud_certificate',
            role='STUDENT',
            specialty=True,
            cohort_stage='ENDED',
            user_specialty=True,
            layout_design=True,
            cohort_user_finantial_status='UP_TO_DATE',
            cohort_user_educational_status='GRADUATED')

        base = model.copy()
        del base['user']
        del base['cohort_user']

        teacher_model = self.generate_models(user=True,
                                             cohort_user=True,
                                             cohort_user_role='TEACHER',
                                             models=base)

        url = reverse_lazy('certificate:certificate_cohort',
                           kwargs={'cohort_id': 1})
        response = self.client.post(url, format='json')
        json = response.json()

        self.assertDatetime(json[0]['updated_at'])
        del json[0]['updated_at']

        expected = [{
            'academy': {
                'id': 1,
                'logo_url': model['academy'].logo_url,
                'name': model['academy'].name,
                'slug': model['academy'].slug,
                'website_url': None
            },
            'cohort': {
                'id': 1,
                'name': model['cohort'].name,
                'slug': model['cohort'].slug,
                'syllabus': {
                    'certificate': {
                        'duration_in_hours':
                        model['certificate'].duration_in_hours
                    }
                }
            },
            'created_at':
            self.datetime_to_iso(model['user_specialty'].created_at),
            'expires_at':
            model['user_specialty'].expires_at,
            'id':
            1,
            'layout': {
                'name': model['layout_design'].name,
                'background_url': model['layout_design'].background_url,
                'slug': model['layout_design'].slug
            },
            'preview_url':
            model['user_specialty'].preview_url,
            'signed_by':
            teacher_model['user'].first_name + ' ' +
            teacher_model['user'].last_name,
            'signed_by_role':
            'Director',
            'specialty': {
                'created_at':
                self.datetime_to_iso(model['specialty'].created_at),
                'id': 1,
                'logo_url': None,
                'name': model['specialty'].name,
                'slug': model['specialty'].slug,
                'updated_at':
                self.datetime_to_iso(model['specialty'].updated_at),
            },
            'status':
            'ERROR',
            'status_text':
            'Cohort current day should be ' +
            str(model['cohort'].syllabus.certificate.duration_in_days),
            'user': {
                'first_name': model['user'].first_name,
                'id': 1,
                'last_name': model['user'].last_name
            }
        }]

        self.assertEqual(json, expected)
        self.assertEqual(response.status_code, status.HTTP_201_CREATED)
        self.assertEqual(self.all_user_specialty_dict(), [{
            'academy_id':
            1,
            'cohort_id':
            1,
            'expires_at':
            None,
            'id':
            1,
            'layout_id':
            1,
            'preview_url':
            model['user_specialty'].preview_url,
            'signed_by':
            teacher_model['user'].first_name + ' ' +
            teacher_model['user'].last_name,
            'signed_by_role':
            'Director',
            'specialty_id':
            1,
            'status':
            'ERROR',
            'status_text':
            'Cohort current day should be ' +
            str(model['cohort'].syllabus.certificate.duration_in_days),
            'user_id':
            1,
            'token':
            '9e76a2ab3bd55454c384e0a5cdb5298d17285949'
        }])

    @patch(GOOGLE_CLOUD_PATH['client'], apply_google_cloud_client_mock())
    @patch(GOOGLE_CLOUD_PATH['bucket'], apply_google_cloud_bucket_mock())
    @patch(GOOGLE_CLOUD_PATH['blob'], apply_google_cloud_blob_mock())
    def test_generate_certificate_good_request(self):
        """Test /certificate/cohort/id """
        """ status: 201 """
        self.headers(academy=1)
        model = self.generate_models(
            authenticate=True,
            cohort=True,
            user=True,
            profile_academy=True,
            syllabus=True,
            capability='crud_certificate',
            role='STUDENT',
            cohort_user=True,
            specialty=True,
            cohort_stage='ENDED',
            user_specialty=True,
            cohort_user_educational_status='GRADUATED',
            cohort_user_finantial_status='UP_TO_DATE',
            layout_design=True,
            cohort_finished=True)

        base = model.copy()
        del base['user']
        del base['cohort_user']

        teacher_model = self.generate_models(user=True,
                                             cohort_user=True,
                                             cohort_user_role='TEACHER',
                                             models=base)

        url = reverse_lazy('certificate:certificate_cohort',
                           kwargs={'cohort_id': 1})
        response = self.client.post(url, format='json')
        json = response.json()

        self.assertDatetime(json[0]['updated_at'])
        del json[0]['updated_at']

        expected = [{
            'academy': {
                'id': 1,
                'logo_url': model['academy'].logo_url,
                'name': model['academy'].name,
                'slug': model['academy'].slug,
                'website_url': None
            },
            'cohort': {
                'id': 1,
                'name': model['cohort'].name,
                'slug': model['cohort'].slug,
                'syllabus': {
                    'certificate': {
                        'duration_in_hours':
                        model['certificate'].duration_in_hours
                    }
                }
            },
            'created_at':
            self.datetime_to_iso(model['user_specialty'].created_at),
            'expires_at':
            model['user_specialty'].expires_at,
            'id':
            1,
            'layout': {
                'name': model['layout_design'].name,
                'background_url': model['layout_design'].background_url,
                'slug': model['layout_design'].slug
            },
            'preview_url':
            model['user_specialty'].preview_url,
            'signed_by':
            teacher_model['user'].first_name + ' ' +
            teacher_model['user'].last_name,
            'signed_by_role':
            'Director',
            'specialty': {
                'created_at':
                self.datetime_to_iso(model['specialty'].created_at),
                'id': 1,
                'logo_url': None,
                'name': model['specialty'].name,
                'slug': model['specialty'].slug,
                'updated_at':
                self.datetime_to_iso(model['specialty'].updated_at),
            },
            'status':
            'PERSISTED',
            'status_text':
            'Certificate successfully queued for PDF generation',
            'user': {
                'first_name': model['user'].first_name,
                'id': 1,
                'last_name': model['user'].last_name
            }
        }]

        self.assertEqual(json, expected)
        self.assertEqual(response.status_code, status.HTTP_201_CREATED)
        self.assertEqual(self.all_user_specialty_dict(), [{
            'academy_id':
            1,
            'cohort_id':
            1,
            'expires_at':
            None,
            'id':
            1,
            'layout_id':
            1,
            'preview_url':
            model['user_specialty'].preview_url,
            'signed_by':
            teacher_model['user'].first_name + ' ' +
            teacher_model['user'].last_name,
            'signed_by_role':
            'Director',
            'specialty_id':
            1,
            'status':
            'PERSISTED',
            'status_text':
            'Certificate successfully queued for PDF generation',
            'user_id':
            1,
            'token':
            '9e76a2ab3bd55454c384e0a5cdb5298d17285949'
        }])<|MERGE_RESOLUTION|>--- conflicted
+++ resolved
@@ -204,11 +204,7 @@
                            kwargs={'cohort_id': 1})
         response = self.client.post(url, format='json')
         json = response.json()
-<<<<<<< HEAD
-        expected = {'detail': 'Missing a default layout', 'status_code': 400}
-=======
         expected = {'detail': "no-default-layout", 'status_code': 400}
->>>>>>> 74d4e5db
 
         self.assertEqual(json, expected)
         self.assertEqual(response.status_code, status.HTTP_400_BAD_REQUEST)
