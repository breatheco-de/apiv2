--- conflicted
+++ resolved
@@ -5,9 +5,8 @@
 from breathecode.tests.mixins import GenerateModelsMixin, CacheMixin, TokenMixin, GenerateQueriesMixin, DatetimeMixin
 
 
-<<<<<<< HEAD
-class CertificateTestCase(APITestCase, GenerateModelsMixin, CacheMixin,
-                          TokenMixin, GenerateQueriesMixin, DatetimeMixin):
+class CertificateTestCase(APITestCase, GenerateModelsMixin, CacheMixin, TokenMixin, GenerateQueriesMixin,
+                          DatetimeMixin):
     """CertificateTestCase with auth methods"""
     def setUp(self):
         self.generate_queries()
@@ -29,223 +28,4 @@
         for k in keys:
             _d[k] = None
 
-        return [{**item, **_d} for item in dicts]
-=======
-# class CertificateTestCase(TransactionTestCase, DevelopmentEnvironment):
-class CertificateTestCase(APITestCase, DevelopmentEnvironment):
-    """APITestCase with Certificate models"""
-    token = '9e76a2ab3bd55454c384e0a5cdb5298d17285949'
-    token_pattern = re.compile('^[0-9a-zA-Z]{,40}$')
-    preview_url_pattern = re.compile(
-        '^https:\/\/storage\.cloud\.google\.com\/certificates-'
-        'breathecode\/[0-9a-zA-Z]{,40}$')
-
-    def check_all_token(self, models: dict):
-        return [
-            model for model in models
-            if self.token_pattern.match(model['token']) and model.pop('token')
-        ]
-
-    def check_all_preview_url(self, models: dict):
-        # return [model for model in models if "preview_url" in models and self.preview_url_pattern.match(model['preview_url'])]
-        _models = []
-        for model in models:
-            if 'preview_url' in model:
-                model.pop(
-                    'preview_url'
-                )  # and self.preview_url_pattern.match(model['preview_url'])]
-            _models.append(model)
-
-        return _models
-
-    def remove_model_state(self, dict):
-        result = None
-        if dict:
-            result = dict.copy()
-            del result['_state']
-        return result
-
-    def remove_created_at(self, dict):
-        result = None
-        if dict:
-            result = dict.copy()
-            if 'created_at' in result:
-                del result['created_at']
-        return result
-
-    def remove_updated_at(self, dict):
-        result = None
-        if dict:
-            result = dict.copy()
-            if 'updated_at' in result:
-                del result['updated_at']
-        return result
-
-    def remove_dinamics_fields(self, dict):
-        return self.remove_updated_at(
-            self.remove_model_state(self.remove_created_at(dict)))
-
-    def model_to_dict(self, models: dict, key: str) -> dict:
-        if key in models:
-            return self.remove_dinamics_fields(models[key].__dict__)
-
-    def count_cohort(self):
-        return Cohort.objects.count()
-
-    def count_certificate(self):
-        return Certificate.objects.count()
-
-    def count_user_specialty(self):
-        return UserSpecialty.objects.count()
-
-    def all_cohort_dict(self):
-        return [
-            self.remove_dinamics_fields(data.__dict__.copy())
-            for data in Cohort.objects.filter()
-        ]
-
-    def all_certificate_dict(self):
-        return [
-            self.remove_dinamics_fields(data.__dict__.copy())
-            for data in Certificate.objects.filter()
-        ]
-
-    def all_user_specialty_dict(self):
-        return [
-            self.remove_dinamics_fields(data.__dict__.copy())
-            for data in UserSpecialty.objects.filter()
-        ]
-
-    def all_model_dict(self, models: list[dict]):
-        return [
-            self.remove_dinamics_fields(data.__dict__.copy())
-            for data in models
-        ]
-
-    def user_specialty_has_preview_url(self, certificate_id):
-        """preview_url is set?"""
-        certificate = UserSpecialty.objects.get(id=certificate_id)
-        return certificate.preview_url is not None
-
-    def generate_screenshotmachine_url(self, user_specialty):
-        """Generate screenshotmachine url"""
-        certificate = user_specialty
-        query_string = urlencode({
-            'key':
-            os.environ.get('SCREENSHOT_MACHINE_KEY'),
-            'url':
-            f'https://certificate.breatheco.de/preview/{certificate.token}',
-            'device':
-            'desktop',
-            'cacheLimit':
-            '0',
-            'dimension':
-            '1024x707',
-        })
-        return f'https://api.screenshotmachine.com?{query_string}'
-
-    def setUp(self):
-        cache.clear()
-
-    @patch(GOOGLE_CLOUD_PATH['client'], apply_google_cloud_client_mock())
-    @patch(GOOGLE_CLOUD_PATH['bucket'], apply_google_cloud_bucket_mock())
-    @patch(GOOGLE_CLOUD_PATH['blob'], apply_google_cloud_blob_mock())
-    def generate_models(self,
-                        language='',
-                        stage=False,
-                        teacher=False,
-                        layout_design=False,
-                        specialty=False,
-                        finished=False,
-                        finantial_status=None,
-                        task=None,
-                        cohort=False,
-                        certificate=False,
-                        teacher_user=False,
-                        user_specialty=False,
-                        user=False,
-                        cohort_user=False,
-                        models={}):
-        """Generate models"""
-        self.maxDiff = None
-        models = models.copy()
-
-        if not 'certificate' in models and (certificate or specialty or cohort
-                                            or cohort_user or teacher):
-            models['certificate'] = mixer.blend('admissions.Certificate')
-
-        if not 'layout_design' in models and layout_design:
-            models['layout_design'] = mixer.blend('certificate.LayoutDesign',
-                                                  slug='default')
-
-        if not 'specialty' in models and specialty:
-            kargs = {}
-
-            if certificate:
-                kargs['certificate'] = models['certificate']
-
-            models['specialty'] = mixer.blend('certificate.Specialty', **kargs)
-
-        if not 'user_specialty' in models and user_specialty:
-            models['user_specialty'] = mixer.blend(
-                'certificate.UserSpecialty',
-                token=self.token,
-                preview_url='https://asdasd.com')
-
-        if not 'user' in models and (user or cohort_user or task):
-            models['user'] = mixer.blend('auth.User')
-
-        if not 'task' in models and task:
-            kargs = {
-                'user': models['user'],
-                'revision_status': PENDING,
-                'task_type': PROJECT,
-            }
-
-            models['task'] = mixer.blend('assignments.Task', **kargs)
-
-        if not 'cohort' in models and (cohort or cohort_user or teacher):
-            kargs = {
-                'certificate': models['certificate'],
-            }
-
-            if finished:
-                kargs['current_day'] = models['certificate'].duration_in_days
-
-            if stage:
-                kargs['stage'] = 'ENDED'
-
-            if language:
-                kargs['language'] = language
-
-            models['cohort'] = mixer.blend('admissions.Cohort', **kargs)
-
-        if not 'cohort_user' in models and cohort_user:
-            kargs = {
-                'educational_status': 'GRADUATED',
-                'user': models['user'],
-                'cohort': models['cohort'],
-            }
-
-            if finantial_status:
-                kargs['finantial_status'] = finantial_status
-
-            models['cohort_user'] = mixer.blend('admissions.CohortUser',
-                                                **kargs)
-
-        if not 'teacher_user' in models and (teacher or teacher_user):
-            models['teacher_user'] = mixer.blend('auth.User')
-            self.teacher_user = user
-
-        if not 'teacher_cohort_user' in models and teacher:
-            kargs = {
-                'user': models['teacher_user'],
-                'cohort': models['cohort'],
-                'role': 'TEACHER',
-            }
-
-            models['teacher_cohort_user'] = mixer.blend(
-                'admissions.CohortUser', **kargs)
-
-        return models
->>>>>>> 7917c0f2
+        return [{**item, **_d} for item in dicts]