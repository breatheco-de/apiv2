from django.contrib import admin
from django.urls import path, include
<<<<<<< HEAD
from .views import (get_specialties, get_badges, get_certificate,
                    CertificateView, CertificateCohortView,
                    CertificateAcademyView)
=======
from .views import (
    get_specialties, get_badges, get_certificate, CertificateView, CertificateCohortView,
    CertificateAcademyView, LayoutView
)
>>>>>>> a2605f7e
from rest_framework.authtoken import views

app_name = 'certificate'
urlpatterns = [
    path('specialty', get_specialties),
    path('badge', get_badges),
    path('layout', LayoutView.as_view()),
    path('token/<str:token>/', get_certificate),
    path('cohort/<int:cohort_id>/student/<int:student_id>',
         CertificateView.as_view()),
    path('cohort/<int:cohort_id>',
         CertificateCohortView.as_view(),
         name="certificate_cohort"),
    path('', CertificateAcademyView.as_view(), name='certificate_academy'),
    path('cohort/<int:cohort_id>/student/<int:student_id>',
         CertificateView.as_view()),
    path('cohort/<int:cohort_id>',
         CertificateCohortView.as_view(),
         name="certificate_cohort"),
    path('', CertificateAcademyView.as_view(), name="root"),
]<|MERGE_RESOLUTION|>--- conflicted
+++ resolved
@@ -1,15 +1,9 @@
 from django.contrib import admin
 from django.urls import path, include
-<<<<<<< HEAD
-from .views import (get_specialties, get_badges, get_certificate,
-                    CertificateView, CertificateCohortView,
-                    CertificateAcademyView)
-=======
 from .views import (
     get_specialties, get_badges, get_certificate, CertificateView, CertificateCohortView,
     CertificateAcademyView, LayoutView
 )
->>>>>>> a2605f7e
 from rest_framework.authtoken import views
 
 app_name = 'certificate'
