from django.contrib import admin
from django.urls import path, include
from .views import ( 
    get_specialties, get_badges, get_certificate, CertificateView, CertificateCohortView,
    CertificateAcademyView
)
from rest_framework.authtoken import views

app_name='certificate'
urlpatterns = [
    path('specialty', get_specialties),
    path('badge', get_badges),
    path('token/<str:token>/', get_certificate),
    
    path('cohort/<int:cohort_id>/student/<int:student_id>', CertificateView.as_view()),
<<<<<<< HEAD
    path('cohort/<int:cohort_id>', CertificateCohortView.as_view()),
    path('', CertificateAcademyView.as_view(), name="root")
=======
    path('cohort/<int:cohort_id>', CertificateCohortView.as_view(), name="certificate_cohort"),
    path('', CertificateAcademyView.as_view()),
>>>>>>> 7d21cfed
]<|MERGE_RESOLUTION|>--- conflicted
+++ resolved
@@ -11,13 +11,7 @@
     path('specialty', get_specialties),
     path('badge', get_badges),
     path('token/<str:token>/', get_certificate),
-    
     path('cohort/<int:cohort_id>/student/<int:student_id>', CertificateView.as_view()),
-<<<<<<< HEAD
-    path('cohort/<int:cohort_id>', CertificateCohortView.as_view()),
-    path('', CertificateAcademyView.as_view(), name="root")
-=======
     path('cohort/<int:cohort_id>', CertificateCohortView.as_view(), name="certificate_cohort"),
-    path('', CertificateAcademyView.as_view()),
->>>>>>> 7d21cfed
+    path('', CertificateAcademyView.as_view(), name="root"),
 ]