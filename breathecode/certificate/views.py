import logging
from django.shortcuts import render
from django.db.models.signals import post_save
from django.dispatch import receiver
from django.contrib.auth.models import User
from .models import Specialty, Badge, UserSpecialty
from django.db.models import Q
from breathecode.admissions.models import CohortUser
from breathecode.utils import capable_of, ValidationException, HeaderLimitOffsetPagination
from .serializers import SpecialtySerializer, UserSpecialtySerializer, UserSmallSerializer
from rest_framework.exceptions import NotFound
from rest_framework.decorators import api_view, permission_classes
from rest_framework.response import Response
from rest_framework import status, serializers
from rest_framework.views import APIView
from rest_framework.permissions import AllowAny
from .tasks import take_screenshot
from .actions import generate_certificate

logger = logging.getLogger(__name__)


@api_view(['GET'])
@permission_classes([AllowAny])
def get_specialties(request):
    items = Specialty.objects.all()
    serializer = SpecialtySerializer(items, many=True)
    return Response(serializer.data, status=status.HTTP_200_OK)


@api_view(['GET'])
@permission_classes([AllowAny])
def get_badges(request):
    items = Badge.objects.all()
    serializer = SpecialtySerializer(items, many=True)
    return Response(serializer.data, status=status.HTTP_200_OK)


@api_view(['GET'])
@permission_classes([AllowAny])
def get_certificate(request, token):
    item = UserSpecialty.objects.filter(token=token).first()
    if item is None:
        raise NotFound('Certificate not found')

    serializer = UserSpecialtySerializer(item)
    return Response(serializer.data, status=status.HTTP_200_OK)


@receiver(post_save, sender=UserSpecialty)
def post_save_course_dosomething(sender, instance, **kwargs):
    if instance.preview_url is None or instance.preview_url == "":
        take_screenshot.delay(instance.id)


class CertificateView(APIView):
    """
    List all snippets, or create a new snippet.
    """
    @capable_of('read_certificate')
    def get(self, request, cohort_id, student_id, academy_id=None):

        cert = UserSpecialty.objects.filter(
            cohort__id=cohort_id, user__id=student_id, cohort__academy__id=academy_id).first()
        if cert is None:
            raise serializers.ValidationError(
                "Certificate not found", code=404)

        serializer = UserSpecialtySerializer(cert, many=False)
        return Response(serializer.data, status=status.HTTP_200_OK)

    @capable_of('crud_certificate')
    def post(self, request, cohort_id, student_id, academy_id=None):

        cu = CohortUser.objects.filter(
            cohort__id=cohort_id, user__id=student_id, role="STUDENT", cohort__academy__id=academy_id).first()
        if cu is None:
            raise serializers.ValidationError(
                f"Student not found for this cohort", code=404)

        cert = generate_certificate(cu.user, cu.cohort)
        serializer = UserSpecialtySerializer(cert, many=False)
        return Response(serializer.data, status=status.HTTP_201_CREATED)


class CertificateCohortView(APIView):
    """
    List all snippets, or create a new snippet.
    """
    @capable_of('read_certificate')
    def get(self, request, cohort_id, academy_id=None):

        cert = UserSpecialty.objects.filter(
            cohort__id=cohort_id, cohort__academy__id=academy_id).order_by('-created_at')
        serializer = UserSpecialtySerializer(cert, many=True)
        return Response(serializer.data, status=status.HTTP_200_OK)

    @capable_of('crud_certificate')
    def post(self, request, cohort_id, academy_id=None):

        cohort_users = CohortUser.objects.filter(
            cohort__id=cohort_id, role='STUDENT', cohort__academy__id=academy_id)
        all_certs = []

        for cu in cohort_users:
            cert = generate_certificate(cu.user, cu.cohort)
            serializer = UserSpecialtySerializer(cert, many=False)
            all_certs.append(serializer.data)

        return Response(all_certs, status=status.HTTP_201_CREATED)


class CertificateAcademyView(APIView, HeaderLimitOffsetPagination):
    """
    List all snippets, or create a new snippet.
    """
    @capable_of('read_certificate')
    def get(self, request, academy_id=None):
        # print(request.headers['Academy'])
        items = UserSpecialty.objects.filter(cohort__academy__id=academy_id)

        like = request.GET.get('like', None)
        if like is not None:
<<<<<<< HEAD
            cert = cert.filter(Q(user__profileacademy__first_name__icontains=like) | Q(
                user__profileacademy__last_name__icontains=like) | Q(user__profileacademy__email__icontains=like))

        serializer = UserSpecialtySerializer(cert, many=True)
        return Response(serializer.data, status=status.HTTP_200_OK)

=======
            items = items.filter(Q(user__profileacademy__first_name__icontains=like) | Q(user__profileacademy__last_name__icontains=like) | Q(user__profileacademy__email__icontains=like))

        page = self.paginate_queryset(items, request)
        serializer = UserSpecialtySerializer(items, many=True)
        if self.is_paginate(request):
            return self.get_paginated_response(serializer.data)
        else:
            return Response(serializer.data, status=status.HTTP_200_OK)
            
>>>>>>> 1b8a9250

# class SyllabusView(APIView):
#     """
#     List all snippets, or create a new snippet.
#     """
#     def get(self, request, course_slug=None, version=None):
#         course = Course.objects.filter(slug=course_slug).first()
#         if course is None:
#             raise serializers.ValidationError("Course slug not found", code=404)

#         syl = None
#         if version is None:
#             syl = course.syllabus_set.all()
#             serializer = SyllabusSmallSerializer(syl, many=True)
#             return Response(serializer.data, status=status.HTTP_200_OK)
#         else:
#             syl = course.syllabus_set.filter(version=version).first()

#         if syl is None:
#             raise serializers.ValidationError("Syllabus not found", code=404)

#         serializer = SyllabusGetSerializer(syl, many=False)
#         return Response(serializer.data, status=status.HTTP_200_OK)
#     def post(self, request, course_slug=None):
#         version = 1
#         course = Course.objects.filter(slug=course_slug).first()
#         if course is None:
#             raise serializers.ValidationError(f"Invalid course slug {course__slug}", code=404)

#         item = Syllabus.objects.filter(course__slug=course_slug).order_by('version').first()

#         if item is not None:
#             version = item.version + 1

#         serializer = SyllabusSerializer(data=request.data, context={"course": course})
#         if serializer.is_valid():
#             serializer.save()
#             return Response(serializer.data, status=status.HTTP_201_CREATED)
#         return Response(serializer.errors, status=status.HTTP_400_BAD_REQUEST)

#     def put(self, request, course_slug=None, version=None):
#         if version is None:
#             raise serializers.ValidationError("Missing syllabus version", code=400)

#         item = Syllabus.objects.filter(course__slug=course_slug, version=version).first()
#         if item is None:
#             raise serializers.ValidationError("Syllabus version not found", code=404)

#         serializer = SyllabusSerializer(item, data=request.data, many=False)
#         if serializer.is_valid():
#             serializer.save()
#             return Response(serializer.data, status=status.HTTP_201_CREATED)
#         return Response(serializer.errors, status=status.HTTP_400_BAD_REQUEST)<|MERGE_RESOLUTION|>--- conflicted
+++ resolved
@@ -121,15 +121,8 @@
 
         like = request.GET.get('like', None)
         if like is not None:
-<<<<<<< HEAD
-            cert = cert.filter(Q(user__profileacademy__first_name__icontains=like) | Q(
+            items = items.filter(Q(user__profileacademy__first_name__icontains=like) | Q(
                 user__profileacademy__last_name__icontains=like) | Q(user__profileacademy__email__icontains=like))
-
-        serializer = UserSpecialtySerializer(cert, many=True)
-        return Response(serializer.data, status=status.HTTP_200_OK)
-
-=======
-            items = items.filter(Q(user__profileacademy__first_name__icontains=like) | Q(user__profileacademy__last_name__icontains=like) | Q(user__profileacademy__email__icontains=like))
 
         page = self.paginate_queryset(items, request)
         serializer = UserSpecialtySerializer(items, many=True)
@@ -137,8 +130,7 @@
             return self.get_paginated_response(serializer.data)
         else:
             return Response(serializer.data, status=status.HTTP_200_OK)
-            
->>>>>>> 1b8a9250
+
 
 # class SyllabusView(APIView):
 #     """
