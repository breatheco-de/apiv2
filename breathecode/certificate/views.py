from breathecode.authenticate.models import ProfileAcademy
import logging
from django.shortcuts import render
from django.db.models.signals import post_save
from django.dispatch import receiver
from django.contrib.auth.models import User
from .models import Specialty, Badge, UserSpecialty, LayoutDesign
from django.db.models import Q
from breathecode.admissions.models import CohortUser
from breathecode.utils import capable_of, ValidationException, HeaderLimitOffsetPagination, APIException, GenerateLookupsMixin
from .serializers import SpecialtySerializer, UserSpecialtySerializer, UserSmallSerializer, LayoutDesignSerializer
from rest_framework.exceptions import NotFound
from rest_framework.decorators import api_view, permission_classes
from rest_framework.response import Response
from rest_framework import status, serializers
from rest_framework.views import APIView
from rest_framework.permissions import AllowAny
from .tasks import take_screenshot, generate_one_certificate
from .actions import generate_certificate
from breathecode.utils.find_by_full_name import query_like_by_full_name

logger = logging.getLogger(__name__)


@api_view(['GET'])
@permission_classes([AllowAny])
def get_specialties(request):
    items = Specialty.objects.all()
    serializer = SpecialtySerializer(items, many=True)
    return Response(serializer.data, status=status.HTTP_200_OK)


@api_view(['GET'])
@permission_classes([AllowAny])
def get_badges(request):
    items = Badge.objects.all()
    serializer = SpecialtySerializer(items, many=True)
    return Response(serializer.data, status=status.HTTP_200_OK)


@api_view(['GET'])
@permission_classes([AllowAny])
def get_certificate(request, token):
    item = UserSpecialty.objects.filter(token=token).first()
    if item is None:
        raise NotFound('Certificate not found')

    serializer = UserSpecialtySerializer(item)
    return Response(serializer.data, status=status.HTTP_200_OK)


@receiver(post_save, sender=UserSpecialty)
def post_save_course_dosomething(sender, instance, **kwargs):
    if instance.preview_url is None or instance.preview_url == '' and instance.status == 'PERSISTED':
        take_screenshot.delay(instance.id)


class LayoutView(APIView):
    """
    List all snippets, or create a new snippet.
    """
    @capable_of('read_layout')
    def get(self, request, academy_id=None):

        layouts = LayoutDesign.objects.filter(academy__id=academy_id)

        serializer = LayoutDesignSerializer(layouts, many=True)
        return Response(serializer.data, status=status.HTTP_200_OK)


class CertificateView(APIView):
    """
    List all snippets, or create a new snippet.
    """
    @capable_of('read_certificate')
    def get(self, request, cohort_id, student_id, academy_id=None):

        cert = UserSpecialty.objects.filter(
            cohort__id=cohort_id,
            user__id=student_id,
            cohort__academy__id=academy_id).first()
        if cert is None:
            raise serializers.ValidationError('Certificate not found',
                                              code=404)

        serializer = UserSpecialtySerializer(cert, many=False)
        return Response(serializer.data, status=status.HTTP_200_OK)

    @capable_of('crud_certificate')
    def post(self, request, cohort_id, student_id, academy_id=None):

        layout_slug = None

        if 'layout_slug' in request.data:
            layout_slug = request.data['layout_slug']

        cu = CohortUser.objects.filter(cohort__id=cohort_id,
                                       user__id=student_id,
                                       role='STUDENT',
                                       cohort__academy__id=academy_id).first()

        if cu is None:
<<<<<<< HEAD
            raise ValidationException(
                "Student not found for this cohort",
                code=404,
                slug="student-not-found")
=======
            raise serializers.ValidationError(
                f'Student not found for this cohort', code=404)
>>>>>>> 34b20d1d

        cert = generate_certificate(cu.user, cu.cohort, layout_slug)
        serializer = UserSpecialtySerializer(cert, many=False)
        return Response(serializer.data, status=status.HTTP_201_CREATED)


class CertificateCohortView(APIView):
    """
    List all snippets, or create a new snippet.
    """
    @capable_of('read_certificate')
    def get(self, request, cohort_id, academy_id=None):

        cert = UserSpecialty.objects.filter(
            cohort__id=cohort_id,
            cohort__academy__id=academy_id).order_by('-created_at')
        serializer = UserSpecialtySerializer(cert, many=True)
        return Response(serializer.data, status=status.HTTP_200_OK)

    @capable_of('crud_certificate')
    def post(self, request, cohort_id, academy_id=None):

        layout_slug = None
        if 'layout_slug' in request.data:
            layout_slug = request.data['layout_slug']

        cohort_users = CohortUser.objects.filter(
            cohort__id=cohort_id,
            role='STUDENT',
            cohort__academy__id=academy_id)
        all_certs = []
        cohort__users = []

        if cohort_users.count() == 0:
            raise ValidationException(
                'There are no users with STUDENT role in this cohort',
                code=400,
                slug='no-user-with-student-role')

        for cohort_user in cohort_users:
            cohort = cohort_user.cohort
            if cohort_user is None:
                raise ValidationException(
                    "Impossible to obtain the student cohort, maybe it's none assigned",
                    code=400,
                    slug='no-cohort-user-assigned')

            if cohort.stage != 'ENDED' or cohort.never_ends != False:
                raise ValidationException(
                    'Cohort stage must be ENDED or never ends',
                    code=400,
                    slug='cohort-stage-must-be-ended')

            if cohort.syllabus is None:
                raise ValidationException(
                    f'The cohort has no syllabus assigned, please set a syllabus for cohort: {cohort.name}',
                    code=400,
                    slug='cohort-has-no-syllabus-assigned')

            if cohort.syllabus.certificate is None:
                raise ValidationException(
                    f'The cohort has no certificate assigned, please set a certificate for cohort: {cohort.name}',
                    code=400,
                    slug='cohort-has-no-certificate-assigned')

            if (not hasattr(cohort.syllabus.certificate, 'specialty')
                    or not cohort.syllabus.certificate.specialty):
                raise ValidationException(
                    'Specialty has no certificate assigned, please set a '
                    f'certificate on the Specialty model: {cohort.syllabus.certificate.name}',
                    code=400,
                    slug='specialty-has-no-certificate-assigned')

            else:
                cohort__users.append(cohort_user)

        for cu in cohort__users:
            cert = generate_certificate(cu.user, cu.cohort, layout_slug)
            serializer = UserSpecialtySerializer(cert, many=False)
            all_certs.append(serializer.data)

        return Response(all_certs, status=status.HTTP_201_CREATED)


class CertificateAcademyView(APIView, HeaderLimitOffsetPagination,
                             GenerateLookupsMixin):
    """
    List all snippets, or create a new snippet.
    """
    @capable_of('read_certificate')
    def get(self, request, academy_id=None):
        items = UserSpecialty.objects.filter(cohort__academy__id=academy_id)

        like = request.GET.get('like', None)
        if like is not None and like != '':
            items = query_like_by_full_name(like=like,
                                            items=items,
                                            prefix='user__')
            if items.count() == 0:
                items = UserSpecialty.objects.filter(
                    cohort__academy__id=academy_id)
                items = query_like_by_full_name(
                    like=like, items=items, prefix='user__profileacademy__')

        sort = request.GET.get('sort', None)
        if sort is None or sort == '':
            sort = '-created_at'

        items = items.order_by(sort)
        page = self.paginate_queryset(items, request)
        serializer = UserSpecialtySerializer(page, many=True)
        if self.is_paginate(request):
            return self.get_paginated_response(serializer.data)
        else:
            return Response(serializer.data, status=status.HTTP_200_OK)

    @capable_of('crud_certificate')
    def delete(self, request, cohort_id=None, user_id=None, academy_id=None):
        lookups = self.generate_lookups(request, many_fields=['id'])

        try:
            ids = lookups['id__in']
        except:
            raise ValidationException('User specialties ids were not provided',
                                      404,
                                      slug='missing_ids')

        if lookups and (user_id or cohort_id):
            raise ValidationException(
                'user_id or cohort_id was provided in url '
                'in bulk mode request, use querystring style instead',
                code=400)

        elif lookups:
            items = UserSpecialty.objects.filter(**lookups,
                                                 academy__id=academy_id)

            if len(items) == 0:
                raise ValidationException(
                    f"No user specialties for deletion were found with following id: {','.join(ids)}",
                    code=404,
                    slug='specialties_not_found')

            for item in items:
                item.delete()

            return Response(None, status=status.HTTP_204_NO_CONTENT)

    @capable_of('crud_certificate')
    def post(self, request, academy_id=None):
        if isinstance(request.data, list):
            data = request.data

        else:
            data = [request.data]

        cohort_users = []

        if len(data) > 0:
            for items in data:
                cohort__slug = items.get('cohort_slug')
                user__id = items.get('user_id')
                cohort_user = CohortUser.objects.filter(
                    cohort__slug=cohort__slug,
                    user_id=user__id,
                    role='STUDENT',
                    cohort__academy__id=academy_id).first()

                if cohort_user is not None:
                    cohort_users.append(cohort_user)
                else:
                    student = ProfileAcademy.objects.filter(
                        user_id=user__id).first()
                    if student is None:
                        raise ValidationException(
                            f'User with id {str(user__id)} not found', 404)
                    raise ValidationException(
                        f'No student with id {str(student.first_name)} {str(student.last_name)} was found for cohort {str(cohort__slug)}',
                        code=404,
                        slug='student-not-found-in-cohort')
        else:
            raise ValidationException('You did not send anything to reattemps')

        certs = []
        for cu in cohort_users:
            cert = UserSpecialty.objects.filter(
                cohort__id=cu.cohort_id,
                user__id=cu.user_id,
                cohort__academy__id=academy_id).first()
            if cert is not None:
                cert.status = 'PENDING'
                cert.save()
                certs.append(cert)
            else:
                raise ValidationException(
                    'There is no certificate for this student and cohort',
                    code=404,
<<<<<<< HEAD
                    slug="no-user-specialty")
            generate_one_certificate.delay(cu.cohort_id,
                                           cu.user_id,
                                           layout="default")
=======
                    slug='no-user-specialty')
            generate_one_certificate.delay(cu.cohort_id, cu.user_id)
>>>>>>> 34b20d1d

        serializer = UserSpecialtySerializer(certs, many=True)

        return Response(serializer.data)


# class SyllabusView(APIView):
#     """
#     List all snippets, or create a new snippet.
#     """
#     def get(self, request, course_slug=None, version=None):
#         course = Course.objects.filter(slug=course_slug).first()
#         if course is None:
#             raise serializers.ValidationError("Course slug not found", code=404)

#         syl = None
#         if version is None:
#             syl = course.syllabus_set.all()
#             serializer = SyllabusSmallSerializer(syl, many=True)
#             return Response(serializer.data, status=status.HTTP_200_OK)
#         else:
#             syl = course.syllabus_set.filter(version=version).first()

#         if syl is None:
#             raise serializers.ValidationError("Syllabus not found", code=404)

#         serializer = SyllabusGetSerializer(syl, many=False)
#         return Response(serializer.data, status=status.HTTP_200_OK)
#     def post(self, request, course_slug=None):
#         version = 1
#         course = Course.objects.filter(slug=course_slug).first()
#         if course is None:
#             raise serializers.ValidationError(f"Invalid course slug {course__slug}", code=404)

#         item = Syllabus.objects.filter(course__slug=course_slug).order_by('version').first()

#         if item is not None:
#             version = item.version + 1

#         serializer = SyllabusSerializer(data=request.data, context={"course": course})
#         if serializer.is_valid():
#             serializer.save()
#             return Response(serializer.data, status=status.HTTP_201_CREATED)
#         return Response(serializer.errors, status=status.HTTP_400_BAD_REQUEST)

#     def put(self, request, course_slug=None, version=None):
#         if version is None:
#             raise serializers.ValidationError("Missing syllabus version", code=400)

#         item = Syllabus.objects.filter(course__slug=course_slug, version=version).first()
#         if item is None:
#             raise serializers.ValidationError("Syllabus version not found", code=404)

#         serializer = SyllabusSerializer(item, data=request.data, many=False)
#         if serializer.is_valid():
#             serializer.save()
#             return Response(serializer.data, status=status.HTTP_201_CREATED)
#         return Response(serializer.errors, status=status.HTTP_400_BAD_REQUEST)<|MERGE_RESOLUTION|>--- conflicted
+++ resolved
@@ -100,15 +100,10 @@
                                        cohort__academy__id=academy_id).first()
 
         if cu is None:
-<<<<<<< HEAD
             raise ValidationException(
                 "Student not found for this cohort",
                 code=404,
                 slug="student-not-found")
-=======
-            raise serializers.ValidationError(
-                f'Student not found for this cohort', code=404)
->>>>>>> 34b20d1d
 
         cert = generate_certificate(cu.user, cu.cohort, layout_slug)
         serializer = UserSpecialtySerializer(cert, many=False)
@@ -306,15 +301,10 @@
                 raise ValidationException(
                     'There is no certificate for this student and cohort',
                     code=404,
-<<<<<<< HEAD
                     slug="no-user-specialty")
             generate_one_certificate.delay(cu.cohort_id,
                                            cu.user_id,
                                            layout="default")
-=======
-                    slug='no-user-specialty')
-            generate_one_certificate.delay(cu.cohort_id, cu.user_id)
->>>>>>> 34b20d1d
 
         serializer = UserSpecialtySerializer(certs, many=True)
 
