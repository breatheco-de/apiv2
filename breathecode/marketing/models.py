--- conflicted
+++ resolved
@@ -218,7 +218,6 @@
     fb_adgroup_id = models.BigIntegerField(null=True, default=None, blank=True)
     fb_ad_id = models.BigIntegerField(null=True, default=None, blank=True)
 
-<<<<<<< HEAD
     ac_contact_id = models.CharField(max_length=20,
                                      null=True,
                                      default=None,
@@ -230,8 +229,6 @@
                                   blank=True,
                                   help_text='Active Campaign Deal ID')
 
-=======
->>>>>>> 74d4e5db
     first_name = models.CharField(max_length=150, default='')
     last_name = models.CharField(max_length=150, default='', blank=True)
     email = models.CharField(max_length=150,
@@ -348,9 +345,10 @@
 
     # if user is not null, it probably means the lead was won and we invited it to breathecode
     user = models.ForeignKey(User,
-                                on_delete=models.SET_NULL,
-                                null=True,
-                                default=None, blank=True)
+                             on_delete=models.SET_NULL,
+                             null=True,
+                             default=None,
+                             blank=True)
 
     ac_contact_id = models.CharField(max_length=20,
                                      null=True,
