from django.apps import AppConfig


class EventsConfig(AppConfig):
<<<<<<< HEAD
    name = 'breathecode.events'
=======
    name = 'breathecode.marketing'
>>>>>>> ec7b47af
<|MERGE_RESOLUTION|>--- conflicted
+++ resolved
@@ -2,8 +2,4 @@
 
 
 class EventsConfig(AppConfig):
-<<<<<<< HEAD
-    name = 'breathecode.events'
-=======
-    name = 'breathecode.marketing'
->>>>>>> ec7b47af
+    name = 'breathecode.marketing'