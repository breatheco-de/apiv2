--- conflicted
+++ resolved
@@ -1,24 +1,18 @@
 import logging
 from django.contrib import admin, messages
 from django import forms
-<<<<<<< HEAD
 from .models import (
-    FormEntry, Tag, Automation, ShortLink, ActiveCampaignAcademy, ActiveCampaignWebhook, AcademyAlias,
+    FormEntry,
+    Tag,
+    Automation,
+    ShortLink,
+    ActiveCampaignAcademy,
+    ActiveCampaignWebhook,
+    AcademyAlias,
     Downloadable,
 )
-from .actions import (
-    register_new_lead,
-    save_get_geolocal,
-    get_facebook_lead_info,
-    test_ac_connection,
-    sync_tags,
-    sync_automations,
-)
-=======
-from .models import FormEntry, Tag, Automation, ShortLink, ActiveCampaignAcademy, ActiveCampaignWebhook, AcademyAlias
 from .actions import (register_new_lead, save_get_geolocal, get_facebook_lead_info, test_ac_connection,
                       sync_tags, sync_automations, acp_ids)
->>>>>>> 6625e73b
 from breathecode.services.activecampaign import ActiveCampaign
 from django.utils.html import format_html
 from django.contrib.admin import SimpleListFilter
@@ -246,6 +240,7 @@
         }
         return format_html(f"<span class='badge {colors[obj.status]}'>{obj.status}</span>")
 
+
 @admin.register(Downloadable)
 class DownloadableAdmin(admin.ModelAdmin):
     list_display = ('slug', 'name', 'academy', 'status', 'open_link')
@@ -258,4 +253,5 @@
             'ACTIVE': 'bg-success',
             'NOT_FOUND': 'bg-error',
         }
-        return format_html(f"<span class='badge {colors[obj.destination_status]}'>{obj.destination_status}</span>")+        return format_html(
+            f"<span class='badge {colors[obj.destination_status]}'>{obj.destination_status}</span>")