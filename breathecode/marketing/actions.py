--- conflicted
+++ resolved
@@ -23,11 +23,7 @@
     # "soft": "48",
     # "newsletter_list": "3",
     'utm_source': '59',
-<<<<<<< HEAD
-    'utm_url': '15',
-=======
     'utm_url': '60',
->>>>>>> 2eeb900c
     'utm_location': '18',
     'course': '2',
     'utm_medium': '36',
