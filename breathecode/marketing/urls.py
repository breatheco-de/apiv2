from django.contrib import admin
from django.urls import path, include
from .views import (create_lead, sync_tags_with_active_campaign,
                    sync_automations_with_active_campaign,
                    receive_facebook_lead, get_leads, get_leads_report,
                    AcademyLeadView, AcademyWonLeadView, AcademyTagView, AcademyAutomationView,
                    activecampaign_webhook, googleads_enrollments,
                    googleads_csv)
from rest_framework.authtoken import views

app_name = 'marketing'
urlpatterns = [
<<<<<<< HEAD
    path('lead', create_lead, name="lead"),
    path('lead/all', get_leads, name="lead_all"),  # TODO: HERE
    path('academy/lead', AcademyLeadView.as_view(), name="academy_lead"),
    path('academy/lead/won', AcademyWonLeadView.as_view(), name="academy_won_lead"),
=======
    path('lead', create_lead, name='lead'),
    path('lead/all', get_leads, name='lead_all'),  # TODO: HERE
    path('academy/lead', AcademyLeadView.as_view(), name='academy_lead'),
>>>>>>> c1ee163d
    path('academy/<int:academy_id>/tag/sync',
         sync_tags_with_active_campaign,
         name='academy_id_tag_sync'),
    path('academy/<int:academt_id>/automation/sync',
         sync_automations_with_active_campaign,
         name='academy_id_automation_sync'),
    path('academy/tag', AcademyTagView.as_view(), name='academy_tag'),
    path('academy/automation',
         AcademyAutomationView.as_view(),
         name='academy_automation'),
    path('facebook/lead', receive_facebook_lead, name='facebook_all'),
    path('report/lead', get_leads_report, name='report_lead'),
    # path('report/summary', get_summary, name="report_summary"),
    path('activecampaign/webhook/<int:ac_academy_id>',
         activecampaign_webhook,
         name='activecampaign_webhook'),
    path('activecampaign/webhook/<str:academy_slug>',
         activecampaign_webhook,
         name='activecampaign_webhook'),
    path('googleads/enrollments/<str:academy_slugs>',
         googleads_enrollments,
         name='activecampaign_webhook'),
    path('googleads/data', googleads_csv, name='googleads_csv')
]<|MERGE_RESOLUTION|>--- conflicted
+++ resolved
@@ -10,16 +10,10 @@
 
 app_name = 'marketing'
 urlpatterns = [
-<<<<<<< HEAD
-    path('lead', create_lead, name="lead"),
-    path('lead/all', get_leads, name="lead_all"),  # TODO: HERE
-    path('academy/lead', AcademyLeadView.as_view(), name="academy_lead"),
-    path('academy/lead/won', AcademyWonLeadView.as_view(), name="academy_won_lead"),
-=======
     path('lead', create_lead, name='lead'),
     path('lead/all', get_leads, name='lead_all'),  # TODO: HERE
     path('academy/lead', AcademyLeadView.as_view(), name='academy_lead'),
->>>>>>> c1ee163d
+    path('academy/lead/won', AcademyWonLeadView.as_view(), name='academy_won_lead'),
     path('academy/<int:academy_id>/tag/sync',
          sync_tags_with_active_campaign,
          name='academy_id_tag_sync'),
