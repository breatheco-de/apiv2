import os, re, datetime, logging, csv, pytz, secrets, json, hashlib
from urllib import parse
from django.utils import timezone
from datetime import timedelta
from rest_framework_csv.renderers import CSVRenderer
from breathecode.monitoring.models import CSVUpload
from breathecode.renderers import PlainTextRenderer
from rest_framework.decorators import renderer_classes
from django.http import HttpResponseNotFound, HttpResponse, HttpResponseRedirect
from django.contrib.auth.models import AnonymousUser
from rest_framework.response import Response
from rest_framework import status
from django.db.models import Q
from rest_framework.permissions import AllowAny
from rest_framework.parsers import FileUploadParser, MultiPartParser
from slugify import slugify
from rest_framework.decorators import api_view, permission_classes
from django.db.models import Count, F, Func, Value, CharField
from breathecode.utils import (APIException, localize_query, capable_of, ValidationException,
<<<<<<< HEAD
                               GenerateLookupsMixin, HeaderLimitOffsetPagination, num_to_roman)
=======
                               GenerateLookupsMixin, HeaderLimitOffsetPagination, validate_captcha)
>>>>>>> a50fad4d
from breathecode.utils.api_view_extensions.api_view_extensions import APIViewExtensions
from .serializers import (
    PostFormEntrySerializer,
    FormEntrySerializer,
    FormEntrySmallSerializer,
    PutFormEntrySerializer,
    ShortlinkSmallSerializer,
    TagSmallSerializer,
    AutomationSmallSerializer,
    DownloadableSerializer,
    ShortLinkSerializer,
    PUTTagSerializer,
    UTMSmallSerializer,
)
from breathecode.services.activecampaign import ActiveCampaign
from .actions import sync_tags, sync_automations
from .tasks import persist_single_lead, update_link_viewcount, async_activecampaign_webhook
from .models import ShortLink, ActiveCampaignAcademy, FormEntry, Tag, Automation, Downloadable, LeadGenerationApp, UTMField
from breathecode.admissions.models import Academy
from breathecode.utils.find_by_full_name import query_like_by_full_name
from rest_framework.views import APIView
import breathecode.marketing.tasks as tasks
<<<<<<< HEAD
import pandas as pd
=======
from breathecode.services.google_cloud import Recaptcha
>>>>>>> a50fad4d

logger = logging.getLogger(__name__)
MIME_ALLOW = 'text/csv'

# Create your views here.


@api_view(['GET'])
@permission_classes([AllowAny])
def get_downloadable(request, slug=None):

    if slug is not None:
        download = Downloadable.objects.filter(slug=slug).first()
        if download is None:
            raise ValidationException('Document not found', 404, slug='not-found')

        if request.GET.get('raw', None) == 'true':
            return HttpResponseRedirect(redirect_to=download.destination_url)

        seri = DownloadableSerializer(download, many=False)
        return Response(seri.data)

    items = Downloadable.objects.all()
    academy = request.GET.get('academy', None)
    if academy is not None:
        items = items.filter(academy__slug__in=academy.split(','))

    active = request.GET.get('active', None)
    if active is not None:
        if active == 'true':
            active = True
        else:
            active = False
        items = items.filter(active=active)

    items = items.order_by('created_at')
    serializer = DownloadableSerializer(items, many=True)
    return Response(serializer.data)


@api_view(['POST'])
@permission_classes([AllowAny])
def create_lead(request):

    data = request.data.copy()

    # remove spaces from phone
    if 'phone' in data:
        data['phone'] = data['phone'].replace(' ', '')

    if 'referral_code' in data and 'referral_key' not in data:
        data['referral_key'] = data['referral_code']

    if 'utm_url' in data and ('//localhost:' in data['utm_url'] or 'gitpod.io' in data['utm_url']):
        print('Ignoring lead because its coming from development team')
        return Response(data, status=status.HTTP_201_CREATED)

    serializer = PostFormEntrySerializer(data=data)
    if serializer.is_valid():
        serializer.save()

        persist_single_lead.delay(serializer.data)

        return Response(serializer.data, status=status.HTTP_201_CREATED)

    return Response(serializer.errors, status=status.HTTP_400_BAD_REQUEST)


@api_view(['POST'])
@permission_classes([AllowAny])
def create_lead_from_app(request, app_slug=None):
    app_id = request.GET.get('app_id', None)
    if app_slug is None or app_id is None:
        raise ValidationException(f'Invalid app slug and/or id', code=400, slug='without-app-slug-or-app-id')

    app = LeadGenerationApp.objects.filter(slug=app_slug, app_id=app_id).first()
    if app is None:
        raise ValidationException(f'App not found with those credentials', code=401, slug='without-app-id')

    app.hits += 1
    app.last_call_at = timezone.now()
    app.last_request_data = json.dumps(request.data)

    ## apply defaults from the app
    payload = {
        'location': app.location,
        'language': app.language,
        'utm_url': app.utm_url,
        'utm_medium': app.utm_medium,
        'utm_campaign': app.utm_campaign,
        'utm_source': app.utm_source,
        'academy': app.academy.id,
        'lead_generation_app': app.id
    }
    payload.update(request.data)

    if 'automations' not in request.data:
        payload['automations'] = ','.join([str(auto.slug) for auto in app.default_automations.all()])

    if 'tags' not in request.data:
        payload['tags'] = ','.join([tag.slug for tag in app.default_tags.all()])

    # remove spaces from phone
    if 'phone' in request.data:
        payload['phone'] = payload['phone'].replace(' ', '')

    serializer = PostFormEntrySerializer(data=payload)
    if serializer.is_valid():
        serializer.save()

        tasks.persist_single_lead.delay(serializer.data)

        app.last_call_status = 'OK'
        app.save()

        return Response(serializer.data, status=status.HTTP_201_CREATED)

    else:
        app.last_call_status = 'ERROR'
        app.last_call_log = json.dumps(serializer.errors)
        app.save()

    return Response(serializer.errors, status=status.HTTP_400_BAD_REQUEST)


@api_view(['POST'])
@permission_classes([AllowAny])
@renderer_classes([PlainTextRenderer])
def activecampaign_webhook(request, ac_academy_id=None, academy_slug=None):

    if ac_academy_id is not None:
        a = Academy.objects.filter(slug=ac_academy_id).first()
        if a is None:
            raise APIException(f'Academy not found (id:{ac_academy_id}) ')
        webhook = ActiveCampaign.add_webhook_to_log(request.data, a.slug)
    elif academy_slug is not None:
        webhook = ActiveCampaign.add_webhook_to_log(request.data, academy_slug)
    else:
        raise APIException('Please specify a valid academy slug or id')

    if webhook:
        async_activecampaign_webhook.delay(webhook.id)
    else:
        logger.debug('One request cannot be parsed, maybe you should update `ActiveCampaign'
                     '.add_webhook_to_log`')
        #logger.debug(request.data)

    # async_eventbrite_webhook(request.data)
    return Response('ok', content_type='text/plain')


@api_view(['GET'])
@permission_classes([AllowAny])
@renderer_classes([CSVRenderer])
def googleads_enrollments(request, academy_slugs):

    slugs = academy_slugs.split(',')
    academies = FormEntry.objects.filter(Q(academy__slug__in=slugs)
                                         | Q(ac_academy__academy__slug__in=slugs)).exclude(gclid__isnull=True)

    serializer = FormEntrySerializer(academies, many=True)
    return Response(serializer.data)


# Create your views here.


@api_view(['POST', 'GET'])
@permission_classes([AllowAny])
def receive_facebook_lead(request):
    if request.method == 'GET':

        challenge = 'no challenge'
        if 'hub.challenge' in request.GET:
            challenge = request.GET['hub.challenge']

        verify_token = ''
        if 'hub.verify_token' in request.GET:
            verify_token = request.GET['hub.verify_token']

        mode = ''
        if 'hub.mode' in request.GET:
            mode = request.GET['hub.mode']

        if verify_token == os.getenv('FACEBOOK_VERIFY_TOKEN', ''):
            return Response(int(challenge), status=status.HTTP_200_OK)
        else:
            return Response(int(challenge), status=status.HTTP_400_BAD_REQUEST)
    else:
        if 'object' in request.data:
            if request.data['object'] == 'page':
                for entry in request.data['entry']:
                    for changes in entry['changes']:
                        if changes['field'] == 'leadgen':
                            serializer = PostFormEntrySerializer(
                                data={
                                    'fb_leadgen_id': changes['value']['leadgen_id'],
                                    'fb_page_id': changes['value']['page_id'],
                                    'fb_form_id': changes['value']['form_id'],
                                    'fb_adgroup_id': changes['value']['adgroup_id'],
                                    'fb_ad_id': changes['value']['ad_id']
                                })
                            if serializer.is_valid():
                                serializer.save()
                                # persist_single_lead.delay(request.data)
                                return Response(serializer.data, status=status.HTTP_201_CREATED)
                            return Response(serializer.errors, status=status.HTTP_400_BAD_REQUEST)

    return Response({'details': 'No leads found'}, status=status.HTTP_400_BAD_REQUEST)


# Create your views here.
@api_view(['GET'])
def sync_tags_with_active_campaign(request, academy_id):

    academy = ActiveCampaignAcademy.objects.filter(academy__id=academy_id).first()
    if academy is None:
        raise APIException('Academy not found')

    tags = sync_tags(academy)
    return Response(tags, status=status.HTTP_200_OK)


# Create your views here.


@api_view(['GET'])
def sync_automations_with_active_campaign(request, academy_id):

    academy = ActiveCampaignAcademy.objects.filter(academy__id=academy_id).first()
    if academy is None:
        raise APIException('Academy not found')

    tags = sync_automations(academy)
    return Response(tags, status=status.HTTP_200_OK)


def redirect_link(request, link_slug):
    short_link = ShortLink.objects.filter(slug=link_slug, active=True).first()
    if short_link is None:
        return HttpResponseNotFound('URL not found')

    update_link_viewcount.delay(short_link.slug)

    params = {}
    if short_link.utm_source is not None:
        params['utm_source'] = short_link.utm_source
    if short_link.utm_content is not None:
        params['utm_content'] = short_link.utm_content
    if short_link.utm_medium is not None:
        params['utm_medium'] = short_link.utm_medium
    if short_link.utm_campaign is not None:
        params['utm_campaign'] = short_link.utm_campaign

    destination_params = {}
    url_parts = short_link.destination.split('?')
    if len(url_parts) > 1:
        destination_params = dict(parse.parse_qsl(url_parts[1]))

    params = {**destination_params, **params}
    return HttpResponseRedirect(redirect_to=url_parts[0] + '?' + parse.urlencode(params))


@api_view(['GET'])
def get_leads(request, id=None):

    items = FormEntry.objects.all()
    if isinstance(request.user, AnonymousUser) == False:
        items = localize_query(items, request)

    academy = request.GET.get('academy', None)
    if academy is not None:
        items = items.filter(academy__slug__in=academy.split(','))

    start = request.GET.get('start', None)
    if start is not None:
        start_date = datetime.datetime.strptime(start, '%Y-%m-%d').date()
        items = items.filter(created_at__gte=start_date)

    end = request.GET.get('end', None)
    if end is not None:
        end_date = datetime.datetime.strptime(end, '%Y-%m-%d').date()
        items = items.filter(created_at__lte=end_date)

    items = items.order_by('created_at')
    serializer = FormEntrySerializer(items, many=True)
    return Response(serializer.data)


@api_view(['GET'])
def get_leads_report(request, id=None):

    items = FormEntry.objects.all()

    if isinstance(request.user, AnonymousUser) == False:
        # filter only to the local academy
        items = localize_query(items, request)

    group_by = request.GET.get('by', 'location,created_at__date,course')
    if group_by != '':
        group_by = group_by.split(',')
    else:
        group_by = ['location', 'created_at__date', 'course']

    academy = request.GET.get('academy', None)
    if academy is not None:
        items = items.filter(location__in=academy.split(','))

    start = request.GET.get('start', None)
    if start is not None:
        start_date = datetime.datetime.strptime(start, '%Y-%m-%d').date()
        items = items.filter(created_at__gte=start_date)

    end = request.GET.get('end', None)
    if end is not None:
        end_date = datetime.datetime.strptime(end, '%Y-%m-%d').date()
        items = items.filter(created_at__lte=end_date)

    items = items.values(*group_by).annotate(total_leads=Count('location'))

    if 'created_at__date' in group_by:
        items = items.annotate(created_date=Func(
            F('created_at'), Value('YYYYMMDD'), function='to_char', output_field=CharField()))
    # items = items.order_by('created_at')
    return Response(items)


class AcademyTagView(APIView, GenerateLookupsMixin):
    """
    List all snippets, or create a new snippet.
    """

    @capable_of('read_tag')
    def get(self, request, format=None, academy_id=None):
        tags = Tag.objects.filter(ac_academy__academy__id=academy_id)

        like = request.GET.get('like', None)
        if like is not None:
            tags = tags.filter(slug__icontains=like)

        types = request.GET.get('type', None)
        if types is not None:
            _types = types.split(',')
            tags = tags.filter(tag_type__in=[x.upper() for x in _types])

        serializer = TagSmallSerializer(tags, many=True)
        return Response(serializer.data, status=status.HTTP_200_OK)

    @capable_of('crud_tag')
    def put(self, request, tag_slug, academy_id=None):

        tag = Tag.objects.filter(slug=tag_slug, ac_academy__academy__id=academy_id).first()
        if tag is None:
            raise ValidationException(f'Tag {tag_slug} not found for this academy', slug='tag-not-found')

        serializer = PUTTagSerializer(tag,
                                      data=request.data,
                                      context={
                                          'request': request,
                                          'academy': academy_id
                                      })
        if serializer.is_valid():
            serializer.save()
            return Response(serializer.data, status=status.HTTP_200_OK)
        return Response(serializer.errors, status=status.HTTP_400_BAD_REQUEST)


class AcademyAutomationView(APIView, GenerateLookupsMixin):
    """
    List all snippets, or create a new snippet.
    """

    @capable_of('read_lead')
    def get(self, request, format=None, academy_id=None):

        tags = Automation.objects.filter(ac_academy__academy__id=academy_id)

        serializer = AutomationSmallSerializer(tags, many=True)
        return Response(serializer.data, status=status.HTTP_200_OK)


class UTMView(APIView, GenerateLookupsMixin):
    """
    List all snippets, or create a new snippet.
    """

    @capable_of('read_lead')
    def get(self, request, format=None, academy_id=None):

        utms = UTMField.objects.filter(academy__id=academy_id)

        like = request.GET.get('like', None)
        if like is not None:
            utms = utms.filter(slug__icontains=like)

        types = request.GET.get('type', None)
        if types is not None:
            _types = types.split(',')
            utms = utms.filter(utm_type__in=[x.upper() for x in _types])

        serializer = UTMSmallSerializer(utms, many=True)
        return Response(serializer.data, status=status.HTTP_200_OK)


class AcademyWonLeadView(APIView, HeaderLimitOffsetPagination, GenerateLookupsMixin):
    """
    List all snippets, or create a new snippet.
    """

    @capable_of('read_won_lead')
    def get(self, request, format=None, academy_id=None):

        academy = Academy.objects.get(id=academy_id)
        items = FormEntry.objects.filter(academy__id=academy.id, deal_status='WON')
        lookup = {}

        start = request.GET.get('start', '')
        if start != '':
            start_date = datetime.datetime.strptime(start, '%Y-%m-%d').date()
            lookup['created_at__gte'] = start_date

        end = request.GET.get('end', '')
        if end != '':
            end_date = datetime.datetime.strptime(end, '%Y-%m-%d').date()
            lookup['created_at__lte'] = end_date

        if 'storage_status' in self.request.GET:
            param = self.request.GET.get('storage_status')
            lookup['storage_status'] = param

        course = request.GET.get('course', '')
        if course != '':
            lookup['course__in'] = course.split(',')

        location = request.GET.get('location', '')
        if location != '':
            lookup['location__in'] = location.split(',')

        sort_by = '-created_at'
        if 'sort' in self.request.GET and self.request.GET['sort'] != '':
            sort_by = self.request.GET.get('sort')

        items = items.filter(**lookup).order_by(sort_by)

        like = request.GET.get('like', None)
        if like is not None:
            items = query_like_by_full_name(like=like, items=items)

        page = self.paginate_queryset(items, request)
        serializer = FormEntrySmallSerializer(page, many=True)

        if self.is_paginate(request):
            return self.get_paginated_response(serializer.data)
        else:
            return Response(serializer.data, status=200)


class AcademyProcessView(APIView, GenerateLookupsMixin):

    @capable_of('crud_lead')
    def put(self, request, academy_id=None):
        lookups = self.generate_lookups(request, many_fields=['id'])
        if not lookups:
            raise ValidationException('Missing id parameters in the querystring', code=400)

        items = FormEntry.objects.filter(**lookups, academy__id=academy_id)
        for item in items:
            persist_single_lead.delay(item.toFormData())

        return Response({'details': f'{items.count()} leads added to the processing queue'},
                        status=status.HTTP_200_OK)


class AcademyLeadView(APIView, GenerateLookupsMixin):
    """
    List all snippets, or create a new snippet.
    """

    extensions = APIViewExtensions(sort='-created_at', paginate=True)

    @capable_of('read_lead')
    def get(self, request, academy_id=None):
        handler = self.extensions(request)

        academy = Academy.objects.get(id=academy_id)
        items = FormEntry.objects.filter(academy__id=academy.id)
        lookup = {}

        start = request.GET.get('start', None)
        if start is not None:
            start_date = datetime.datetime.strptime(start, '%Y-%m-%d').date()
            lookup['created_at__gte'] = start_date

        end = request.GET.get('end', None)
        if end is not None:
            end_date = datetime.datetime.strptime(end, '%Y-%m-%d').date()
            lookup['created_at__lte'] = end_date

        if 'storage_status' in self.request.GET:
            param = self.request.GET.get('storage_status')
            lookup['storage_status'] = param

        if 'deal_status' in self.request.GET:
            param = self.request.GET.get('deal_status')
            lookup['deal_status'] = param.upper()

        if 'course' in self.request.GET:
            param = self.request.GET.get('course')
            lookup['course'] = param

        if 'location' in self.request.GET:
            param = self.request.GET.get('location')
            lookup['location'] = param

        items = items.filter(**lookup)

        like = request.GET.get('like', None)
        if like is not None:
            items = query_like_by_full_name(like=like, items=items)

        items = handler.queryset(items)
        serializer = FormEntrySmallSerializer(items, many=True)

        return handler.response(serializer.data)

    @capable_of('crud_lead')
    def post(self, request, academy_id=None):

        academy = Academy.objects.filter(id=academy_id).first()
        if academy is None:
            raise ValidationException(f'Academy {academy_id} not found', slug='academy-not-found')

        # ignore the incoming location information and override with the session academy
        data = {**request.data, 'location': academy.active_campaign_slug}

        serializer = PostFormEntrySerializer(data=data, context={'request': request, 'academy': academy_id})
        if serializer.is_valid():
            serializer.save()
            return Response(serializer.data, status=status.HTTP_201_CREATED)
        return Response(serializer.errors, status=status.HTTP_400_BAD_REQUEST)

    @capable_of('crud_lead')
    def delete(self, request, academy_id=None):
        # TODO: here i don't add one single delete, because i don't know if it is required
        lookups = self.generate_lookups(request, many_fields=['id'])
        # automation_objects

        if not lookups:
            raise ValidationException('Missing parameters in the querystring', code=400)

        items = FormEntry.objects.filter(**lookups, academy__id=academy_id)

        for item in items:
            item.delete()

        return Response(None, status=status.HTTP_204_NO_CONTENT)


class ShortLinkView(APIView, HeaderLimitOffsetPagination, GenerateLookupsMixin):
    """
    List all snippets, or create a new snippet.
    """

    @capable_of('read_shortlink')
    def get(self, request, slug=None, academy_id=None):

        if slug is not None:
            link = ShortLink.objects.filter(slug=slug).first()
            if link is None or (link.private and link.academy.id != academy_id):
                raise ValidationException(
                    f'Shortlink with slug {slug} not found or its private and it belongs to another academy',
                    slug='shortlink-not-found')

        academy = Academy.objects.get(id=academy_id)
        items = ShortLink.objects.filter(Q(academy__id=academy.id) | Q(private=False))
        lookup = {}

        private = request.GET.get('private', None)
        if private == 'true':
            lookup['private'] = True

        sort_by = '-created_at'
        if 'sort' in self.request.GET and self.request.GET['sort'] != '':
            sort_by = self.request.GET.get('sort')

        items = items.filter(**lookup).order_by(sort_by)

        like = request.GET.get('like', None)
        if like is not None:
            items = items.filter(slug__icontains=like)

        page = self.paginate_queryset(items, request)
        serializer = ShortlinkSmallSerializer(page, many=True)

        if self.is_paginate(request):
            return self.get_paginated_response(serializer.data)
        else:
            return Response(serializer.data, status=200)

    @capable_of('crud_shortlink')
    def post(self, request, academy_id=None):

        serializer = ShortLinkSerializer(data=request.data,
                                         context={
                                             'request': request,
                                             'academy': academy_id
                                         })
        if serializer.is_valid():
            serializer.save()
            return Response(serializer.data, status=status.HTTP_201_CREATED)
        return Response(serializer.errors, status=status.HTTP_400_BAD_REQUEST)

    @capable_of('crud_shortlink')
    def put(self, request, short_slug, academy_id=None):

        short = ShortLink.objects.filter(slug=short_slug, academy__id=academy_id).first()
        if short is None:
            raise ValidationException(f'ShortLink {short_slug} not found', slug='short-not-found')

        serializer = ShortLinkSerializer(short,
                                         data=request.data,
                                         context={
                                             'request': request,
                                             'academy': academy_id
                                         })
        if serializer.is_valid():
            serializer.save()
            return Response(serializer.data, status=status.HTTP_200_OK)
        return Response(serializer.errors, status=status.HTTP_400_BAD_REQUEST)

    @capable_of('crud_shortlink')
    def delete(self, request, academy_id=None):
        # TODO: here i don't add one single delete, because i don't know if it is required
        lookups = self.generate_lookups(request, many_fields=['id'])
        # automation_objects

        if not lookups:
            raise ValidationException('Missing parameters in the querystring', code=400)

        items = ShortLink.objects.filter(**lookups, academy__id=academy_id)
        for i in items:
            utc_now = timezone.now()
            days_ago = i.created_at + timedelta(days=1)
            if days_ago < utc_now:
                raise ValidationException(
                    f'You cannot update or delete short links that have been created more than 1 day ago, create a new link instead',
                    slug='update-days-ago')

        items.delete()

        return Response(None, status=status.HTTP_204_NO_CONTENT)


class UploadView(APIView):
    """
    put:
        Upload a file to Google Cloud.
    """
    parser_classes = [MultiPartParser, FileUploadParser]

    # permission_classes = [AllowAny]

    # upload was separated because in one moment I think that the serializer
    # not should get many create and update operations together
    def upload(self, file, academy_id=None, update=False):
        from ..services.google_cloud import Storage

        result = {
            'data': [],
            'instance': [],
        }

        if not file:
            raise ValidationException('Missing file in request', code=400)

        # files validation below
        if file.content_type != MIME_ALLOW:
            raise ValidationException(f'You can upload only files on the following formats: {MIME_ALLOW}')

        file_bytes = file.read()

        file_name = hashlib.sha256(file_bytes).hexdigest()

        file_bytes = file_bytes.decode('utf-8')

        with open(file.name, 'w') as f:
            f.write(file_bytes)

        df = pd.read_csv(file.name)
        os.remove(file.name)
        required_fields = ['first_name', 'last_name', 'email', 'location', 'phone', 'language']

        # Think about uploading correct files and leaving out incorrect ones
        for item in required_fields:
            if item not in df.keys():
                return ValidationException(f'{item} field missing inside of csv')

        data = {'file_name': file.name, 'status': 'PENDING', 'message': 'Despues'}

        # upload file section
        storage = Storage()
        cloud_file = storage.file(os.getenv('DOWNLOADS_BUCKET', None), file_name)
        cloud_file.upload(file, content_type=file.content_type)

        csv_upload = CSVUpload()
        csv_upload.url = cloud_file.url()
        csv_upload.name = file.name
        csv_upload.hash = file_name
        csv_upload.academy_id = academy_id

        csv_upload.save()

        for num in range(len(df)):
            value = df.iloc[num]
            tasks.create_form_entry.delay(dict(value), csv_upload.id)

        return data

    @capable_of('crud_media')
    def put(self, request, academy_id=None):
        files = request.data.getlist('file')
        result = []
        for file in files:
            upload = self.upload(file, academy_id, update=True)
            result.append(upload)
        return Response(result, status=status.HTTP_200_OK)


def get_real_conversion_name(slug):
    mapper = {
        'Website Lead': 'Application Submitted',
    }
    words = re.split(' |_|-', slug)
    words = [w.capitalize() for w in words]
    words = ' '.join(words)
    if words in mapper:
        words = mapper[words]

    return words


def googleads_csv(request):

    ids = request.GET.get('academy', '')
    slugs = request.GET.get('academy_slug', '')

    ids = ids.split(',') if ids else []
    slugs = slugs.split(',') if slugs else []

    if ids:
        form_entries = FormEntry.objects.filter(academy__id__in=ids).order_by('id')

    elif slugs:
        form_entries = FormEntry.objects.filter(academy__slug__in=slugs).order_by('id')

    else:
        form_entries = FormEntry.objects.all()

    if (Academy.objects.filter(id__in=ids).count() != len(ids)
            or Academy.objects.filter(slug__in=slugs).count() != len(slugs)):
        raise ValidationException('Some academy not exist', slug='academy-not-found')

    data = []
    response = HttpResponse(
        content_type='text/csv',
        headers={'Content-Disposition': 'attachment; filename="googleads.csv"'},
    )

    for entry in form_entries:

        if entry.gclid:
            entry_gclid = entry.gclid[-4:]

            if (entry_gclid == '_BwE' and entry.deal_status == 'WON'):
                gclid = entry.gclid
                convertion_name = get_real_conversion_name(entry.tags)

                timezone = pytz.timezone('US/Eastern')
                if entry.won_at is not None:
                    convertion_time = entry.won_at.astimezone(timezone)
                else:
                    convertion_time = entry.updated_at.astimezone(timezone)

                convertion_time = convertion_time.strftime('%Y-%m-%d %H:%M:%S')

                data.append([gclid, convertion_name, convertion_time, None, None])

    writer = csv.writer(response)
    writer.writerow(['Parameters:TimeZone=US/Eastern'])
    writer.writerow(
        ['Google Click ID', 'Conversion Name', 'Conversion Time', 'Conversion Value', 'Conversion Currency'])

    for d in data:
        writer.writerow(d)

    return response<|MERGE_RESOLUTION|>--- conflicted
+++ resolved
@@ -17,11 +17,8 @@
 from rest_framework.decorators import api_view, permission_classes
 from django.db.models import Count, F, Func, Value, CharField
 from breathecode.utils import (APIException, localize_query, capable_of, ValidationException,
-<<<<<<< HEAD
-                               GenerateLookupsMixin, HeaderLimitOffsetPagination, num_to_roman)
-=======
-                               GenerateLookupsMixin, HeaderLimitOffsetPagination, validate_captcha)
->>>>>>> a50fad4d
+                               GenerateLookupsMixin, HeaderLimitOffsetPagination, validate_captcha,
+                               num_to_roman)
 from breathecode.utils.api_view_extensions.api_view_extensions import APIViewExtensions
 from .serializers import (
     PostFormEntrySerializer,
@@ -44,11 +41,8 @@
 from breathecode.utils.find_by_full_name import query_like_by_full_name
 from rest_framework.views import APIView
 import breathecode.marketing.tasks as tasks
-<<<<<<< HEAD
 import pandas as pd
-=======
 from breathecode.services.google_cloud import Recaptcha
->>>>>>> a50fad4d
 
 logger = logging.getLogger(__name__)
 MIME_ALLOW = 'text/csv'
