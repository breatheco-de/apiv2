import os, re, datetime, logging, csv, pytz
from urllib import parse
from rest_framework_csv.renderers import CSVRenderer
from breathecode.renderers import PlainTextRenderer
from rest_framework.decorators import renderer_classes
from django.shortcuts import render, get_object_or_404
from django.http import HttpResponseNotFound, HttpResponse, HttpResponseRedirect
from django.contrib.auth.models import AnonymousUser
from rest_framework.response import Response
from rest_framework import status
from django.db.models import Q
from rest_framework.permissions import AllowAny
from rest_framework.decorators import api_view, permission_classes
from django.db.models import Count, F, Func, Value, CharField
from breathecode.utils import (APIException, localize_query, capable_of,
                               ValidationException, GenerateLookupsMixin,
                               HeaderLimitOffsetPagination)
from .serializers import (PostFormEntrySerializer, FormEntrySerializer,
                          FormEntrySmallSerializer, TagSmallSerializer,
                          AutomationSmallSerializer)
from breathecode.services.activecampaign import ActiveCampaign
from .actions import register_new_lead, sync_tags, sync_automations, get_facebook_lead_info
from .tasks import persist_single_lead, update_link_viewcount, async_activecampaign_webhook
from .models import ShortLink, ActiveCampaignAcademy, FormEntry, Tag, Automation
from breathecode.admissions.models import Academy
from breathecode.utils.find_by_full_name import query_like_by_full_name
from rest_framework.views import APIView

logger = logging.getLogger(__name__)

# Create your views here.


@api_view(['POST'])
@permission_classes([AllowAny])
def create_lead(request):
    serializer = PostFormEntrySerializer(data=request.data)
    if serializer.is_valid():
        serializer.save()

        persist_single_lead.delay(serializer.data)

        return Response(serializer.data, status=status.HTTP_201_CREATED)
    return Response(serializer.errors, status=status.HTTP_400_BAD_REQUEST)


@api_view(['POST'])
@permission_classes([AllowAny])
@renderer_classes([PlainTextRenderer])
def activecampaign_webhook(request, ac_academy_id=None, academy_slug=None):

    if ac_academy_id is not None:
        a = Academy.objects.filter(slug=ac_academy_id).first()
        if a is None:
            raise APIException(f'Academy not found (id:{ac_academy_id}) ')
        webhook = ActiveCampaign.add_webhook_to_log(request.data, a.slug)
    elif academy_slug is not None:
        webhook = ActiveCampaign.add_webhook_to_log(request.data, academy_slug)
    else:
        raise APIException('Please specify a valid academy slug or id')

    if webhook:
        async_activecampaign_webhook.delay(webhook.id)
    else:
        logger.debug(
            'One request cannot be parsed, maybe you should update `ActiveCampaign'
            '.add_webhook_to_log`')
        logger.debug(request.data)

    # async_eventbrite_webhook(request.data)
    return Response('ok', content_type='text/plain')


@api_view(['GET'])
@permission_classes([AllowAny])
@renderer_classes([CSVRenderer])
def googleads_enrollments(request, academy_slugs):

    slugs = academy_slugs.split(',')
    academies = FormEntry.objects.filter(
        Q(academy__slug__in=slugs)
        | Q(ac_academy__academy__slug__in=slugs)).exclude(gclid__isnull=True)

    serializer = FormEntrySerializer(academies, many=True)
    return Response(serializer.data)


# Create your views here.


@api_view(['POST', 'GET'])
@permission_classes([AllowAny])
def receive_facebook_lead(request):
    if request.method == 'GET':

        challenge = 'no challenge'
        if 'hub.challenge' in request.GET:
            challenge = request.GET['hub.challenge']

        verify_token = ''
        if 'hub.verify_token' in request.GET:
            verify_token = request.GET['hub.verify_token']

        mode = ''
        if 'hub.mode' in request.GET:
            mode = request.GET['hub.mode']

        if verify_token == os.getenv('FACEBOOK_VERIFY_TOKEN', ''):
            return Response(int(challenge), status=status.HTTP_200_OK)
        else:
            return Response(int(challenge), status=status.HTTP_400_BAD_REQUEST)
    else:
        if 'object' in request.data:
            if request.data['object'] == 'page':
                for entry in request.data['entry']:
                    for changes in entry['changes']:
                        if changes['field'] == 'leadgen':
                            serializer = PostFormEntrySerializer(
                                data={
                                    'fb_leadgen_id': changes['value']
                                    ['leadgen_id'],
                                    'fb_page_id': changes['value']['page_id'],
                                    'fb_form_id': changes['value']['form_id'],
                                    'fb_adgroup_id': changes['value']
                                    ['adgroup_id'],
                                    'fb_ad_id': changes['value']['ad_id']
                                })
                            if serializer.is_valid():
                                serializer.save()
                                # persist_single_lead.delay(request.data)
                                return Response(serializer.data,
                                                status=status.HTTP_201_CREATED)
                            return Response(serializer.errors,
                                            status=status.HTTP_400_BAD_REQUEST)

    return Response({'details': 'No leads found'},
                    status=status.HTTP_400_BAD_REQUEST)


# Create your views here.
@api_view(['GET'])
def sync_tags_with_active_campaign(request, academy_id):

    academy = ActiveCampaignAcademy.objects.filter(
        academy__id=academy_id).first()
    if academy is None:
        raise APIException('Academy not found')

    tags = sync_tags(academy)
    return Response(tags, status=status.HTTP_200_OK)


# Create your views here.


@api_view(['GET'])
def sync_automations_with_active_campaign(request, academy_id):

    academy = ActiveCampaignAcademy.objects.filter(
        academy__id=academy_id).first()
    if academy is None:
        raise APIException('Academy not found')

    tags = sync_automations(academy)
    return Response(tags, status=status.HTTP_200_OK)


def redirect_link(request, link_slug):
    short_link = ShortLink.objects.filter(slug=link_slug, active=True).first()
    if short_link is None:
        return HttpResponseNotFound('URL not found')

    update_link_viewcount.delay(short_link.slug)

    params = {}
    if short_link.utm_source is not None:
        params['utm_source'] = short_link.utm_source
    if short_link.utm_content is not None:
        params['utm_content'] = short_link.utm_content
    if short_link.utm_medium is not None:
        params['utm_medium'] = short_link.utm_medium
    if short_link.utm_campaign is not None:
        params['utm_campaign'] = short_link.utm_campaign

    destination_params = {}
    url_parts = short_link.destination.split('?')
    if len(url_parts) > 1:
        destination_params = dict(parse.parse_qsl(url_parts[1]))

    params = {**destination_params, **params}
    return HttpResponseRedirect(redirect_to=url_parts[0] + '?' +
                                parse.urlencode(params))


@api_view(['GET'])
def get_leads(request, id=None):

    items = FormEntry.objects.all()
    if isinstance(request.user, AnonymousUser) == False:
        items = localize_query(items, request)

    academy = request.GET.get('academy', None)
    if academy is not None:
        items = items.filter(academy__slug__in=academy.split(','))

    start = request.GET.get('start', None)
    if start is not None:
        start_date = datetime.datetime.strptime(start, '%Y-%m-%d').date()
        items = items.filter(created_at__gte=start_date)

    end = request.GET.get('end', None)
    if end is not None:
        end_date = datetime.datetime.strptime(end, '%Y-%m-%d').date()
        items = items.filter(created_at__lte=end_date)

    items = items.order_by('created_at')
    serializer = FormEntrySerializer(items, many=True)
    return Response(serializer.data)


@api_view(['GET'])
def get_leads_report(request, id=None):

    items = FormEntry.objects.all()

    if isinstance(request.user, AnonymousUser) == False:
        # filter only to the local academy
        items = localize_query(items, request)

    group_by = request.GET.get('by', 'location,created_at__date,course')
    if group_by != '':
        group_by = group_by.split(',')
    else:
        group_by = ['location', 'created_at__date', 'course']

    academy = request.GET.get('academy', None)
    if academy is not None:
        items = items.filter(location__in=academy.split(','))

    start = request.GET.get('start', None)
    if start is not None:
        start_date = datetime.datetime.strptime(start, '%Y-%m-%d').date()
        items = items.filter(created_at__gte=start_date)

    end = request.GET.get('end', None)
    if end is not None:
        end_date = datetime.datetime.strptime(end, '%Y-%m-%d').date()
        items = items.filter(created_at__lte=end_date)

    items = items.values(*group_by).annotate(total_leads=Count('location'))

    if 'created_at__date' in group_by:
        items = items.annotate(created_date=Func(F('created_at'),
                                                 Value('YYYYMMDD'),
                                                 function='to_char',
                                                 output_field=CharField()))
    # items = items.order_by('created_at')
    return Response(items)


class AcademyTagView(APIView, GenerateLookupsMixin):
    """
    List all snippets, or create a new snippet.
    """
    @capable_of('crud_lead')
    def get(self, request, format=None, academy_id=None):

        print('academy_id', academy_id)
        tags = Tag.objects.filter(ac_academy__academy__id=academy_id)

        serializer = TagSmallSerializer(tags, many=True)
        return Response(serializer.data, status=status.HTTP_200_OK)


class AcademyAutomationView(APIView, GenerateLookupsMixin):
    """
    List all snippets, or create a new snippet.
    """
    @capable_of('read_lead')
    def get(self, request, format=None, academy_id=None):

        tags = Automation.objects.filter(ac_academy__academy__id=academy_id)

        serializer = AutomationSmallSerializer(tags, many=True)
        return Response(serializer.data, status=status.HTTP_200_OK)


class AcademyWonLeadView(APIView, HeaderLimitOffsetPagination,
                      GenerateLookupsMixin):
    """
    List all snippets, or create a new snippet.
    """
    @capable_of('read_won_lead')
    def get(self, request, format=None, academy_id=None):

        academy = Academy.objects.get(id=academy_id)
        items = FormEntry.objects.filter(academy__id=academy.id, deal_status="WON")
        lookup = {}

        start = request.GET.get('start', None)
        if start is not None:
            start_date = datetime.datetime.strptime(start, "%Y-%m-%d").date()
            lookup['created_at__gte'] = start_date

        end = request.GET.get('end', None)
        if end is not None:
            end_date = datetime.datetime.strptime(end, "%Y-%m-%d").date()
            lookup['created_at__lte'] = end_date

        if 'storage_status' in self.request.GET:
            param = self.request.GET.get('storage_status')
            lookup['storage_status'] = param

        if 'course' in self.request.GET:
            param = self.request.GET.get('course')
            lookup['course'] = param

        if 'location' in self.request.GET:
            param = self.request.GET.get('location')
            lookup['location'] = param

        sort_by = "-created_at"
        if 'sort' in self.request.GET and self.request.GET['sort'] != "":
            sort_by = self.request.GET.get('sort')

        items = items.filter(**lookup).order_by(sort_by)

        like = request.GET.get('like', None)
        if like is not None:
            items = query_like_by_full_name(like=like, items=items)

        page = self.paginate_queryset(items, request)
        serializer = FormEntrySmallSerializer(page, many=True)

        if self.is_paginate(request):
            return self.get_paginated_response(serializer.data)
        else:
            return Response(serializer.data, status=200)


class AcademyLeadView(APIView, HeaderLimitOffsetPagination,
                      GenerateLookupsMixin):
    """
    List all snippets, or create a new snippet.
    """
    @capable_of('read_lead')
    def get(self, request, format=None, academy_id=None):

        academy = Academy.objects.get(id=academy_id)
        items = FormEntry.objects.filter(academy__id=academy.id)
        lookup = {}

        start = request.GET.get('start', None)
        if start is not None:
            start_date = datetime.datetime.strptime(start, '%Y-%m-%d').date()
            lookup['created_at__gte'] = start_date

        end = request.GET.get('end', None)
        if end is not None:
            end_date = datetime.datetime.strptime(end, '%Y-%m-%d').date()
            lookup['created_at__lte'] = end_date

        if 'storage_status' in self.request.GET:
            param = self.request.GET.get('storage_status')
            lookup['storage_status'] = param

        if 'deal_status' in self.request.GET:
            param = self.request.GET.get('deal_status')
            lookup['deal_status'] = param.upper()

        if 'course' in self.request.GET:
            param = self.request.GET.get('course')
            lookup['course'] = param

        if 'location' in self.request.GET:
            param = self.request.GET.get('location')
            lookup['location'] = param

        sort_by = '-created_at'
        if 'sort' in self.request.GET and self.request.GET['sort'] != '':
            sort_by = self.request.GET.get('sort')

        items = items.filter(**lookup).order_by(sort_by)

        like = request.GET.get('like', None)
        if like is not None:
            items = query_like_by_full_name(like=like, items=items)

        page = self.paginate_queryset(items, request)
        serializer = FormEntrySmallSerializer(page, many=True)

        if self.is_paginate(request):
            return self.get_paginated_response(serializer.data)
        else:
            return Response(serializer.data, status=200)

    @capable_of('crud_lead')
    def delete(self, request, academy_id=None):
        # TODO: here i don't add one single delete, because i don't know if it is required
        lookups = self.generate_lookups(request, many_fields=['id'])
        # automation_objects

        if not lookups:
            raise ValidationException('Missing parameters in the querystring',
                                      code=400)

        items = FormEntry.objects.filter(**lookups, academy__id=academy_id)

        for item in items:
            item.delete()

        return Response(None, status=status.HTTP_204_NO_CONTENT)

def get_real_conversion_name(slug):
    mapper = {
        'Website Lead': "Application Submitted",
    }
    words = re.split(' |_|-', slug)
    words = [w.capitalize() for w in words]
    words = " ".join(words)
    if words in mapper:
        words = mapper[words]
    
    return words


def googleads_csv(request):

    ids = request.GET.get('academy', '')
    slugs = request.GET.get('academy_slug', '')

    ids = ids.split(',') if ids else []
    slugs = slugs.split(',') if slugs else []

    if ids:
        form_entries = FormEntry.objects.filter(
            academy__id__in=ids).order_by('id')

    elif slugs:
        form_entries = FormEntry.objects.filter(
            academy__slug__in=slugs).order_by('id')

    else:
        form_entries = FormEntry.objects.all()

    if (Academy.objects.filter(id__in=ids).count() != len(ids)
            or Academy.objects.filter(slug__in=slugs).count() != len(slugs)):
        raise ValidationException('Some academy not exist',
                                  slug='academy-not-found')

    data = []
    response = HttpResponse(
        content_type='text/csv',
        headers={
            'Content-Disposition': 'attachment; filename="googleads.csv"'
        },
    )

    for entry in form_entries:

        if entry.gclid:
            entry_gclid = entry.gclid[-4:]

            if (entry_gclid == '_BwE' and entry.deal_status == 'WON'):
                gclid = entry.gclid
                convertion_name = get_real_conversion_name(entry.tags)

<<<<<<< HEAD
                timezone = pytz.timezone("US/Eastern")
                if entry.won_at is not None:
                    convertion_time = entry.won_at.astimezone(timezone)
                else:
                    convertion_time = entry.updated_at.astimezone(timezone)

                convertion_time = convertion_time.strftime(
                    "%Y-%m-%d %H:%M:%S")
=======
                timezone = pytz.timezone('US/Eastern')
                convertion_time = entry.created_at.astimezone(timezone)
                convertion_time = convertion_time.strftime(
                    '%Y-%m-%d %H-%M-%S%z')
>>>>>>> c1ee163d

                data.append(
                    [gclid, convertion_name, convertion_time, None, None])

    writer = csv.writer(response)
    writer.writerow([
        'Parameters:TimeZone=US/Eastern'
    ])
    writer.writerow([
        'Google Click ID', 'Conversion Name', 'Conversion Time',
        'Conversion Value', 'Conversion Currency'
    ])

    for d in data:
        writer.writerow(d)

    return response<|MERGE_RESOLUTION|>--- conflicted
+++ resolved
@@ -465,21 +465,14 @@
                 gclid = entry.gclid
                 convertion_name = get_real_conversion_name(entry.tags)
 
-<<<<<<< HEAD
-                timezone = pytz.timezone("US/Eastern")
+                timezone = pytz.timezone('US/Eastern')
                 if entry.won_at is not None:
                     convertion_time = entry.won_at.astimezone(timezone)
                 else:
                     convertion_time = entry.updated_at.astimezone(timezone)
 
                 convertion_time = convertion_time.strftime(
-                    "%Y-%m-%d %H:%M:%S")
-=======
-                timezone = pytz.timezone('US/Eastern')
-                convertion_time = entry.created_at.astimezone(timezone)
-                convertion_time = convertion_time.strftime(
-                    '%Y-%m-%d %H-%M-%S%z')
->>>>>>> c1ee163d
+                    '%Y-%m-%d %H:%M:%S')
 
                 data.append(
                     [gclid, convertion_name, convertion_time, None, None])
