import os
import datetime
import logging
import csv
import pytz
from urllib import parse
from rest_framework_csv.renderers import CSVRenderer
from breathecode.renderers import PlainTextRenderer
from rest_framework.decorators import renderer_classes
from django.shortcuts import render, get_object_or_404
from django.http import HttpResponseNotFound, HttpResponse, HttpResponseRedirect
from django.contrib.auth.models import AnonymousUser
from rest_framework.response import Response
from rest_framework import status
from django.db.models import Q
from rest_framework.permissions import AllowAny
from rest_framework.decorators import api_view, permission_classes
from django.db.models import Count, F, Func, Value, CharField
from breathecode.utils import (
    APIException, localize_query, capable_of, ValidationException,
    GenerateLookupsMixin, HeaderLimitOffsetPagination
)
from .serializers import (
    PostFormEntrySerializer, FormEntrySerializer, FormEntrySmallSerializer, TagSmallSerializer,
    AutomationSmallSerializer
)
from breathecode.services.activecampaign import ActiveCampaign
from .actions import register_new_lead, sync_tags, sync_automations, get_facebook_lead_info
from .tasks import persist_single_lead, update_link_viewcount, async_activecampaign_webhook
from .models import ShortLink, ActiveCampaignAcademy, FormEntry, Tag, Automation
from breathecode.admissions.models import Academy
from breathecode.utils.find_by_full_name import query_like_by_full_name
from rest_framework.views import APIView

logger = logging.getLogger(__name__)

# Create your views here.


@api_view(['POST'])
@permission_classes([AllowAny])
def create_lead(request):
    serializer = PostFormEntrySerializer(data=request.data)
    if serializer.is_valid():
        serializer.save()

        persist_single_lead.delay(serializer.data)

        return Response(serializer.data, status=status.HTTP_201_CREATED)
    return Response(serializer.errors, status=status.HTTP_400_BAD_REQUEST)


@api_view(['POST'])
@permission_classes([AllowAny])
@renderer_classes([PlainTextRenderer])
def activecampaign_webhook(request, ac_academy_id=None, academy_slug=None):

    if ac_academy_id is not None:
        a = Academy.objects.filter(slug=ac_academy_id).first()
        if a is None:
            raise APIException(f"Academy not found (id:{ac_academy_id}) ")
        webhook = ActiveCampaign.add_webhook_to_log(request.data, a.slug)
    elif academy_slug is not None:
        webhook = ActiveCampaign.add_webhook_to_log(request.data, academy_slug)
    else:
        raise APIException("Please specify a valid academy slug or id")

    if webhook:
        async_activecampaign_webhook.delay(webhook.id)
    else:
        logger.debug('One request cannot be parsed, maybe you should update `ActiveCampaign'
                     '.add_webhook_to_log`')
        logger.debug(request.data)

    # async_eventbrite_webhook(request.data)
    return Response('ok', content_type='text/plain')


@api_view(['GET'])
@permission_classes([AllowAny])
@renderer_classes([CSVRenderer])
def googleads_enrollments(request, academy_slugs):

    slugs = academy_slugs.split(",")
    academies = FormEntry.objects.filter(Q(academy__slug__in=slugs) | Q(
        ac_academy__academy__slug__in=slugs)).exclude(gclid__isnull=True)

    serializer = FormEntrySerializer(academies, many=True)
    return Response(serializer.data)

# Create your views here.


@api_view(['POST', 'GET'])
@permission_classes([AllowAny])
def receive_facebook_lead(request):
    if request.method == 'GET':

        challenge = 'no challenge'
        if 'hub.challenge' in request.GET:
            challenge = request.GET['hub.challenge']

        verify_token = ''
        if 'hub.verify_token' in request.GET:
            verify_token = request.GET['hub.verify_token']

        mode = ''
        if 'hub.mode' in request.GET:
            mode = request.GET['hub.mode']

        if verify_token == os.getenv("FACEBOOK_VERIFY_TOKEN", ""):
            return Response(int(challenge), status=status.HTTP_200_OK)
        else:
            return Response(int(challenge), status=status.HTTP_400_BAD_REQUEST)
    else:
        if "object" in request.data:
            if request.data["object"] == "page":
                for entry in request.data["entry"]:
                    for changes in entry["changes"]:
                        if changes["field"] == "leadgen":
                            serializer = PostFormEntrySerializer(data={
                                "fb_leadgen_id": changes["value"]["leadgen_id"],
                                "fb_page_id": changes["value"]["page_id"],
                                "fb_form_id": changes["value"]["form_id"],
                                "fb_adgroup_id": changes["value"]["adgroup_id"],
                                "fb_ad_id": changes["value"]["ad_id"]
                            })
                            if serializer.is_valid():
                                serializer.save()
                                # persist_single_lead.delay(request.data)
                                return Response(serializer.data, status=status.HTTP_201_CREATED)
                            return Response(serializer.errors, status=status.HTTP_400_BAD_REQUEST)

    return Response({"details": "No leads found"}, status=status.HTTP_400_BAD_REQUEST)


# Create your views here.
@api_view(['GET'])
def sync_tags_with_active_campaign(request, academy_id):

    academy = ActiveCampaignAcademy.objects.filter(
        academy__id=academy_id).first()
    if academy is None:
        raise APIException('Academy not found')

    tags = sync_tags(academy)
    return Response(tags, status=status.HTTP_200_OK)

# Create your views here.


@api_view(['GET'])
def sync_automations_with_active_campaign(request, academy_id):

    academy = ActiveCampaignAcademy.objects.filter(
        academy__id=academy_id).first()
    if academy is None:
        raise APIException('Academy not found')

    tags = sync_automations(academy)
    return Response(tags, status=status.HTTP_200_OK)


def redirect_link(request, link_slug):
    short_link = ShortLink.objects.filter(slug=link_slug, active=True).first()
    if short_link is None:
        return HttpResponseNotFound("URL not found")

    update_link_viewcount.delay(short_link.slug)

    params = {}
    if short_link.utm_source is not None:
        params["utm_source"] = short_link.utm_source
    if short_link.utm_content is not None:
        params["utm_content"] = short_link.utm_content
    if short_link.utm_medium is not None:
        params["utm_medium"] = short_link.utm_medium
    if short_link.utm_campaign is not None:
        params["utm_campaign"] = short_link.utm_campaign

    destination_params = {}
    url_parts = short_link.destination.split('?')
    if len(url_parts) > 1:
        destination_params = dict(parse.parse_qsl(url_parts[1]))

    params = {**destination_params, **params}
    return HttpResponseRedirect(redirect_to=url_parts[0]+"?"+parse.urlencode(params))


@api_view(['GET'])
def get_leads(request, id=None):

    items = FormEntry.objects.all()
    if isinstance(request.user, AnonymousUser) == False:
        items = localize_query(items, request)

    academy = request.GET.get('academy', None)
    if academy is not None:
        items = items.filter(academy__slug__in=academy.split(","))

    start = request.GET.get('start', None)
    if start is not None:
        start_date = datetime.datetime.strptime(start, "%Y-%m-%d").date()
        items = items.filter(created_at__gte=start_date)

    end = request.GET.get('end', None)
    if end is not None:
        end_date = datetime.datetime.strptime(end, "%Y-%m-%d").date()
        items = items.filter(created_at__lte=end_date)

    items = items.order_by('created_at')
    serializer = FormEntrySerializer(items, many=True)
    return Response(serializer.data)


@api_view(['GET'])
def get_leads_report(request, id=None):

    items = FormEntry.objects.all()

    if isinstance(request.user, AnonymousUser) == False:
        # filter only to the local academy
        items = localize_query(items, request)

    group_by = request.GET.get('by', 'location,created_at__date,course')
    if group_by != '':
        group_by = group_by.split(",")
    else:
        group_by = ['location', 'created_at__date', 'course']

    academy = request.GET.get('academy', None)
    if academy is not None:
        items = items.filter(location__in=academy.split(","))

    start = request.GET.get('start', None)
    if start is not None:
        start_date = datetime.datetime.strptime(start, "%Y-%m-%d").date()
        items = items.filter(created_at__gte=start_date)

    end = request.GET.get('end', None)
    if end is not None:
        end_date = datetime.datetime.strptime(end, "%Y-%m-%d").date()
        items = items.filter(created_at__lte=end_date)

    items = items.values(*group_by).annotate(total_leads=Count('location'))

    if "created_at__date" in group_by:
        items = items.annotate(
            created_date=Func(
                F('created_at'),
                Value('YYYYMMDD'),
                function='to_char',
                output_field=CharField()
            )
        )
    # items = items.order_by('created_at')
    return Response(items)


class AcademyTagView(APIView, GenerateLookupsMixin):
    """
    List all snippets, or create a new snippet.
    """
    @capable_of('crud_lead')
    def get(self, request, format=None, academy_id=None):

        print("academy_id", academy_id)
        tags = Tag.objects.filter(ac_academy__academy__id=academy_id)

        serializer = TagSmallSerializer(tags, many=True)
        return Response(serializer.data, status=status.HTTP_200_OK)


class AcademyAutomationView(APIView, GenerateLookupsMixin):
    """
    List all snippets, or create a new snippet.
    """
    @capable_of('read_lead')
    def get(self, request, format=None, academy_id=None):

        tags = Automation.objects.filter(ac_academy__academy__id=academy_id)

        serializer = AutomationSmallSerializer(tags, many=True)
        return Response(serializer.data, status=status.HTTP_200_OK)


class AcademyLeadView(APIView, HeaderLimitOffsetPagination, GenerateLookupsMixin):
    """
    List all snippets, or create a new snippet.
    """
    @capable_of('read_lead')
    def get(self, request, format=None, academy_id=None):

        academy = Academy.objects.get(id=academy_id)
<<<<<<< HEAD
        items = FormEntry.objects.filter(
            Q(location=academy.slug) | Q(academy__id=academy.id))
=======
        #items = FormEntry.objects.filter(Q(location=academy.slug) | Q(academy__id=academy.id))
        items = FormEntry.objects.filter(academy__id=academy.id)
>>>>>>> a94f5277
        lookup = {}

        start = request.GET.get('start', None)
        if start is not None:
            start_date = datetime.datetime.strptime(start, "%Y-%m-%d").date()
            lookup['created_at__gte'] = start_date

        end = request.GET.get('end', None)
        if end is not None:
            end_date = datetime.datetime.strptime(end, "%Y-%m-%d").date()
            lookup['created_at__lte'] = end_date

        if 'storage_status' in self.request.GET:
            param = self.request.GET.get('storage_status')
            lookup['storage_status'] = param

        if 'course' in self.request.GET:
            param = self.request.GET.get('course')
            lookup['course'] = param

        if 'location' in self.request.GET:
            param = self.request.GET.get('location')
            lookup['location'] = param

        items = items.filter(**lookup).order_by('-created_at')

        like = request.GET.get('like', None)
        if like is not None:
            items = query_like_by_full_name(like=like, items=items)

        page = self.paginate_queryset(items, request)
        serializer = FormEntrySmallSerializer(page, many=True)

        if self.is_paginate(request):
            return self.get_paginated_response(serializer.data)
        else:
            return Response(serializer.data, status=200)

    @capable_of('crud_lead')
    def delete(self, request, academy_id=None):
        # TODO: here i don't add one single delete, because i don't know if it is required
        lookups = self.generate_lookups(
            request,
            many_fields=['id']
        )
        # automation_objects

        if not lookups:
            raise ValidationException(
                'Missing parameters in the querystring', code=400)

        items = FormEntry.objects.filter(**lookups, academy__id=academy_id)

        for item in items:
            item.delete()

        return Response(None, status=status.HTTP_204_NO_CONTENT)


def googleads_csv(request):

    ids = request.GET.get('academy', '')
    slugs = request.GET.get('academy_slug', '')

    ids = ids.split(",") if ids else []
    slugs = slugs.split(",") if slugs else []

    if ids:
        form_entries = FormEntry.objects.filter(
            academy__id__in=ids).order_by('id')

    elif slugs:
        form_entries = FormEntry.objects.filter(
            academy__slug__in=slugs).order_by('id')

    else:
        form_entries = FormEntry.objects.all()

    if (Academy.objects.filter(id__in=ids).count() != len(ids) or
            Academy.objects.filter(slug__in=slugs).count() != len(slugs)):
        raise ValidationException(
            "Some academy not exist", slug='academy-not-found')

    data = []
    response = HttpResponse(
        content_type='text/csv',
        headers={'Content-Disposition': 'attachment; filename="googleads.csv"'},
    )

    for entry in form_entries:

        if entry.gclid:
            entry_gclid = entry.gclid[-4:]

            if(entry_gclid == '_BwE' and entry.deal_status == "WON"):
                gclid = entry.gclid
                convertion_name = entry.tags

                timezone = pytz.timezone("US/Eastern")
                convertion_time = entry.created_at.astimezone(timezone)
                convertion_time = convertion_time.strftime(
                    "%Y-%m-%d %H-%M-%S%z")

                data.append([gclid, convertion_name,
                            convertion_time, None, None])

    writer = csv.writer(response)
    writer.writerow(['Google Click ID', 'Conversion Name', 'Conversion Time',
                     'Conversion Value', 'Conversion Currency'])

    for d in data:
        writer.writerow(d)

    return response<|MERGE_RESOLUTION|>--- conflicted
+++ resolved
@@ -292,13 +292,7 @@
     def get(self, request, format=None, academy_id=None):
 
         academy = Academy.objects.get(id=academy_id)
-<<<<<<< HEAD
-        items = FormEntry.objects.filter(
-            Q(location=academy.slug) | Q(academy__id=academy.id))
-=======
-        #items = FormEntry.objects.filter(Q(location=academy.slug) | Q(academy__id=academy.id))
         items = FormEntry.objects.filter(academy__id=academy.id)
->>>>>>> a94f5277
         lookup = {}
 
         start = request.GET.get('start', None)
