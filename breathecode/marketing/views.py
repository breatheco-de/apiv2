--- conflicted
+++ resolved
@@ -1,8 +1,4 @@
-<<<<<<< HEAD
 import os, re, datetime, logging, csv, pytz, secrets, json, hashlib
-=======
-import os, re, datetime, logging, csv, pytz, json
->>>>>>> b4d0b76a
 from urllib import parse
 from django.utils import timezone
 from datetime import timedelta
@@ -21,12 +17,8 @@
 from rest_framework.decorators import api_view, permission_classes
 from django.db.models import Count, F, Func, Value, CharField
 from breathecode.utils import (APIException, localize_query, capable_of, ValidationException,
-<<<<<<< HEAD
                                GenerateLookupsMixin, HeaderLimitOffsetPagination, validate_captcha,
                                num_to_roman)
-=======
-                               GenerateLookupsMixin, HeaderLimitOffsetPagination)
->>>>>>> b4d0b76a
 from breathecode.utils.api_view_extensions.api_view_extensions import APIViewExtensions
 from .serializers import (
     PostFormEntrySerializer,
@@ -51,11 +43,8 @@
 from breathecode.utils.find_by_full_name import query_like_by_full_name
 from rest_framework.views import APIView
 import breathecode.marketing.tasks as tasks
-<<<<<<< HEAD
 import pandas as pd
 from breathecode.services.google_cloud import Recaptcha
-=======
->>>>>>> b4d0b76a
 
 logger = logging.getLogger(__name__)
 MIME_ALLOW = 'text/csv'
