import os, re, datetime, logging, csv, pytz, json
from urllib import parse
from django.utils import timezone
from datetime import timedelta
from rest_framework_csv.renderers import CSVRenderer
from breathecode.renderers import PlainTextRenderer
from rest_framework.decorators import renderer_classes
from django.http import HttpResponseNotFound, HttpResponse, HttpResponseRedirect
from django.contrib.auth.models import AnonymousUser
from rest_framework.response import Response
from rest_framework import status
from django.db.models import Q
from rest_framework.permissions import AllowAny
from rest_framework.decorators import api_view, permission_classes
from django.db.models import Count, F, Func, Value, CharField
from breathecode.utils import (APIException, localize_query, capable_of, ValidationException,
                               GenerateLookupsMixin, HeaderLimitOffsetPagination)
from breathecode.utils.api_view_extensions.api_view_extensions import APIViewExtensions
from .serializers import (
    PostFormEntrySerializer,
    FormEntrySerializer,
    FormEntrySmallSerializer,
    ShortlinkSmallSerializer,
    TagSmallSerializer,
    AutomationSmallSerializer,
    DownloadableSerializer,
    ShortLinkSerializer,
    PUTTagSerializer,
    UTMSmallSerializer,
    LeadgenAppSmallSerializer,
    AcademyAliasSmallSerializer,
)
from breathecode.services.activecampaign import ActiveCampaign
from .actions import sync_tags, sync_automations
from .tasks import persist_single_lead, update_link_viewcount, async_activecampaign_webhook
from .models import ShortLink, ActiveCampaignAcademy, FormEntry, Tag, Automation, Downloadable, LeadGenerationApp, UTMField, AcademyAlias
from breathecode.admissions.models import Academy
from breathecode.utils.find_by_full_name import query_like_by_full_name
from rest_framework.views import APIView
import breathecode.marketing.tasks as tasks

logger = logging.getLogger(__name__)

# Create your views here.


@api_view(['GET'])
@permission_classes([AllowAny])
def get_downloadable(request, slug=None):

    if slug is not None:
        download = Downloadable.objects.filter(slug=slug).first()
        if download is None:
            raise ValidationException('Document not found', 404, slug='not-found')

        if request.GET.get('raw', None) == 'true':
            return HttpResponseRedirect(redirect_to=download.destination_url)

        seri = DownloadableSerializer(download, many=False)
        return Response(seri.data)

    items = Downloadable.objects.all()
    academy = request.GET.get('academy', None)
    if academy is not None:
        items = items.filter(academy__slug__in=academy.split(','))

    active = request.GET.get('active', None)
    if active is not None:
        if active == 'true':
            active = True
        else:
            active = False
        items = items.filter(active=active)

    items = items.order_by('created_at')
    serializer = DownloadableSerializer(items, many=True)
    return Response(serializer.data)


@api_view(['POST'])
@permission_classes([AllowAny])
def create_lead(request):
    data = request.data.copy()

    # remove spaces from phone
    if 'phone' in data:
        data['phone'] = data['phone'].replace(' ', '')

    if 'utm_url' in data and ('//localhost:' in data['utm_url'] or 'gitpod.io' in data['utm_url']):
        print('Ignoring lead because its coming from development team')
        return Response(data, status=status.HTTP_201_CREATED)

    serializer = PostFormEntrySerializer(data=data)
    if serializer.is_valid():
        serializer.save()

        persist_single_lead.delay(serializer.data)

        return Response(serializer.data, status=status.HTTP_201_CREATED)

    return Response(serializer.errors, status=status.HTTP_400_BAD_REQUEST)


@api_view(['POST'])
@permission_classes([AllowAny])
def create_lead_from_app(request, app_slug=None):

    app_id = request.GET.get('app_id', None)
    if app_id is None:
        raise ValidationException(f'Invalid app slug and/or id', code=400, slug='without-app-slug-or-app-id')

    if app_slug is None:
        # try get the slug from the encoded app_id
        decoded_id = parse.unquote(app_id)
        if ':' not in decoded_id:
            raise ValidationException(f'Missing app slug', code=400, slug='without-app-slug-or-app-id')
        else:
            app_slug, app_id = decoded_id.split(':')

    app = LeadGenerationApp.objects.filter(slug=app_slug, app_id=app_id).first()
    if app is None:
        raise ValidationException(f'App not found with those credentials', code=401, slug='without-app-id')

    app.hits += 1
    app.last_call_at = timezone.now()
    app.last_request_data = json.dumps(request.data)

    ## apply defaults from the app
    payload = {
        'location': app.location,
        'language': app.language,
        'utm_url': app.utm_url,
        'utm_medium': app.utm_medium,
        'utm_campaign': app.utm_campaign,
        'utm_source': app.utm_source,
        'academy': app.academy.id,
        'lead_generation_app': app.id
    }
    payload.update(request.data)

    if 'automations' not in request.data:
        payload['automations'] = ','.join([str(auto.slug) for auto in app.default_automations.all()])

    if 'tags' not in request.data:
        payload['tags'] = ','.join([tag.slug for tag in app.default_tags.all()])

    # remove spaces from phone
    if 'phone' in request.data:
        payload['phone'] = payload['phone'].replace(' ', '')

    serializer = PostFormEntrySerializer(data=payload)
    if serializer.is_valid():
        serializer.save()

        tasks.persist_single_lead.delay(serializer.data)

        app.last_call_status = 'OK'
        app.save()

        return Response(serializer.data, status=status.HTTP_201_CREATED)

    else:
        app.last_call_status = 'ERROR'
        app.last_call_log = json.dumps(serializer.errors)
        app.save()

    return Response(serializer.errors, status=status.HTTP_400_BAD_REQUEST)


@api_view(['POST'])
@permission_classes([AllowAny])
@renderer_classes([PlainTextRenderer])
def activecampaign_webhook(request, ac_academy_id=None, academy_slug=None):

    if ac_academy_id is not None:
        a = Academy.objects.filter(slug=ac_academy_id).first()
        if a is None:
            raise APIException(f'Academy not found (id:{ac_academy_id}) ')
        webhook = ActiveCampaign.add_webhook_to_log(request.data, a.slug)
    elif academy_slug is not None:
        webhook = ActiveCampaign.add_webhook_to_log(request.data, academy_slug)
    else:
        raise APIException('Please specify a valid academy slug or id')

    if webhook:
        async_activecampaign_webhook.delay(webhook.id)
    else:
        logger.debug('One request cannot be parsed, maybe you should update `ActiveCampaign'
                     '.add_webhook_to_log`')
        #logger.debug(request.data)

    # async_eventbrite_webhook(request.data)
    return Response('ok', content_type='text/plain')


@api_view(['GET'])
@permission_classes([AllowAny])
@renderer_classes([CSVRenderer])
def googleads_enrollments(request, academy_slugs):

    slugs = academy_slugs.split(',')
    academies = FormEntry.objects.filter(Q(academy__slug__in=slugs)
                                         | Q(ac_academy__academy__slug__in=slugs)).exclude(gclid__isnull=True)

    serializer = FormEntrySerializer(academies, many=True)
    return Response(serializer.data)


# Create your views here.


@api_view(['POST', 'GET'])
@permission_classes([AllowAny])
def receive_facebook_lead(request):
    if request.method == 'GET':

        challenge = 'no challenge'
        if 'hub.challenge' in request.GET:
            challenge = request.GET['hub.challenge']

        verify_token = ''
        if 'hub.verify_token' in request.GET:
            verify_token = request.GET['hub.verify_token']

        mode = ''
        if 'hub.mode' in request.GET:
            mode = request.GET['hub.mode']

        if verify_token == os.getenv('FACEBOOK_VERIFY_TOKEN', ''):
            return Response(int(challenge), status=status.HTTP_200_OK)
        else:
            return Response(int(challenge), status=status.HTTP_400_BAD_REQUEST)
    else:
        if 'object' in request.data:
            if request.data['object'] == 'page':
                for entry in request.data['entry']:
                    for changes in entry['changes']:
                        if changes['field'] == 'leadgen':
                            serializer = PostFormEntrySerializer(
                                data={
                                    'fb_leadgen_id': changes['value']['leadgen_id'],
                                    'fb_page_id': changes['value']['page_id'],
                                    'fb_form_id': changes['value']['form_id'],
                                    'fb_adgroup_id': changes['value']['adgroup_id'],
                                    'fb_ad_id': changes['value']['ad_id']
                                })
                            if serializer.is_valid():
                                serializer.save()
                                # persist_single_lead.delay(request.data)
                                return Response(serializer.data, status=status.HTTP_201_CREATED)
                            return Response(serializer.errors, status=status.HTTP_400_BAD_REQUEST)

    return Response({'details': 'No leads found'}, status=status.HTTP_400_BAD_REQUEST)


# Create your views here.
@api_view(['GET'])
def sync_tags_with_active_campaign(request, academy_id):

    academy = ActiveCampaignAcademy.objects.filter(academy__id=academy_id).first()
    if academy is None:
        raise APIException('Academy not found')

    tags = sync_tags(academy)
    return Response(tags, status=status.HTTP_200_OK)


# Create your views here.


@api_view(['GET'])
def sync_automations_with_active_campaign(request, academy_id):

    academy = ActiveCampaignAcademy.objects.filter(academy__id=academy_id).first()
    if academy is None:
        raise APIException('Academy not found')

    tags = sync_automations(academy)
    return Response(tags, status=status.HTTP_200_OK)


def redirect_link(request, link_slug):
    short_link = ShortLink.objects.filter(slug=link_slug, active=True).first()
    if short_link is None:
        return HttpResponseNotFound('URL not found')

    update_link_viewcount.delay(short_link.slug)

    params = {}
    if short_link.utm_source is not None:
        params['utm_source'] = short_link.utm_source
    if short_link.utm_content is not None:
        params['utm_content'] = short_link.utm_content
    if short_link.utm_medium is not None:
        params['utm_medium'] = short_link.utm_medium
    if short_link.utm_campaign is not None:
        params['utm_campaign'] = short_link.utm_campaign

    destination_params = {}
    url_parts = short_link.destination.split('?')
    if len(url_parts) > 1:
        destination_params = dict(parse.parse_qsl(url_parts[1]))

    params = {**destination_params, **params}
    return HttpResponseRedirect(redirect_to=url_parts[0] + '?' + parse.urlencode(params))


@api_view(['GET'])
def get_leads(request, id=None):

    items = FormEntry.objects.all()
    if isinstance(request.user, AnonymousUser) == False:
        items = localize_query(items, request)

    academy = request.GET.get('academy', None)
    if academy is not None:
        items = items.filter(academy__slug__in=academy.split(','))

    start = request.GET.get('start', None)
    if start is not None:
        start_date = datetime.datetime.strptime(start, '%Y-%m-%d').date()
        items = items.filter(created_at__gte=start_date)

    end = request.GET.get('end', None)
    if end is not None:
        end_date = datetime.datetime.strptime(end, '%Y-%m-%d').date()
        items = items.filter(created_at__lte=end_date)

    items = items.order_by('created_at')
    serializer = FormEntrySerializer(items, many=True)
    return Response(serializer.data)


@api_view(['GET'])
def get_leads_report(request, id=None):

    items = FormEntry.objects.all()

    if isinstance(request.user, AnonymousUser) == False:
        # filter only to the local academy
        items = localize_query(items, request)

    group_by = request.GET.get('by', 'location,created_at__date,course')
    if group_by != '':
        group_by = group_by.split(',')
    else:
        group_by = ['location', 'created_at__date', 'course']

    academy = request.GET.get('academy', None)
    if academy is not None:
        items = items.filter(location__in=academy.split(','))

    start = request.GET.get('start', None)
    if start is not None:
        start_date = datetime.datetime.strptime(start, '%Y-%m-%d').date()
        items = items.filter(created_at__gte=start_date)

    end = request.GET.get('end', None)
    if end is not None:
        end_date = datetime.datetime.strptime(end, '%Y-%m-%d').date()
        items = items.filter(created_at__lte=end_date)

    items = items.values(*group_by).annotate(total_leads=Count('location'))

    if 'created_at__date' in group_by:
        items = items.annotate(created_date=Func(
            F('created_at'), Value('YYYYMMDD'), function='to_char', output_field=CharField()))
    # items = items.order_by('created_at')
    return Response(items)


class AcademyTagView(APIView, GenerateLookupsMixin):
    """
    List all snippets, or create a new snippet.
    """
    extensions = APIViewExtensions(sort='-created_at', paginate=True)

    @capable_of('read_tag')
    def get(self, request, format=None, academy_id=None):
        handler = self.extensions(request)

        items = Tag.objects.filter(ac_academy__academy__id=academy_id)

        like = request.GET.get('like', None)
        if like is not None:
            items = items.filter(slug__icontains=like)

        types = request.GET.get('type', None)
        if types is not None:
            _types = types.split(',')
            items = items.filter(tag_type__in=[x.upper() for x in _types])

        items = handler.queryset(items)
        serializer = TagSmallSerializer(items, many=True)
        return handler.response(serializer.data)

    @capable_of('crud_tag')
    def put(self, request, tag_slug, academy_id=None):

        tag = Tag.objects.filter(slug=tag_slug, ac_academy__academy__id=academy_id).first()
        if tag is None:
            raise ValidationException(f'Tag {tag_slug} not found for this academy', slug='tag-not-found')

        serializer = PUTTagSerializer(tag,
                                      data=request.data,
                                      context={
                                          'request': request,
                                          'academy': academy_id
                                      })
        if serializer.is_valid():
            serializer.save()
            return Response(serializer.data, status=status.HTTP_200_OK)
        return Response(serializer.errors, status=status.HTTP_400_BAD_REQUEST)


class AcademyAutomationView(APIView, GenerateLookupsMixin):
    """
    List all snippets, or create a new snippet.
    """
    extensions = APIViewExtensions(sort='-created_at', paginate=True)

    @capable_of('read_lead')
    def get(self, request, format=None, academy_id=None):
        handler = self.extensions(request)
        items = Automation.objects.filter(ac_academy__academy__id=academy_id)
<<<<<<< HEAD

        like = request.GET.get('like', None)
        if like is not None:
            items = items.filter(Q(slug__icontains=like) | Q(name__icontains=like))

        status = request.GET.get('status', None)
        if status is not None:
            _status = status.split(',')
            items = items.filter(status__in=[x.upper() for x in _status])

=======

        like = request.GET.get('like', None)
        if like is not None:
            items = items.filter(Q(slug__icontains=like) | Q(name__icontains=like))

        status = request.GET.get('status', None)
        if status is not None:
            _status = status.split(',')
            items = items.filter(status__in=[x.upper() for x in _status])

>>>>>>> f4b617d5
        items = handler.queryset(items)
        serializer = AutomationSmallSerializer(items, many=True)
        return handler.response(serializer.data)


class AcademyAppView(APIView, GenerateLookupsMixin):
    """
    List all snippets, or create a new snippet.
    """

    @capable_of('read_lead_gen_app')
    def get(self, request, academy_id=None):

        apps = LeadGenerationApp.objects.filter(academy__id=academy_id)

        serializer = LeadgenAppSmallSerializer(apps, many=True)
        return Response(serializer.data, status=status.HTTP_200_OK)


class AcademyAliasView(APIView, GenerateLookupsMixin):
    """
    List all snippets, or create a new snippet.
    """

    @capable_of('read_my_academy')
    def get(self, request, academy_id):

        alias = AcademyAlias.objects.filter(academy__id=academy_id)

        serializer = AcademyAliasSmallSerializer(alias, many=True)
        return Response(serializer.data, status=status.HTTP_200_OK)


class UTMView(APIView, GenerateLookupsMixin):
    """
    List all snippets, or create a new snippet.
    """

    @capable_of('read_lead')
    def get(self, request, format=None, academy_id=None):

        utms = UTMField.objects.filter(academy__id=academy_id)

        like = request.GET.get('like', None)
        if like is not None:
            utms = utms.filter(slug__icontains=like)

        types = request.GET.get('type', None)
        if types is not None:
            _types = types.split(',')
            utms = utms.filter(utm_type__in=[x.upper() for x in _types])

        serializer = UTMSmallSerializer(utms, many=True)
        return Response(serializer.data, status=status.HTTP_200_OK)


class AcademyWonLeadView(APIView, HeaderLimitOffsetPagination, GenerateLookupsMixin):
    """
    List all snippets, or create a new snippet.
    """

    @capable_of('read_won_lead')
    def get(self, request, format=None, academy_id=None):

        academy = Academy.objects.get(id=academy_id)
        items = FormEntry.objects.filter(academy__id=academy.id, deal_status='WON')
        lookup = {}

        start = request.GET.get('start', '')
        if start != '':
            start_date = datetime.datetime.strptime(start, '%Y-%m-%d').date()
            lookup['created_at__gte'] = start_date

        end = request.GET.get('end', '')
        if end != '':
            end_date = datetime.datetime.strptime(end, '%Y-%m-%d').date()
            lookup['created_at__lte'] = end_date

        if 'storage_status' in self.request.GET:
            param = self.request.GET.get('storage_status')
            lookup['storage_status'] = param

        course = request.GET.get('course', '')
        if course != '':
            lookup['course__in'] = course.split(',')

        location = request.GET.get('location', '')
        if location != '':
            lookup['location__in'] = location.split(',')

        sort_by = '-created_at'
        if 'sort' in self.request.GET and self.request.GET['sort'] != '':
            sort_by = self.request.GET.get('sort')

        items = items.filter(**lookup).order_by(sort_by)

        like = request.GET.get('like', None)
        if like is not None:
            items = query_like_by_full_name(like=like, items=items)

        page = self.paginate_queryset(items, request)
        serializer = FormEntrySmallSerializer(page, many=True)

        if self.is_paginate(request):
            return self.get_paginated_response(serializer.data)
        else:
            return Response(serializer.data, status=200)


class AcademyProcessView(APIView, GenerateLookupsMixin):

    @capable_of('crud_lead')
    def put(self, request, academy_id=None):
        lookups = self.generate_lookups(request, many_fields=['id'])
        if not lookups:
            raise ValidationException('Missing id parameters in the querystring', code=400)

        items = FormEntry.objects.filter(**lookups, academy__id=academy_id)
        for item in items:
            persist_single_lead.delay(item.toFormData())

        return Response({'details': f'{items.count()} leads added to the processing queue'},
                        status=status.HTTP_200_OK)


class AcademyLeadView(APIView, GenerateLookupsMixin):
    """
    List all snippets, or create a new snippet.
    """

    extensions = APIViewExtensions(sort='-created_at', paginate=True)

    @capable_of('read_lead')
    def get(self, request, academy_id=None):
        handler = self.extensions(request)

        academy = Academy.objects.get(id=academy_id)
        items = FormEntry.objects.filter(academy__id=academy.id)
        lookup = {}

        start = request.GET.get('start', None)
        if start is not None:
            start_date = datetime.datetime.strptime(start, '%Y-%m-%d').date()
            lookup['created_at__gte'] = start_date

        end = request.GET.get('end', None)
        if end is not None:
            end_date = datetime.datetime.strptime(end, '%Y-%m-%d').date()
            lookup['created_at__lte'] = end_date

        if 'storage_status' in self.request.GET:
            param = self.request.GET.get('storage_status')
            lookup['storage_status'] = param

        if 'deal_status' in self.request.GET:
            param = self.request.GET.get('deal_status')
            lookup['deal_status'] = param.upper()

        if 'course' in self.request.GET:
            param = self.request.GET.get('course')
            lookup['course'] = param

        if 'location' in self.request.GET:
            param = self.request.GET.get('location')
            lookup['location'] = param

        items = items.filter(**lookup)

        like = request.GET.get('like', None)
        if like is not None:
            items = query_like_by_full_name(like=like, items=items)

        items = handler.queryset(items)
        serializer = FormEntrySmallSerializer(items, many=True)

        return handler.response(serializer.data)

    @capable_of('crud_lead')
    def post(self, request, academy_id=None):

        academy = Academy.objects.filter(id=academy_id).first()
        if academy is None:
            raise ValidationException(f'Academy {academy_id} not found', slug='academy-not-found')

        # ignore the incoming location information and override with the session academy
        data = {**request.data, 'location': academy.active_campaign_slug}

        serializer = PostFormEntrySerializer(data=data, context={'request': request, 'academy': academy_id})
        if serializer.is_valid():
            serializer.save()
            return Response(serializer.data, status=status.HTTP_201_CREATED)
        return Response(serializer.errors, status=status.HTTP_400_BAD_REQUEST)

    @capable_of('crud_lead')
    def delete(self, request, academy_id=None):
        # TODO: here i don't add one single delete, because i don't know if it is required
        lookups = self.generate_lookups(request, many_fields=['id'])
        # automation_objects

        if not lookups:
            raise ValidationException('Missing parameters in the querystring', code=400)

        items = FormEntry.objects.filter(**lookups, academy__id=academy_id)

        for item in items:
            item.delete()

        return Response(None, status=status.HTTP_204_NO_CONTENT)


class ShortLinkView(APIView, HeaderLimitOffsetPagination, GenerateLookupsMixin):
    """
    List all snippets, or create a new snippet.
    """

    @capable_of('read_shortlink')
    def get(self, request, slug=None, academy_id=None):

        if slug is not None:
            link = ShortLink.objects.filter(slug=slug).first()
            if link is None or (link.private and link.academy.id != academy_id):
                raise ValidationException(
                    f'Shortlink with slug {slug} not found or its private and it belongs to another academy',
                    slug='shortlink-not-found')

        academy = Academy.objects.get(id=academy_id)
        items = ShortLink.objects.filter(Q(academy__id=academy.id) | Q(private=False))
        lookup = {}

        private = request.GET.get('private', None)
        if private == 'true':
            lookup['private'] = True

        sort_by = '-created_at'
        if 'sort' in self.request.GET and self.request.GET['sort'] != '':
            sort_by = self.request.GET.get('sort')

        items = items.filter(**lookup).order_by(sort_by)

        like = request.GET.get('like', None)
        if like is not None:
            items = items.filter(slug__icontains=like)

        page = self.paginate_queryset(items, request)
        serializer = ShortlinkSmallSerializer(page, many=True)

        if self.is_paginate(request):
            return self.get_paginated_response(serializer.data)
        else:
            return Response(serializer.data, status=200)

    @capable_of('crud_shortlink')
    def post(self, request, academy_id=None):

        serializer = ShortLinkSerializer(data=request.data,
                                         context={
                                             'request': request,
                                             'academy': academy_id
                                         })
        if serializer.is_valid():
            serializer.save()
            return Response(serializer.data, status=status.HTTP_201_CREATED)
        return Response(serializer.errors, status=status.HTTP_400_BAD_REQUEST)

    @capable_of('crud_shortlink')
    def put(self, request, short_slug, academy_id=None):

        short = ShortLink.objects.filter(slug=short_slug, academy__id=academy_id).first()
        if short is None:
            raise ValidationException(f'ShortLink {short_slug} not found', slug='short-not-found')

        serializer = ShortLinkSerializer(short,
                                         data=request.data,
                                         context={
                                             'request': request,
                                             'academy': academy_id
                                         })
        if serializer.is_valid():
            serializer.save()
            return Response(serializer.data, status=status.HTTP_200_OK)
        return Response(serializer.errors, status=status.HTTP_400_BAD_REQUEST)

    @capable_of('crud_shortlink')
    def delete(self, request, academy_id=None):
        # TODO: here i don't add one single delete, because i don't know if it is required
        lookups = self.generate_lookups(request, many_fields=['id'])
        # automation_objects

        if not lookups:
            raise ValidationException('Missing parameters in the querystring', code=400)

        items = ShortLink.objects.filter(**lookups, academy__id=academy_id)
        for i in items:
            utc_now = timezone.now()
            days_ago = i.created_at + timedelta(days=1)
            if days_ago < utc_now:
                raise ValidationException(
                    f'You cannot update or delete short links that have been created more than 1 day ago, create a new link instead',
                    slug='update-days-ago')

        items.delete()

        return Response(None, status=status.HTTP_204_NO_CONTENT)


def get_real_conversion_name(slug):
    mapper = {
        'Website Lead': 'Application Submitted',
    }
    words = re.split(' |_|-', slug)
    words = [w.capitalize() for w in words]
    words = ' '.join(words)
    if words in mapper:
        words = mapper[words]

    return words


def googleads_csv(request):

    ids = request.GET.get('academy', '')
    slugs = request.GET.get('academy_slug', '')

    ids = ids.split(',') if ids else []
    slugs = slugs.split(',') if slugs else []

    if ids:
        form_entries = FormEntry.objects.filter(academy__id__in=ids).order_by('id')

    elif slugs:
        form_entries = FormEntry.objects.filter(academy__slug__in=slugs).order_by('id')

    else:
        form_entries = FormEntry.objects.all()

    if (Academy.objects.filter(id__in=ids).count() != len(ids)
            or Academy.objects.filter(slug__in=slugs).count() != len(slugs)):
        raise ValidationException('Some academy not exist', slug='academy-not-found')

    data = []
    response = HttpResponse(
        content_type='text/csv',
        headers={'Content-Disposition': 'attachment; filename="googleads.csv"'},
    )

    for entry in form_entries:

        if entry.gclid:
            entry_gclid = entry.gclid[-4:]

            if (entry_gclid == '_BwE' and entry.deal_status == 'WON'):
                gclid = entry.gclid
                convertion_name = get_real_conversion_name(entry.tags)

                timezone = pytz.timezone('US/Eastern')
                if entry.won_at is not None:
                    convertion_time = entry.won_at.astimezone(timezone)
                else:
                    convertion_time = entry.updated_at.astimezone(timezone)

                convertion_time = convertion_time.strftime('%Y-%m-%d %H:%M:%S')

                data.append([gclid, convertion_name, convertion_time, None, None])

    writer = csv.writer(response)
    writer.writerow(['Parameters:TimeZone=US/Eastern'])
    writer.writerow(
        ['Google Click ID', 'Conversion Name', 'Conversion Time', 'Conversion Value', 'Conversion Currency'])

    for d in data:
        writer.writerow(d)

    return response<|MERGE_RESOLUTION|>--- conflicted
+++ resolved
@@ -423,7 +423,6 @@
     def get(self, request, format=None, academy_id=None):
         handler = self.extensions(request)
         items = Automation.objects.filter(ac_academy__academy__id=academy_id)
-<<<<<<< HEAD
 
         like = request.GET.get('like', None)
         if like is not None:
@@ -434,18 +433,6 @@
             _status = status.split(',')
             items = items.filter(status__in=[x.upper() for x in _status])
 
-=======
-
-        like = request.GET.get('like', None)
-        if like is not None:
-            items = items.filter(Q(slug__icontains=like) | Q(name__icontains=like))
-
-        status = request.GET.get('status', None)
-        if status is not None:
-            _status = status.split(',')
-            items = items.filter(status__in=[x.upper() for x in _status])
-
->>>>>>> f4b617d5
         items = handler.queryset(items)
         serializer = AutomationSmallSerializer(items, many=True)
         return handler.response(serializer.data)
