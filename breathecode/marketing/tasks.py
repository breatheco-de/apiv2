--- conflicted
+++ resolved
@@ -34,11 +34,7 @@
                 entry.storage_status = 'PENDING'
                 entry.save()
                 raise RetryTask(f'Timeout processing lead for form_entry {str(entry.id)}')
-<<<<<<< HEAD
-    
-=======
-
->>>>>>> 430e88c5
+
     except Exception as e:
         if not form_data:
             return
