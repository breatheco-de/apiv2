"""
Test /academy/lead
"""

import re
import string
from datetime import datetime
from decimal import Decimal
from random import choice, choices, randint
from unittest.mock import MagicMock, PropertyMock

import pytest
from django.urls.base import reverse_lazy
from faker import Faker
from rest_framework import status
from rest_framework.test import APIClient

from breathecode.tests.mixins.breathecode_mixin.breathecode import Breathecode

fake = Faker()


def random_string():
    return "".join(choices(string.ascii_letters, k=10))


def post_serializer(data={}):
    return {
        "id": 1,
        "fb_leadgen_id": None,
        "fb_page_id": None,
        "fb_form_id": None,
        "fb_adgroup_id": None,
        "fb_ad_id": None,
        "first_name": "",
        "last_name": "",
        "email": None,
        "phone": None,
        "course": None,
        "client_comments": None,
        "current_download": None,
        "location": None,
        "language": "en",
        "utm_url": None,
        "utm_medium": None,
        "utm_campaign": None,
        "utm_content": None,
        "utm_source": None,
        "utm_placement": None,
        "utm_term": None,
        "utm_plan": None,
        "sex": None,
        "custom_fields": None,
        "referral_key": None,
        "gclid": None,
        "tags": "",
        "automations": "",
        "street_address": None,
        "country": None,
        "city": None,
        "latitude": None,
        "longitude": None,
        "state": None,
        "zip_code": None,
        "browser_lang": None,
        "storage_status": "PENDING",
        "storage_status_text": "",
        "lead_type": None,
        "deal_status": None,
        "sentiment": None,
        "ac_contact_id": None,
        "ac_deal_id": None,
        "ac_expected_cohort": None,
        "ac_deal_owner_id": None,
        "ac_deal_location": None,
        "ac_deal_course": None,
        "ac_deal_owner_full_name": None,
        "ac_expected_cohort_date": None,
        "ac_deal_amount": None,
        "ac_deal_currency_code": None,
        "won_at": None,
        "contact": None,
        "academy": None,
        "user": None,
        "lead_generation_app": None,
        **data,
    }


def form_entry_field(data={}):
    return {
        "id": 1,
        "fb_leadgen_id": None,
        "fb_page_id": None,
        "fb_form_id": None,
        "fb_adgroup_id": None,
        "fb_ad_id": None,
        "first_name": "",
        "last_name": "",
        "email": None,
        "phone": None,
        "course": None,
        "client_comments": None,
        "current_download": None,
        "location": None,
        "language": "en",
        "utm_url": None,
        "utm_medium": None,
        "utm_campaign": None,
        "utm_content": None,
        "utm_source": None,
        "utm_placement": None,
        "utm_term": None,
        "utm_plan": None,
        "sex": None,
        "custom_fields": None,
        "referral_key": None,
        "gclid": None,
        "tags": "",
        "automations": "",
        "street_address": None,
        "country": None,
        "city": None,
        "latitude": None,
        "longitude": None,
        "state": None,
        "zip_code": None,
        "browser_lang": None,
        "storage_status": "PENDING",
        "storage_status_text": "",
        "lead_type": None,
        "deal_status": None,
        "sentiment": None,
        "ac_contact_id": None,
        "ac_deal_id": None,
        "ac_expected_cohort": None,
        "won_at": None,
        "contact_id": None,
        "academy_id": None,
        "user_id": None,
        "lead_generation_app_id": None,
        "ac_deal_course": None,
        "ac_deal_location": None,
        "ac_deal_owner_full_name": None,
        "ac_deal_owner_id": None,
        "ac_expected_cohort_date": None,
        "ac_deal_amount": None,
        "ac_deal_currency_code": None,
        **data,
    }


def generate_form_entry_kwargs(data={}):
    """That random values is too long that i prefer have it in one function"""
    return {
        "fb_leadgen_id": randint(0, 9999),
        "fb_page_id": randint(0, 9999),
        "fb_form_id": randint(0, 9999),
        "fb_adgroup_id": randint(0, 9999),
        "fb_ad_id": randint(0, 9999),
        "gclid": random_string(),
        "first_name": choice(["Rene", "Albert", "Immanuel"]),
        "last_name": choice(["Descartes", "Camus", "Kant"]),
        "email": choice(["a@a.com", "b@b.com", "c@c.com"]),
        "phone": choice(["123", "456", "789"]),
        "course": random_string(),
        "client_comments": random_string(),
        "location": random_string(),
        "language": random_string(),
        "utm_url": fake.url(),
        "utm_medium": random_string(),
        "utm_campaign": random_string(),
        "utm_source": random_string(),
        "referral_key": random_string(),
        "gclid": random_string(),
        "tags": random_string(),
        "automations": random_string(),
        "street_address": random_string(),
        "country": random_string(),
        "city": random_string(),
        "latitude": randint(0, 9999),
        "longitude": randint(0, 9999),
        "state": random_string(),
        "zip_code": str(randint(0, 9999)),
        "browser_lang": random_string(),
        "storage_status": choice(["PENDING", "PERSISTED"]),
        "lead_type": choice(["STRONG", "SOFT", "DISCOVERY"]),
        "deal_status": choice(["WON", "LOST"]),
        "sentiment": choice(["GOOD", "BAD"]),
        "current_download": random_string(),
        **data,
    }


class FakeRecaptcha:

    class RiskAnalysis:

        def __init__(self, *args, **kwargs):
            self.score = 0.9

    def __init__(self, *args, **kwargs):
        self.risk_analysis = self.RiskAnalysis()


def assertDatetime(date: datetime) -> bool:
    if not isinstance(date, str):
        assert isinstance(date, datetime)
        return True

    try:
        string = re.sub(r"Z$", "", date)
        datetime.fromisoformat(string)
        return True
    except Exception:
        assert 0


@pytest.fixture(autouse=True)
def setup_db(db, monkeypatch):
    monkeypatch.setattr("breathecode.services.google_cloud.Recaptcha.__init__", lambda: None)
    monkeypatch.setattr(
        "breathecode.services.google_cloud.Recaptcha.create_assessment", MagicMock(return_value=FakeRecaptcha())
    )
    monkeypatch.setattr("uuid.UUID.int", PropertyMock(return_value=1000))
    yield


# When: Passing nothing
def test_lead__without_data(bc: Breathecode, client: APIClient):
    url = reverse_lazy("marketing:lead")

    response = client.post(url, format="json")
    json = response.json()

    assertDatetime(json["created_at"])
    assertDatetime(json["updated_at"])
    del json["created_at"]
    del json["updated_at"]

    expected = post_serializer(
        data={
            "attribution_id": None,
        }
    )

    assert json == expected
    assert response.status_code == status.HTTP_201_CREATED

    assert bc.database.list_of("marketing.FormEntry") == [
        form_entry_field(
            {
                "id": 1,
                "academy_id": None,
                "storage_status": "ERROR",
                "storage_status_text": "Missing location information",
                "attribution_id": None,
            }
        )
    ]


# When: Validations of fields
def test_lead__with__bad_data(bc: Breathecode, client: APIClient):
    url = reverse_lazy("marketing:lead")

    data = generate_form_entry_kwargs()
    response = client.post(url, data, format="json")

    json = response.json()
    expected = {
        "phone": ["Phone number must be entered in the format: '+99999999'. Up to 15 digits allowed."],
        "language": ["Ensure this field has no more than 2 characters."],
    }

    assert json == expected
    assert response.status_code == status.HTTP_400_BAD_REQUEST


# When: Passing required fields
def test_lead__with__data(bc: Breathecode, client: APIClient):
    url = reverse_lazy("marketing:lead")

    data = generate_form_entry_kwargs(
        {
            "phone": "123456789",
            "language": "en",
        }
    )

    response = client.post(url, data, format="json")
    json = response.json()

    assertDatetime(json["created_at"])
    assertDatetime(json["updated_at"])
    del json["created_at"]
    del json["updated_at"]

    expected = post_serializer(
        {
            **data,
            "id": 1,
            "academy": None,
            "latitude": bc.format.to_decimal_string(data["latitude"]),
            "longitude": bc.format.to_decimal_string(data["longitude"]),
            "attribution_id": "75b36c508866d18732305da14fe9a0",
        }
    )

    assert json == expected
    assert response.status_code == status.HTTP_201_CREATED
    assert bc.database.list_of("marketing.FormEntry") == [
        form_entry_field(
            {
                **data,
                "id": 1,
                "academy_id": None,
                "latitude": Decimal(data["latitude"]),
                "longitude": Decimal(data["longitude"]),
                "storage_status": "ERROR",
<<<<<<< HEAD
                "storage_status_text": f"No CRM vendor information for academy with slug {data['location']}. Is Active Campaign or Brevo used?",
=======
                "storage_status_text": f'No CRM vendor information for academy with slug {data["location"]}. Is Active '
                "Campaign or Brevo used?",
>>>>>>> 9a9f6bc4
                "attribution_id": "75b36c508866d18732305da14fe9a0",
            }
        )
    ]


# When: Passing slug of Academy or AcademyAlias
@pytest.mark.parametrize(
    "academy,academy_alias,academy_id",
    [
        ({"slug": "midgard"}, None, None),
        ({"slug": "midgard"}, 1, None),
        (1, {"active_campaign_slug": "midgard"}, 1),
    ],
)
def test_passing_slug_of_academy_or_academy_alias(
    bc: Breathecode, client: APIClient, academy, academy_alias, academy_id
):
    model = bc.database.create(academy=academy, academy_alias=academy_alias, active_campaig_academy=1)
    url = reverse_lazy("marketing:lead")

    data = generate_form_entry_kwargs(
        {
            "phone": "123456789",
            "language": "en",
            "location": "midgard",
        }
    )

    response = client.post(url, data, format="json")
    json = response.json()

    assertDatetime(json["created_at"])
    assertDatetime(json["updated_at"])
    del json["created_at"]
    del json["updated_at"]

    expected = post_serializer(
        {
            **data,
            "id": model.academy.id,
            "academy": academy_id,
            "latitude": bc.format.to_decimal_string(data["latitude"]),
            "longitude": bc.format.to_decimal_string(data["longitude"]),
            "attribution_id": "75b36c508866d18732305da14fe9a0",
        }
    )

    assert json == expected
    assert response.status_code == status.HTTP_201_CREATED
    assert bc.database.list_of("marketing.FormEntry") == [
        form_entry_field(
            {
                **data,
                "id": model.academy.id,
                "academy_id": academy_id,
                "latitude": Decimal(data["latitude"]),
                "longitude": Decimal(data["longitude"]),
                "storage_status": "ERROR",
<<<<<<< HEAD
                "storage_status_text": "No CRM vendor information for academy with slug midgard. Is Active Campaign or Brevo used?",
=======
                "storage_status_text": "No CRM vendor information for academy with slug midgard. Is Active "
                "Campaign or Brevo used?",
>>>>>>> 9a9f6bc4
                "attribution_id": "75b36c508866d18732305da14fe9a0",
            }
        )
    ]<|MERGE_RESOLUTION|>--- conflicted
+++ resolved
@@ -318,12 +318,8 @@
                 "latitude": Decimal(data["latitude"]),
                 "longitude": Decimal(data["longitude"]),
                 "storage_status": "ERROR",
-<<<<<<< HEAD
-                "storage_status_text": f"No CRM vendor information for academy with slug {data['location']}. Is Active Campaign or Brevo used?",
-=======
                 "storage_status_text": f'No CRM vendor information for academy with slug {data["location"]}. Is Active '
                 "Campaign or Brevo used?",
->>>>>>> 9a9f6bc4
                 "attribution_id": "75b36c508866d18732305da14fe9a0",
             }
         )
@@ -383,12 +379,8 @@
                 "latitude": Decimal(data["latitude"]),
                 "longitude": Decimal(data["longitude"]),
                 "storage_status": "ERROR",
-<<<<<<< HEAD
-                "storage_status_text": "No CRM vendor information for academy with slug midgard. Is Active Campaign or Brevo used?",
-=======
                 "storage_status_text": "No CRM vendor information for academy with slug midgard. Is Active "
                 "Campaign or Brevo used?",
->>>>>>> 9a9f6bc4
                 "attribution_id": "75b36c508866d18732305da14fe9a0",
             }
         )
