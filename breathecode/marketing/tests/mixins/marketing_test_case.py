"""
Collections of mixins used to login in authorize microservice
"""
import os
from breathecode.authenticate.models import Token
from unittest.mock import call
from breathecode.notify.actions import get_template_content
from rest_framework.test import APITestCase
from breathecode.tests.mixins import GenerateModelsMixin, CacheMixin, TokenMixin, GenerateQueriesMixin, DatetimeMixin
from breathecode.feedback.actions import strings
from breathecode.marketing.serializers import FormEntrySerializer
from breathecode.marketing.models import FormEntry


class MarketingTestCase(APITestCase, GenerateModelsMixin, CacheMixin,
                        TokenMixin, GenerateQueriesMixin, DatetimeMixin):
    """MarketingTestCase with auth methods"""
    def tearDown(self):
        self.clear_cache()

    def setUp(self):
        self.generate_queries()

    def get_token_key(self, id=None):
        kwargs = {}
        if id:
            kwargs['id'] = id
        return Token.objects.filter(**kwargs).values_list('key',
                                                          flat=True).first()

    # This function was moved here because i want to use it as one example to
    # test the email
    def check_email_contain_a_correct_token(self, lang, dicts, mock, model):
        token = self.get_token_key()
        question = dicts[0]['title']
        link = f"https://nps.breatheco.de/{dicts[0]['id']}?token={token}"

        args_list = mock.call_args_list

        template = get_template_content(
            "nps", {
                "QUESTION": question,
                "HIGHEST": dicts[0]['highest'],
                "LOWEST": dicts[0]['lowest'],
                "SUBJECT": question,
                "ANSWER_ID": dicts[0]['id'],
                "BUTTON": strings[lang]["button_label"],
                "LINK": link,
            }, ["email"])

        self.assertEqual(args_list, [
            call(
                'https://api.mailgun.net/v3/None/messages',
                auth=('api', os.environ.get('MAILGUN_API_KEY', "")),
                data={
                    "from":
                    f"BreatheCode <mailgun@{os.environ.get('MAILGUN_DOMAIN')}>",
                    "to": model['user'].email,
                    "subject": template['subject'],
                    "text": template['text'],
                    "html": template['html']
                })
        ])

        html = template['html']
        del template['html']
        self.assertEqual(
            template, {
                'SUBJECT':
                question,
                'subject':
                question,
                'text':
                '\n'
                '\n'
                'Please take 2 min to answer the following question:\n'
                '\n'
                f'{question}\n'
                '\n'
                'Click here to vote: '
                f'{link}'
                '\n'
                '\n'
                '\n'
                '\n'
                'The BreatheCode Team'
            })
        self.assertToken(token)
        self.assertTrue(link in html)

    # This function is incompleted
    def check_old_breathecode_calls(self, mock, model):
        self.assertEqual(mock.call_args_list, [
            call(
                'POST',
                'https://old.hardcoded.breathecode.url/api/3/contactAutomations',
                headers={
                    'Accept': 'application/json',
                    'Content-Type': 'application/json',
                    'Api-Token': model['active_campaign_academy'].ac_key
                },
                json={
                    'contactAutomation': {
                        'contact': 1,
                        'automation': 1938270575
                    }
<<<<<<< HEAD
                }
            )
        ])

    def full_form_entry_dict(self):
        all_form_entry = FormEntry.objects.all()
        all_form_entry_dict = FormEntrySerializer(all_form_entry, many=True)
        return  all_form_entry_dict.data
=======
                })
        ])
>>>>>>> 5bc3b4d6
<|MERGE_RESOLUTION|>--- conflicted
+++ resolved
@@ -104,16 +104,10 @@
                         'contact': 1,
                         'automation': 1938270575
                     }
-<<<<<<< HEAD
-                }
-            )
+                })
         ])
 
     def full_form_entry_dict(self):
         all_form_entry = FormEntry.objects.all()
         all_form_entry_dict = FormEntrySerializer(all_form_entry, many=True)
-        return  all_form_entry_dict.data
-=======
-                })
-        ])
->>>>>>> 5bc3b4d6
+        return  all_form_entry_dict.data