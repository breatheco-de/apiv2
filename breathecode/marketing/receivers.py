--- conflicted
+++ resolved
@@ -5,18 +5,12 @@
 from breathecode.authenticate.models import ProfileAcademy
 from breathecode.admissions.models import CohortUser, Cohort
 from breathecode.events.models import Event
-<<<<<<< HEAD
 from breathecode.admissions.signals import student_edu_status_updated, cohort_saved
 from .models import FormEntry, ActiveCampaignAcademy
 import breathecode.marketing.tasks as tasks
-=======
 from .models import Downloadable
-from breathecode.events.signals import event_saved
 from .signals import downloadable_saved
-from breathecode.admissions.signals import student_edu_status_updated, cohort_saved
-from .models import FormEntry, ActiveCampaignAcademy
-from .tasks import add_cohort_task_to_student, add_cohort_slug_as_acp_tag, add_event_slug_as_acp_tag, add_downloadable_slug_as_acp_tag
->>>>>>> 51b11c81
+from .tasks import add_downloadable_slug_as_acp_tag
 
 logger = logging.getLogger(__name__)
 
@@ -46,7 +40,6 @@
     if created:
         ac_academy = ActiveCampaignAcademy.objects.filter(academy__id=instance.academy.id).first()
         if ac_academy is not None:
-<<<<<<< HEAD
             tasks.add_cohort_slug_as_acp_tag.delay(instance.id, instance.academy.id)
 
 
@@ -54,16 +47,6 @@
 def event_post_saved(sender, instance: Event, created: bool, *args, **kwargs):
     if created and instance.slug and instance.academy:
         tasks.add_event_slug_as_acp_tag.delay(instance.id, instance.academy.id)
-=======
-            add_cohort_slug_as_acp_tag.delay(instance.id, instance.academy.id)
-
-
-@receiver(event_saved, sender=Event)
-def event_save(sender, instance, created, *args, **kwargs):
-    if created and instance.academy:
-        ac_academy = ActiveCampaignAcademy.objects.filter(academy__id=instance.academy.id).first()
-        if ac_academy is not None:
-            add_event_slug_as_acp_tag.delay(instance.id, instance.academy.id)
 
 
 @receiver(downloadable_saved, sender=Downloadable)
@@ -71,5 +54,4 @@
     if created:
         ac_academy = ActiveCampaignAcademy.objects.filter(academy__id=instance.academy.id).first()
         if ac_academy is not None:
-            add_downloadable_slug_as_acp_tag.delay(instance.id, instance.academy.id)
->>>>>>> 51b11c81
+            add_downloadable_slug_as_acp_tag.delay(instance.id, instance.academy.id)