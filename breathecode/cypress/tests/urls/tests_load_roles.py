--- conflicted
+++ resolved
@@ -203,17 +203,12 @@
                 'description': 'List all the leads'
             },
             {
-<<<<<<< HEAD
                 "slug": "read_won_lead",
                 "description": "List all the won leads"
             },
             {
                 "slug": "crud_lead",
                 "description": "Create, update or delete academy leads"
-=======
-                'slug': 'crud_lead',
-                'description': 'Create, update or delete academy leads'
->>>>>>> c1ee163d
             },
             {
                 'slug': 'read_media',
