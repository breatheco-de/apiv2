--- conflicted
+++ resolved
@@ -46,9 +46,6 @@
                 logger.debug(f"Successfull call {method_name}: /{action_name}")
                 return data
         else:
-<<<<<<< HEAD
-            raise Exception(f"Unable to communicate with Slack API, error: {resp.status_code}")
-=======
             raise Exception(f"Unable to communicate with Slack API, error: {resp.status_code}")
 
     def parse_command(self, content):
@@ -65,5 +62,4 @@
 
         return response
 
-            
->>>>>>> 089fd1c0
+            