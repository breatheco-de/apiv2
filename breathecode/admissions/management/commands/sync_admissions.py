import os, requests, sys, pytz
from datetime import datetime
from django.core.management.base import BaseCommand, CommandError
from ...models import Academy, SpecialtyMode, Cohort, User, CohortUser, Syllabus
from breathecode.authenticate.models import Profile

HOST_ASSETS = 'https://assets.breatheco.de/apis'
API_URL = os.getenv('API_URL', '')
HOST_ASSETS = 'https://assets.breatheco.de/apis'
HOST = os.environ.get('OLD_BREATHECODE_API')
DATETIME_FORMAT = '%Y-%m-%d'


class Command(BaseCommand):
    help = 'Sync academies from old breathecode'

    def add_arguments(self, parser):
        parser.add_argument('entity', type=str)
        parser.add_argument(
            '--override',
            action='store_true',
            help='Delete and add again',
        )
        parser.add_argument('--limit',
                            action='store',
                            dest='limit',
                            type=int,
                            default=0,
                            help='How many to import')

    def handle(self, *args, **options):
        try:
            func = getattr(self, options['entity'], 'entity_not_found')
        except TypeError:
            print(f'Sync method for {options["entity"]} no Found!')
        func(options)

    def academies(self, options):

        response = requests.get(f'{HOST}/locations/')
        locations = response.json()

        for loc in locations['data']:
            aca = Academy.objects.filter(slug=loc['slug']).first()
            if aca is None:
                a = Academy(
                    slug=loc['slug'],
                    active_campaign_slug=loc['slug'],
                    name=loc['name'],
                    street_address=loc['address'],
                )
                a.save()
                self.stdout.write(
                    self.style.SUCCESS(f'Academy {a.slug} added'))
            else:
                self.stdout.write(
                    self.style.NOTICE(f'Academy {aca.slug} skipped'))

    def syllabus(self, options):

        response = requests.get(f'{HOST_ASSETS}/syllabus/all')
        syllabus = response.json()

        for syl in syllabus:
<<<<<<< HEAD
            certificate_slug, version = syl['slug'].split(".")
            cert = SpecialtyMode.objects.filter(slug=certificate_slug).first()
=======
            certificate_slug, version = syl['slug'].split('.')
            cert = Certificate.objects.filter(slug=certificate_slug).first()
>>>>>>> 7917c0f2
            if cert is None:
                self.stdout.write(
                    self.style.NOTICE(
                        f'Certificate slug {certificate_slug} not found: skipping syllabus {certificate_slug}.{version}'
                    ))
                continue

            if version[1:].isnumeric() == False:
                self.stdout.write(
                    self.style.NOTICE(
                        f'Ignoring syllabus invalid version {version}'))
                continue
            #remove letter "v" at the beginning of version number
            version = version[1:]
            _syl = Syllabus.objects.filter(version=version,
                                           certificate=cert).first()
            if _syl is None:

                response = requests.get(
                    f'{HOST_ASSETS}/syllabus/{certificate_slug}?v={version}')

                _syl = Syllabus(
                    version=version,
                    certificate=cert,
                    json=response.text,
                    private=False,
                )

                _syl.save()
                self.stdout.write(
                    self.style.SUCCESS(
                        f'Syllabus {certificate_slug}{version} added'))
            else:
                self.stdout.write(
                    self.style.NOTICE(
                        f'Syllabus {certificate_slug}{version} skipped'))

    def certificates(self, options):

        response = requests.get(f'{HOST}/profiles/')
        profiles = response.json()

        for pro in profiles['data']:
            cert = SpecialtyMode.objects.filter(slug=pro['slug']).first()
            if cert is None:
                cert = SpecialtyMode(
                    slug=pro['slug'],
                    name=pro['name'],
                    description=pro['description'],
                    duration_in_hours=pro['duration_in_hours'],
                    week_hours=pro['week_hours'],
                    duration_in_days=pro['duration_in_days'],
                    logo=pro['logo'],
                )
                cert.save()
                self.stdout.write(
                    self.style.SUCCESS(f"Certificate {pro['slug']} added"))
            else:
                self.stdout.write(
                    self.style.NOTICE(f"Certificate {pro['slug']} skipped"))

    def syllabus(self, options):

        response = requests.get(f'{HOST_ASSETS}/syllabus/all')
        syllabus = response.json()

        for syl in syllabus:
<<<<<<< HEAD
            certificate_slug, version = syl['slug'].split(".")
            cert = SpecialtyMode.objects.filter(slug=certificate_slug).first()
=======
            certificate_slug, version = syl['slug'].split('.')
            cert = Certificate.objects.filter(slug=certificate_slug).first()
>>>>>>> 7917c0f2
            if cert is None:
                self.stdout.write(
                    self.style.NOTICE(
                        f'Certificate slug {certificate_slug} not found: skipping syllabus {certificate_slug}.{version}'
                    ))
                continue
            #remove letter "v" at the beginning of version number
            version = version[1:]
            if not version.isnumeric():
                self.stdout.write(
                    self.style.NOTICE(
                        f'Syllabus version {version} must be number: skipping')
                )
                continue

            _syl = Syllabus.objects.filter(version=version,
                                           certificate=cert).first()
            if _syl is None:
                response = requests.get(
                    f'{HOST_ASSETS}/syllabus/{certificate_slug}?v={version}')
                _syl = Syllabus(
                    version=version,
                    certificate=cert,
                    json=response.text,
                    private=False,
                )
                _syl.save()
                self.stdout.write(
                    self.style.SUCCESS(
                        f'Syllabus {certificate_slug}{version} added'))
            else:
                self.stdout.write(
                    self.style.NOTICE(
                        f'Certificate {certificate_slug}{version} skipped'))

    def cohorts(self, options):

        response = requests.get(f'{HOST}/cohorts/')
        cohorts = response.json()

        for _cohort in cohorts['data']:
            co = Cohort.objects.filter(slug=_cohort['slug']).first()
            if co is None:
                try:
                    self.add_cohort(_cohort)
                    self.stdout.write(
                        self.style.SUCCESS(
                            f"Cohort {_cohort['slug']} with syllabus {_cohort['slug']} added"
                        ))
                except Exception as e:
                    self.stdout.write(
                        self.style.NOTICE(
                            f"Error adding cohort {_cohort['slug']}: {str(e)}")
                    )
                    # raise e
            else:
                try:
                    self.update_cohort(co, _cohort)
                    self.stdout.write(
                        self.style.SUCCESS(
                            f"Cohort found, updated info for {_cohort['slug']}"
                        ))
                except Exception as e:
                    self.stdout.write(
                        self.style.NOTICE(
                            f"Error updating cohort {_cohort['slug']}: {str(e)}"
                        ))
                    # raise e

    def students(self, options):

        if options['override']:
            ids = CohortUser.objects.filter(role='STUDENT').values_list(
                'user__id', flat=True)
            User.objects.filter(id__in=ids).delete()

        limit = False
        if 'limit' in options and options['limit']:
            limit = options['limit']

        response = requests.get(f'{HOST}/students/')
        students = response.json()

        total = 0
        for _student in students['data']:
            total += 1
            # if limited number of sync options
            if limit and limit > 0 and total > limit:
                self.stdout.write(
                    self.style.SUCCESS(
                        f'Stopped at {total} because there was a limit on the command arguments'
                    ))
                return

            user = User.objects.filter(email=_student['email']).first()
            if user is None:
                try:
                    user = self.add_user(_student)
                    self.stdout.write(
                        self.style.SUCCESS(f"User {_student['email']} added"))
                except Exception as e:
                    self.stdout.write(
                        self.style.SUCCESS(
                            f"Error adding user {_student['email']}: {str(e)}")
                    )

            if user is not None:
                try:
                    self.add_student_cohorts(_student, user)
                    self.stdout.write(
                        self.style.SUCCESS(
                            f"Synched cohorts for user {_student['email']}"))
                except Exception as e:
                    raise e

            profile = None
            if user is not None:
                try:
                    profile = user.profile
                except Profile.DoesNotExist:
                    profile = Profile(user=user)
                    profile.avatar_url = API_URL + '/static/img/avatar.png'
                    profile.bio = _student['bio']
                    profile.phone = _student['phone'] if _student[
                        'phone'] is not None else ''
                    profile.github_username = _student['github']
                    profile.save()

    def teachers(self, options):

        if options['override']:
            ids = CohortUser.objects.filter(
                role__in=['STUDENT', 'ASSISTANT']).values_list('user__id',
                                                               flat=True)
            User.objects.filter(id__in=ids).delete()

        limit = False
        if 'limit' in options and options['limit']:
            limit = options['limit']

        response = requests.get(f'{HOST}/teachers/')
        teachers = response.json()

        total = 0
        for _teacher in teachers['data']:
            _teacher['email'] = _teacher['username']
            total += 1
            # if limited number of sync options
            if limit and limit > 0 and total > limit:
                self.stdout.write(
                    self.style.SUCCESS(
                        f'Stopped at {total} because there was a limit on the command arguments'
                    ))
                return

            user = User.objects.filter(email=_teacher['email']).first()
            if user is None:
                user = self.add_user(_teacher)

            try:
                self.add_teacher_cohorts(_teacher, user)
                self.stdout.write(
                    self.style.SUCCESS(f"User {_teacher['email']} synched"))
            except Exception as e:
                raise e
                # self.stdout.write(self.style.SUCCESS(f"Error adding cohort {_cohort['slug']}: {str(e)}"))

    def add_cohort(self, _cohort):
        academy = Academy.objects.filter(slug=_cohort['location_slug']).first()
        if academy is None:
            raise CommandError(
                f"Academy {_cohort['location_slug']} does not exist")
        syllabus = Syllabus.objects.filter(
            certificate__slug=_cohort['profile_slug']).order_by(
                '-version').first()
        if syllabus is None:
            raise CommandError(
                f"syllabus for certificate {_cohort['profile_slug']} does not exist"
            )

        stages = {
            'finished': 'ENDED',
            'on-prework': 'PREWORK',
            'not-started': 'INACTIVE',
            'on-course': 'STARTED',
            'on-final-project': 'FINAL_PROJECT',
        }
        if _cohort['stage'] not in stages:
            raise CommandError(f"Invalid cohort stage {_cohort['stage']}")

        co = Cohort(
            slug=_cohort['slug'],
            name=_cohort['name'],
            kickoff_date=datetime.strptime(
                _cohort['kickoff_date'],
                DATETIME_FORMAT).replace(tzinfo=pytz.timezone('UTC')),
            current_day=_cohort['current_day'],
            stage=stages[_cohort['stage']],
            language=_cohort['language'],
            academy=academy,
            syllabus=syllabus,
        )
        if _cohort['ending_date'] is not None:
            co.ending_date = datetime.strptime(
                _cohort['ending_date'],
                DATETIME_FORMAT).replace(tzinfo=pytz.timezone('UTC'))
        co.save()
        return co

    def update_cohort(self, cohort, data):
        # return
        stages = {
            'finished': 'ENDED',
            'on-prework': 'PREWORK',
            'not-started': 'INACTIVE',
            'on-course': 'STARTED',
            'on-final-project': 'FINAL_PROJECT',
        }
        if data['stage'] not in stages:
            raise CommandError(f"Invalid cohort stage {data['stage']}")

        cohort.name = data['name']
        if 'kickoff_date' in data and data['kickoff_date'] is not None:
            cohort.kickoff_date = datetime.strptime(
                data['kickoff_date'],
                DATETIME_FORMAT).replace(tzinfo=pytz.timezone('UTC'))
        cohort.current_day = data['current_day']
        cohort.stage = stages[data['stage']]
        cohort.language = data['language']
        if 'kickoff_date' in data and data['ending_date'] is not None:
            cohort.ending_date = datetime.strptime(
                data['ending_date'],
                DATETIME_FORMAT).replace(tzinfo=pytz.timezone('UTC'))

        syllabus = Syllabus.objects.filter(
            certificate__slug=data['profile_slug']).order_by(
                '-version').first()
        if syllabus is None:
            raise CommandError(
                f"syllabus for certificate {data['profile_slug']} does not exist"
            )
        cohort.syllabus = syllabus

        cohort.save()

    def add_user(self, _user):
        us = User(
            email=_user['email'],
            username=_user['email'],
            first_name=_user['first_name'],
        )
        if 'last_name' in _user and _user[
                'last_name'] is not None and _user['last_name'] != '':
            us.last_name = _user['last_name']
        us.save()
        return us

    def add_teacher_cohorts(self, _teacher, us):

        for cohort_slug in _teacher['cohorts']:
            cohort = Cohort.objects.filter(slug=cohort_slug).first()
            if cohort and not CohortUser.objects.filter(user=us,
                                                        cohort=cohort).count():
                cohort_user = CohortUser(
                    user=us,
                    cohort=cohort,
                    role='TEACHER',
                )
                cohort_user.save()

    def add_student_cohorts(self, _student, us):
        financial_status = {
            'late': 'LATE',
            'fully_paid': 'FULLY_PAID',
            'up_to_date': 'UP_TO_DATE',
            'uknown': None,
        }
        if _student['financial_status'] not in financial_status:
            raise CommandError(
                f"Invalid finantial status {_student['financial_status']}")

        educational_status = {
            'under_review': 'ACTIVE',
            'currently_active': 'ACTIVE',
            'blocked': 'SUSPENDED',
            'postponed': 'POSTPONED',
            'studies_finished': 'GRADUATED',
            'student_dropped': 'DROPPED',
        }
        if _student['status'] not in educational_status:
            raise CommandError(
                f"Invalid educational_status {_student['status']}")

        for cohort_slug in _student['cohorts']:
            cohort = Cohort.objects.filter(slug=cohort_slug).first()
            if cohort and not CohortUser.objects.filter(user=us,
                                                        cohort=cohort).count():
                cohort_user = CohortUser(
                    user=us,
                    cohort=cohort,
                    role='STUDENT',
                    finantial_status=financial_status[
                        _student['financial_status']],
                    educational_status=educational_status[_student['status']])
                cohort_user.save()<|MERGE_RESOLUTION|>--- conflicted
+++ resolved
@@ -50,11 +50,9 @@
                     street_address=loc['address'],
                 )
                 a.save()
-                self.stdout.write(
-                    self.style.SUCCESS(f'Academy {a.slug} added'))
-            else:
-                self.stdout.write(
-                    self.style.NOTICE(f'Academy {aca.slug} skipped'))
+                self.stdout.write(self.style.SUCCESS(f'Academy {a.slug} added'))
+            else:
+                self.stdout.write(self.style.NOTICE(f'Academy {aca.slug} skipped'))
 
     def syllabus(self, options):
 
@@ -62,13 +60,8 @@
         syllabus = response.json()
 
         for syl in syllabus:
-<<<<<<< HEAD
             certificate_slug, version = syl['slug'].split(".")
             cert = SpecialtyMode.objects.filter(slug=certificate_slug).first()
-=======
-            certificate_slug, version = syl['slug'].split('.')
-            cert = Certificate.objects.filter(slug=certificate_slug).first()
->>>>>>> 7917c0f2
             if cert is None:
                 self.stdout.write(
                     self.style.NOTICE(
@@ -77,18 +70,14 @@
                 continue
 
             if version[1:].isnumeric() == False:
-                self.stdout.write(
-                    self.style.NOTICE(
-                        f'Ignoring syllabus invalid version {version}'))
+                self.stdout.write(self.style.NOTICE(f'Ignoring syllabus invalid version {version}'))
                 continue
             #remove letter "v" at the beginning of version number
             version = version[1:]
-            _syl = Syllabus.objects.filter(version=version,
-                                           certificate=cert).first()
+            _syl = Syllabus.objects.filter(version=version, certificate=cert).first()
             if _syl is None:
 
-                response = requests.get(
-                    f'{HOST_ASSETS}/syllabus/{certificate_slug}?v={version}')
+                response = requests.get(f'{HOST_ASSETS}/syllabus/{certificate_slug}?v={version}')
 
                 _syl = Syllabus(
                     version=version,
@@ -98,13 +87,9 @@
                 )
 
                 _syl.save()
-                self.stdout.write(
-                    self.style.SUCCESS(
-                        f'Syllabus {certificate_slug}{version} added'))
-            else:
-                self.stdout.write(
-                    self.style.NOTICE(
-                        f'Syllabus {certificate_slug}{version} skipped'))
+                self.stdout.write(self.style.SUCCESS(f'Syllabus {certificate_slug}{version} added'))
+            else:
+                self.stdout.write(self.style.NOTICE(f'Syllabus {certificate_slug}{version} skipped'))
 
     def certificates(self, options):
 
@@ -124,11 +109,9 @@
                     logo=pro['logo'],
                 )
                 cert.save()
-                self.stdout.write(
-                    self.style.SUCCESS(f"Certificate {pro['slug']} added"))
-            else:
-                self.stdout.write(
-                    self.style.NOTICE(f"Certificate {pro['slug']} skipped"))
+                self.stdout.write(self.style.SUCCESS(f"Certificate {pro['slug']} added"))
+            else:
+                self.stdout.write(self.style.NOTICE(f"Certificate {pro['slug']} skipped"))
 
     def syllabus(self, options):
 
@@ -136,13 +119,8 @@
         syllabus = response.json()
 
         for syl in syllabus:
-<<<<<<< HEAD
             certificate_slug, version = syl['slug'].split(".")
             cert = SpecialtyMode.objects.filter(slug=certificate_slug).first()
-=======
-            certificate_slug, version = syl['slug'].split('.')
-            cert = Certificate.objects.filter(slug=certificate_slug).first()
->>>>>>> 7917c0f2
             if cert is None:
                 self.stdout.write(
                     self.style.NOTICE(
@@ -152,17 +130,12 @@
             #remove letter "v" at the beginning of version number
             version = version[1:]
             if not version.isnumeric():
-                self.stdout.write(
-                    self.style.NOTICE(
-                        f'Syllabus version {version} must be number: skipping')
-                )
+                self.stdout.write(self.style.NOTICE(f'Syllabus version {version} must be number: skipping'))
                 continue
 
-            _syl = Syllabus.objects.filter(version=version,
-                                           certificate=cert).first()
+            _syl = Syllabus.objects.filter(version=version, certificate=cert).first()
             if _syl is None:
-                response = requests.get(
-                    f'{HOST_ASSETS}/syllabus/{certificate_slug}?v={version}')
+                response = requests.get(f'{HOST_ASSETS}/syllabus/{certificate_slug}?v={version}')
                 _syl = Syllabus(
                     version=version,
                     certificate=cert,
@@ -170,13 +143,9 @@
                     private=False,
                 )
                 _syl.save()
-                self.stdout.write(
-                    self.style.SUCCESS(
-                        f'Syllabus {certificate_slug}{version} added'))
-            else:
-                self.stdout.write(
-                    self.style.NOTICE(
-                        f'Certificate {certificate_slug}{version} skipped'))
+                self.stdout.write(self.style.SUCCESS(f'Syllabus {certificate_slug}{version} added'))
+            else:
+                self.stdout.write(self.style.NOTICE(f'Certificate {certificate_slug}{version} skipped'))
 
     def cohorts(self, options):
 
@@ -189,34 +158,22 @@
                 try:
                     self.add_cohort(_cohort)
                     self.stdout.write(
-                        self.style.SUCCESS(
-                            f"Cohort {_cohort['slug']} with syllabus {_cohort['slug']} added"
-                        ))
+                        self.style.SUCCESS(f"Cohort {_cohort['slug']} with syllabus {_cohort['slug']} added"))
                 except Exception as e:
-                    self.stdout.write(
-                        self.style.NOTICE(
-                            f"Error adding cohort {_cohort['slug']}: {str(e)}")
-                    )
+                    self.stdout.write(self.style.NOTICE(f"Error adding cohort {_cohort['slug']}: {str(e)}"))
                     # raise e
             else:
                 try:
                     self.update_cohort(co, _cohort)
-                    self.stdout.write(
-                        self.style.SUCCESS(
-                            f"Cohort found, updated info for {_cohort['slug']}"
-                        ))
+                    self.stdout.write(self.style.SUCCESS(f"Cohort found, updated info for {_cohort['slug']}"))
                 except Exception as e:
-                    self.stdout.write(
-                        self.style.NOTICE(
-                            f"Error updating cohort {_cohort['slug']}: {str(e)}"
-                        ))
+                    self.stdout.write(self.style.NOTICE(f"Error updating cohort {_cohort['slug']}: {str(e)}"))
                     # raise e
 
     def students(self, options):
 
         if options['override']:
-            ids = CohortUser.objects.filter(role='STUDENT').values_list(
-                'user__id', flat=True)
+            ids = CohortUser.objects.filter(role='STUDENT').values_list('user__id', flat=True)
             User.objects.filter(id__in=ids).delete()
 
         limit = False
@@ -233,28 +190,21 @@
             if limit and limit > 0 and total > limit:
                 self.stdout.write(
                     self.style.SUCCESS(
-                        f'Stopped at {total} because there was a limit on the command arguments'
-                    ))
+                        f'Stopped at {total} because there was a limit on the command arguments'))
                 return
 
             user = User.objects.filter(email=_student['email']).first()
             if user is None:
                 try:
                     user = self.add_user(_student)
-                    self.stdout.write(
-                        self.style.SUCCESS(f"User {_student['email']} added"))
+                    self.stdout.write(self.style.SUCCESS(f"User {_student['email']} added"))
                 except Exception as e:
-                    self.stdout.write(
-                        self.style.SUCCESS(
-                            f"Error adding user {_student['email']}: {str(e)}")
-                    )
+                    self.stdout.write(self.style.SUCCESS(f"Error adding user {_student['email']}: {str(e)}"))
 
             if user is not None:
                 try:
                     self.add_student_cohorts(_student, user)
-                    self.stdout.write(
-                        self.style.SUCCESS(
-                            f"Synched cohorts for user {_student['email']}"))
+                    self.stdout.write(self.style.SUCCESS(f"Synched cohorts for user {_student['email']}"))
                 except Exception as e:
                     raise e
 
@@ -266,17 +216,15 @@
                     profile = Profile(user=user)
                     profile.avatar_url = API_URL + '/static/img/avatar.png'
                     profile.bio = _student['bio']
-                    profile.phone = _student['phone'] if _student[
-                        'phone'] is not None else ''
+                    profile.phone = _student['phone'] if _student['phone'] is not None else ''
                     profile.github_username = _student['github']
                     profile.save()
 
     def teachers(self, options):
 
         if options['override']:
-            ids = CohortUser.objects.filter(
-                role__in=['STUDENT', 'ASSISTANT']).values_list('user__id',
-                                                               flat=True)
+            ids = CohortUser.objects.filter(role__in=['STUDENT', 'ASSISTANT']).values_list('user__id',
+                                                                                           flat=True)
             User.objects.filter(id__in=ids).delete()
 
         limit = False
@@ -294,8 +242,7 @@
             if limit and limit > 0 and total > limit:
                 self.stdout.write(
                     self.style.SUCCESS(
-                        f'Stopped at {total} because there was a limit on the command arguments'
-                    ))
+                        f'Stopped at {total} because there was a limit on the command arguments'))
                 return
 
             user = User.objects.filter(email=_teacher['email']).first()
@@ -304,8 +251,7 @@
 
             try:
                 self.add_teacher_cohorts(_teacher, user)
-                self.stdout.write(
-                    self.style.SUCCESS(f"User {_teacher['email']} synched"))
+                self.stdout.write(self.style.SUCCESS(f"User {_teacher['email']} synched"))
             except Exception as e:
                 raise e
                 # self.stdout.write(self.style.SUCCESS(f"Error adding cohort {_cohort['slug']}: {str(e)}"))
@@ -313,15 +259,11 @@
     def add_cohort(self, _cohort):
         academy = Academy.objects.filter(slug=_cohort['location_slug']).first()
         if academy is None:
-            raise CommandError(
-                f"Academy {_cohort['location_slug']} does not exist")
+            raise CommandError(f"Academy {_cohort['location_slug']} does not exist")
         syllabus = Syllabus.objects.filter(
-            certificate__slug=_cohort['profile_slug']).order_by(
-                '-version').first()
+            certificate__slug=_cohort['profile_slug']).order_by('-version').first()
         if syllabus is None:
-            raise CommandError(
-                f"syllabus for certificate {_cohort['profile_slug']} does not exist"
-            )
+            raise CommandError(f"syllabus for certificate {_cohort['profile_slug']} does not exist")
 
         stages = {
             'finished': 'ENDED',
@@ -336,9 +278,8 @@
         co = Cohort(
             slug=_cohort['slug'],
             name=_cohort['name'],
-            kickoff_date=datetime.strptime(
-                _cohort['kickoff_date'],
-                DATETIME_FORMAT).replace(tzinfo=pytz.timezone('UTC')),
+            kickoff_date=datetime.strptime(_cohort['kickoff_date'],
+                                           DATETIME_FORMAT).replace(tzinfo=pytz.timezone('UTC')),
             current_day=_cohort['current_day'],
             stage=stages[_cohort['stage']],
             language=_cohort['language'],
@@ -346,9 +287,8 @@
             syllabus=syllabus,
         )
         if _cohort['ending_date'] is not None:
-            co.ending_date = datetime.strptime(
-                _cohort['ending_date'],
-                DATETIME_FORMAT).replace(tzinfo=pytz.timezone('UTC'))
+            co.ending_date = datetime.strptime(_cohort['ending_date'],
+                                               DATETIME_FORMAT).replace(tzinfo=pytz.timezone('UTC'))
         co.save()
         return co
 
@@ -366,24 +306,19 @@
 
         cohort.name = data['name']
         if 'kickoff_date' in data and data['kickoff_date'] is not None:
-            cohort.kickoff_date = datetime.strptime(
-                data['kickoff_date'],
-                DATETIME_FORMAT).replace(tzinfo=pytz.timezone('UTC'))
+            cohort.kickoff_date = datetime.strptime(data['kickoff_date'],
+                                                    DATETIME_FORMAT).replace(tzinfo=pytz.timezone('UTC'))
         cohort.current_day = data['current_day']
         cohort.stage = stages[data['stage']]
         cohort.language = data['language']
         if 'kickoff_date' in data and data['ending_date'] is not None:
-            cohort.ending_date = datetime.strptime(
-                data['ending_date'],
-                DATETIME_FORMAT).replace(tzinfo=pytz.timezone('UTC'))
+            cohort.ending_date = datetime.strptime(data['ending_date'],
+                                                   DATETIME_FORMAT).replace(tzinfo=pytz.timezone('UTC'))
 
         syllabus = Syllabus.objects.filter(
-            certificate__slug=data['profile_slug']).order_by(
-                '-version').first()
+            certificate__slug=data['profile_slug']).order_by('-version').first()
         if syllabus is None:
-            raise CommandError(
-                f"syllabus for certificate {data['profile_slug']} does not exist"
-            )
+            raise CommandError(f"syllabus for certificate {data['profile_slug']} does not exist")
         cohort.syllabus = syllabus
 
         cohort.save()
@@ -394,8 +329,7 @@
             username=_user['email'],
             first_name=_user['first_name'],
         )
-        if 'last_name' in _user and _user[
-                'last_name'] is not None and _user['last_name'] != '':
+        if 'last_name' in _user and _user['last_name'] is not None and _user['last_name'] != '':
             us.last_name = _user['last_name']
         us.save()
         return us
@@ -404,8 +338,7 @@
 
         for cohort_slug in _teacher['cohorts']:
             cohort = Cohort.objects.filter(slug=cohort_slug).first()
-            if cohort and not CohortUser.objects.filter(user=us,
-                                                        cohort=cohort).count():
+            if cohort and not CohortUser.objects.filter(user=us, cohort=cohort).count():
                 cohort_user = CohortUser(
                     user=us,
                     cohort=cohort,
@@ -421,8 +354,7 @@
             'uknown': None,
         }
         if _student['financial_status'] not in financial_status:
-            raise CommandError(
-                f"Invalid finantial status {_student['financial_status']}")
+            raise CommandError(f"Invalid finantial status {_student['financial_status']}")
 
         educational_status = {
             'under_review': 'ACTIVE',
@@ -433,18 +365,14 @@
             'student_dropped': 'DROPPED',
         }
         if _student['status'] not in educational_status:
-            raise CommandError(
-                f"Invalid educational_status {_student['status']}")
+            raise CommandError(f"Invalid educational_status {_student['status']}")
 
         for cohort_slug in _student['cohorts']:
             cohort = Cohort.objects.filter(slug=cohort_slug).first()
-            if cohort and not CohortUser.objects.filter(user=us,
-                                                        cohort=cohort).count():
-                cohort_user = CohortUser(
-                    user=us,
-                    cohort=cohort,
-                    role='STUDENT',
-                    finantial_status=financial_status[
-                        _student['financial_status']],
-                    educational_status=educational_status[_student['status']])
+            if cohort and not CohortUser.objects.filter(user=us, cohort=cohort).count():
+                cohort_user = CohortUser(user=us,
+                                         cohort=cohort,
+                                         role='STUDENT',
+                                         finantial_status=financial_status[_student['financial_status']],
+                                         educational_status=educational_status[_student['status']])
                 cohort_user.save()