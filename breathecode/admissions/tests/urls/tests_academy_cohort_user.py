--- conflicted
+++ resolved
@@ -869,14 +869,7 @@
         url = reverse_lazy('admissions:academy_cohort_user')
         response = self.client.delete(url)
         json = response.json()
-<<<<<<< HEAD
-        expected = {'detail': "Missing user_id or cohort_id", 'status_code': 400}
-=======
-        expected = {
-            'detail': 'Missing user_id or cohort_id',
-            'status_code': 400
-        }
->>>>>>> 7917c0f2
+        expected = {'detail': 'Missing user_id or cohort_id', 'status_code': 400}
 
         self.assertEqual(json, expected)
         self.assertEqual(response.status_code, status.HTTP_400_BAD_REQUEST)
