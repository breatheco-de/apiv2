"""
Test /academy/cohort
"""
import re
from unittest.mock import MagicMock, call, patch
from django.utils import timezone
from breathecode.admissions.caches import CohortCache
from datetime import timedelta
from django.urls.base import reverse_lazy
from rest_framework import status

from breathecode.utils.api_view_extensions.api_view_extension_handlers import APIViewExtensionHandlers
from ..mixins import AdmissionsTestCase


class AcademyCohortTestSuite(AdmissionsTestCase):
    """Test /academy/cohort"""

    cache = CohortCache()
    """
    🔽🔽🔽 Auth
    """
    def test_cohort_me__post__without_authorization(self):
        """Test /academy/cohort without auth"""
        self.headers(academy=1)
        url = reverse_lazy('admissions:academy_cohort_me')
        response = self.client.get(url)
        json = response.json()
        expected = {'detail': 'Authentication credentials were not provided.', 'status_code': 401}

        self.assertEqual(json, expected)
        self.assertEqual(response.status_code, status.HTTP_401_UNAUTHORIZED)
        self.assertEqual(self.all_cohort_time_slot_dict(), [])

    def test_cohort_me__without_capability(self):
        """Test /cohort/:id without auth"""
        self.headers(academy=1)
        url = reverse_lazy('admissions:academy_cohort_me')
        self.generate_models(authenticate=True)
        response = self.client.get(url)
        json = response.json()

        self.assertEqual(
            json, {
                'detail': "You (user: 1) don't have this capability: read_single_cohort for academy 1",
                'status_code': 403
            })
        self.assertEqual(response.status_code, status.HTTP_403_FORBIDDEN)
        self.assertEqual(self.all_cohort_time_slot_dict(), [])

    # """

    # NEW TESTS HERE!!!
    """
    🔽🔽🔽 Without data
    """

    @patch('breathecode.admissions.signals.cohort_saved.send', MagicMock())
    def test_cohort_me_without_data(self):
        """Test /cohort without auth"""
        from breathecode.admissions.signals import cohort_saved

        self.headers(academy=1)
        url = reverse_lazy('admissions:academy_cohort_me')
        model = self.generate_models(authenticate=True,
                                     profile_academy=True,
                                     capability='read_single_cohort',
                                     role='potato',
                                     syllabus=True,
                                     skip_cohort=True)

        # reset because this call are coming from mixer
        cohort_saved.send.call_args_list = []

        response = self.client.get(url)
        json = response.json()

        self.assertEqual(json, [])
        self.assertEqual(response.status_code, status.HTTP_200_OK)
        self.assertEqual(self.count_cohort_user(), 0)
        self.assertEqual(self.all_cohort_time_slot_dict(), [])

    """
    🔽🔽🔽 With data (this method is reusable)
    """

    @patch('breathecode.admissions.signals.cohort_saved.send', MagicMock())
    def test_cohort_me__with_data(self):
        """Test /cohort without auth"""
        self.check_cohort_me__with_data()

    """
    🔽🔽🔽 Get
    """

    @patch('breathecode.admissions.signals.cohort_saved.send', MagicMock())
    def test_cohort_me__with_data__with_upcoming_false(self):
        """Test /cohort without auth"""
        from breathecode.admissions.signals import cohort_saved

        self.headers(academy=1)
        model = self.generate_models(authenticate=True,
                                     cohort=True,
                                     profile_academy=True,
                                     capability='read_single_cohort',
                                     role='potato',
                                     cohort_user=1,
                                     syllabus=True,
                                     syllabus_version=True,
                                     syllabus_schedule=True)

        # reset because this call are coming from mixer
        cohort_saved.send.call_args_list = []

        model_dict = self.remove_dinamics_fields(model['cohort'].__dict__)
        base_url = reverse_lazy('admissions:academy_cohort_me')
        url = f'{base_url}?upcoming=false'
        response = self.client.get(url)
        json = response.json()
        expected = [{
            'id': model['cohort'].id,
            'slug': model['cohort'].slug,
            'name': model['cohort'].name,
            'never_ends': model['cohort'].never_ends,
            'remote_available': model['cohort'].remote_available,
            'private': model['cohort'].private,
            'kickoff_date': re.sub(r'\+00:00$', 'Z', model['cohort'].kickoff_date.isoformat()),
            'ending_date': model['cohort'].ending_date,
            'stage': model['cohort'].stage,
            'language': model['cohort'].language,
            'current_day': model['cohort'].current_day,
            'current_module': None,
            'online_meeting_url': model['cohort'].online_meeting_url,
            'timezone': model['cohort'].timezone,
            'timeslots': [],
            'schedule': {
                'id': model['cohort'].schedule.id,
                'name': model['cohort'].schedule.name,
                'syllabus': model['cohort'].schedule.syllabus.id,
            },
            'syllabus_version': {
                'name': model.syllabus.name,
                'slug': model.syllabus.slug,
                'version': model['cohort'].syllabus_version.version,
                'syllabus': model['cohort'].syllabus_version.syllabus.id,
                'duration_in_days': model.syllabus.duration_in_days,
                'duration_in_hours': model.syllabus.duration_in_hours,
                'github_url': model.syllabus.github_url,
                'logo': model.syllabus.logo,
                'private': model.syllabus.private,
                'week_hours': model.syllabus.week_hours,
            },
            'academy': {
                'id': model['cohort'].academy.id,
                'slug': model['cohort'].academy.slug,
                'name': model['cohort'].academy.name,
                'country': {
                    'code': model['cohort'].academy.country.code,
                    'name': model['cohort'].academy.country.name,
                },
                'city': {
                    'name': model['cohort'].academy.city.name,
                },
                'logo_url': model['cohort'].academy.logo_url,
            },
        }]

        self.assertEqual(json, expected)
        self.assertEqual(response.status_code, status.HTTP_200_OK)
        self.assertEqual(self.count_cohort(), 1)
        self.assertEqual(self.get_cohort_dict(1), model_dict)
        self.assertEqual(self.all_cohort_time_slot_dict(), [])
        self.assertEqual(cohort_saved.send.call_args_list, [])

    @patch('breathecode.admissions.signals.cohort_saved.send', MagicMock())
    def test_cohort_me__with_data__with_upcoming_true__without_data(self):
        """Test /cohort without auth"""
        from breathecode.admissions.signals import cohort_saved

        self.headers(academy=1)
        self.clear_cache()
        model = self.generate_models(authenticate=True,
                                     cohort=True,
                                     profile_academy=True,
                                     capability='read_single_cohort',
                                     role='potato',
                                     cohort_user=1,
                                     syllabus=True,
                                     syllabus_version=True,
                                     syllabus_schedule=True)

        # reset because this call are coming from mixer
        cohort_saved.send.call_args_list = []

        model_dict = self.remove_dinamics_fields(model['cohort'].__dict__)
        base_url = reverse_lazy('admissions:academy_cohort_me')
        url = f'{base_url}?upcoming=true'
        response = self.client.get(url)
        json = response.json()

        self.assertEqual(json, [])
        self.assertEqual(response.status_code, status.HTTP_200_OK)
        self.assertEqual(self.count_cohort(), 1)
        self.assertEqual(self.get_cohort_dict(1), model_dict)
        self.assertEqual(self.all_cohort_time_slot_dict(), [])
        self.assertEqual(cohort_saved.send.call_args_list, [])

    @patch('breathecode.admissions.signals.cohort_saved.send', MagicMock())
    def test_cohort_me__with_data__with_upcoming_true(self):
        """Test /cohort without auth"""
        from breathecode.admissions.signals import cohort_saved

        self.headers(academy=1)
        cohort_kwargs = {
            'kickoff_date': timezone.now() + timedelta(days=1),
        }
        model = self.generate_models(authenticate=True,
                                     cohort=True,
                                     profile_academy=True,
                                     capability='read_single_cohort',
                                     role='potato',
                                     cohort_user=1,
                                     syllabus=True,
                                     syllabus_version=True,
                                     syllabus_schedule=True,
                                     cohort_kwargs=cohort_kwargs)

        # reset because this call are coming from mixer
        cohort_saved.send.call_args_list = []

        model_dict = self.get_cohort_dict(1)
        base_url = reverse_lazy('admissions:academy_cohort_me')
        url = f'{base_url}?upcoming=true'
        response = self.client.get(url)
        json = response.json()
        expected = [{
            'id': model['cohort'].id,
            'slug': model['cohort'].slug,
            'name': model['cohort'].name,
            'never_ends': model['cohort'].never_ends,
            'remote_available': model['cohort'].remote_available,
            'private': model['cohort'].private,
            'kickoff_date': self.datetime_to_iso(model['cohort'].kickoff_date),
            'ending_date': model['cohort'].ending_date,
            'stage': model['cohort'].stage,
            'language': model['cohort'].language,
            'current_day': model['cohort'].current_day,
            'current_module': None,
            'online_meeting_url': model['cohort'].online_meeting_url,
            'timezone': model['cohort'].timezone,
            'timeslots': [],
            'schedule': {
                'id': model['cohort'].schedule.id,
                'name': model['cohort'].schedule.name,
                'syllabus': model['cohort'].schedule.syllabus.id,
            },
            'syllabus_version': {
                'name': model.syllabus.name,
                'slug': model.syllabus.slug,
                'version': model['cohort'].syllabus_version.version,
                'syllabus': model['cohort'].syllabus_version.syllabus.id,
                'duration_in_days': model.syllabus.duration_in_days,
                'duration_in_hours': model.syllabus.duration_in_hours,
                'github_url': model.syllabus.github_url,
                'logo': model.syllabus.logo,
                'private': model.syllabus.private,
                'week_hours': model.syllabus.week_hours,
            },
            'academy': {
                'id': model['cohort'].academy.id,
                'slug': model['cohort'].academy.slug,
                'name': model['cohort'].academy.name,
                'country': {
                    'code': model['cohort'].academy.country.code,
                    'name': model['cohort'].academy.country.name,
                },
                'city': {
                    'name': model['cohort'].academy.city.name,
                },
                'logo_url': model['cohort'].academy.logo_url,
            },
        }]

        self.assertEqual(json, expected)
        self.assertEqual(response.status_code, status.HTTP_200_OK)
        self.assertEqual(self.count_cohort(), 1)
        self.assertEqual(self.get_cohort_dict(1), model_dict)
        self.assertEqual(self.all_cohort_time_slot_dict(), [])
        self.assertEqual(cohort_saved.send.call_args_list, [])

    @patch('breathecode.admissions.signals.cohort_saved.send', MagicMock())
    def test_cohort_me_with_data_with_academy(self):
        """Test /cohort without auth"""
        from breathecode.admissions.signals import cohort_saved

        self.headers(academy=1)
        model = self.generate_models(authenticate=True,
                                     cohort=True,
                                     profile_academy=True,
                                     capability='read_single_cohort',
                                     role='potato',
                                     cohort_user=1,
                                     syllabus=True,
                                     syllabus_version=True,
                                     syllabus_schedule=True)

        # reset because this call are coming from mixer
        cohort_saved.send.call_args_list = []

        model_dict = self.get_cohort_dict(1)
        base_url = reverse_lazy('admissions:academy_cohort_me')
        url = f'{base_url}?academy=' + model['academy'].slug
        response = self.client.get(url)
        json = response.json()
        expected = [{
            'id': model['cohort'].id,
            'slug': model['cohort'].slug,
            'name': model['cohort'].name,
            'never_ends': model['cohort'].never_ends,
            'remote_available': model['cohort'].remote_available,
            'private': model['cohort'].private,
            'kickoff_date': self.datetime_to_iso(model['cohort'].kickoff_date),
            'ending_date': model['cohort'].ending_date,
            'stage': model['cohort'].stage,
            'language': model['cohort'].language,
            'current_day': model['cohort'].current_day,
            'current_module': model['cohort'].current_module,
            'online_meeting_url': model['cohort'].online_meeting_url,
            'timezone': model['cohort'].timezone,
            'timeslots': [],
            'schedule': {
                'id': model['cohort'].schedule.id,
                'name': model['cohort'].schedule.name,
                'syllabus': model['cohort'].schedule.syllabus.id,
            },
            'syllabus_version': {
                'name': model.syllabus.name,
                'slug': model.syllabus.slug,
                'version': model['cohort'].syllabus_version.version,
                'syllabus': model['cohort'].syllabus_version.syllabus.id,
                'duration_in_days': model.syllabus.duration_in_days,
                'duration_in_hours': model.syllabus.duration_in_hours,
                'github_url': model.syllabus.github_url,
                'logo': model.syllabus.logo,
                'private': model.syllabus.private,
                'week_hours': model.syllabus.week_hours,
            },
            'academy': {
                'id': model['cohort'].academy.id,
                'slug': model['cohort'].academy.slug,
                'name': model['cohort'].academy.name,
                'country': {
                    'code': model['cohort'].academy.country.code,
                    'name': model['cohort'].academy.country.name,
                },
                'city': {
                    'name': model['cohort'].academy.city.name,
                },
                'logo_url': model['cohort'].academy.logo_url,
            },
        }]

        self.assertEqual(json, expected)
        self.assertEqual(response.status_code, status.HTTP_200_OK)
        self.assertEqual(self.count_cohort(), 1)
        self.assertEqual(self.get_cohort_dict(1), model_dict)
        self.assertEqual(self.all_cohort_time_slot_dict(), [])
        self.assertEqual(cohort_saved.send.call_args_list, [])

    @patch('breathecode.admissions.signals.cohort_saved.send', MagicMock())
    def test_cohort_me_with_data_with_academy_with_comma(self):
        """Test /cohort without auth"""
        from breathecode.admissions.signals import cohort_saved

        self.headers(academy=1)
        model = self.generate_models(authenticate=True,
                                     cohort=True,
                                     profile_academy=True,
                                     capability='read_single_cohort',
                                     role='potato',
                                     cohort_user=1,
                                     syllabus=True,
                                     syllabus_version=True,
                                     syllabus_schedule=True)

        # reset because this call are coming from mixer
        cohort_saved.send.call_args_list = []

        model_dict = self.get_cohort_dict(1)
        base_url = reverse_lazy('admissions:academy_cohort_me')
        url = f'{base_url}?academy=' + model['academy'].slug + ',they-killed-kenny'
        response = self.client.get(url)
        json = response.json()
        expected = [{
            'id': model['cohort'].id,
            'slug': model['cohort'].slug,
            'name': model['cohort'].name,
            'never_ends': model['cohort'].never_ends,
            'remote_available': model['cohort'].remote_available,
            'private': model['cohort'].private,
            'kickoff_date': self.datetime_to_iso(model['cohort'].kickoff_date),
            'ending_date': model['cohort'].ending_date,
            'stage': model['cohort'].stage,
            'language': model['cohort'].language,
            'current_day': model['cohort'].current_day,
            'current_module': None,
            'online_meeting_url': model['cohort'].online_meeting_url,
            'timezone': model['cohort'].timezone,
            'timeslots': [],
            'schedule': {
                'id': model['cohort'].schedule.id,
                'name': model['cohort'].schedule.name,
                'syllabus': model['cohort'].schedule.syllabus.id,
            },
            'syllabus_version': {
                'name': model.syllabus.name,
                'slug': model.syllabus.slug,
                'version': model['cohort'].syllabus_version.version,
                'syllabus': model['cohort'].syllabus_version.syllabus.id,
                'duration_in_days': model.syllabus.duration_in_days,
                'duration_in_hours': model.syllabus.duration_in_hours,
                'github_url': model.syllabus.github_url,
                'logo': model.syllabus.logo,
                'private': model.syllabus.private,
                'week_hours': model.syllabus.week_hours,
            },
            'academy': {
                'id': model['cohort'].academy.id,
                'slug': model['cohort'].academy.slug,
                'name': model['cohort'].academy.name,
                'country': {
                    'code': model['cohort'].academy.country.code,
                    'name': model['cohort'].academy.country.name,
                },
                'city': {
                    'name': model['cohort'].academy.city.name,
                },
                'logo_url': model['cohort'].academy.logo_url,
            },
        }]

        self.assertEqual(json, expected)
        self.assertEqual(response.status_code, status.HTTP_200_OK)
        self.assertEqual(self.count_cohort(), 1)
        self.assertEqual(self.get_cohort_dict(1), model_dict)
        self.assertEqual(self.all_cohort_time_slot_dict(), [])
        self.assertEqual(cohort_saved.send.call_args_list, [])

    # @patch('breathecode.admissions.signals.cohort_saved.send', MagicMock())
    # def test_cohort_me_with_ten_datas_with_academy_with_comma(self):
    #     """Test /cohort without auth"""
    #     from breathecode.admissions.signals import cohort_saved

    #     self.headers(academy=1)
    #     models = [
    #         self.generate_models(authenticate=True,
    #                              cohort=True,
    #                              profile_academy=True,
    #                              capability='read_single_cohort',
    #                              role='potato',
    #                              syllabus=True,
    #                              syllabus_version=True,
    #                              syllabus_schedule=True)
    #     ]

    #     base = models[0].copy()
    #     del base['cohort']

    #     models = models + [self.generate_models(cohort=True, models=base) for index in range(0, 9)]
    #     models.sort(key=lambda x: x.cohort.kickoff_date, reverse=True)

    #     # reset because this call are coming from mixer
    #     cohort_saved.send.call_args_list = []

    #     self.client.force_authenticate(user=models[0]['user'])
    #     base_url = reverse_lazy('admissions:academy_cohort_me')
    #     params = ','.join([model['academy'].slug for model in models])
    #     url = f'{base_url}?academy={params}'
    #     response = self.client.get(url)
    #     json = response.json()
    #     expected = [{
    #         'id': model['cohort'].id,
    #         'slug': model['cohort'].slug,
    #         'name': model['cohort'].name,
    #         'never_ends': model['cohort'].never_ends,
    #         'private': model['cohort'].private,
    #         'language': model['cohort'].language,
    #         'kickoff_date': datetime_to_iso_format(model['cohort'].kickoff_date),
    #         'ending_date': model['cohort'].ending_date,
    #         'stage': model['cohort'].stage,
    #         'current_day': model['cohort'].current_day,
    #         'current_module': None,
    #         'online_meeting_url': model['cohort'].online_meeting_url,
    #         'timezone': model['cohort'].timezone,
    #         'timeslots': [],
    #         'schedule': {
    #             'id': model['cohort'].schedule.id,
    #             'name': model['cohort'].schedule.name,
    #             'syllabus': model['cohort'].schedule.syllabus.id,
    #         },
    #         'syllabus_version': {
    #             'name': model.syllabus.name,
    #             'slug': model.syllabus.slug,
    #             'version': model['cohort'].syllabus_version.version,
    #             'syllabus': model['cohort'].syllabus_version.syllabus.id,
    #             'duration_in_days': model.syllabus.duration_in_days,
    #             'duration_in_hours': model.syllabus.duration_in_hours,
    #             'github_url': model.syllabus.github_url,
    #             'logo': model.syllabus.logo,
    #             'private': model.syllabus.private,
    #             'week_hours': model.syllabus.week_hours,
    #         },
    #         'academy': {
    #             'id': model['cohort'].academy.id,
    #             'slug': model['cohort'].academy.slug,
    #             'name': model['cohort'].academy.name,
    #             'country': {
    #                 'code': model['cohort'].academy.country.code,
    #                 'name': model['cohort'].academy.country.name,
    #             },
    #             'city': {
    #                 'name': model['cohort'].academy.city.name,
    #             },
    #             'logo_url': model['cohort'].academy.logo_url,
    #         },
    #     } for model in models]

    #     self.assertEqual(json, expected)
    #     self.assertEqual(response.status_code, status.HTTP_200_OK)
    #     self.assertEqual(self.all_cohort_dict(), self.all_model_dict([x.cohort for x in models]))
    #     self.assertEqual(self.all_cohort_time_slot_dict(), [])
    #     self.assertEqual(cohort_saved.send.call_args_list, [])
    """
    🔽🔽🔽 Sort in querystring
    """

    @patch('breathecode.admissions.signals.cohort_saved.send', MagicMock())
    def test_cohort_me__with_data__with_sort(self):
        """Test /cohort without auth"""
        from breathecode.admissions.signals import cohort_saved

        self.headers(academy=1)
        base = self.generate_models(
            authenticate=True,
            profile_academy=True,
            capability='read_single_cohort',
            role='potato',
            # cohort_user=1,
            skip_cohort=True)

        models = [
            self.generate_models(cohort=True,
                                 syllabus=True,
                                 cohort_user=1,
                                 syllabus_version=True,
                                 syllabus_schedule=True,
                                 models=base) for _ in range(0, 2)
        ]

        # reset because this call are coming from mixer
        cohort_saved.send.call_args_list = []

        ordened_models = sorted(models, key=lambda x: x['cohort'].slug, reverse=True)

        url = reverse_lazy('admissions:academy_cohort_me') + '?sort=-slug'
        response = self.client.get(url)
        json = response.json()
        expected = [{
            'id': model['cohort'].id,
            'slug': model['cohort'].slug,
            'name': model['cohort'].name,
            'current_day': model.cohort.current_day,
            'current_module': None,
            'never_ends': model['cohort'].never_ends,
            'remote_available': model['cohort'].remote_available,
            'private': model['cohort'].private,
            'kickoff_date': self.datetime_to_iso(model['cohort'].kickoff_date),
            'ending_date': model['cohort'].ending_date,
            'stage': model['cohort'].stage,
            'language': model['cohort'].language,
            'online_meeting_url': model['cohort'].online_meeting_url,
            'timezone': model['cohort'].timezone,
            'timeslots': [],
            'schedule': {
                'id': model['cohort'].schedule.id,
                'name': model['cohort'].schedule.name,
                'syllabus': model['cohort'].schedule.syllabus.id,
            },
            'syllabus_version': {
                'name': model.syllabus.name,
                'slug': model.syllabus.slug,
                'version': model['cohort'].syllabus_version.version,
                'syllabus': model['cohort'].syllabus_version.syllabus.id,
                'duration_in_days': model.syllabus.duration_in_days,
                'duration_in_hours': model.syllabus.duration_in_hours,
                'github_url': model.syllabus.github_url,
                'logo': model.syllabus.logo,
                'private': model.syllabus.private,
                'week_hours': model.syllabus.week_hours,
            },
            'academy': {
                'id': model['cohort'].academy.id,
                'slug': model['cohort'].academy.slug,
                'name': model['cohort'].academy.name,
                'country': {
                    'code': model['cohort'].academy.country.code,
                    'name': model['cohort'].academy.country.name,
                },
                'city': {
                    'name': model['cohort'].academy.city.name,
                },
                'logo_url': model['cohort'].academy.logo_url,
            },
        } for model in ordened_models]

        self.assertEqual(json, expected)
        self.assertEqual(response.status_code, status.HTTP_200_OK)
        self.assertEqual(self.all_cohort_dict(), [{
            **self.model_to_dict(model, 'cohort')
        } for model in models])
        self.assertEqual(cohort_saved.send.call_args_list, [])

    @patch('breathecode.admissions.signals.cohort_saved.send', MagicMock())
    def test_cohort_me_with_data__ignore_cohort_then_student_is_not_registered(self):
        """Test /cohort without auth"""
        from breathecode.admissions.signals import cohort_saved

        self.headers(academy=1)
        model = self.generate_models(authenticate=True,
                                     cohort=True,
                                     profile_academy=True,
                                     capability='read_single_cohort',
                                     role='potato',
                                     syllabus=True,
                                     syllabus_version=True,
                                     syllabus_schedule=True)

        # reset because this call are coming from mixer
        cohort_saved.send.call_args_list = []

        model_dict = self.get_cohort_dict(1)
        base_url = reverse_lazy('admissions:academy_cohort_me')
        url = f'{base_url}?location=they-killed-kenny'
        response = self.client.get(url)
        json = response.json()

        self.assertEqual(json, [])
        self.assertEqual(response.status_code, status.HTTP_200_OK)
        self.assertEqual(self.count_cohort(), 1)
        self.assertEqual(self.get_cohort_dict(1), model_dict)
        self.assertEqual(self.all_cohort_time_slot_dict(), [])
        self.assertEqual(cohort_saved.send.call_args_list, [])

    @patch('breathecode.admissions.signals.cohort_saved.send', MagicMock())
    def test_cohort_me_with_data_with_location(self):
        """Test /cohort without auth"""
        from breathecode.admissions.signals import cohort_saved

        self.headers(academy=1)
        model = self.generate_models(authenticate=True,
                                     cohort=True,
                                     profile_academy=True,
                                     capability='read_single_cohort',
                                     role='potato',
                                     cohort_user=1,
                                     syllabus=True,
                                     syllabus_version=True,
                                     syllabus_schedule=True)

        # reset because this call are coming from mixer
        cohort_saved.send.call_args_list = []

        model_dict = self.get_cohort_dict(1)
        base_url = reverse_lazy('admissions:academy_cohort_me')
        url = f'{base_url}?location=' + model['academy'].slug
        response = self.client.get(url)
        json = response.json()
        expected = [{
            'id': model['cohort'].id,
            'slug': model['cohort'].slug,
            'name': model['cohort'].name,
            'never_ends': model['cohort'].never_ends,
            'remote_available': model['cohort'].remote_available,
            'private': model['cohort'].private,
            'kickoff_date': self.datetime_to_iso(model['cohort'].kickoff_date),
            'ending_date': model['cohort'].ending_date,
            'stage': model['cohort'].stage,
            'language': model['cohort'].language,
            'current_day': model['cohort'].current_day,
            'current_module': None,
            'online_meeting_url': model['cohort'].online_meeting_url,
            'timezone': model['cohort'].timezone,
            'timeslots': [],
            'schedule': {
                'id': model['cohort'].schedule.id,
                'name': model['cohort'].schedule.name,
                'syllabus': model['cohort'].schedule.syllabus.id,
            },
            'syllabus_version': {
                'name': model.syllabus.name,
                'slug': model.syllabus.slug,
                'version': model['cohort'].syllabus_version.version,
                'syllabus': model['cohort'].syllabus_version.syllabus.id,
                'duration_in_days': model.syllabus.duration_in_days,
                'duration_in_hours': model.syllabus.duration_in_hours,
                'github_url': model.syllabus.github_url,
                'logo': model.syllabus.logo,
                'private': model.syllabus.private,
                'week_hours': model.syllabus.week_hours,
            },
            'academy': {
                'id': model['cohort'].academy.id,
                'slug': model['cohort'].academy.slug,
                'name': model['cohort'].academy.name,
                'country': {
                    'code': model['cohort'].academy.country.code,
                    'name': model['cohort'].academy.country.name,
                },
                'city': {
                    'name': model['cohort'].academy.city.name,
                },
                'logo_url': model['cohort'].academy.logo_url,
            },
        }]

        self.assertEqual(json, expected)
        self.assertEqual(response.status_code, status.HTTP_200_OK)
        self.assertEqual(self.count_cohort(), 1)
        self.assertEqual(self.get_cohort_dict(1), model_dict)
        self.assertEqual(self.all_cohort_time_slot_dict(), [])
        self.assertEqual(cohort_saved.send.call_args_list, [])

    @patch('breathecode.admissions.signals.cohort_saved.send', MagicMock())
    def test_cohort_me_with_data_with_location_with_comma(self):
        """Test /cohort without auth"""
        from breathecode.admissions.signals import cohort_saved

        self.headers(academy=1)
        model = self.generate_models(authenticate=True,
                                     cohort=True,
                                     profile_academy=True,
                                     capability='read_single_cohort',
                                     role='potato',
                                     cohort_user=1,
                                     syllabus=True,
                                     syllabus_version=True,
                                     syllabus_schedule=True)

        # reset because this call are coming from mixer
        cohort_saved.send.call_args_list = []

        model_dict = self.get_cohort_dict(1)
        base_url = reverse_lazy('admissions:academy_cohort_me')
        url = f'{base_url}?location=' + model['academy'].slug + ',they-killed-kenny'
        response = self.client.get(url)
        json = response.json()
        expected = [{
            'id': model['cohort'].id,
            'slug': model['cohort'].slug,
            'name': model['cohort'].name,
            'never_ends': model['cohort'].never_ends,
            'remote_available': model['cohort'].remote_available,
            'private': model['cohort'].private,
            'kickoff_date': self.datetime_to_iso(model['cohort'].kickoff_date),
            'ending_date': model['cohort'].ending_date,
            'stage': model['cohort'].stage,
            'language': model['cohort'].language,
            'current_day': model['cohort'].current_day,
            'current_module': None,
            'online_meeting_url': model['cohort'].online_meeting_url,
            'timezone': model['cohort'].timezone,
            'timeslots': [],
            'schedule': {
                'id': model['cohort'].schedule.id,
                'name': model['cohort'].schedule.name,
                'syllabus': model['cohort'].schedule.syllabus.id,
            },
            'syllabus_version': {
                'name': model.syllabus.name,
                'slug': model.syllabus.slug,
                'version': model['cohort'].syllabus_version.version,
                'syllabus': model['cohort'].syllabus_version.syllabus.id,
                'duration_in_days': model.syllabus.duration_in_days,
                'duration_in_hours': model.syllabus.duration_in_hours,
                'github_url': model.syllabus.github_url,
                'logo': model.syllabus.logo,
                'private': model.syllabus.private,
                'week_hours': model.syllabus.week_hours,
            },
            'academy': {
                'id': model['cohort'].academy.id,
                'slug': model['cohort'].academy.slug,
                'name': model['cohort'].academy.name,
                'country': {
                    'code': model['cohort'].academy.country.code,
                    'name': model['cohort'].academy.country.name,
                },
                'city': {
                    'name': model['cohort'].academy.city.name,
                },
                'logo_url': model['cohort'].academy.logo_url,
            },
        }]

        self.assertEqual(json, expected)
        self.assertEqual(response.status_code, status.HTTP_200_OK)
        self.assertEqual(self.count_cohort(), 1)
        self.assertEqual(self.get_cohort_dict(1), model_dict)
        self.assertEqual(self.all_cohort_time_slot_dict(), [])
        self.assertEqual(cohort_saved.send.call_args_list, [])

    @patch('breathecode.admissions.signals.cohort_saved.send', MagicMock())
    @patch.object(APIViewExtensionHandlers, '_spy_extensions', MagicMock())
    def test_cohort_me__spy_extensions(self):
        """Test /cohort without auth"""
        from breathecode.admissions.signals import cohort_saved

        self.headers(academy=1)
        model = self.generate_models(authenticate=True,
<<<<<<< HEAD
                                     cohort=True,
=======
                                     cohort=10,
                                     profile_academy=True,
                                     capability='read_single_cohort',
                                     role='potato',
                                     cohort_user=[{
                                         'cohort_id': id
                                     } for id in range(1, 11)],
                                     syllabus=True,
                                     syllabus_version=True,
                                     syllabus_schedule=True)

        cohorts = model.cohort
        cohorts.sort(key=lambda x: x.kickoff_date, reverse=True)

        # reset because this call are coming from mixer
        cohort_saved.send.call_args_list = []

        self.client.force_authenticate(user=model['user'])
        url = reverse_lazy('admissions:academy_cohort_me')
        response = self.client.get(url)
        json = response.json()
        expected = [{
            'id': cohort.id,
            'slug': cohort.slug,
            'name': cohort.name,
            'never_ends': cohort.never_ends,
            'remote_available': cohort.remote_available,
            'private': cohort.private,
            'language': cohort.language,
            'kickoff_date': datetime_to_iso_format(cohort.kickoff_date),
            'ending_date': cohort.ending_date,
            'stage': cohort.stage,
            'current_day': cohort.current_day,
            'current_module': None,
            'online_meeting_url': cohort.online_meeting_url,
            'timezone': cohort.timezone,
            'timeslots': [],
            'schedule': {
                'id': cohort.schedule.id,
                'name': cohort.schedule.name,
                'syllabus': cohort.schedule.syllabus.id,
            },
            'syllabus_version': {
                'name': model.syllabus.name,
                'slug': model.syllabus.slug,
                'version': cohort.syllabus_version.version,
                'syllabus': cohort.syllabus_version.syllabus.id,
                'duration_in_days': model.syllabus.duration_in_days,
                'duration_in_hours': model.syllabus.duration_in_hours,
                'github_url': model.syllabus.github_url,
                'logo': model.syllabus.logo,
                'private': model.syllabus.private,
                'week_hours': model.syllabus.week_hours,
            },
            'academy': {
                'id': cohort.academy.id,
                'slug': cohort.academy.slug,
                'name': cohort.academy.name,
                'country': {
                    'code': cohort.academy.country.code,
                    'name': cohort.academy.country.name,
                },
                'city': {
                    'name': cohort.academy.city.name,
                },
                'logo_url': cohort.academy.logo_url,
            },
        } for cohort in cohorts]

        self.assertEqual(json, expected)
        self.assertEqual(response.status_code, status.HTTP_200_OK)
        self.assertEqual(self.all_cohort_dict(), self.all_model_dict(cohorts))
        self.assertEqual(self.all_cohort_time_slot_dict(), [])
        self.assertEqual(cohort_saved.send.call_args_list, [])

    @patch('breathecode.admissions.signals.cohort_saved.send', MagicMock())
    def test_cohort_me_with_ten_datas_just_get_100(self):
        """Test /cohort without auth"""
        from breathecode.admissions.signals import cohort_saved

        self.headers(academy=1)
        model = self.generate_models(authenticate=True,
                                     cohort=105,
                                     profile_academy=True,
                                     capability='read_single_cohort',
                                     role='potato',
                                     cohort_user=[{
                                         'cohort_id': id
                                     } for id in range(1, 106)],
                                     syllabus=True,
                                     syllabus_version=True,
                                     syllabus_schedule=True)

        cohorts = model.cohort
        cohorts.sort(key=lambda x: x.kickoff_date, reverse=True)

        # reset because this call are coming from mixer
        cohort_saved.send.call_args_list = []

        self.client.force_authenticate(user=model['user'])
        url = reverse_lazy('admissions:academy_cohort_me')
        response = self.client.get(url)
        json = response.json()
        expected = [{
            'id': cohort.id,
            'slug': cohort.slug,
            'name': cohort.name,
            'never_ends': cohort.never_ends,
            'remote_available': cohort.remote_available,
            'private': cohort.private,
            'language': cohort.language,
            'kickoff_date': datetime_to_iso_format(cohort.kickoff_date),
            'ending_date': cohort.ending_date,
            'stage': cohort.stage,
            'current_day': cohort.current_day,
            'current_module': None,
            'online_meeting_url': cohort.online_meeting_url,
            'timezone': cohort.timezone,
            'timeslots': [],
            'schedule': {
                'id': cohort.schedule.id,
                'name': cohort.schedule.name,
                'syllabus': cohort.schedule.syllabus.id,
            },
            'syllabus_version': {
                'name': model.syllabus.name,
                'slug': model.syllabus.slug,
                'version': cohort.syllabus_version.version,
                'syllabus': cohort.syllabus_version.syllabus.id,
                'duration_in_days': model.syllabus.duration_in_days,
                'duration_in_hours': model.syllabus.duration_in_hours,
                'github_url': model.syllabus.github_url,
                'logo': model.syllabus.logo,
                'private': model.syllabus.private,
                'week_hours': model.syllabus.week_hours,
            },
            'academy': {
                'id': cohort.academy.id,
                'slug': cohort.academy.slug,
                'name': cohort.academy.name,
                'country': {
                    'code': cohort.academy.country.code,
                    'name': cohort.academy.country.name,
                },
                'city': {
                    'name': cohort.academy.city.name,
                },
                'logo_url': cohort.academy.logo_url,
            },
        } for cohort in cohorts[:100]]

        self.assertEqual(json, expected)
        self.assertEqual(response.status_code, status.HTTP_200_OK)
        self.assertEqual(self.all_cohort_dict(), self.all_model_dict(cohorts))
        self.assertEqual(self.all_cohort_time_slot_dict(), [])
        self.assertEqual(cohort_saved.send.call_args_list, [])

    @patch('breathecode.admissions.signals.cohort_saved.send', MagicMock())
    def test_cohort_me_with_ten_datas_pagination_first_five(self):
        """Test /cohort without auth"""
        from breathecode.admissions.signals import cohort_saved

        self.headers(academy=1)
        model = self.generate_models(authenticate=True,
                                     cohort=10,
                                     profile_academy=True,
                                     capability='read_single_cohort',
                                     role='potato',
                                     cohort_user=[{
                                         'cohort_id': id
                                     } for id in range(1, 11)],
                                     syllabus=True,
                                     syllabus_version=True,
                                     syllabus_schedule=True)

        cohorts = model.cohort
        cohorts.sort(key=lambda x: x.kickoff_date, reverse=True)

        # reset because this call are coming from mixer
        cohort_saved.send.call_args_list = []

        self.client.force_authenticate(user=model['user'])
        base_url = reverse_lazy('admissions:academy_cohort_me')
        url = f'{base_url}?limit=5&offset=0'
        response = self.client.get(url)
        json = response.json()
        expected = {
            'count':
            10,
            'first':
            None,
            'next':
            'http://testserver/v1/admissions/academy/cohort/me?limit=5&offset=5',
            'previous':
            None,
            'last':
            'http://testserver/v1/admissions/academy/cohort/me?limit=5&offset=5',
            'results': [{
                'id': cohort.id,
                'slug': cohort.slug,
                'name': cohort.name,
                'never_ends': cohort.never_ends,
                'remote_available': cohort.remote_available,
                'private': cohort.private,
                'language': cohort.language,
                'kickoff_date': datetime_to_iso_format(cohort.kickoff_date),
                'ending_date': cohort.ending_date,
                'stage': cohort.stage,
                'current_day': cohort.current_day,
                'current_module': None,
                'online_meeting_url': cohort.online_meeting_url,
                'timezone': cohort.timezone,
                'timeslots': [],
                'schedule': {
                    'id': cohort.schedule.id,
                    'name': cohort.schedule.name,
                    'syllabus': cohort.schedule.syllabus.id,
                },
                'syllabus_version': {
                    'name': model.syllabus.name,
                    'slug': model.syllabus.slug,
                    'version': cohort.syllabus_version.version,
                    'syllabus': cohort.syllabus_version.syllabus.id,
                    'duration_in_days': model.syllabus.duration_in_days,
                    'duration_in_hours': model.syllabus.duration_in_hours,
                    'github_url': model.syllabus.github_url,
                    'logo': model.syllabus.logo,
                    'private': model.syllabus.private,
                    'week_hours': model.syllabus.week_hours,
                },
                'academy': {
                    'id': cohort.academy.id,
                    'slug': cohort.academy.slug,
                    'name': cohort.academy.name,
                    'country': {
                        'code': cohort.academy.country.code,
                        'name': cohort.academy.country.name,
                    },
                    'city': {
                        'name': cohort.academy.city.name,
                    },
                    'logo_url': cohort.academy.logo_url,
                },
            } for cohort in cohorts[:5]],
        }

        self.assertEqual(json, expected)
        self.assertEqual(response.status_code, status.HTTP_200_OK)
        self.assertEqual(self.all_cohort_dict(), self.all_model_dict(cohorts))
        self.assertEqual(self.all_cohort_time_slot_dict(), [])
        self.assertEqual(cohort_saved.send.call_args_list, [])

    @patch('breathecode.admissions.signals.cohort_saved.send', MagicMock())
    def test_cohort_me_with_ten_datas_pagination_last_five(self):
        """Test /cohort without auth"""
        from breathecode.admissions.signals import cohort_saved

        self.headers(academy=1)
        model = self.generate_models(authenticate=True,
                                     cohort=10,
>>>>>>> b14f7163
                                     profile_academy=True,
                                     capability='read_single_cohort',
                                     role='potato',
                                     cohort_user=1,
                                     syllabus=True,
                                     syllabus_version=True,
                                     syllabus_schedule=True)

        # reset because this call are coming from mixer
        cohort_saved.send.call_args_list = []

<<<<<<< HEAD
        url = reverse_lazy(
            'admissions:academy_cohort_me') + f'?location={model["academy"].slug},they-killed-kenny'
        self.client.get(url)
=======
        self.client.force_authenticate(user=model['user'])
        base_url = reverse_lazy('admissions:academy_cohort_me')
        url = f'{base_url}?limit=5&offset=5'
        response = self.client.get(url)
        json = response.json()
        expected = {
            'count':
            10,
            'first':
            'http://testserver/v1/admissions/academy/cohort/me?limit=5',
            'next':
            None,
            'previous':
            'http://testserver/v1/admissions/academy/cohort/me?limit=5',
            'last':
            None,
            'results': [{
                'id': cohort.id,
                'slug': cohort.slug,
                'name': cohort.name,
                'never_ends': cohort.never_ends,
                'remote_available': cohort.remote_available,
                'private': cohort.private,
                'language': cohort.language,
                'kickoff_date': datetime_to_iso_format(cohort.kickoff_date),
                'ending_date': cohort.ending_date,
                'stage': cohort.stage,
                'current_day': cohort.current_day,
                'current_module': None,
                'online_meeting_url': cohort.online_meeting_url,
                'timezone': cohort.timezone,
                'timeslots': [],
                'schedule': {
                    'id': cohort.schedule.id,
                    'name': cohort.schedule.name,
                    'syllabus': cohort.schedule.syllabus.id,
                },
                'syllabus_version': {
                    'name': model.syllabus.name,
                    'slug': model.syllabus.slug,
                    'version': cohort.syllabus_version.version,
                    'syllabus': cohort.syllabus_version.syllabus.id,
                    'duration_in_days': model.syllabus.duration_in_days,
                    'duration_in_hours': model.syllabus.duration_in_hours,
                    'github_url': model.syllabus.github_url,
                    'logo': model.syllabus.logo,
                    'private': model.syllabus.private,
                    'week_hours': model.syllabus.week_hours,
                },
                'academy': {
                    'id': cohort.academy.id,
                    'slug': cohort.academy.slug,
                    'name': cohort.academy.name,
                    'country': {
                        'code': cohort.academy.country.code,
                        'name': cohort.academy.country.name,
                    },
                    'city': {
                        'name': cohort.academy.city.name,
                    },
                    'logo_url': cohort.academy.logo_url,
                },
            } for cohort in cohorts[5:]],
        }
>>>>>>> b14f7163

        self.assertEqual(APIViewExtensionHandlers._spy_extensions.call_args_list, [
            call(['CacheExtension', 'PaginationExtension', 'SortExtension']),
        ])

    @patch('breathecode.admissions.signals.cohort_saved.send', MagicMock())
    @patch.object(APIViewExtensionHandlers, '_spy_extension_arguments', MagicMock())
    def test_cohort_me__spy_extension_arguments(self):
        """Test /cohort without auth"""
        from breathecode.admissions.signals import cohort_saved

        self.headers(academy=1)
        model = self.generate_models(authenticate=True,
                                     cohort=True,
                                     profile_academy=True,
                                     capability='read_single_cohort',
                                     role='potato',
                                     cohort_user=1,
                                     syllabus=True,
                                     syllabus_version=True,
                                     syllabus_schedule=True)

        # reset because this call are coming from mixer
        cohort_saved.send.call_args_list = []

        url = reverse_lazy(
            'admissions:academy_cohort_me') + f'?location={model["academy"].slug},they-killed-kenny'
        self.client.get(url)

        self.assertEqual(APIViewExtensionHandlers._spy_extension_arguments.call_args_list, [
            call(cache=CohortCache, cache_per_user=True, sort='-kickoff_date', paginate=True),
        ])<|MERGE_RESOLUTION|>--- conflicted
+++ resolved
@@ -139,6 +139,7 @@
                 'syllabus': model['cohort'].schedule.syllabus.id,
             },
             'syllabus_version': {
+                'status': model['cohort'].syllabus_version.status,
                 'name': model.syllabus.name,
                 'slug': model.syllabus.slug,
                 'version': model['cohort'].syllabus_version.version,
@@ -255,6 +256,7 @@
                 'syllabus': model['cohort'].schedule.syllabus.id,
             },
             'syllabus_version': {
+                'status': model['cohort'].syllabus_version.status,
                 'name': model.syllabus.name,
                 'slug': model.syllabus.slug,
                 'version': model['cohort'].syllabus_version.version,
@@ -336,6 +338,7 @@
             'syllabus_version': {
                 'name': model.syllabus.name,
                 'slug': model.syllabus.slug,
+                'status': model['cohort'].syllabus_version.status,
                 'version': model['cohort'].syllabus_version.version,
                 'syllabus': model['cohort'].syllabus_version.syllabus.id,
                 'duration_in_days': model.syllabus.duration_in_days,
@@ -415,6 +418,7 @@
             'syllabus_version': {
                 'name': model.syllabus.name,
                 'slug': model.syllabus.slug,
+                'status': model['cohort'].syllabus_version.status,
                 'version': model['cohort'].syllabus_version.version,
                 'syllabus': model['cohort'].syllabus_version.syllabus.id,
                 'duration_in_days': model.syllabus.duration_in_days,
@@ -589,6 +593,7 @@
             'syllabus_version': {
                 'name': model.syllabus.name,
                 'slug': model.syllabus.slug,
+                'status': model['cohort'].syllabus_version.status,
                 'version': model['cohort'].syllabus_version.version,
                 'syllabus': model['cohort'].syllabus_version.syllabus.id,
                 'duration_in_days': model.syllabus.duration_in_days,
@@ -699,6 +704,7 @@
             'syllabus_version': {
                 'name': model.syllabus.name,
                 'slug': model.syllabus.slug,
+                'status': model['cohort'].syllabus_version.status,
                 'version': model['cohort'].syllabus_version.version,
                 'syllabus': model['cohort'].syllabus_version.syllabus.id,
                 'duration_in_days': model.syllabus.duration_in_days,
@@ -778,6 +784,7 @@
             'syllabus_version': {
                 'name': model.syllabus.name,
                 'slug': model.syllabus.slug,
+                'status': model['cohort'].syllabus_version.status,
                 'version': model['cohort'].syllabus_version.version,
                 'syllabus': model['cohort'].syllabus_version.syllabus.id,
                 'duration_in_days': model.syllabus.duration_in_days,
@@ -817,351 +824,21 @@
 
         self.headers(academy=1)
         model = self.generate_models(authenticate=True,
-<<<<<<< HEAD
-                                     cohort=True,
-=======
-                                     cohort=10,
-                                     profile_academy=True,
-                                     capability='read_single_cohort',
-                                     role='potato',
-                                     cohort_user=[{
-                                         'cohort_id': id
-                                     } for id in range(1, 11)],
+                                     cohort=True,
+                                     profile_academy=True,
+                                     capability='read_single_cohort',
+                                     role='potato',
+                                     cohort_user=1,
                                      syllabus=True,
                                      syllabus_version=True,
                                      syllabus_schedule=True)
 
-        cohorts = model.cohort
-        cohorts.sort(key=lambda x: x.kickoff_date, reverse=True)
-
-        # reset because this call are coming from mixer
-        cohort_saved.send.call_args_list = []
-
-        self.client.force_authenticate(user=model['user'])
-        url = reverse_lazy('admissions:academy_cohort_me')
-        response = self.client.get(url)
-        json = response.json()
-        expected = [{
-            'id': cohort.id,
-            'slug': cohort.slug,
-            'name': cohort.name,
-            'never_ends': cohort.never_ends,
-            'remote_available': cohort.remote_available,
-            'private': cohort.private,
-            'language': cohort.language,
-            'kickoff_date': datetime_to_iso_format(cohort.kickoff_date),
-            'ending_date': cohort.ending_date,
-            'stage': cohort.stage,
-            'current_day': cohort.current_day,
-            'current_module': None,
-            'online_meeting_url': cohort.online_meeting_url,
-            'timezone': cohort.timezone,
-            'timeslots': [],
-            'schedule': {
-                'id': cohort.schedule.id,
-                'name': cohort.schedule.name,
-                'syllabus': cohort.schedule.syllabus.id,
-            },
-            'syllabus_version': {
-                'name': model.syllabus.name,
-                'slug': model.syllabus.slug,
-                'version': cohort.syllabus_version.version,
-                'syllabus': cohort.syllabus_version.syllabus.id,
-                'duration_in_days': model.syllabus.duration_in_days,
-                'duration_in_hours': model.syllabus.duration_in_hours,
-                'github_url': model.syllabus.github_url,
-                'logo': model.syllabus.logo,
-                'private': model.syllabus.private,
-                'week_hours': model.syllabus.week_hours,
-            },
-            'academy': {
-                'id': cohort.academy.id,
-                'slug': cohort.academy.slug,
-                'name': cohort.academy.name,
-                'country': {
-                    'code': cohort.academy.country.code,
-                    'name': cohort.academy.country.name,
-                },
-                'city': {
-                    'name': cohort.academy.city.name,
-                },
-                'logo_url': cohort.academy.logo_url,
-            },
-        } for cohort in cohorts]
-
-        self.assertEqual(json, expected)
-        self.assertEqual(response.status_code, status.HTTP_200_OK)
-        self.assertEqual(self.all_cohort_dict(), self.all_model_dict(cohorts))
-        self.assertEqual(self.all_cohort_time_slot_dict(), [])
-        self.assertEqual(cohort_saved.send.call_args_list, [])
-
-    @patch('breathecode.admissions.signals.cohort_saved.send', MagicMock())
-    def test_cohort_me_with_ten_datas_just_get_100(self):
-        """Test /cohort without auth"""
-        from breathecode.admissions.signals import cohort_saved
-
-        self.headers(academy=1)
-        model = self.generate_models(authenticate=True,
-                                     cohort=105,
-                                     profile_academy=True,
-                                     capability='read_single_cohort',
-                                     role='potato',
-                                     cohort_user=[{
-                                         'cohort_id': id
-                                     } for id in range(1, 106)],
-                                     syllabus=True,
-                                     syllabus_version=True,
-                                     syllabus_schedule=True)
-
-        cohorts = model.cohort
-        cohorts.sort(key=lambda x: x.kickoff_date, reverse=True)
-
-        # reset because this call are coming from mixer
-        cohort_saved.send.call_args_list = []
-
-        self.client.force_authenticate(user=model['user'])
-        url = reverse_lazy('admissions:academy_cohort_me')
-        response = self.client.get(url)
-        json = response.json()
-        expected = [{
-            'id': cohort.id,
-            'slug': cohort.slug,
-            'name': cohort.name,
-            'never_ends': cohort.never_ends,
-            'remote_available': cohort.remote_available,
-            'private': cohort.private,
-            'language': cohort.language,
-            'kickoff_date': datetime_to_iso_format(cohort.kickoff_date),
-            'ending_date': cohort.ending_date,
-            'stage': cohort.stage,
-            'current_day': cohort.current_day,
-            'current_module': None,
-            'online_meeting_url': cohort.online_meeting_url,
-            'timezone': cohort.timezone,
-            'timeslots': [],
-            'schedule': {
-                'id': cohort.schedule.id,
-                'name': cohort.schedule.name,
-                'syllabus': cohort.schedule.syllabus.id,
-            },
-            'syllabus_version': {
-                'name': model.syllabus.name,
-                'slug': model.syllabus.slug,
-                'version': cohort.syllabus_version.version,
-                'syllabus': cohort.syllabus_version.syllabus.id,
-                'duration_in_days': model.syllabus.duration_in_days,
-                'duration_in_hours': model.syllabus.duration_in_hours,
-                'github_url': model.syllabus.github_url,
-                'logo': model.syllabus.logo,
-                'private': model.syllabus.private,
-                'week_hours': model.syllabus.week_hours,
-            },
-            'academy': {
-                'id': cohort.academy.id,
-                'slug': cohort.academy.slug,
-                'name': cohort.academy.name,
-                'country': {
-                    'code': cohort.academy.country.code,
-                    'name': cohort.academy.country.name,
-                },
-                'city': {
-                    'name': cohort.academy.city.name,
-                },
-                'logo_url': cohort.academy.logo_url,
-            },
-        } for cohort in cohorts[:100]]
-
-        self.assertEqual(json, expected)
-        self.assertEqual(response.status_code, status.HTTP_200_OK)
-        self.assertEqual(self.all_cohort_dict(), self.all_model_dict(cohorts))
-        self.assertEqual(self.all_cohort_time_slot_dict(), [])
-        self.assertEqual(cohort_saved.send.call_args_list, [])
-
-    @patch('breathecode.admissions.signals.cohort_saved.send', MagicMock())
-    def test_cohort_me_with_ten_datas_pagination_first_five(self):
-        """Test /cohort without auth"""
-        from breathecode.admissions.signals import cohort_saved
-
-        self.headers(academy=1)
-        model = self.generate_models(authenticate=True,
-                                     cohort=10,
-                                     profile_academy=True,
-                                     capability='read_single_cohort',
-                                     role='potato',
-                                     cohort_user=[{
-                                         'cohort_id': id
-                                     } for id in range(1, 11)],
-                                     syllabus=True,
-                                     syllabus_version=True,
-                                     syllabus_schedule=True)
-
-        cohorts = model.cohort
-        cohorts.sort(key=lambda x: x.kickoff_date, reverse=True)
-
-        # reset because this call are coming from mixer
-        cohort_saved.send.call_args_list = []
-
-        self.client.force_authenticate(user=model['user'])
-        base_url = reverse_lazy('admissions:academy_cohort_me')
-        url = f'{base_url}?limit=5&offset=0'
-        response = self.client.get(url)
-        json = response.json()
-        expected = {
-            'count':
-            10,
-            'first':
-            None,
-            'next':
-            'http://testserver/v1/admissions/academy/cohort/me?limit=5&offset=5',
-            'previous':
-            None,
-            'last':
-            'http://testserver/v1/admissions/academy/cohort/me?limit=5&offset=5',
-            'results': [{
-                'id': cohort.id,
-                'slug': cohort.slug,
-                'name': cohort.name,
-                'never_ends': cohort.never_ends,
-                'remote_available': cohort.remote_available,
-                'private': cohort.private,
-                'language': cohort.language,
-                'kickoff_date': datetime_to_iso_format(cohort.kickoff_date),
-                'ending_date': cohort.ending_date,
-                'stage': cohort.stage,
-                'current_day': cohort.current_day,
-                'current_module': None,
-                'online_meeting_url': cohort.online_meeting_url,
-                'timezone': cohort.timezone,
-                'timeslots': [],
-                'schedule': {
-                    'id': cohort.schedule.id,
-                    'name': cohort.schedule.name,
-                    'syllabus': cohort.schedule.syllabus.id,
-                },
-                'syllabus_version': {
-                    'name': model.syllabus.name,
-                    'slug': model.syllabus.slug,
-                    'version': cohort.syllabus_version.version,
-                    'syllabus': cohort.syllabus_version.syllabus.id,
-                    'duration_in_days': model.syllabus.duration_in_days,
-                    'duration_in_hours': model.syllabus.duration_in_hours,
-                    'github_url': model.syllabus.github_url,
-                    'logo': model.syllabus.logo,
-                    'private': model.syllabus.private,
-                    'week_hours': model.syllabus.week_hours,
-                },
-                'academy': {
-                    'id': cohort.academy.id,
-                    'slug': cohort.academy.slug,
-                    'name': cohort.academy.name,
-                    'country': {
-                        'code': cohort.academy.country.code,
-                        'name': cohort.academy.country.name,
-                    },
-                    'city': {
-                        'name': cohort.academy.city.name,
-                    },
-                    'logo_url': cohort.academy.logo_url,
-                },
-            } for cohort in cohorts[:5]],
-        }
-
-        self.assertEqual(json, expected)
-        self.assertEqual(response.status_code, status.HTTP_200_OK)
-        self.assertEqual(self.all_cohort_dict(), self.all_model_dict(cohorts))
-        self.assertEqual(self.all_cohort_time_slot_dict(), [])
-        self.assertEqual(cohort_saved.send.call_args_list, [])
-
-    @patch('breathecode.admissions.signals.cohort_saved.send', MagicMock())
-    def test_cohort_me_with_ten_datas_pagination_last_five(self):
-        """Test /cohort without auth"""
-        from breathecode.admissions.signals import cohort_saved
-
-        self.headers(academy=1)
-        model = self.generate_models(authenticate=True,
-                                     cohort=10,
->>>>>>> b14f7163
-                                     profile_academy=True,
-                                     capability='read_single_cohort',
-                                     role='potato',
-                                     cohort_user=1,
-                                     syllabus=True,
-                                     syllabus_version=True,
-                                     syllabus_schedule=True)
-
-        # reset because this call are coming from mixer
-        cohort_saved.send.call_args_list = []
-
-<<<<<<< HEAD
+        # reset because this call are coming from mixer
+        cohort_saved.send.call_args_list = []
+
         url = reverse_lazy(
             'admissions:academy_cohort_me') + f'?location={model["academy"].slug},they-killed-kenny'
         self.client.get(url)
-=======
-        self.client.force_authenticate(user=model['user'])
-        base_url = reverse_lazy('admissions:academy_cohort_me')
-        url = f'{base_url}?limit=5&offset=5'
-        response = self.client.get(url)
-        json = response.json()
-        expected = {
-            'count':
-            10,
-            'first':
-            'http://testserver/v1/admissions/academy/cohort/me?limit=5',
-            'next':
-            None,
-            'previous':
-            'http://testserver/v1/admissions/academy/cohort/me?limit=5',
-            'last':
-            None,
-            'results': [{
-                'id': cohort.id,
-                'slug': cohort.slug,
-                'name': cohort.name,
-                'never_ends': cohort.never_ends,
-                'remote_available': cohort.remote_available,
-                'private': cohort.private,
-                'language': cohort.language,
-                'kickoff_date': datetime_to_iso_format(cohort.kickoff_date),
-                'ending_date': cohort.ending_date,
-                'stage': cohort.stage,
-                'current_day': cohort.current_day,
-                'current_module': None,
-                'online_meeting_url': cohort.online_meeting_url,
-                'timezone': cohort.timezone,
-                'timeslots': [],
-                'schedule': {
-                    'id': cohort.schedule.id,
-                    'name': cohort.schedule.name,
-                    'syllabus': cohort.schedule.syllabus.id,
-                },
-                'syllabus_version': {
-                    'name': model.syllabus.name,
-                    'slug': model.syllabus.slug,
-                    'version': cohort.syllabus_version.version,
-                    'syllabus': cohort.syllabus_version.syllabus.id,
-                    'duration_in_days': model.syllabus.duration_in_days,
-                    'duration_in_hours': model.syllabus.duration_in_hours,
-                    'github_url': model.syllabus.github_url,
-                    'logo': model.syllabus.logo,
-                    'private': model.syllabus.private,
-                    'week_hours': model.syllabus.week_hours,
-                },
-                'academy': {
-                    'id': cohort.academy.id,
-                    'slug': cohort.academy.slug,
-                    'name': cohort.academy.name,
-                    'country': {
-                        'code': cohort.academy.country.code,
-                        'name': cohort.academy.country.name,
-                    },
-                    'city': {
-                        'name': cohort.academy.city.name,
-                    },
-                    'logo_url': cohort.academy.logo_url,
-                },
-            } for cohort in cohorts[5:]],
-        }
->>>>>>> b14f7163
 
         self.assertEqual(APIViewExtensionHandlers._spy_extensions.call_args_list, [
             call(['CacheExtension', 'PaginationExtension', 'SortExtension']),
