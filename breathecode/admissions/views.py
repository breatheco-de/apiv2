from breathecode.admissions.caches import CohortCache
import logging
import re
import pytz
from django.db.models import Q
from django.http import HttpResponse
from django.utils import timezone
from django.shortcuts import render
from django.contrib.auth.models import AnonymousUser
from breathecode.utils import HeaderLimitOffsetPagination
from rest_framework.views import APIView
from django.db.models import Q
from rest_framework.permissions import AllowAny, IsAuthenticated
from django.contrib.auth.models import User
from .serializers import (
    AcademySerializer, CohortSerializer, GetCohortSerializer,
    SyllabusGetSerializer, SyllabusSerializer, SyllabusSmallSerializer,
    CohortUserSerializer, GETCohortUserSerializer, CohortUserPUTSerializer,
    CohortPUTSerializer, UserDJangoRestSerializer, UserMeSerializer,
    GetCertificateSerializer, SyllabusGetSerializer, SyllabusSerializer,
    SyllabusSmallSerializer, GetBigAcademySerializer
)
from .models import (
    Academy, AcademyCertificate, CohortUser, Certificate, Cohort, Country,
    STUDENT, DELETED, Syllabus
)
from breathecode.authenticate.models import ProfileAcademy
from rest_framework.response import Response
from rest_framework.decorators import api_view, permission_classes
from rest_framework import status
from breathecode.utils import (
    Cache, localize_query, capable_of, ValidationException,
    HeaderLimitOffsetPagination, GenerateLookupsMixin
)
from rest_framework.exceptions import ParseError, PermissionDenied, ValidationError
from breathecode.events.models import Event
from icalendar import Calendar as iCalendar, Event as iEvent, vCalAddress, vText

from rest_framework.decorators import renderer_classes
from rest_framework_csv import renderers as r
from rest_framework.renderers import JSONRenderer

logger = logging.getLogger(__name__)


@api_view(['GET'])
@permission_classes([AllowAny])
def get_timezones(request, id=None):
    # timezones = [(x, x) for x in pytz.common_timezones]
    return Response(pytz.common_timezones)


@api_view(['GET'])
def get_all_academies(request, id=None):
    items = Academy.objects.all()
    serializer = AcademySerializer(items, many=True)
    return Response(serializer.data)


@api_view(['GET'])
@permission_classes([AllowAny])
def get_cohorts(request, id=None):

    items = Cohort.objects.filter(private=False)

    if isinstance(request.user, AnonymousUser) == False:
        # filter only to the local academy
        items = localize_query(items, request)

    upcoming = request.GET.get('upcoming', None)
    if upcoming == 'true':
        now = timezone.now()
        items = items.filter(kickoff_date__gte=now)

    academy = request.GET.get('academy', None)
    if academy is not None:
        items = items.filter(academy__slug__in=academy.split(","))

    location = request.GET.get('location', None)
    if location is not None:
        items = items.filter(academy__slug__in=location.split(","))

    items = items.order_by('kickoff_date')
    serializer = GetCohortSerializer(items, many=True)

    # if request.accepted_renderer.format == 'csv':

    #     return Response(serializer.data, status=status.HTTP_200_OK)

    return Response(serializer.data)


class UserMeView(APIView):
    def get(self, request, format=None):

        try:
            if isinstance(request.user, AnonymousUser):
                raise PermissionDenied("There is not user")

        except User.DoesNotExist:
            raise PermissionDenied("You don't have a user")

        users = UserMeSerializer(request.user)
        return Response(users.data)

# Create your views here.


class AcademyView(APIView):
    """
    List all snippets, or create a new snippet.
    """
    @capable_of('read_my_academy')
    def get(self, request, format=None, academy_id=None):
        item = Academy.objects.get(id=academy_id)
        serializer = GetBigAcademySerializer(item)
        return Response(serializer.data)

    @capable_of('crud_my_academy')
    def put(self, request, format=None, academy_id=None):
        academy = Academy.objects.get(id=academy_id)
        data = {}

        for key in request.data:
            data[key] = request.data.get(key)

        serializer = AcademySerializer(academy, data=data)
        if serializer.is_valid():
            serializer.save()
            # serializer = GetBigAcademySerializer(academy, data=data)
            return Response(serializer.data, status=status.HTTP_200_OK)
        return Response(serializer.errors, status=status.HTTP_400_BAD_REQUEST)


class UserView(APIView):
    permission_classes = [IsAuthenticated]

    def put(self, request):
        serializer = UserDJangoRestSerializer(
            request.user, data=request.data, context={"request": request})
        if serializer.is_valid():
            serializer.save()
            return Response(serializer.data, status=status.HTTP_200_OK)
        return Response(serializer.errors, status=status.HTTP_400_BAD_REQUEST)


class CohortUserView(APIView, GenerateLookupsMixin):
    """
    List all snippets, or create a new snippet.
    """

    def get(self, request, format=None):
        items = CohortUser.objects.all()

        roles = request.GET.get('roles', None)
        if roles is not None:
            items = items.filter(role__in=roles.split(","))

        finantial_status = request.GET.get('finantial_status', None)
        if finantial_status is not None:
            items = items.filter(
                finantial_status__in=finantial_status.split(","))

        educational_status = request.GET.get('educational_status', None)
        if educational_status is not None:
            items = items.filter(
                educational_status__in=educational_status.split(","))

        academy = request.GET.get('academy', None)
        if academy is not None:
            items = items.filter(cohort__academy__slug__in=academy.split(","))

        cohorts = request.GET.get('cohorts', None)
        if cohorts is not None:
            items = items.filter(cohort__slug__in=cohorts.split(","))

        users = request.GET.get('users', None)
        if users is not None:
            items = items.filter(user__id__in=users.split(","))

        serializer = GETCohortUserSerializer(items, many=True)
        return Response(serializer.data)

    def post(self, request, cohort_id=None, user_id=None):
        many = isinstance(request.data, list)
        context = {
            'request': request,
            'cohort_id': cohort_id,
            'user_id': user_id,
            'many': many,
        }

        serializer = CohortUserSerializer(data=request.data,
                                          context=context, many=many)
        if serializer.is_valid():
            serializer.save()
            return Response(serializer.data, status=status.HTTP_201_CREATED)
        return Response(serializer.errors, status=status.HTTP_400_BAD_REQUEST)

    def put(self, request, cohort_id=None, user_id=None):
        many = isinstance(request.data, list)
        context = {
            'request': request,
            'cohort_id': cohort_id,
            'user_id': user_id,
            'many': many,
        }

        if not many:
            current = CohortUser.objects.filter(
                user__id=user_id, cohort__id=cohort_id).first()
        else:
            current = []
            index = -1
            for x in request.data:
                index = index + 1

                if 'id' in x:
                    current.append(
                        CohortUser.objects.filter(id=x['id']).first())

                elif 'user' in x and 'cohort' in x:
                    current.append(CohortUser.objects.filter(user__id=x['user'],
                                                             cohort__id=x['cohort']).first())

                else:
                    raise ValidationException('Cannot determine CohortUser in '
                                              f'index {index}')

        serializer = CohortUserPUTSerializer(current, data=request.data,
                                             context=context, many=many)
        if serializer.is_valid():
            serializer.save()
            return Response(serializer.data, status=status.HTTP_200_OK)
        return Response(serializer.errors, status=status.HTTP_400_BAD_REQUEST)

    def delete(self, request, cohort_id=None, user_id=None):
        lookups = self.generate_lookups(
            request,
            many_fields=['id']
        )

        if lookups and (user_id or cohort_id):
            raise ValidationException('user_id or cohort_id was provided in url '
                                      'in bulk mode request, use querystring style instead', code=400)

        academy_ids = ProfileAcademy.objects.filter(user=request.user).values_list('academy__id',
                                                                                   flat=True)

        if lookups:
            items = CohortUser.objects.filter(
                **lookups, cohort__academy__id__in=academy_ids)

            for item in items:
                item.delete()

            return Response(None, status=status.HTTP_204_NO_CONTENT)

        if cohort_id is None or user_id is None:
            raise ValidationException("Missing user_id or cohort_id", code=400)

        cu = CohortUser.objects.filter(user__id=user_id, cohort__id=cohort_id,
                                       cohort__academy__id__in=academy_ids).first()
        if cu is None:
            raise ValidationException(
                'Specified cohort and user could not be found')

        cu.delete()
        return Response(None, status=status.HTTP_204_NO_CONTENT)


<<<<<<< HEAD
=======
class AcademyICalEventView(APIView):
    permission_classes = [AllowAny]

    def get(self, request):

        items = Event.objects.filter(status='ACTIVE')

        academies = []
        slugs = request.GET.get('academy_slug', None)
        ids = request.GET.get('academy', None)

        if ids is not None:
            items = Event.objects.filter(
                academy__id__in=ids.split(","), status='ACTIVE')

        elif slugs is not None:
            items = Event.objects.filter(
                academy__slug__in=slugs.split(","), status='ACTIVE')

        if ids is None and slugs is None:
            raise ValidationException(
                "You need to specify at least one academy or academy_slug (comma separated) in the querystring")

        academy_name = "Academy"

        calendar = iCalendar()
        calendar.add('prodid', f'-//{academy_name}//{academy_name} Events')
        calendar.add('X-WR-CALNAME', f'{academy_name} - Events')
        calendar.add('X-WR-CALDESC', '')
        calendar.add('REFRESH-INTERVAL', 'PT1M')

        calendar.add('version', '2.0')

        for item in items:
            event = iEvent()

            if item.title:
                event.add('summary', item.title)

            if item.description:
                event.add('description', item.description)

            event.add('uid', f'breathecode_event_{item.id}')
            event.add('dtstart', item.starting_at)
            event.add('dtend', item.ending_at)
            event.add('dtstamp', item.created_at)

            if item.author and item.author.email:
                organizer = vCalAddress(f'MAILTO:{item.author.email}')

                if item.author.first_name and item.author.last_name:
                    organizer.params['cn'] = vText(f'{item.author.first_name} '
                                                   f'{item.author.last_name}')
                elif item.author.first_name:
                    organizer.params['cn'] = vText(item.author.first_name)
                elif item.author.last_name:
                    organizer.params['cn'] = vText(item.author.last_name)

                organizer.params['role'] = vText('OWNER')
                event['organizer'] = organizer

            if item.venue and (item.venue.country or item.venue.state or
                               item.venue.city or item.venue.street_address):
                value = ''

                if item.venue.street_address:
                    value = f'{value}{item.venue.street_address}, '

                if item.venue.city:
                    value = f'{value}{item.venue.city}, '

                if item.venue.state:
                    value = f'{value}{item.venue.state}, '

                if item.venue.country:
                    value = f'{value}{item.venue.country}'

                value = re.sub(', $', '', value)
                event['location'] = vText(value)

            calendar.add_component(event)

        calendar_text = calendar.to_ical()

        response = HttpResponse(calendar_text, content_type='text/calendar')
        response['Content-Disposition'] = 'attachment; filename="calendar.ics"'
        return response


>>>>>>> ec7b47af
class AcademyCohortUserView(APIView, GenerateLookupsMixin):
    """
    List all snippets, or create a new snippet.
    """
    @ capable_of('read_cohort')
    def get(self, request, format=None, cohort_id=None, user_id=None, academy_id=None):

        if user_id is not None:
            item = CohortUser.objects.filter(
                cohort__academy__id=academy_id, user__id=user_id, cohort__id=cohort_id).first()
            if item is None:
                raise ValidationException("Cohort user not found", 404)
            serializer = GETCohortUserSerializer(item, many=False)
            return Response(serializer.data)

        items = CohortUser.objects.filter(cohort__academy__id=academy_id)

        try:
            roles = request.GET.get('roles', None)
            if roles is not None:
                items = items.filter(role__in=roles.split(","))

            finantial_status = request.GET.get('finantial_status', None)
            if finantial_status is not None:
                items = items.filter(
                    finantial_status__in=finantial_status.split(","))

            educational_status = request.GET.get('educational_status', None)
            if educational_status is not None:
                items = items.filter(
                    educational_status__in=educational_status.split(","))

            cohorts = request.GET.get('cohorts', None)
            if cohorts is not None:
                items = items.filter(cohort__slug__in=cohorts.split(","))

            users = request.GET.get('users', None)
            if users is not None:
                items = items.filter(user__id__in=users.split(","))
        except Exception as e:
            raise ValidationException(str(e), 400)

        serializer = GETCohortUserSerializer(items, many=True)
        return Response(serializer.data)

    @ capable_of('crud_cohort')
    def post(self, request, cohort_id=None, academy_id=None, user_id=None):
        many = isinstance(request.data, list)
        context = {
            'request': request,
            'cohort_id': cohort_id,
            'user_id': user_id,
            'many': many,
        }

        serializer = CohortUserSerializer(data=request.data,
                                          context=context, many=many)
        if serializer.is_valid():
            serializer.save()
            return Response(serializer.data, status=status.HTTP_201_CREATED)
        return Response(serializer.errors, status=status.HTTP_400_BAD_REQUEST)

    @ capable_of('crud_cohort')
    def put(self, request, cohort_id=None, user_id=None, academy_id=None):
        many = isinstance(request.data, list)
        context = {
            'request': request,
            'cohort_id': cohort_id,
            'user_id': user_id,
            'many': many,
        }

        if not many:
            current = CohortUser.objects.filter(
                user__id=user_id, cohort__id=cohort_id).first()
        else:
            current = []
            index = -1
            for x in request.data:
                index = index + 1

                if 'id' in x:
                    current.append(
                        CohortUser.objects.filter(id=x['id']).first())

                elif 'user' in x and 'cohort' in x:
                    current.append(CohortUser.objects.filter(user__id=x['user'],
                                                             cohort__id=x['cohort']).first())

                else:
                    raise ValidationException('Cannot determine CohortUser in '
                                              f'index {index}')

        serializer = CohortUserPUTSerializer(current, data=request.data,
                                             context=context, many=many)
        if serializer.is_valid():
            serializer.save()
            return Response(serializer.data, status=status.HTTP_200_OK)
        return Response(serializer.errors, status=status.HTTP_400_BAD_REQUEST)

    @ capable_of('crud_cohort')
    def delete(self, request, cohort_id=None, user_id=None, academy_id=None):
        lookups = self.generate_lookups(
            request,
            many_fields=['id']
        )

        if lookups and (user_id or cohort_id):
            raise ValidationException('user_id or cohort_id was provided in url '
                                      'in bulk mode request, use querystring style instead', code=400)

        if lookups:
            items = CohortUser.objects.filter(
                **lookups, cohort__academy__id__in=academy_id)

            for item in items:
                item.delete()

            return Response(None, status=status.HTTP_204_NO_CONTENT)

        if cohort_id is None or user_id is None:
            raise ValidationException("Missing user_id or cohort_id", code=400)

        cu = CohortUser.objects.filter(user__id=user_id, cohort__id=cohort_id,
                                       cohort__academy__id__in=academy_id).first()
        if cu is None:
            raise ValidationException(
                'Specified cohort and user could not be found')

        cu.delete()
        return Response(None, status=status.HTTP_204_NO_CONTENT)


class AcademyCohortView(APIView, HeaderLimitOffsetPagination, GenerateLookupsMixin):
    """
    List all snippets, or create a new snippet.
    """
    permission_classes = [IsAuthenticated]
    cache = CohortCache()

    @ capable_of('read_cohort')
    def get(self, request, cohort_id=None, academy_id=None):
        upcoming = request.GET.get('upcoming', None)
        academy = request.GET.get('academy', None)
        location = request.GET.get('location', None)
        like = request.GET.get('like', None)
        cache_kwargs = {
            'resource': cohort_id,
            'academy_id': academy_id,
            'upcoming': upcoming,
            'academy': academy,
            'location': location,
            'like': like,
            **self.pagination_params(request),
        }

        cache = self.cache.get(**cache_kwargs)
        if cache:
            return Response(cache, status=status.HTTP_200_OK)

        if cohort_id is not None:
            item = None
            if str.isnumeric(cohort_id):
                item = Cohort.objects.filter(
                    id=int(cohort_id), academy__id=academy_id).first()
            else:
                item = Cohort.objects.filter(
                    slug=cohort_id, academy__id=academy_id).first()

            if item is None:
                return Response(status=status.HTTP_404_NOT_FOUND)

            serializer = GetCohortSerializer(item, many=False)
            return Response(serializer.data, status=status.HTTP_200_OK)

        items = Cohort.objects.filter(academy__id=academy_id)

        if upcoming == 'true':
            now = timezone.now()
            items = items.filter(kickoff_date__gte=now)

        if academy is not None:
            items = items.filter(academy__slug__in=academy.split(","))

        if location is not None:
            items = items.filter(academy__slug__in=location.split(","))

        if like is not None:
            items = items.filter(Q(name__icontains=like) |
                                 Q(slug__icontains=like))

        page = self.paginate_queryset(items, request)
        serializer = GetCohortSerializer(page, many=True)

        if self.is_paginate(request):
            return self.get_paginated_response(
                serializer.data,
                cache=self.cache,
                cache_kwargs=cache_kwargs
            )
        else:
            self.cache.set(serializer.data, **cache_kwargs)
            return Response(serializer.data, status=status.HTTP_200_OK)

    @ capable_of('crud_cohort')
    def post(self, request, academy_id=None):
        if request.data.get('academy') or request.data.get('academy_id'):
            raise ParseError(
                detail='academy and academy_id field is not allowed')

        academy = Academy.objects.filter(id=academy_id).first()
        if academy is None:
            raise ValidationError(f'Academy {academy_id} not found')

        syllabus = request.data.get('syllabus')
        if syllabus is None:
            raise ParseError(detail='syllabus field is missing')

        if request.data.get('current_day'):
            raise ParseError(detail='current_day field is not allowed')

        data = {
            'academy': academy,
            'current_day': 0,
        }

        for key in request.data:
            data[key] = request.data.get(key)

        serializer = CohortSerializer(
            data=data, context={"request": request, "academy": academy})
        if serializer.is_valid():
            self.cache.clear()
            serializer.save()
            return Response(serializer.data, status=status.HTTP_201_CREATED)
        return Response(serializer.errors, status=status.HTTP_400_BAD_REQUEST)

    @ capable_of('crud_cohort')
    def put(self, request, cohort_id=None, academy_id=None):
        if cohort_id is None:
            raise ValidationException("Missing cohort_id", code=400)

        cohort = Cohort.objects.filter(id=cohort_id, academy__id=academy_id)
        # only from this academy
        cohort = localize_query(cohort, request).first()
        if cohort is None:
            logger.debug(f"Cohort not be found in related academies")
            raise ValidationException('Specified cohort not be found')

        serializer = CohortPUTSerializer(cohort, data=request.data, context={
            "request": request, "cohort_id": cohort_id})
        if serializer.is_valid():
            self.cache.clear()
            serializer.save()
            return Response(serializer.data, status=status.HTTP_200_OK)
        return Response(serializer.errors, status=status.HTTP_400_BAD_REQUEST)

    @capable_of('crud_cohort')
    def delete(self, request, cohort_id=None, academy_id=None):
        lookups = self.generate_lookups(
            request,
            many_fields=['id']
        )

        if lookups and cohort_id:
            raise ValidationException('cohort_id was provided in url '
                                      'in bulk mode request, use querystring style instead', code=400)

        if lookups:
            items = Cohort.objects.filter(**lookups, academy__id=academy_id)

            for item in items:
                item.delete()

            self.cache.clear()
            return Response(None, status=status.HTTP_204_NO_CONTENT)

        if cohort_id is None:
            raise ValidationException("Missing cohort_id", code=400)

        try:
            cohort = Cohort.objects.get(id=cohort_id, academy__id=academy_id)
        except Cohort.DoesNotExist:
            raise ValidationException("Cohort doesn't exist", code=400)

        cohort.stage = DELETED
        cohort.save()

        # Student
        cohort_users = CohortUser.objects.filter(
            role=STUDENT,
            cohort__id=cohort_id
        )

        # TODO: this in one future maybe will be removed
        for cohort_user in cohort_users:
            cohort_user.delete()

        self.cache.clear()
        return Response(None, status=status.HTTP_204_NO_CONTENT)


class CertificateAllView(APIView, HeaderLimitOffsetPagination):
    def get(self, request):
        items = Certificate.objects.all()
        page = self.paginate_queryset(items, request)
        serializer = GetCertificateSerializer(page, many=True)

        if self.is_paginate(request):
            return self.get_paginated_response(serializer.data)
        else:
            return Response(serializer.data, status=status.HTTP_200_OK)


class CertificateView(APIView, HeaderLimitOffsetPagination, GenerateLookupsMixin):
    @capable_of('read_certificate')
    def get(self, request, academy_id=None):
        cert_ids = AcademyCertificate.objects.filter(
            academy__id=academy_id).values_list('certificate_id', flat=True)
        items = Certificate.objects.filter(id__in=cert_ids)

        page = self.paginate_queryset(items, request)
        serializer = GetCertificateSerializer(page, many=True)

        if self.is_paginate(request):
            return self.get_paginated_response(serializer.data)
        else:
            return Response(serializer.data, status=status.HTTP_200_OK)

    @capable_of('crud_certificate')
    def delete(self, request, academy_id=None):
        # TODO: here i don't add one single delete, because i don't know if it is required
        lookups = self.generate_lookups(
            request,
            many_fields=['id']
        )

        if not lookups:
            raise ValidationException(
                'Missing parameters in the querystring', code=400)

        ids = AcademyCertificate.objects.filter(
            academy__id=academy_id).values_list('certificate_id', flat=True)
        items = Certificate.objects.filter(**lookups).filter(id__in=ids)

        for item in items:
            item.delete()

        return Response(None, status=status.HTTP_204_NO_CONTENT)


@api_view(['GET'])
def get_single_course(request, certificate_slug):
    certificates = Certificate.objects.filter(slug=certificate_slug).first()
    if certificates is None:
        raise ValidationException("Certificate slug not found", code=404)
    serializer = GetCertificateSerializer(certificates, many=False)
    return Response(serializer.data, status=status.HTTP_200_OK)


class SyllabusView(APIView):
    """
    List all snippets, or create a new snippet.
    """

    @capable_of('read_syllabus')
    def get(self, request, certificate_slug=None, version=None, academy_id=None):
        if academy_id is None:
            raise ValidationException("Missing academy id")

        certificates = Certificate.objects.filter(
            slug=certificate_slug).first()
        if certificates is None:
            raise ValidationException("Certificate slug not found", code=404)

        syl = None
        if version is None:
            # only public syllabus or for the academy owner
            syl = certificates.syllabus_set.filter(
                Q(academy_owner__id=academy_id) | Q(private=False))
            serializer = SyllabusSmallSerializer(syl, many=True)
            return Response(serializer.data, status=status.HTTP_200_OK)
        else:
            # only public syllabus or for the academy owner
            syl = certificates.syllabus_set.filter(version=version).filter(
                Q(academy_owner__id=academy_id) | Q(private=False)).first()

        if syl is None:
            raise ValidationException("Syllabus not found", code=404)

        serializer = SyllabusGetSerializer(syl, many=False)
        return Response(serializer.data, status=status.HTTP_200_OK)

    @capable_of('crud_syllabus')
    def post(self, request, certificate_slug=None, academy_id=None):
        version = 1
        certificate = Certificate.objects.filter(slug=certificate_slug).first()
        if certificate is None:
            raise ValidationException(
                f"Invalid certificates slug {certificate_slug}", code=404)

        item = Syllabus.objects.filter(
            certificate__slug=certificate_slug, academy_owner__id=academy_id).order_by('version').first()
        if item is not None:
            version = item.version + 1

        academy = Academy.objects.filter(id=academy_id).first()
        if academy is None:
            raise ValidationException(f"Invalid academy {str(academy_id)}")
        serializer = SyllabusSerializer(data=request.data, context={
                                        "certificate": certificate, "academy": academy})
        if serializer.is_valid():
            serializer.save()
            return Response(serializer.data, status=status.HTTP_201_CREATED)
        return Response(serializer.errors, status=status.HTTP_400_BAD_REQUEST)

    @capable_of('crud_syllabus')
    def put(self, request, certificate_slug=None, version=None, academy_id=None):
        if version is None:
            raise ValidationException("Missing syllabus version", code=400)

        item = Syllabus.objects.filter(
            certificate__slug=certificate_slug, version=version, academy_owner__id=academy_id).first()
        if item is None:
            raise ValidationException(
                "Syllabus version not found for this academy", code=404)

        serializer = SyllabusSerializer(item, data=request.data, many=False)
        if serializer.is_valid():
            serializer.save()
            return Response(serializer.data, status=status.HTTP_200_OK)
        return Response(serializer.errors, status=status.HTTP_400_BAD_REQUEST)<|MERGE_RESOLUTION|>--- conflicted
+++ resolved
@@ -269,98 +269,6 @@
         return Response(None, status=status.HTTP_204_NO_CONTENT)
 
 
-<<<<<<< HEAD
-=======
-class AcademyICalEventView(APIView):
-    permission_classes = [AllowAny]
-
-    def get(self, request):
-
-        items = Event.objects.filter(status='ACTIVE')
-
-        academies = []
-        slugs = request.GET.get('academy_slug', None)
-        ids = request.GET.get('academy', None)
-
-        if ids is not None:
-            items = Event.objects.filter(
-                academy__id__in=ids.split(","), status='ACTIVE')
-
-        elif slugs is not None:
-            items = Event.objects.filter(
-                academy__slug__in=slugs.split(","), status='ACTIVE')
-
-        if ids is None and slugs is None:
-            raise ValidationException(
-                "You need to specify at least one academy or academy_slug (comma separated) in the querystring")
-
-        academy_name = "Academy"
-
-        calendar = iCalendar()
-        calendar.add('prodid', f'-//{academy_name}//{academy_name} Events')
-        calendar.add('X-WR-CALNAME', f'{academy_name} - Events')
-        calendar.add('X-WR-CALDESC', '')
-        calendar.add('REFRESH-INTERVAL', 'PT1M')
-
-        calendar.add('version', '2.0')
-
-        for item in items:
-            event = iEvent()
-
-            if item.title:
-                event.add('summary', item.title)
-
-            if item.description:
-                event.add('description', item.description)
-
-            event.add('uid', f'breathecode_event_{item.id}')
-            event.add('dtstart', item.starting_at)
-            event.add('dtend', item.ending_at)
-            event.add('dtstamp', item.created_at)
-
-            if item.author and item.author.email:
-                organizer = vCalAddress(f'MAILTO:{item.author.email}')
-
-                if item.author.first_name and item.author.last_name:
-                    organizer.params['cn'] = vText(f'{item.author.first_name} '
-                                                   f'{item.author.last_name}')
-                elif item.author.first_name:
-                    organizer.params['cn'] = vText(item.author.first_name)
-                elif item.author.last_name:
-                    organizer.params['cn'] = vText(item.author.last_name)
-
-                organizer.params['role'] = vText('OWNER')
-                event['organizer'] = organizer
-
-            if item.venue and (item.venue.country or item.venue.state or
-                               item.venue.city or item.venue.street_address):
-                value = ''
-
-                if item.venue.street_address:
-                    value = f'{value}{item.venue.street_address}, '
-
-                if item.venue.city:
-                    value = f'{value}{item.venue.city}, '
-
-                if item.venue.state:
-                    value = f'{value}{item.venue.state}, '
-
-                if item.venue.country:
-                    value = f'{value}{item.venue.country}'
-
-                value = re.sub(', $', '', value)
-                event['location'] = vText(value)
-
-            calendar.add_component(event)
-
-        calendar_text = calendar.to_ical()
-
-        response = HttpResponse(calendar_text, content_type='text/calendar')
-        response['Content-Disposition'] = 'attachment; filename="calendar.ics"'
-        return response
-
-
->>>>>>> ec7b47af
 class AcademyCohortUserView(APIView, GenerateLookupsMixin):
     """
     List all snippets, or create a new snippet.
