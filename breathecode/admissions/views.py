from breathecode.certificate.models import Specialty
from breathecode.admissions.actions import sync_cohort_timeslots
from breathecode.admissions.caches import CohortCache
import logging
import re
import pytz
from django.db.models import Q
from django.http import HttpResponse
from django.utils import timezone
from django.shortcuts import render
from django.contrib.auth.models import AnonymousUser
from breathecode.utils import HeaderLimitOffsetPagination
from rest_framework.views import APIView
from django.db.models import Q
from rest_framework.permissions import AllowAny, IsAuthenticated
from django.contrib.auth.models import User
<<<<<<< HEAD
from .serializers import (AcademySerializer, GetSyllabusSerializer, SpecialtyModeTimeSlotSerializer,
                          CohortSerializer, CohortTimeSlotSerializer, GETSpecialtyModeTimeSlotSerializer,
                          GETCohortTimeSlotSerializer, GetCohortSerializer, GetSyllabusVersionSerializer,
                          SyllabusSerializer, SyllabusVersionPutSerializer, SyllabusVersionSerializer,
                          CohortUserSerializer, GETCohortUserSerializer, CohortUserPUTSerializer,
                          CohortPUTSerializer, UserDJangoRestSerializer, UserMeSerializer,
                          GetCertificateSerializer, GetSyllabusVersionSerializer, SyllabusVersionSerializer,
                          GetBigAcademySerializer)
from .models import (Academy, AcademySpecialtyMode, SpecialtyModeTimeSlot, CohortTimeSlot, CohortUser,
                     SpecialtyMode, Cohort, Country, STUDENT, DELETED, Syllabus, SyllabusVersion)
=======
from .serializers import (
    AcademySerializer, CertificateTimeSlotSerializer, CohortSerializer,
    CohortTimeSlotSerializer, GETCertificateTimeSlotSerializer,
    GETCohortTimeSlotSerializer, GetCohortSerializer, SyllabusGetSerializer,
    SyllabusSerializer, SyllabusSmallSerializer, CohortUserSerializer,
    GETCohortUserSerializer, CohortUserPUTSerializer, CohortPUTSerializer,
    UserDJangoRestSerializer, UserMeSerializer, GetCertificateSerializer,
    SyllabusGetSerializer, SyllabusSerializer, SyllabusSmallSerializer,
    GetBigAcademySerializer, AcademyReportSerializer)
from .models import (Academy, AcademyCertificate, CertificateTimeSlot,
                     CohortTimeSlot, CohortUser, Certificate, Cohort, Country,
                     STUDENT, DELETED, Syllabus)
>>>>>>> 7917c0f2
from breathecode.authenticate.models import ProfileAcademy
from rest_framework.response import Response
from rest_framework.decorators import api_view, permission_classes
from rest_framework import status
from breathecode.utils import (localize_query, capable_of, ValidationException, HeaderLimitOffsetPagination,
                               GenerateLookupsMixin)
from rest_framework.exceptions import ParseError, PermissionDenied, ValidationError

from rest_framework.decorators import renderer_classes
from rest_framework_csv import renderers as r
from rest_framework.renderers import JSONRenderer

logger = logging.getLogger(__name__)


@api_view(['GET'])
@permission_classes([AllowAny])
def get_timezones(request, id=None):
    # timezones = [(x, x) for x in pytz.common_timezones]
    return Response(pytz.common_timezones)


@api_view(['GET'])
def get_all_academies(request, id=None):
    items = Academy.objects.all()
    serializer = AcademySerializer(items, many=True)
    return Response(serializer.data)


@api_view(['GET'])
@permission_classes([AllowAny])
def get_cohorts(request, id=None):

    items = Cohort.objects.filter(private=False)

    if isinstance(request.user, AnonymousUser) == False:
        # filter only to the local academy
        items = localize_query(items, request)

    upcoming = request.GET.get('upcoming', None)
    if upcoming == 'true':
        now = timezone.now()
        items = items.filter(kickoff_date__gte=now)

    academy = request.GET.get('academy', None)
    if academy is not None:
        items = items.filter(academy__slug__in=academy.split(','))

    location = request.GET.get('location', None)
    if location is not None:
        items = items.filter(academy__slug__in=location.split(','))

    sort = request.GET.get('sort', None)
    if sort is None or sort == '':
        sort = '-kickoff_date'

    items = items.order_by(sort)

    serializer = GetCohortSerializer(items, many=True)

    return Response(serializer.data)


class AcademyReportView(APIView):
    @capable_of('academy_reporting')
    def get(self, request, academy_id=None):

        academy = Academy.objects.filter(id=academy_id).first()
        if academy is None:
            raise ValidationError('Academy not found',
                                  slug='academy-not-found')

        users = AcademyReportSerializer(academy)
        return Response(users.data)


class UserMeView(APIView):
    def get(self, request, format=None):

        try:
            if isinstance(request.user, AnonymousUser):
                raise PermissionDenied('There is not user')

        except User.DoesNotExist:
            raise PermissionDenied("You don't have a user")

        users = UserMeSerializer(request.user)
        return Response(users.data)


# Create your views here.


class AcademyView(APIView):
    """
    List all snippets, or create a new snippet.
    """
    @capable_of('read_my_academy')
    def get(self, request, format=None, academy_id=None):
        item = Academy.objects.get(id=academy_id)
        serializer = GetBigAcademySerializer(item)
        return Response(serializer.data)

    @capable_of('crud_my_academy')
    def put(self, request, format=None, academy_id=None):
        academy = Academy.objects.get(id=academy_id)
        data = {}

        for key in request.data:
            data[key] = request.data.get(key)

        serializer = AcademySerializer(academy, data=data)
        if serializer.is_valid():
            serializer.save()
            # serializer = GetBigAcademySerializer(academy, data=data)
            return Response(serializer.data, status=status.HTTP_200_OK)
        return Response(serializer.errors, status=status.HTTP_400_BAD_REQUEST)


class UserView(APIView):
    permission_classes = [IsAuthenticated]

    def put(self, request):
<<<<<<< HEAD
        serializer = UserDJangoRestSerializer(request.user, data=request.data, context={"request": request})
=======
        serializer = UserDJangoRestSerializer(request.user,
                                              data=request.data,
                                              context={'request': request})
>>>>>>> 7917c0f2
        if serializer.is_valid():
            serializer.save()
            return Response(serializer.data, status=status.HTTP_200_OK)
        return Response(serializer.errors, status=status.HTTP_400_BAD_REQUEST)


class CohortUserView(APIView, GenerateLookupsMixin):
    """
    List all snippets, or create a new snippet.
    """
    def get(self, request, format=None):
        items = CohortUser.objects.all()

        roles = request.GET.get('roles', None)
        if roles is not None:
            items = items.filter(role__in=roles.split(','))

        finantial_status = request.GET.get('finantial_status', None)
        if finantial_status is not None:
<<<<<<< HEAD
            items = items.filter(finantial_status__in=finantial_status.split(","))

        educational_status = request.GET.get('educational_status', None)
        if educational_status is not None:
            items = items.filter(educational_status__in=educational_status.split(","))
=======
            items = items.filter(
                finantial_status__in=finantial_status.split(','))

        educational_status = request.GET.get('educational_status', None)
        if educational_status is not None:
            items = items.filter(
                educational_status__in=educational_status.split(','))
>>>>>>> 7917c0f2

        academy = request.GET.get('academy', None)
        if academy is not None:
            items = items.filter(cohort__academy__slug__in=academy.split(','))

        cohorts = request.GET.get('cohorts', None)
        if cohorts is not None:
            items = items.filter(cohort__slug__in=cohorts.split(','))

        users = request.GET.get('users', None)
        if users is not None:
            items = items.filter(user__id__in=users.split(','))

        serializer = GETCohortUserSerializer(items, many=True)
        return Response(serializer.data)

    def post(self, request, cohort_id=None, user_id=None):
        many = isinstance(request.data, list)
        context = {
            'request': request,
            'cohort_id': cohort_id,
            'user_id': user_id,
            'many': many,
        }

        serializer = CohortUserSerializer(data=request.data, context=context, many=many)
        if serializer.is_valid():
            serializer.save()
            return Response(serializer.data, status=status.HTTP_201_CREATED)
        return Response(serializer.errors, status=status.HTTP_400_BAD_REQUEST)

    def put(self, request, cohort_id=None, user_id=None):
        many = isinstance(request.data, list)
        context = {
            'request': request,
            'cohort_id': cohort_id,
            'user_id': user_id,
            'many': many,
        }

        if not many:
            current = CohortUser.objects.filter(user__id=user_id, cohort__id=cohort_id).first()
        else:
            current = []
            index = -1
            for x in request.data:
                index = index + 1

                if 'id' in x:
                    current.append(CohortUser.objects.filter(id=x['id']).first())

                elif 'user' in x and 'cohort' in x:
                    current.append(
                        CohortUser.objects.filter(user__id=x['user'], cohort__id=x['cohort']).first())

                else:
                    raise ValidationException('Cannot determine CohortUser in ' f'index {index}')

        serializer = CohortUserPUTSerializer(current, data=request.data, context=context, many=many)
        if serializer.is_valid():
            serializer.save()
            return Response(serializer.data, status=status.HTTP_200_OK)
        return Response(serializer.errors, status=status.HTTP_400_BAD_REQUEST)

    def delete(self, request, cohort_id=None, user_id=None):
        lookups = self.generate_lookups(request, many_fields=['id'])

        if lookups and (user_id or cohort_id):
            raise ValidationException(
                'user_id or cohort_id was provided in url '
                'in bulk mode request, use querystring style instead',
                code=400)

        academy_ids = ProfileAcademy.objects.filter(user=request.user).values_list('academy__id', flat=True)

        if lookups:
            items = CohortUser.objects.filter(**lookups, cohort__academy__id__in=academy_ids)

            for item in items:
                item.delete()

            return Response(None, status=status.HTTP_204_NO_CONTENT)

        if cohort_id is None or user_id is None:
            raise ValidationException('Missing user_id or cohort_id', code=400)

        cu = CohortUser.objects.filter(user__id=user_id,
                                       cohort__id=cohort_id,
                                       cohort__academy__id__in=academy_ids).first()
        if cu is None:
            raise ValidationException('Specified cohort and user could not be found')

        cu.delete()
        return Response(None, status=status.HTTP_204_NO_CONTENT)


class AcademyCohortUserView(APIView, HeaderLimitOffsetPagination, GenerateLookupsMixin):
    """
    List all snippets, or create a new snippet.
    """
    @capable_of('read_cohort')
    def get(self, request, format=None, cohort_id=None, user_id=None, academy_id=None):
        if user_id is not None:
            item = CohortUser.objects.filter(cohort__academy__id=academy_id,
                                             user__id=user_id,
                                             cohort__id=cohort_id).first()
            if item is None:
                raise ValidationException('Cohort user not found', 404)
            serializer = GETCohortUserSerializer(item, many=False)
            return Response(serializer.data)

        items = CohortUser.objects.filter(cohort__academy__id=academy_id)

        try:
            roles = request.GET.get('roles', None)
            if roles is not None:
                items = items.filter(role__in=roles.split(','))

            finantial_status = request.GET.get('finantial_status', None)
            if finantial_status is not None:
<<<<<<< HEAD
                items = items.filter(finantial_status__in=finantial_status.split(","))

            educational_status = request.GET.get('educational_status', None)
            if educational_status is not None:
                items = items.filter(educational_status__in=educational_status.split(","))
=======
                items = items.filter(
                    finantial_status__in=finantial_status.split(','))

            educational_status = request.GET.get('educational_status', None)
            if educational_status is not None:
                items = items.filter(
                    educational_status__in=educational_status.split(','))
>>>>>>> 7917c0f2

            cohorts = request.GET.get('cohorts', None)
            if cohorts is not None:
                items = items.filter(cohort__slug__in=cohorts.split(','))

            users = request.GET.get('users', None)
            if users is not None:
                items = items.filter(user__id__in=users.split(','))

        except Exception as e:
            raise ValidationException(str(e), 400)

        page = self.paginate_queryset(items, request)
        serializer = GETCohortUserSerializer(page, many=True)

        if self.is_paginate(request):
            return self.get_paginated_response(serializer.data)
        else:
            return Response(serializer.data, status=200)

    @capable_of('crud_cohort')
    def post(self, request, cohort_id=None, academy_id=None, user_id=None):
        many = isinstance(request.data, list)
        context = {
            'request': request,
            'cohort_id': cohort_id,
            'user_id': user_id,
            'many': many,
        }

        serializer = CohortUserSerializer(data=request.data, context=context, many=many)
        if serializer.is_valid():
            serializer.save()
            return Response(serializer.data, status=status.HTTP_201_CREATED)
        return Response(serializer.errors, status=status.HTTP_400_BAD_REQUEST)

    @capable_of('crud_cohort')
    def put(self, request, cohort_id=None, user_id=None, academy_id=None):
        many = isinstance(request.data, list)
        context = {
            'request': request,
            'cohort_id': cohort_id,
            'user_id': user_id,
            'many': many,
        }

        if not many:
            current = CohortUser.objects.filter(user__id=user_id, cohort__id=cohort_id).first()
        else:
            current = []
            index = -1
            for x in request.data:
                index = index + 1

                if 'id' in x:
                    current.append(CohortUser.objects.filter(id=x['id']).first())

                elif 'user' in x and 'cohort' in x:
                    current.append(
                        CohortUser.objects.filter(user__id=x['user'], cohort__id=x['cohort']).first())

                else:
                    raise ValidationException('Cannot determine CohortUser in ' f'index {index}')

        serializer = CohortUserPUTSerializer(current, data=request.data, context=context, many=many)
        if serializer.is_valid():
            serializer.save()
            return Response(serializer.data, status=status.HTTP_200_OK)
        return Response(serializer.errors, status=status.HTTP_400_BAD_REQUEST)

    @capable_of('crud_cohort')
    def delete(self, request, cohort_id=None, user_id=None, academy_id=None):
        lookups = self.generate_lookups(request, many_fields=['id'])

        if lookups and (user_id or cohort_id):
            raise ValidationException(
                'user_id or cohort_id was provided in url '
                'in bulk mode request, use querystring style instead',
                code=400)

        if lookups:
            items = CohortUser.objects.filter(**lookups, cohort__academy__id__in=academy_id)

            for item in items:
                item.delete()

            return Response(None, status=status.HTTP_204_NO_CONTENT)

        if cohort_id is None or user_id is None:
            raise ValidationException('Missing user_id or cohort_id', code=400)

        cu = CohortUser.objects.filter(user__id=user_id,
                                       cohort__id=cohort_id,
                                       cohort__academy__id__in=academy_id).first()
        if cu is None:
            raise ValidationException('Specified cohort and user could not be found')

        cu.delete()
        return Response(None, status=status.HTTP_204_NO_CONTENT)


class AcademyCohortTimeSlotView(APIView, GenerateLookupsMixin):
    @capable_of('read_cohort')
    def get(self, request, cohort_id=None, timeslot_id=None, academy_id=None):

        if timeslot_id is not None:
            item = CohortTimeSlot.objects.filter(cohort__academy__id=academy_id,
                                                 cohort__id=cohort_id,
                                                 id=timeslot_id).first()

            if item is None:
<<<<<<< HEAD
                raise ValidationException("Time slot not found", 404, slug='time-slot-not-found')
=======
                raise ValidationException('Time slot not found',
                                          404,
                                          slug='time-slot-not-found')
>>>>>>> 7917c0f2

            serializer = GETCohortTimeSlotSerializer(item, many=False)
            return Response(serializer.data)

        items = CohortTimeSlot.objects.filter(cohort__academy__id=academy_id, cohort__id=cohort_id)

        serializer = GETCohortTimeSlotSerializer(items, many=True)
        return Response(serializer.data)

    @capable_of('crud_cohort')
    def post(self, request, cohort_id=None, academy_id=None):
        if 'cohort' in request.data or 'cohort_id' in request.data:
            raise ValidationException("Cohort can't be passed in the body", 400, slug='cohort-in-body')

        cohort = Cohort.objects.filter(id=cohort_id, academy__id=academy_id).first()

        if cohort_id and not cohort:
<<<<<<< HEAD
            raise ValidationException("Cohort not found", 404, slug='cohort-not-found')
=======
            raise ValidationException('Cohort not found',
                                      404,
                                      slug='cohort-not-found')
>>>>>>> 7917c0f2

        request.data['cohort'] = cohort.id

        serializer = CohortTimeSlotSerializer(data=request.data, many=False)
        if serializer.is_valid():
            serializer.save()
            return Response(serializer.data, status=status.HTTP_201_CREATED)
        return Response(serializer.errors, status=status.HTTP_400_BAD_REQUEST)

    @capable_of('crud_cohort')
    def put(self, request, cohort_id=None, timeslot_id=None, academy_id=None):
        if 'cohort' in request.data or 'cohort_id' in request.data:
            raise ValidationException("Cohort can't be passed in the body", 400)

        cohort = Cohort.objects.filter(id=cohort_id, academy__id=academy_id).first()

        if cohort_id and not cohort:
<<<<<<< HEAD
            raise ValidationException("Cohort not found", 404, slug='cohort-not-found')
=======
            raise ValidationException('Cohort not found',
                                      404,
                                      slug='cohort-not-found')
>>>>>>> 7917c0f2

        item = CohortTimeSlot.objects.filter(cohort__academy__id=academy_id,
                                             cohort__id=cohort_id,
                                             id=timeslot_id).first()

        if not item:
<<<<<<< HEAD
            raise ValidationException("Time slot not found", 404, slug='time-slot-not-found')
=======
            raise ValidationException('Time slot not found',
                                      404,
                                      slug='time-slot-not-found')
>>>>>>> 7917c0f2

        data = {**request.data, 'id': timeslot_id, 'cohort': cohort.id}

        serializer = CohortTimeSlotSerializer(item, data=data)
        if serializer.is_valid():
            serializer.save()
            return Response(serializer.data, status=status.HTTP_200_OK)
        return Response(serializer.errors, status=status.HTTP_400_BAD_REQUEST)

    @capable_of('crud_cohort')
    def delete(self, request, cohort_id=None, timeslot_id=None, academy_id=None):
        item = CohortTimeSlot.objects.filter(cohort__academy__id=academy_id,
                                             cohort__id=cohort_id,
                                             id=timeslot_id).first()

        if not item:
<<<<<<< HEAD
            raise ValidationException("Time slot not found", 404, slug='time-slot-not-found')
=======
            raise ValidationException('Time slot not found',
                                      404,
                                      slug='time-slot-not-found')
>>>>>>> 7917c0f2

        item.delete()

        return Response(None, status=status.HTTP_204_NO_CONTENT)


class AcademySyncCohortTimeSlotView(APIView, GenerateLookupsMixin):
    @capable_of('crud_certificate')
    def post(self, request, academy_id=None):
        cohort_ids = request.GET.get('cohort', '')
        if not cohort_ids:
            raise ValidationException('Missing cohort in querystring',
                                      400,
                                      slug='missing-cohort-in-querystring')

        cohort_ids = cohort_ids.split(',')
        cohorts = Cohort.objects.filter(id__in=cohort_ids)

        if len(cohorts) != len(cohort_ids):
<<<<<<< HEAD
            raise ValidationException("Cohort not found", 404, slug='cohort-not-found')
=======
            raise ValidationException('Cohort not found',
                                      404,
                                      slug='cohort-not-found')
>>>>>>> 7917c0f2

        for cohort in cohorts:
            if not cohort.specialty_mode:
                raise ValidationException("Cohort doesn't have any certificate",
                                          400,
                                          slug='cohort-without-specialty-mode')

        CohortTimeSlot.objects.filter(cohort__id__in=cohort_ids).delete()

        data = []
        for cohort in cohorts:
            certificate_id = cohort.specialty_mode.id
            certificate_timeslots = SpecialtyModeTimeSlot.objects.filter(academy__id=academy_id,
                                                                         specialty_mode__id=certificate_id)

            for certificate_timeslot in certificate_timeslots:
                data.append({
                    'cohort': cohort.id,
                    'starting_at': certificate_timeslot.starting_at,
                    'ending_at': certificate_timeslot.ending_at,
                    'recurrent': certificate_timeslot.recurrent,
                    'recurrency_type': certificate_timeslot.recurrency_type,
                })

        serializer = CohortTimeSlotSerializer(data=data, many=True)
        if serializer.is_valid():
            serializer.save()
            return Response(serializer.data, status=status.HTTP_201_CREATED)
        return Response(serializer.errors, status=status.HTTP_400_BAD_REQUEST)


class AcademySpecialtyModeTimeSlotView(APIView, GenerateLookupsMixin):
    @capable_of('read_certificate')
    def get(self, request, certificate_id=None, timeslot_id=None, academy_id=None):
        if timeslot_id:
            item = SpecialtyModeTimeSlot.objects.filter(academy__id=academy_id,
                                                        specialty_mode__id=certificate_id,
                                                        id=timeslot_id).first()

            if item is None:
<<<<<<< HEAD
                raise ValidationException("Time slot not found", 404, slug='time-slot-not-found')
=======
                raise ValidationException('Time slot not found',
                                          404,
                                          slug='time-slot-not-found')
>>>>>>> 7917c0f2

            serializer = GETSpecialtyModeTimeSlotSerializer(item, many=False)
            return Response(serializer.data)

        items = SpecialtyModeTimeSlot.objects.filter(academy__id=academy_id,
                                                     specialty_mode__id=certificate_id)

        serializer = GETSpecialtyModeTimeSlotSerializer(items, many=True)
        return Response(serializer.data)

    @capable_of('crud_certificate')
    def post(self, request, certificate_id=None, academy_id=None):
        if 'certificate' in request.data or 'certificate_id' in request.data:
            raise ValidationException("Certificate can't be passed is the body",
                                      400,
                                      slug='certificate-in-body')

        academy_certificate = AcademySpecialtyMode.objects.filter(specialty_mode__id=certificate_id,
                                                                  academy__id=academy_id).first()

        if certificate_id and not academy_certificate:
<<<<<<< HEAD
            raise ValidationException("Certificate not found", 404, slug='certificate-not-found')
=======
            raise ValidationException('Certificate not found',
                                      404,
                                      slug='certificate-not-found')
>>>>>>> 7917c0f2

        certificate = academy_certificate.specialty_mode

        data = {
            **request.data,
            'academy': academy_id,
            'specialty_mode': certificate.id,
        }

        serializer = SpecialtyModeTimeSlotSerializer(data=data, many=False)
        if serializer.is_valid():
            serializer.save()
            return Response(serializer.data, status=status.HTTP_201_CREATED)
        return Response(serializer.errors, status=status.HTTP_400_BAD_REQUEST)

    @capable_of('crud_certificate')
    def put(self, request, certificate_id=None, timeslot_id=None, academy_id=None):
        if 'certificate' in request.data or 'certificate_id' in request.data:
            raise ValidationException("Certificate can't be passed is the body", 400)

        academy_certificate = AcademySpecialtyMode.objects.filter(specialty_mode__id=certificate_id,
                                                                  academy__id=academy_id).first()

        if certificate_id and not academy_certificate:
<<<<<<< HEAD
            raise ValidationException("Certificate not found", 404, slug='certificate-not-found')
=======
            raise ValidationException('Certificate not found',
                                      404,
                                      slug='certificate-not-found')
>>>>>>> 7917c0f2

        certificate = academy_certificate.specialty_mode

        item = SpecialtyModeTimeSlot.objects.filter(academy__id=academy_id,
                                                    specialty_mode__id=certificate_id,
                                                    id=timeslot_id).first()

        if not item:
<<<<<<< HEAD
            raise ValidationException("Time slot not found", 404, slug='time-slot-not-found')
=======
            raise ValidationException('Time slot not found',
                                      404,
                                      slug='time-slot-not-found')
>>>>>>> 7917c0f2

        data = {
            **request.data,
            'id': timeslot_id,
            'academy': academy_id,
            'specialty_mode': certificate.id,
        }

        serializer = SpecialtyModeTimeSlotSerializer(item, data=data)
        if serializer.is_valid():
            serializer.save()
            return Response(serializer.data, status=status.HTTP_200_OK)
        return Response(serializer.errors, status=status.HTTP_400_BAD_REQUEST)

    @capable_of('crud_certificate')
    def delete(self, request, certificate_id=None, timeslot_id=None, academy_id=None):
        item = SpecialtyModeTimeSlot.objects.filter(academy__id=academy_id,
                                                    specialty_mode__id=certificate_id,
                                                    id=timeslot_id).first()

        if not item:
<<<<<<< HEAD
            raise ValidationException("Time slot not found", 404, slug='time-slot-not-found')
=======
            raise ValidationException('Time slot not found',
                                      404,
                                      slug='time-slot-not-found')
>>>>>>> 7917c0f2

        item.delete()

        return Response(None, status=status.HTTP_204_NO_CONTENT)


class AcademyCohortView(APIView, HeaderLimitOffsetPagination, GenerateLookupsMixin):
    """
    List all snippets, or create a new snippet.
    """
    permission_classes = [IsAuthenticated]
    cache = CohortCache()

    @capable_of('read_cohort')
    def get(self, request, cohort_id=None, academy_id=None):
        upcoming = request.GET.get('upcoming', None)
        academy = request.GET.get('academy', None)
        location = request.GET.get('location', None)
        like = request.GET.get('like', None)
        cache_kwargs = {
            'resource': cohort_id,
            'academy_id': academy_id,
            'upcoming': upcoming,
            'academy': academy,
            'location': location,
            'like': like,
            **self.pagination_params(request),
        }

        cache = self.cache.get(**cache_kwargs)
        if cache:
            return Response(cache, status=status.HTTP_200_OK)

        if cohort_id is not None:
            item = None
            if cohort_id.isnumeric():
                item = Cohort.objects.filter(id=int(cohort_id), academy__id=academy_id).first()
            else:
                item = Cohort.objects.filter(slug=cohort_id, academy__id=academy_id).first()

            if item is None:
                return Response(status=status.HTTP_404_NOT_FOUND)

            serializer = GetCohortSerializer(item, many=False)
            return Response(serializer.data, status=status.HTTP_200_OK)

        items = Cohort.objects.filter(academy__id=academy_id)

        if upcoming == 'true':
            now = timezone.now()
            items = items.filter(kickoff_date__gte=now)

        if academy is not None:
            items = items.filter(academy__slug__in=academy.split(','))

        if location is not None:
            items = items.filter(academy__slug__in=location.split(','))

        if like is not None:
            items = items.filter(Q(name__icontains=like) | Q(slug__icontains=like))

        sort = request.GET.get('sort', None)
        if sort is None or sort == '':
            sort = '-kickoff_date'

        items = items.order_by(sort)

        page = self.paginate_queryset(items, request)
        serializer = GetCohortSerializer(page, many=True)

        if self.is_paginate(request):
            return self.get_paginated_response(serializer.data, cache=self.cache, cache_kwargs=cache_kwargs)
        else:
            self.cache.set(serializer.data, **cache_kwargs)
            return Response(serializer.data, status=status.HTTP_200_OK)

    @capable_of('crud_cohort')
    def post(self, request, academy_id=None):
        if request.data.get('academy') or request.data.get('academy_id'):
            raise ParseError(detail='academy and academy_id field is not allowed')

        academy = Academy.objects.filter(id=academy_id).first()
        if academy is None:
            raise ValidationError(f'Academy {academy_id} not found')

        syllabus = request.data.get('syllabus')
        if syllabus is None:
            raise ParseError(detail='syllabus field is missing')

        if request.data.get('current_day'):
            raise ParseError(detail='current_day field is not allowed')

        data = {
            'academy': academy,
            'current_day': 0,
        }

        for key in request.data:
            data[key] = request.data.get(key)

<<<<<<< HEAD
        if 'syllabus_version' in data:
            del data['syllabus_version']

        if 'specialty_mode' in data:
            del data['specialty_mode']

        serializer = CohortSerializer(data=data, context={"request": request, "academy": academy})
=======
        serializer = CohortSerializer(data=data,
                                      context={
                                          'request': request,
                                          'academy': academy
                                      })
>>>>>>> 7917c0f2
        if serializer.is_valid():
            self.cache.clear()
            serializer.save()
            return Response(serializer.data, status=status.HTTP_201_CREATED)
        return Response(serializer.errors, status=status.HTTP_400_BAD_REQUEST)

    @capable_of('crud_cohort')
    def put(self, request, cohort_id=None, academy_id=None):
        if request.data.get('academy') or request.data.get('academy_id'):
            raise ParseError(detail='academy and academy_id field is not allowed')

        academy = Academy.objects.filter(id=academy_id).first()
        if academy is None:
            raise ValidationError(f'Academy {academy_id} not found')

        if cohort_id is None:
            raise ValidationException('Missing cohort_id', code=400)

        cohort = Cohort.objects.filter(id=cohort_id, academy__id=academy_id)
        # only from this academy
        cohort = localize_query(cohort, request).first()
        if cohort is None:
            logger.debug(f'Cohort not be found in related academies')
            raise ValidationException('Specified cohort not be found')

        data = {}

        for key in request.data:
            data[key] = request.data.get(key)

        if 'syllabus_version' in data:
            del data['syllabus_version']

        if 'specialty_mode' in data:
            del data['specialty_mode']

        serializer = CohortPUTSerializer(cohort,
                                         data=data,
                                         context={
<<<<<<< HEAD
                                             "request": request,
                                             "cohort_id": cohort_id,
                                             "academy": academy,
=======
                                             'request': request,
                                             'cohort_id': cohort_id
>>>>>>> 7917c0f2
                                         })
        if serializer.is_valid():
            self.cache.clear()
            serializer.save()

            serializer = GetCohortSerializer(cohort, many=False)
            return Response(serializer.data, status=status.HTTP_200_OK)
        return Response(serializer.errors, status=status.HTTP_400_BAD_REQUEST)

    @capable_of('crud_cohort')
    def delete(self, request, cohort_id=None, academy_id=None):
        lookups = self.generate_lookups(request, many_fields=['id'])

        if lookups and cohort_id:
            raise ValidationException(
                'cohort_id was provided in url '
                'in bulk mode request, use querystring style instead',
                code=400)

        if lookups:
            items = Cohort.objects.filter(**lookups, academy__id=academy_id)

            for item in items:
                item_users = CohortUser.objects.filter(role=STUDENT, cohort__id=item.id)

                if item_users.count() > 0:
<<<<<<< HEAD
                    raise ValidationException("Please remove all students before trying to delete cohort",
                                              slug='cohort-has-students')
=======
                    raise ValidationException(
                        'Please remove all students before trying to delete cohort',
                        slug='cohort-has-students')
>>>>>>> 7917c0f2

            for item in items:
                item.stage = DELETED
                item.save()

            self.cache.clear()
            return Response(None, status=status.HTTP_204_NO_CONTENT)

        if cohort_id is None:
            raise ValidationException('Missing cohort_id', code=400)

        try:
            cohort = Cohort.objects.get(id=cohort_id, academy__id=academy_id)
        except Cohort.DoesNotExist:
            raise ValidationException("Cohort doesn't exist", code=400)

        # Student
        cohort_users = CohortUser.objects.filter(role=STUDENT, cohort__id=cohort_id)

        # Check if cohort has students before deleting
        if cohort_users.count() > 0:
<<<<<<< HEAD
            raise ValidationException("Please remove all students before trying to delete cohort",
                                      slug='cohort-has-students')
=======
            raise ValidationException(
                'Please remove all students before trying to delete cohort',
                slug='cohort-has-students')
>>>>>>> 7917c0f2

        cohort.stage = DELETED
        cohort.save()

        self.cache.clear()
        return Response(None, status=status.HTTP_204_NO_CONTENT)


class CertificateAllView(APIView, HeaderLimitOffsetPagination):
    def get(self, request):
        items = SpecialtyMode.objects.all()
        page = self.paginate_queryset(items, request)
        serializer = GetCertificateSerializer(page, many=True)

        if self.is_paginate(request):
            return self.get_paginated_response(serializer.data)
        else:
            return Response(serializer.data, status=status.HTTP_200_OK)


class CertificateView(APIView, HeaderLimitOffsetPagination, GenerateLookupsMixin):
    @capable_of('read_certificate')
    def get(self, request, academy_id=None):
        cert_ids = AcademySpecialtyMode.objects.filter(academy__id=academy_id).values_list('certificate_id',
                                                                                           flat=True)
        items = SpecialtyMode.objects.filter(id__in=cert_ids)

        page = self.paginate_queryset(items, request)
        serializer = GetCertificateSerializer(page, many=True)

        if self.is_paginate(request):
            return self.get_paginated_response(serializer.data)
        else:
            return Response(serializer.data, status=status.HTTP_200_OK)

    @capable_of('crud_certificate')
    def delete(self, request, academy_id=None):
        # TODO: here i don't add one single delete, because i don't know if it is required
        lookups = self.generate_lookups(request, many_fields=['id'])

        if not lookups:
            raise ValidationException('Missing parameters in the querystring', code=400)

        ids = AcademySpecialtyMode.objects.filter(academy__id=academy_id).values_list('specialty_mode_id',
                                                                                      flat=True)
        items = SpecialtyMode.objects.filter(**lookups).filter(id__in=ids)

        for item in items:
            item.delete()

        return Response(None, status=status.HTTP_204_NO_CONTENT)


@api_view(['GET'])
def get_single_course(request, certificate_slug):
    certificates = SpecialtyMode.objects.filter(slug=certificate_slug).first()
    if certificates is None:
        raise ValidationException('Certificate slug not found', code=404)
    serializer = GetCertificateSerializer(certificates, many=False)
    return Response(serializer.data, status=status.HTTP_200_OK)


class SyllabusView(APIView):
    """
    List all snippets, or create a new snippet.
    """
    @capable_of('read_syllabus')
<<<<<<< HEAD
    def get(self, request, syllabus_id=None, academy_id=None):
        if syllabus_id:
            syllabus = Syllabus.objects.filter(Q(academy_owner__id=academy_id)
                                               | Q(private=False),
                                               id=syllabus_id).first()

            if not syllabus:
                raise ValidationException('Syllabus details not found', code=404, slug='syllabus-not-found')
=======
    def get(self,
            request,
            certificate_slug=None,
            version=None,
            academy_id=None):
        if academy_id is None:
            raise ValidationException('Missing academy id')

        certificates = Certificate.objects.filter(
            slug=certificate_slug).first()
        if certificates is None:
            raise ValidationException('Certificate slug not found', code=404)
>>>>>>> 7917c0f2

            serializer = GetSyllabusSerializer(syllabus, many=False)
            return Response(serializer.data, status=status.HTTP_200_OK)

        syllabus = Syllabus.objects.filter(Q(academy_owner__id=academy_id) | Q(private=False)).first()
        serializer = GetSyllabusVersionSerializer(syllabus, many=True)
        return Response(serializer.data, status=status.HTTP_200_OK)

    @capable_of('crud_syllabus')
    def post(self, request, academy_id=None):
        academy = Academy.objects.filter(id=academy_id).first()
        data = {
            **request.data,
            'academy_owner': academy,
        }

        serializer = SyllabusSerializer(data=data)

        if serializer.is_valid():
            serializer.save()
            return Response(serializer.data, status=status.HTTP_201_CREATED)
        return Response(serializer.errors, status=status.HTTP_400_BAD_REQUEST)

    @capable_of('crud_syllabus')
    def put(self, request, syllabus_id=None, academy_id=None):
        academy = Academy.objects.filter(id=academy_id).first()
        syllabus = Syllabus.objects.filter(id=syllabus_id, academy_owner__id=academy_id).first()
        data = {
            **request.data,
            'academy_owner': academy,
        }

        if not syllabus:
            raise ValidationException('Syllabus details not found', code=404, slug='syllabus-not-found')

        serializer = SyllabusSerializer(syllabus, data=data, many=False)
        if serializer.is_valid():
            serializer.save()
            return Response(serializer.data, status=status.HTTP_200_OK)
        return Response(serializer.errors, status=status.HTTP_400_BAD_REQUEST)


class SyllabusVersionView(APIView):
    """
    List all snippets, or create a new snippet.
    """
    @capable_of('read_syllabus')
    def get(self, request, certificate_slug=None, version=None, academy_id=None):
        if academy_id is None:
            raise ValidationException('Missing academy id', slug='missing-academy-id')

        certificate = SpecialtyMode.objects.filter(slug=certificate_slug)

        if not certificate:
            raise ValidationException('Certificate slug not found', code=404, slug='specialty-mode-not-found')

        certificate = certificate.filter(
            Q(syllabus__academy_owner__id=academy_id)
            | Q(syllabus__private=False)).first()

        if not certificate:
            raise ValidationException('Syllabus not found for this certificate',
                                      code=404,
                                      slug='syllabus-not-found')

        syllabus = certificate.syllabus

        if version:
            # only public syllabus or for the academy owner
            syllabus_version = SyllabusVersion.objects.filter(syllabus=syllabus, version=version).first()
            if syllabus_version is None:
                raise ValidationException('It syllabus version not found',
                                          code=404,
                                          slug='syllabus-version-not-found')

<<<<<<< HEAD
            serializer = GetSyllabusVersionSerializer(syllabus_version, many=False)
            return Response(serializer.data, status=status.HTTP_200_OK)
=======
        if syl is None:
            raise ValidationException('Syllabus not found', code=404)
>>>>>>> 7917c0f2

        # only public syllabus or for the academy owner
        syllabus_version = SyllabusVersion.objects.filter(syllabus=syllabus)
        serializer = GetSyllabusVersionSerializer(syllabus_version, many=True)
        return Response(serializer.data, status=status.HTTP_200_OK)

    @capable_of('crud_syllabus')
    def post(self, request, certificate_slug=None, academy_id=None):
        certificate = SpecialtyMode.objects.filter(slug=certificate_slug).first()
        if certificate is None:
<<<<<<< HEAD
            raise ValidationException(f"Invalid certificate slug {certificate_slug}",
                                      code=404,
                                      slug='specialty-mode-not-found')

        if 'syllabus' not in request.data:
            raise ValidationException(f'Missing syllabus in the request', slug='missing-syllabus-in-request')

        if not Syllabus.objects.filter(id=request.data['syllabus']):
            raise ValidationException(f'Syllabus field not found', slug='syllabus-field-missing')

        academy = Academy.objects.filter(id=academy_id).first()
        if academy is None:
            raise ValidationException(f"Invalid academy {str(academy_id)}")

        serializer = SyllabusVersionSerializer(data=request.data,
                                               context={
                                                   "certificate": certificate,
                                                   "academy": academy
                                               })

=======
            raise ValidationException(
                f'Invalid certificates slug {certificate_slug}', code=404)

        # if not CertificateTimeSlot.objects.filter(
        #         academy__id=academy_id,
        #         certificate__slug=certificate_slug).exists():
        #     raise ValidationException(
        #         'We can\’t use a Certificate if it does not have time slots',
        #         slug='certificate-not-have-time-slots'
        #     )

        item = Syllabus.objects.filter(
            certificate__slug=certificate_slug,
            academy_owner__id=academy_id).order_by('version').first()
        if item is not None:
            version = item.version + 1

        academy = Academy.objects.filter(id=academy_id).first()
        if academy is None:
            raise ValidationException(f'Invalid academy {str(academy_id)}')
        serializer = SyllabusSerializer(data=request.data,
                                        context={
                                            'certificate': certificate,
                                            'academy': academy
                                        })
>>>>>>> 7917c0f2
        if serializer.is_valid():
            serializer.save()
            return Response(serializer.data, status=status.HTTP_201_CREATED)
        return Response(serializer.errors, status=status.HTTP_400_BAD_REQUEST)

    @capable_of('crud_syllabus')
    def put(self, request, certificate_slug=None, version=None, academy_id=None):
        if version is None:
            raise ValidationException('Missing syllabus version', code=400)

<<<<<<< HEAD
        certificate = SpecialtyMode.objects.filter(slug=certificate_slug).first()
        if certificate is None:
            raise ValidationException(f"Invalid certificate slug {certificate_slug}",
                                      code=404,
                                      slug='specialty-mode-not-found')

        if not certificate.syllabus:
            raise ValidationException(f"Certificate without syllabus details",
                                      code=404,
                                      slug='specialty-mode-without-syllabus')

        syllabus_version = SyllabusVersion.objects.filter(
            version=version,
            syllabus__id=certificate.syllabus.id,
            syllabus__academy_owner__id=academy_id,
        ).first()
=======
        item = Syllabus.objects.filter(certificate__slug=certificate_slug,
                                       version=version,
                                       academy_owner__id=academy_id).first()
        if item is None:
            raise ValidationException(
                'Syllabus version not found for this academy', code=404)
>>>>>>> 7917c0f2

        if not syllabus_version:
            raise ValidationException("Syllabus version not found for this academy",
                                      code=404,
                                      slug='syllabus-version-not-found')

        syllabus = syllabus_version.syllabus

        if syllabus is None:
            raise ValidationException("Syllabus not found", code=404, slug='syllabus-not-found')

        if not syllabus.specialtymode_set.filter(slug=certificate_slug).exists():
            raise ValidationException("Not exist a syllabus with this certificate",
                                      code=404,
                                      slug='certificate-not-found')

        serializer = SyllabusVersionPutSerializer(syllabus_version, data=request.data, many=False)
        if serializer.is_valid():
            serializer.save()
            return Response(serializer.data, status=status.HTTP_200_OK)
        return Response(serializer.errors, status=status.HTTP_400_BAD_REQUEST)<|MERGE_RESOLUTION|>--- conflicted
+++ resolved
@@ -14,7 +14,6 @@
 from django.db.models import Q
 from rest_framework.permissions import AllowAny, IsAuthenticated
 from django.contrib.auth.models import User
-<<<<<<< HEAD
 from .serializers import (AcademySerializer, GetSyllabusSerializer, SpecialtyModeTimeSlotSerializer,
                           CohortSerializer, CohortTimeSlotSerializer, GETSpecialtyModeTimeSlotSerializer,
                           GETCohortTimeSlotSerializer, GetCohortSerializer, GetSyllabusVersionSerializer,
@@ -22,23 +21,9 @@
                           CohortUserSerializer, GETCohortUserSerializer, CohortUserPUTSerializer,
                           CohortPUTSerializer, UserDJangoRestSerializer, UserMeSerializer,
                           GetCertificateSerializer, GetSyllabusVersionSerializer, SyllabusVersionSerializer,
-                          GetBigAcademySerializer)
+                          GetBigAcademySerializer, AcademyReportSerializer)
 from .models import (Academy, AcademySpecialtyMode, SpecialtyModeTimeSlot, CohortTimeSlot, CohortUser,
                      SpecialtyMode, Cohort, Country, STUDENT, DELETED, Syllabus, SyllabusVersion)
-=======
-from .serializers import (
-    AcademySerializer, CertificateTimeSlotSerializer, CohortSerializer,
-    CohortTimeSlotSerializer, GETCertificateTimeSlotSerializer,
-    GETCohortTimeSlotSerializer, GetCohortSerializer, SyllabusGetSerializer,
-    SyllabusSerializer, SyllabusSmallSerializer, CohortUserSerializer,
-    GETCohortUserSerializer, CohortUserPUTSerializer, CohortPUTSerializer,
-    UserDJangoRestSerializer, UserMeSerializer, GetCertificateSerializer,
-    SyllabusGetSerializer, SyllabusSerializer, SyllabusSmallSerializer,
-    GetBigAcademySerializer, AcademyReportSerializer)
-from .models import (Academy, AcademyCertificate, CertificateTimeSlot,
-                     CohortTimeSlot, CohortUser, Certificate, Cohort, Country,
-                     STUDENT, DELETED, Syllabus)
->>>>>>> 7917c0f2
 from breathecode.authenticate.models import ProfileAcademy
 from rest_framework.response import Response
 from rest_framework.decorators import api_view, permission_classes
@@ -108,8 +93,7 @@
 
         academy = Academy.objects.filter(id=academy_id).first()
         if academy is None:
-            raise ValidationError('Academy not found',
-                                  slug='academy-not-found')
+            raise ValidationError('Academy not found', slug='academy-not-found')
 
         users = AcademyReportSerializer(academy)
         return Response(users.data)
@@ -162,13 +146,7 @@
     permission_classes = [IsAuthenticated]
 
     def put(self, request):
-<<<<<<< HEAD
-        serializer = UserDJangoRestSerializer(request.user, data=request.data, context={"request": request})
-=======
-        serializer = UserDJangoRestSerializer(request.user,
-                                              data=request.data,
-                                              context={'request': request})
->>>>>>> 7917c0f2
+        serializer = UserDJangoRestSerializer(request.user, data=request.data, context={'request': request})
         if serializer.is_valid():
             serializer.save()
             return Response(serializer.data, status=status.HTTP_200_OK)
@@ -188,21 +166,11 @@
 
         finantial_status = request.GET.get('finantial_status', None)
         if finantial_status is not None:
-<<<<<<< HEAD
-            items = items.filter(finantial_status__in=finantial_status.split(","))
+            items = items.filter(finantial_status__in=finantial_status.split(','))
 
         educational_status = request.GET.get('educational_status', None)
         if educational_status is not None:
-            items = items.filter(educational_status__in=educational_status.split(","))
-=======
-            items = items.filter(
-                finantial_status__in=finantial_status.split(','))
-
-        educational_status = request.GET.get('educational_status', None)
-        if educational_status is not None:
-            items = items.filter(
-                educational_status__in=educational_status.split(','))
->>>>>>> 7917c0f2
+            items = items.filter(educational_status__in=educational_status.split(','))
 
         academy = request.GET.get('academy', None)
         if academy is not None:
@@ -323,21 +291,11 @@
 
             finantial_status = request.GET.get('finantial_status', None)
             if finantial_status is not None:
-<<<<<<< HEAD
-                items = items.filter(finantial_status__in=finantial_status.split(","))
+                items = items.filter(finantial_status__in=finantial_status.split(','))
 
             educational_status = request.GET.get('educational_status', None)
             if educational_status is not None:
-                items = items.filter(educational_status__in=educational_status.split(","))
-=======
-                items = items.filter(
-                    finantial_status__in=finantial_status.split(','))
-
-            educational_status = request.GET.get('educational_status', None)
-            if educational_status is not None:
-                items = items.filter(
-                    educational_status__in=educational_status.split(','))
->>>>>>> 7917c0f2
+                items = items.filter(educational_status__in=educational_status.split(','))
 
             cohorts = request.GET.get('cohorts', None)
             if cohorts is not None:
@@ -449,13 +407,7 @@
                                                  id=timeslot_id).first()
 
             if item is None:
-<<<<<<< HEAD
-                raise ValidationException("Time slot not found", 404, slug='time-slot-not-found')
-=======
-                raise ValidationException('Time slot not found',
-                                          404,
-                                          slug='time-slot-not-found')
->>>>>>> 7917c0f2
+                raise ValidationException('Time slot not found', 404, slug='time-slot-not-found')
 
             serializer = GETCohortTimeSlotSerializer(item, many=False)
             return Response(serializer.data)
@@ -473,13 +425,7 @@
         cohort = Cohort.objects.filter(id=cohort_id, academy__id=academy_id).first()
 
         if cohort_id and not cohort:
-<<<<<<< HEAD
-            raise ValidationException("Cohort not found", 404, slug='cohort-not-found')
-=======
-            raise ValidationException('Cohort not found',
-                                      404,
-                                      slug='cohort-not-found')
->>>>>>> 7917c0f2
+            raise ValidationException('Cohort not found', 404, slug='cohort-not-found')
 
         request.data['cohort'] = cohort.id
 
@@ -497,26 +443,14 @@
         cohort = Cohort.objects.filter(id=cohort_id, academy__id=academy_id).first()
 
         if cohort_id and not cohort:
-<<<<<<< HEAD
-            raise ValidationException("Cohort not found", 404, slug='cohort-not-found')
-=======
-            raise ValidationException('Cohort not found',
-                                      404,
-                                      slug='cohort-not-found')
->>>>>>> 7917c0f2
+            raise ValidationException('Cohort not found', 404, slug='cohort-not-found')
 
         item = CohortTimeSlot.objects.filter(cohort__academy__id=academy_id,
                                              cohort__id=cohort_id,
                                              id=timeslot_id).first()
 
         if not item:
-<<<<<<< HEAD
-            raise ValidationException("Time slot not found", 404, slug='time-slot-not-found')
-=======
-            raise ValidationException('Time slot not found',
-                                      404,
-                                      slug='time-slot-not-found')
->>>>>>> 7917c0f2
+            raise ValidationException('Time slot not found', 404, slug='time-slot-not-found')
 
         data = {**request.data, 'id': timeslot_id, 'cohort': cohort.id}
 
@@ -533,13 +467,7 @@
                                              id=timeslot_id).first()
 
         if not item:
-<<<<<<< HEAD
-            raise ValidationException("Time slot not found", 404, slug='time-slot-not-found')
-=======
-            raise ValidationException('Time slot not found',
-                                      404,
-                                      slug='time-slot-not-found')
->>>>>>> 7917c0f2
+            raise ValidationException('Time slot not found', 404, slug='time-slot-not-found')
 
         item.delete()
 
@@ -559,13 +487,7 @@
         cohorts = Cohort.objects.filter(id__in=cohort_ids)
 
         if len(cohorts) != len(cohort_ids):
-<<<<<<< HEAD
-            raise ValidationException("Cohort not found", 404, slug='cohort-not-found')
-=======
-            raise ValidationException('Cohort not found',
-                                      404,
-                                      slug='cohort-not-found')
->>>>>>> 7917c0f2
+            raise ValidationException('Cohort not found', 404, slug='cohort-not-found')
 
         for cohort in cohorts:
             if not cohort.specialty_mode:
@@ -606,13 +528,7 @@
                                                         id=timeslot_id).first()
 
             if item is None:
-<<<<<<< HEAD
-                raise ValidationException("Time slot not found", 404, slug='time-slot-not-found')
-=======
-                raise ValidationException('Time slot not found',
-                                          404,
-                                          slug='time-slot-not-found')
->>>>>>> 7917c0f2
+                raise ValidationException('Time slot not found', 404, slug='time-slot-not-found')
 
             serializer = GETSpecialtyModeTimeSlotSerializer(item, many=False)
             return Response(serializer.data)
@@ -634,13 +550,7 @@
                                                                   academy__id=academy_id).first()
 
         if certificate_id and not academy_certificate:
-<<<<<<< HEAD
-            raise ValidationException("Certificate not found", 404, slug='certificate-not-found')
-=======
-            raise ValidationException('Certificate not found',
-                                      404,
-                                      slug='certificate-not-found')
->>>>>>> 7917c0f2
+            raise ValidationException('Certificate not found', 404, slug='certificate-not-found')
 
         certificate = academy_certificate.specialty_mode
 
@@ -665,13 +575,7 @@
                                                                   academy__id=academy_id).first()
 
         if certificate_id and not academy_certificate:
-<<<<<<< HEAD
-            raise ValidationException("Certificate not found", 404, slug='certificate-not-found')
-=======
-            raise ValidationException('Certificate not found',
-                                      404,
-                                      slug='certificate-not-found')
->>>>>>> 7917c0f2
+            raise ValidationException('Certificate not found', 404, slug='certificate-not-found')
 
         certificate = academy_certificate.specialty_mode
 
@@ -680,13 +584,7 @@
                                                     id=timeslot_id).first()
 
         if not item:
-<<<<<<< HEAD
-            raise ValidationException("Time slot not found", 404, slug='time-slot-not-found')
-=======
-            raise ValidationException('Time slot not found',
-                                      404,
-                                      slug='time-slot-not-found')
->>>>>>> 7917c0f2
+            raise ValidationException('Time slot not found', 404, slug='time-slot-not-found')
 
         data = {
             **request.data,
@@ -708,13 +606,7 @@
                                                     id=timeslot_id).first()
 
         if not item:
-<<<<<<< HEAD
-            raise ValidationException("Time slot not found", 404, slug='time-slot-not-found')
-=======
-            raise ValidationException('Time slot not found',
-                                      404,
-                                      slug='time-slot-not-found')
->>>>>>> 7917c0f2
+            raise ValidationException('Time slot not found', 404, slug='time-slot-not-found')
 
         item.delete()
 
@@ -815,7 +707,6 @@
         for key in request.data:
             data[key] = request.data.get(key)
 
-<<<<<<< HEAD
         if 'syllabus_version' in data:
             del data['syllabus_version']
 
@@ -823,13 +714,6 @@
             del data['specialty_mode']
 
         serializer = CohortSerializer(data=data, context={"request": request, "academy": academy})
-=======
-        serializer = CohortSerializer(data=data,
-                                      context={
-                                          'request': request,
-                                          'academy': academy
-                                      })
->>>>>>> 7917c0f2
         if serializer.is_valid():
             self.cache.clear()
             serializer.save()
@@ -869,14 +753,9 @@
         serializer = CohortPUTSerializer(cohort,
                                          data=data,
                                          context={
-<<<<<<< HEAD
                                              "request": request,
                                              "cohort_id": cohort_id,
                                              "academy": academy,
-=======
-                                             'request': request,
-                                             'cohort_id': cohort_id
->>>>>>> 7917c0f2
                                          })
         if serializer.is_valid():
             self.cache.clear()
@@ -903,14 +782,8 @@
                 item_users = CohortUser.objects.filter(role=STUDENT, cohort__id=item.id)
 
                 if item_users.count() > 0:
-<<<<<<< HEAD
-                    raise ValidationException("Please remove all students before trying to delete cohort",
+                    raise ValidationException('Please remove all students before trying to delete cohort',
                                               slug='cohort-has-students')
-=======
-                    raise ValidationException(
-                        'Please remove all students before trying to delete cohort',
-                        slug='cohort-has-students')
->>>>>>> 7917c0f2
 
             for item in items:
                 item.stage = DELETED
@@ -932,14 +805,8 @@
 
         # Check if cohort has students before deleting
         if cohort_users.count() > 0:
-<<<<<<< HEAD
-            raise ValidationException("Please remove all students before trying to delete cohort",
+            raise ValidationException('Please remove all students before trying to delete cohort',
                                       slug='cohort-has-students')
-=======
-            raise ValidationException(
-                'Please remove all students before trying to delete cohort',
-                slug='cohort-has-students')
->>>>>>> 7917c0f2
 
         cohort.stage = DELETED
         cohort.save()
@@ -1007,7 +874,6 @@
     List all snippets, or create a new snippet.
     """
     @capable_of('read_syllabus')
-<<<<<<< HEAD
     def get(self, request, syllabus_id=None, academy_id=None):
         if syllabus_id:
             syllabus = Syllabus.objects.filter(Q(academy_owner__id=academy_id)
@@ -1016,20 +882,6 @@
 
             if not syllabus:
                 raise ValidationException('Syllabus details not found', code=404, slug='syllabus-not-found')
-=======
-    def get(self,
-            request,
-            certificate_slug=None,
-            version=None,
-            academy_id=None):
-        if academy_id is None:
-            raise ValidationException('Missing academy id')
-
-        certificates = Certificate.objects.filter(
-            slug=certificate_slug).first()
-        if certificates is None:
-            raise ValidationException('Certificate slug not found', code=404)
->>>>>>> 7917c0f2
 
             serializer = GetSyllabusSerializer(syllabus, many=False)
             return Response(serializer.data, status=status.HTTP_200_OK)
@@ -1105,13 +957,8 @@
                                           code=404,
                                           slug='syllabus-version-not-found')
 
-<<<<<<< HEAD
             serializer = GetSyllabusVersionSerializer(syllabus_version, many=False)
             return Response(serializer.data, status=status.HTTP_200_OK)
-=======
-        if syl is None:
-            raise ValidationException('Syllabus not found', code=404)
->>>>>>> 7917c0f2
 
         # only public syllabus or for the academy owner
         syllabus_version = SyllabusVersion.objects.filter(syllabus=syllabus)
@@ -1122,7 +969,6 @@
     def post(self, request, certificate_slug=None, academy_id=None):
         certificate = SpecialtyMode.objects.filter(slug=certificate_slug).first()
         if certificate is None:
-<<<<<<< HEAD
             raise ValidationException(f"Invalid certificate slug {certificate_slug}",
                                       code=404,
                                       slug='specialty-mode-not-found')
@@ -1143,33 +989,6 @@
                                                    "academy": academy
                                                })
 
-=======
-            raise ValidationException(
-                f'Invalid certificates slug {certificate_slug}', code=404)
-
-        # if not CertificateTimeSlot.objects.filter(
-        #         academy__id=academy_id,
-        #         certificate__slug=certificate_slug).exists():
-        #     raise ValidationException(
-        #         'We can\’t use a Certificate if it does not have time slots',
-        #         slug='certificate-not-have-time-slots'
-        #     )
-
-        item = Syllabus.objects.filter(
-            certificate__slug=certificate_slug,
-            academy_owner__id=academy_id).order_by('version').first()
-        if item is not None:
-            version = item.version + 1
-
-        academy = Academy.objects.filter(id=academy_id).first()
-        if academy is None:
-            raise ValidationException(f'Invalid academy {str(academy_id)}')
-        serializer = SyllabusSerializer(data=request.data,
-                                        context={
-                                            'certificate': certificate,
-                                            'academy': academy
-                                        })
->>>>>>> 7917c0f2
         if serializer.is_valid():
             serializer.save()
             return Response(serializer.data, status=status.HTTP_201_CREATED)
@@ -1180,7 +999,6 @@
         if version is None:
             raise ValidationException('Missing syllabus version', code=400)
 
-<<<<<<< HEAD
         certificate = SpecialtyMode.objects.filter(slug=certificate_slug).first()
         if certificate is None:
             raise ValidationException(f"Invalid certificate slug {certificate_slug}",
@@ -1197,14 +1015,6 @@
             syllabus__id=certificate.syllabus.id,
             syllabus__academy_owner__id=academy_id,
         ).first()
-=======
-        item = Syllabus.objects.filter(certificate__slug=certificate_slug,
-                                       version=version,
-                                       academy_owner__id=academy_id).first()
-        if item is None:
-            raise ValidationException(
-                'Syllabus version not found for this academy', code=404)
->>>>>>> 7917c0f2
 
         if not syllabus_version:
             raise ValidationException("Syllabus version not found for this academy",
