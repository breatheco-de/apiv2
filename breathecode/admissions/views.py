--- conflicted
+++ resolved
@@ -1,8 +1,4 @@
-<<<<<<< HEAD
-import logging, re
-=======
-import logging, pytz
->>>>>>> a9a03baa
+import logging, re, pytz
 from django.utils import timezone
 from django.shortcuts import render
 from django.contrib.auth.models import AnonymousUser
