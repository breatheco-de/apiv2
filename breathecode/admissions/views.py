import logging, re, pytz
from django.utils import timezone
from django.shortcuts import render
from django.contrib.auth.models import AnonymousUser
from rest_framework.views import APIView
from rest_framework import serializers
from rest_framework.permissions import AllowAny, IsAuthenticated
from rest_framework.parsers import JSONParser
from django.contrib.auth.models import User
from .serializers import (
    AcademySerializer, CohortSerializer, CertificateSerializer,
    GetCohortSerializer, UserSerializer, CohortUserSerializer,
    GETCohortUserSerializer, CohortUserPUTSerializer, CohortPUTSerializer,
<<<<<<< HEAD
    CohortUserPOSTSerializer, UserDJangoRestSerializer
=======
>>>>>>> 713d5177
)
from .models import Academy, City, CohortUser, Certificate, Cohort, Country, STUDENT, DELETED
from breathecode.authenticate.models import ProfileAcademy
from rest_framework.response import Response
from rest_framework.decorators import api_view, permission_classes
from rest_framework import status
from breathecode.utils import localize_query
from django.http import QueryDict
from django.db.utils import IntegrityError
from rest_framework.exceptions import NotFound, ParseError, PermissionDenied
from breathecode.assignments.models import Task

logger = logging.getLogger(__name__)

@api_view(['GET'])
@permission_classes([AllowAny])
def get_timezones(request, id=None):
    # timezones = [(x, x) for x in pytz.common_timezones]
    return Response(pytz.common_timezones)

@api_view(['GET'])
@permission_classes([AllowAny])
def get_cohorts(request, id=None):

    items = Cohort.objects.all()

    if isinstance(request.user, AnonymousUser) == False:
        # filter only to the local academy
        items = localize_query(items, request)

    upcoming = request.GET.get('upcoming', None)
    if upcoming == 'true':
        now = timezone.now()
        items = items.filter(kickoff_date__gte=now)

    academy = request.GET.get('academy', None)
    if academy is not None:
        items = items.filter(academy__slug__in=academy.split(","))

    location = request.GET.get('location', None)
    if location is not None:
        items = items.filter(academy__slug__in=location.split(","))

    items = items.order_by('kickoff_date')
    serializer = GetCohortSerializer(items, many=True)
    return Response(serializer.data)

# Create your views here.
class AcademyView(APIView):
    """
    List all snippets, or create a new snippet.
    """
    def get(self, request, format=None):
        items = Academy.objects.all()
        serializer = AcademySerializer(items, many=True)
        return Response(serializer.data)

    def post(self, request, format=None):
        data = {}

        for key in request.data:
            data[key] = request.data.get(key)

        serializer = AcademySerializer(data=data)
        if serializer.is_valid():
            serializer.save()
            return Response(serializer.data, status=status.HTTP_201_CREATED)
        return Response(serializer.errors, status=status.HTTP_400_BAD_REQUEST)

class UserView(APIView):
    permission_classes = [IsAuthenticated]

    def put(self, request):
        serializer = UserDJangoRestSerializer(request.user, data=request.data, context={ "request": request })
        if serializer.is_valid():
            serializer.save()
            return Response(serializer.data, status=status.HTTP_200_OK)
        return Response(serializer.errors, status=status.HTTP_400_BAD_REQUEST)

class CohortUserView(APIView):
    """
    List all snippets, or create a new snippet.
    """
    def get(self, request, format=None):
        items = CohortUser.objects.all()

        roles = request.GET.get('roles', None)
        if roles is not None:
            items = items.filter(role__in=roles.split(","))

        finantial_status = request.GET.get('finantial_status', None)
        if finantial_status is not None:
            items = items.filter(finantial_status__in=finantial_status.split(","))

        educational_status = request.GET.get('educational_status', None)
        if educational_status is not None:
            items = items.filter(educational_status__in=educational_status.split(","))

        academy = request.GET.get('academy', None)
        if academy is not None:
            items = items.filter(cohort__academy__slug__in=academy.split(","))

        cohorts = request.GET.get('cohorts', None)
        if cohorts is not None:
            items = items.filter(cohort__slug__in=cohorts.split(","))

        users = request.GET.get('users', None)
        if users is not None:
            items = items.filter(user__id__in=users.split(","))

        serializer = GETCohortUserSerializer(items, many=True)
        return Response(serializer.data)

    def count_certificates_by_cohort(self, cohort, user_id):
        return (CohortUser.objects.filter(user_id=user_id, cohort__certificate=cohort.certificate)
            .exclude(educational_status='POSTPONED').count())

    def validations(self, request, cohort_id=None, user_id=None, matcher=None,
            disable_cohort_user_just_once=False, disable_certificate_validations=False):

        if user_id is None:
            user_id = request.data.get('user')

        if cohort_id is None or user_id is None:
            raise serializers.ValidationError("Missing cohort_id or user_id", code=400)

        if User.objects.filter(id=user_id).count() == 0:
            raise serializers.ValidationError("invalid user_id", code=400)

        cohort = Cohort.objects.filter(id=cohort_id)
        if not cohort:
            raise serializers.ValidationError("invalid cohort_id", code=400)

        cohort = localize_query(cohort, request).first() # only from this academy

        if cohort is None:
            logger.debug(f"Cohort not be found in related academies")
            raise serializers.ValidationError('Specified cohort not be found')

        if not disable_cohort_user_just_once and CohortUser.objects.filter(user_id=user_id,
                cohort_id=cohort_id).count():
            raise serializers.ValidationError('That user exist in this cohort')

        if not disable_certificate_validations and self.count_certificates_by_cohort(
                cohort, user_id) > 0:
            raise serializers.ValidationError('Specified certificate are used for other cohort')

        role = request.data.get('role')
        if role == 'TEACHER' and CohortUser.objects.filter(role=role, cohort_id=cohort_id).count():
            raise serializers.ValidationError('There can only be one main instructor in a cohort')

        cohort_user = CohortUser.objects.filter(user__id=user_id, cohort__id=cohort_id).first()

        is_graduated = request.data.get('educational_status') == 'GRADUATED'
        is_late = (True if cohort_user and cohort_user.finantial_status == 'LATE' else request.data
            .get('finantial_status') == 'LATE')
        if is_graduated and is_late:
            raise serializers.ValidationError(('Cannot be marked as `GRADUATED` if its financial '
                'status is `LATE`'))

        has_tasks = Task.objects.filter(user_id=user_id, task_status='PENDING',
            task_type='PROJECT').count()
        if is_graduated and has_tasks:
            raise serializers.ValidationError('User has tasks with status pending')

        data = {}

        for key in request.data:
            data[key] = request.data.get(key)

        data['cohort'] = cohort_id

        return {
            'data': data,
            'cohort': cohort,
            'cohort_user': cohort_user,
        }

    def post(self, request, cohort_id=None):
        validations = self.validations(request, cohort_id, matcher="cohort__academy__in")

        serializer = CohortUserSerializer(data=validations['data'], context=validations['data'])
        if serializer.is_valid():
            serializer.save()
            return Response(serializer.data, status=status.HTTP_201_CREATED)
        return Response(serializer.errors, status=status.HTTP_400_BAD_REQUEST)

    def put(self, request, cohort_id=None, user_id=None):
        validations = self.validations(request, cohort_id, user_id, "cohort__academy__in",
            disable_cohort_user_just_once=True, disable_certificate_validations=True)

        serializer = CohortUserPUTSerializer(validations['cohort_user'], data=validations['data'],
            context={"request": request})
        if serializer.is_valid():
            serializer.save()
            return Response(serializer.data, status=status.HTTP_200_OK)
        return Response(serializer.errors, status=status.HTTP_400_BAD_REQUEST)

    def delete(self, request, cohort_id=None, user_id=None):

        if cohort_id is None or user_id is None:
            raise serializers.ValidationError("Missing user_id or cohort_id", code=400)

        academy_ids = ProfileAcademy.objects.filter(user=request.user).values_list('academy__id',
            flat=True)

        cu = CohortUser.objects.filter(user__id=user_id,cohort__id=cohort_id,
            cohort__academy__id__in=academy_ids).first()
        if cu is None:
            raise serializers.ValidationError('Specified cohort and user could not be found')

        cu.delete()
        return Response(None, status=status.HTTP_204_NO_CONTENT)


class CohortView(APIView):
    """
    List all snippets, or create a new snippet.
    """
    def get(self, request, cohort_id=None):

        if cohort_id is not None:
            item = None
            if str.isnumeric(cohort_id):
                item = Cohort.objects.filter(id=int(cohort_id)).first()
            else:
                item = Cohort.objects.filter(slug=cohort_id).first()

            if item is None:
                return Response(status=status.HTTP_404_NOT_FOUND)

            serializer = GetCohortSerializer(item, many=False)
            return Response(serializer.data, status=status.HTTP_200_OK)

        items = Cohort.objects.all()
        upcoming = request.GET.get('upcoming', None)
        if upcoming == 'true':
            now = timezone.now()
            items = items.filter(kickoff_date__gte=now)

        academy = request.GET.get('academy', None)
        if academy is not None:
            items = items.filter(academy__slug__in=academy.split(","))

        location = request.GET.get('location', None)
        if location is not None:
            items = items.filter(academy__slug__in=location.split(","))

        serializer = GetCohortSerializer(items, many=True)
        return Response(serializer.data)

    def put(self, request, cohort_id=None):

        if cohort_id is None:
            raise serializers.ValidationError("Missing cohort_id", code=400)

        cohort = Cohort.objects.filter(id=cohort_id)
        cohort = localize_query(cohort, request).first() # only from this academy
        if cohort is None:
            logger.debug(f"Cohort not be found in related academies")
            raise serializers.ValidationError('Specified cohort not be found')
        
        serializer = CohortPUTSerializer(cohort, data=request.data, context={ "request": request })
        if serializer.is_valid():
            serializer.save()
            return Response(serializer.data, status=status.HTTP_200_OK)
        return Response(serializer.errors, status=status.HTTP_400_BAD_REQUEST)

    def delete(self, request, cohort_id=None):
        if cohort_id is None:
            raise serializers.ValidationError("Missing cohort_id", code=400)

        try:
            cohort = Cohort.objects.get(id=cohort_id)
        except Cohort.DoesNotExist:
            raise serializers.ValidationError("Cohort doesn't exist", code=400)

        cohort.stage = DELETED
        cohort.save()

        # STUDENT
        cohort_users = CohortUser.objects.filter(
            role=STUDENT,
            cohort__id=cohort_id
        )

        for cohort_user in cohort_users:
            cohort_user.delete()

        return Response(None, status=status.HTTP_204_NO_CONTENT)

class AcademyCohortView(APIView):
    """
    List all snippets, or create a new snippet.
    """
    permission_classes = [IsAuthenticated]

    def post(self, request):

        user_id = request.user.id
        profile_academy = ProfileAcademy.objects.filter(user_id=user_id).first()

        if profile_academy is None:
            raise PermissionDenied(detail='Specified academy not be found')

        if request.data.get('academy') or request.data.get('academy_id'):
            raise ParseError(detail='academy and academy_id field is not allowed')

        certificate_id = request.data.get('certificate')
        if certificate_id is None:
            raise ParseError(detail='certificate field is missing')

        certificate = Certificate.objects.filter(id=certificate_id).first()
        if certificate is None:
            raise ParseError(detail='specified certificate not be found')

        if request.data.get('current_day'):
            raise ParseError(detail='current_day field is not allowed')

        data = {
            'academy': profile_academy.academy,
            'current_day': 0,
        }

        for key in request.data:
            data[key] = request.data.get(key)

        data['certificate'] = certificate

        serializer = CohortSerializer(data=data, context=data)
        if serializer.is_valid():
            serializer.save()
            return Response(serializer.data, status=status.HTTP_201_CREATED)
        return Response(serializer.errors, status=status.HTTP_400_BAD_REQUEST)


class CertificateView(APIView):
    """
    List all snippets, or create a new snippet.
    """
    def get(self, request, format=None):
        items = Certificate.objects.all()
        serializer = CertificateSerializer(items, many=True)
        return Response(serializer.data)<|MERGE_RESOLUTION|>--- conflicted
+++ resolved
@@ -11,10 +11,7 @@
     AcademySerializer, CohortSerializer, CertificateSerializer,
     GetCohortSerializer, UserSerializer, CohortUserSerializer,
     GETCohortUserSerializer, CohortUserPUTSerializer, CohortPUTSerializer,
-<<<<<<< HEAD
     CohortUserPOSTSerializer, UserDJangoRestSerializer
-=======
->>>>>>> 713d5177
 )
 from .models import Academy, City, CohortUser, Certificate, Cohort, Country, STUDENT, DELETED
 from breathecode.authenticate.models import ProfileAcademy
