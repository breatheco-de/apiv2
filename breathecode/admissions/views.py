--- conflicted
+++ resolved
@@ -5,10 +5,7 @@
 
 import pytz
 from adrf.decorators import api_view
-<<<<<<< HEAD
 from capyc.core.i18n import translation
-=======
->>>>>>> ac4a6f02
 from capyc.rest_framework.exceptions import ValidationException
 from django.contrib.auth.models import AnonymousUser, User
 from django.db.models import FloatField, Max, Q, Value
@@ -36,11 +33,7 @@
     localize_query,
 )
 from breathecode.utils.find_by_full_name import query_like_by_full_name
-<<<<<<< HEAD
-=======
-from breathecode.utils.i18n import translation
 from breathecode.utils.views import render_message
->>>>>>> ac4a6f02
 
 from .actions import find_asset_on_json, test_syllabus, update_asset_on_json
 from .models import (
