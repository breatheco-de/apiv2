--- conflicted
+++ resolved
@@ -599,16 +599,10 @@
             'request': request,
             'index': -1,
         }
-<<<<<<< HEAD
-      
-        serializer = CohortUserSerializer(data=request.data, context=context, many=many)
-   
-=======
 
         data = [validate_data(data) for data in request.data] if many else validate_data(request.data)
 
         serializer = CohortUserSerializer(data=data, context=context, many=many)
->>>>>>> b8f64327
         if serializer.is_valid():
             instance = serializer.save()
             serializer = GetCohortUserSerializer(instance, many=many)
