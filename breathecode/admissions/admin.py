import pytz
import json
import logging
import re
import requests
import base64
from django.contrib import admin
from django import forms
from django.contrib.auth.admin import UserAdmin
from django.contrib import messages
<<<<<<< HEAD
from .models import (Academy, SpecialtyMode, AcademySpecialtyMode, Cohort, CohortUser, Country, City,
                     SyllabusVersion, UserAdmissions, Syllabus, CohortTimeSlot, SpecialtyModeTimeSlot)
from .actions import sync_cohort_timeslots
=======
from .models import Academy, Certificate, Cohort, CohortUser, Country, City, UserAdmissions, Syllabus, AcademyCertificate, CohortTimeSlot, CertificateTimeSlot
>>>>>>> 2b09bd1f
from breathecode.assignments.actions import sync_student_tasks

logger = logging.getLogger(__name__)

# Register your models here.
admin.site.site_header = 'BreatheCode'
admin.site.index_title = 'Administration Portal'
admin.site.site_title = 'Administration Portal'

timezones = [(x, x) for x in pytz.common_timezones]


@admin.register(UserAdmissions)
class UserAdmin(UserAdmin):
    list_display = ('username', 'email', 'first_name', 'last_name', 'is_staff')


class AcademyForm(forms.ModelForm):
    def __init__(self, *args, **kwargs):
        super(AcademyForm, self).__init__(*args, **kwargs)
        if self.instance.id:
            self.fields['timezone'] = forms.ChoiceField(choices=timezones)


@admin.register(Academy)
class AcademyAdmin(admin.ModelAdmin):
    form = AcademyForm
    list_display = ('slug', 'name', 'city')


@admin.register(AcademySpecialtyMode)
class AcademySpecialtyMode(admin.ModelAdmin):
    list_display = ('specialty_mode', 'academy')
    list_filter = ['specialty_mode__slug', 'academy__slug']


@admin.register(Country)
class CountryAdmin(admin.ModelAdmin):
    list_display = ('code', 'name')


@admin.register(City)
class CityAdmin(admin.ModelAdmin):
    list_display = ('name', 'country')


@admin.register(SpecialtyMode)
class SpecialtyModeAdmin(admin.ModelAdmin):
    list_display = ('slug', 'name')


def make_assistant(modeladmin, request, queryset):
    cohort_users = queryset.all()
    for cu in cohort_users:
        cu.role = 'ASSISTANT'
        cu.save()


make_assistant.short_description = 'Make it an ASSISTANT'


def make_teacher(modeladmin, request, queryset):
    cohort_users = queryset.all()
    for cu in cohort_users:
        cu.role = 'TEACHER'
        cu.save()


make_teacher.short_description = 'Make it a TEACHER'


def make_student(modeladmin, request, queryset):
    cohort_users = queryset.all()
    for cu in cohort_users:
        cu.role = 'STUDENT'
        cu.save()


make_student.short_description = 'Make it a STUDENT'


def make_edu_stat_active(modeladmin, request, queryset):
    cohort_users = queryset.all()
    for cu in cohort_users:
        cu.educational_status = 'ACTIVE'
        cu.save()


make_edu_stat_active.short_description = 'Educational_status = ACTIVE'


def make_edu_stat_graduate(modeladmin, request, queryset):
    cohort_users = queryset.all()
    for cu in cohort_users:
        cu.educational_status = 'GRADUATED'
        cu.save()


make_edu_stat_graduate.short_description = 'Educational_status = GRADUATED'


@admin.register(CohortUser)
class CohortUserAdmin(admin.ModelAdmin):
    search_fields = ['user__email', 'user__first_name', 'user__last_name', 'cohort__name', 'cohort__slug']
    list_display = ('get_student', 'cohort', 'role', 'educational_status', 'finantial_status', 'created_at')
    list_filter = ['role', 'educational_status', 'finantial_status']
    raw_id_fields = ['user', 'cohort']
    actions = [make_assistant, make_teacher, make_student, make_edu_stat_active]

    def get_student(self, obj):
        return obj.user.first_name + ' ' + obj.user.last_name + '(' + obj.user.email + ')'


def sync_tasks(modeladmin, request, queryset):
    cohort_ids = queryset.values_list('id', flat=True)
    cohort_user = CohortUser.objects.filter(cohort__id__in=[cohort_ids])
    for cu in cohort_user:
        sync_student_tasks(cu.user)


sync_tasks.short_description = 'Sync Tasks'


def mark_as_ended(modeladmin, request, queryset):
    issues = queryset.update(stage='ENDED')


mark_as_ended.short_description = 'Mark as ENDED'


def mark_as_started(modeladmin, request, queryset):
    issues = queryset.update(stage='STARTED')


mark_as_started.short_description = 'Mark as STARTED'


def mark_as_innactive(modeladmin, request, queryset):
    issues = queryset.update(stage='INACTIVE')


mark_as_innactive.short_description = 'Mark as INACTIVE'


def sync_timeslots(modeladmin, request, queryset):
    cohorts = queryset.all()
    count = 0
    for c in cohorts:
        ids = sync_cohort_timeslots(c.id)
        logger.info(f'{len(ids)} timeslots created for cohort {str(c.slug)}')
        if len(ids) > 0:
            count += 1

    messages.add_message(request, messages.INFO,
                         f'{count} of {cohorts.count()} cohorts timeslots were updated')


sync_timeslots.short_description = 'Sync Timeslots With Certificate ⏱ '


class CohortForm(forms.ModelForm):
    def __init__(self, *args, **kwargs):
        super(CohortForm, self).__init__(*args, **kwargs)
        if self.instance.id:
            self.fields['timezone'] = forms.ChoiceField(choices=timezones)


@admin.register(Cohort)
class CohortAdmin(admin.ModelAdmin):
    form = CohortForm
    search_fields = ['slug', 'name', 'academy__city__name']
    list_display = ('id', 'slug', 'stage', 'name', 'kickoff_date', 'syllabus_version', 'specialty_mode')
    list_filter = ['stage', 'academy__slug', 'specialty_mode__slug', 'syllabus_version__version']
    actions = [sync_tasks, mark_as_ended, mark_as_started, mark_as_innactive, sync_timeslots]

    def academy_name(self, obj):
        return obj.academy.name

    def certificate_name(self, obj):
        return obj.certificate.slug + '.v' + str(obj.version)


def sync_with_github(modeladmin, request, queryset):
    all_syllabus = queryset.all()

    credentials = None
    try:
        credentials = request.user.credentialsgithub
    except Exception:
        logger.error('No github credentials found')
        messages.error(request, 'No github credentials found')

    else:
        for syl in all_syllabus:
            #/repos/:owner/:repo/contents/:path
            regex = r'github\.com\/([0-9a-zA-Z-]+)\/([0-9a-zA-Z-]+)\/blob\/([0-9a-zA-Z-]+)\/([0-9a-zA-Z-\/\.]+)'
            matches = re.findall(regex, syl.github_url)

            if matches is None:
                logger.error('Invalid github url, make sure it follows this format: '
                             'https://github.com/:user/:repo/blob/:branch/:path')
                messages.error(
                    request, 'Invalid github url, make sure it follows this format: '
                    'https://github.com/:user/:repo/blob/:branch/:path')
                continue

            headers = {'Authorization': f'token {credentials.token}'}
            response = requests.get(
                f'https://api.github.com/repos/{matches[0][0]}/{matches[0][1]}/contents/{matches[0][3]}?ref='
                + matches[0][2],
                headers=headers)
            if response.status_code == 200:
                _file = response.json()
                syl.json = json.loads(base64.b64decode(_file['content']).decode())
                syl.save()
            else:
                logger.error(
                    f'Error {response.status_code} updating syllabus from github, make sure you have the '
                    'correct access rights to the repository')
                messages.error(
                    request,
                    f'Error {response.status_code} updating syllabus from github, make sure you have the '
                    'correct access rights to the repository')


sync_with_github.short_description = 'Sync from Github'


@admin.register(Syllabus)
class SyllabusAdmin(admin.ModelAdmin):
    list_display = ('slug', 'name', 'academy_owner', 'private', 'github_url', 'duration_in_hours',
                    'duration_in_days', 'week_hours', 'logo')
    actions = [sync_with_github]


@admin.register(SyllabusVersion)
class SyllabusVersionAdmin(admin.ModelAdmin):
    list_display = ('version', 'syllabus')


@admin.register(CohortTimeSlot)
class CohortTimeSlotAdmin(admin.ModelAdmin):
    list_display = ('cohort', 'starting_at', 'ending_at', 'recurrent', 'recurrency_type')
    list_filter = ['cohort__academy__slug', 'recurrent', 'recurrency_type']
    search_fields = ['cohort__slug', 'cohort__name', 'cohort__academy__city__name']


def replicate_in_all(modeladmin, request, queryset):
    cert_timeslot = queryset.all()
    academies = Academy.objects.all()
    for a in academies:
        to_filter = {}
        for c in cert_timeslot:
            # delete all timeslots for that academy and certificate ONLY the first time
            if c.certificate.slug not in to_filter:
                SpecialtyModeTimeSlot.objects.filter(certificate=c.certificate, academy=a).delete()
                to_filter[c.certificate.slug] = True
            # and then re add the timeslots one by one
            new_timeslot = SpecialtyModeTimeSlot(recurrent=c.recurrent,
                                                 starting_at=c.starting_at,
                                                 ending_at=c.ending_at,
                                                 certificate=c.certificate,
                                                 academy=a)
            new_timeslot.save()

        logger.info(f'All academies in sync with those timeslots')

    messages.add_message(request, messages.INFO, f'All academies in sync with those timeslots')


replicate_in_all.short_description = 'Replicate same timeslots in all academies'


@admin.register(SpecialtyModeTimeSlot)
class SpecialtyModeTimeSlotAdmin(admin.ModelAdmin):
    list_display = ('id', 'specialty_mode', 'starting_at', 'ending_at', 'academy', 'recurrent',
                    'recurrency_type')
    list_filter = ['specialty_mode__slug', 'academy__slug', 'recurrent', 'recurrency_type']
    search_fields = ['specialty_mode__slug', 'specialty_mode__name', 'academy__slug', 'academy__name']
    actions = [replicate_in_all]<|MERGE_RESOLUTION|>--- conflicted
+++ resolved
@@ -8,13 +8,8 @@
 from django import forms
 from django.contrib.auth.admin import UserAdmin
 from django.contrib import messages
-<<<<<<< HEAD
 from .models import (Academy, SpecialtyMode, AcademySpecialtyMode, Cohort, CohortUser, Country, City,
-                     SyllabusVersion, UserAdmissions, Syllabus, CohortTimeSlot, SpecialtyModeTimeSlot)
 from .actions import sync_cohort_timeslots
-=======
-from .models import Academy, Certificate, Cohort, CohortUser, Country, City, UserAdmissions, Syllabus, AcademyCertificate, CohortTimeSlot, CertificateTimeSlot
->>>>>>> 2b09bd1f
 from breathecode.assignments.actions import sync_student_tasks
 
 logger = logging.getLogger(__name__)
