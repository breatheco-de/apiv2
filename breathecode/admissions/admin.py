--- conflicted
+++ resolved
@@ -1,4 +1,9 @@
-import pytz, logging
+import pytz
+import json
+import logging
+import re
+import requests
+import base64
 from django.contrib import admin
 from django import forms
 from django.contrib.auth.models import User
@@ -112,15 +117,8 @@
     search_fields = ['user__email', 'user__first_name', 'user__last_name', 'cohort__name', 'cohort__slug']
     list_display = ('get_student', 'cohort', 'role', 'educational_status', 'finantial_status', 'created_at')
     list_filter = ['role', 'educational_status', 'finantial_status']
-<<<<<<< HEAD
-    raw_id_fields = ["user", "cohort"]
+    raw_id_fields = ['user', 'cohort']
     actions = [make_assistant, make_teacher, make_student, make_edu_stat_active]
-=======
-    raw_id_fields = ['user', 'cohort']
-    actions = [
-        make_assistant, make_teacher, make_student, make_edu_stat_active
-    ]
->>>>>>> 7917c0f2
 
     def get_student(self, obj):
         return obj.user.first_name + ' ' + obj.user.last_name + '(' + obj.user.email + ')'
@@ -228,12 +226,7 @@
                 headers=headers)
             if response.status_code == 200:
                 _file = response.json()
-<<<<<<< HEAD
-                syl.json = json.loads(base64.b64decode(_file["content"]).decode())
-=======
-                syl.json = json.loads(
-                    base64.b64decode(_file['content']).decode())
->>>>>>> 7917c0f2
+                syl.json = json.loads(base64.b64decode(_file['content']).decode())
                 syl.save()
             else:
                 logger.error(
