import logging
from django.utils import timezone
from datetime import datetime

logger = logging.getLogger(__name__)


def has_duplicates(values):
    if len(values) != len(set(values)):
        return True
    else:
        return False


class CohortDayLog(object):
    current_module = None
    teacher_comments = None
<<<<<<< HEAD
    attendance_ids: []
    unattendance_ids: []

    def __init__(self, current_module: str, teacher_comments: str, attendance_ids: list,
                 unattendance_ids: list):

        if not isinstance(current_module, str):
=======
    created_at = None
    attendance_ids = []
    unattendance_ids = []

    def __init__(self,
                 current_module: str = None,
                 teacher_comments: str = None,
                 attendance_ids: list = None,
                 unattendance_ids: list = None,
                 updated_at: datetime = None,
                 allow_empty=False):

        if not isinstance(current_module, str) and (not allow_empty and current_module is None):
>>>>>>> 7d4982a0
            raise Exception(f'Invalid current module value {str(current_module)}')
        if teacher_comments is not None and not isinstance(teacher_comments, str):
            raise Exception(f'Invalid teacher comments value {str(teacher_comments)}')
        if not isinstance(attendance_ids, list):
            raise Exception(f'Invalid attendance list, it must be an array of integer ids')
        if not isinstance(unattendance_ids, list):
            raise Exception(f'Invalid unattendance list, it must be an array of integer ids')
        if updated_at is None:
            updated_at = timezone.now()

        if has_duplicates(attendance_ids):
            raise Exception(f'Attendance list has duplicate user ids')

        if has_duplicates(unattendance_ids):
            raise Exception(f'Unattendance list has duplicate user ids')

        self.current_module = current_module
        self.teacher_comments = teacher_comments
        self.attendance_ids = attendance_ids
        self.unattendance_ids = unattendance_ids
<<<<<<< HEAD
=======
        self.updated_at = updated_at
>>>>>>> 7d4982a0

    @staticmethod
    def empty():
        return CohortDayLog(
            **{
                'current_module': None,
                'teacher_comments': None,
                'updated_at': None,
                'attendance_ids': [],
                'unattendance_ids': [],
                'allow_empty': True
            })

    def serialize(self):
        return {
            'current_module': self.current_module,
            'teacher_comments': self.teacher_comments,
            'attendance_ids': self.attendance_ids,
            'unattendance_ids': self.unattendance_ids,
            'updated_at': str(self.updated_at),
        }


class CohortLog(object):
    days = []
    cohort = None

    def __init__(self, cohort):

        self.days = []
        self.cohort = None

<<<<<<< HEAD
        if cohort.history_log is None:
            cohort.history_log = [CohortDayLog.empty() for i in range(0, self.cohort.current_day)]

        elif not isinstance(cohort.history_log, list):
            raise Exception('Cohort history json must be in list format')

        if len(cohort.history_log) != self.cohort.current_day:
            raise Exception(
                f'Cohort log must have exactly {self.cohort.current_day} days but it has {len(cohort.history_log)}'
            )
=======
        if cohort is None:
            raise Exception("Cohort log cannot be retrieved because it's null")
>>>>>>> 7d4982a0

        self.cohort = cohort
        if self.cohort.current_day == 0:
            self.cohort.current_day = 1

        if self.cohort.history_log is None:
            self.cohort.history_log = {}

        elif not isinstance(self.cohort.history_log, dict):
            raise Exception('Cohort history json must be in dictionary format')

        for day in range(1, self.cohort.current_day + 1):
            if str(day) in self.cohort.history_log:
                self.days = [*self.days, CohortDayLog(**self.cohort.history_log[str(day)], allow_empty=True)]
            else:
                self.days = [*self.days, CohortDayLog.empty()]

    def logDay(self, payload, day=None):

        if not isinstance(payload, dict):
            raise Exception('Entry log of cohort day must be a dictionary')

        if day is None:
            day = self.cohort.current_day

<<<<<<< HEAD
=======
        if day == 0:
            raise Exception('Invalid log for day index=0, cohort days start at 1')

>>>>>>> 7d4982a0
        elif day > self.cohort.current_day:
            raise Exception(
                f'You cannot log activity for day {str(day)} because the cohort is currently at day {str(self.cohort.current_day)}'
            )

        try:
            self.days[day - 1] = CohortDayLog(**payload)
            logger.debug(f'Replaced cohort {self.cohort.slug} log for day {day}')
        except IndexError as e:
            raise Exception(f'Error adding day {str(day-1)} log to cohort')

    def save(self):

        count = 0
        for day in self.days:
            count += 1
            self.cohort.history_log[str(count)] = day.serialize()

        self.cohort.save()

    def serialize(self):
        return self.cohort.history_log<|MERGE_RESOLUTION|>--- conflicted
+++ resolved
@@ -15,15 +15,6 @@
 class CohortDayLog(object):
     current_module = None
     teacher_comments = None
-<<<<<<< HEAD
-    attendance_ids: []
-    unattendance_ids: []
-
-    def __init__(self, current_module: str, teacher_comments: str, attendance_ids: list,
-                 unattendance_ids: list):
-
-        if not isinstance(current_module, str):
-=======
     created_at = None
     attendance_ids = []
     unattendance_ids = []
@@ -37,7 +28,6 @@
                  allow_empty=False):
 
         if not isinstance(current_module, str) and (not allow_empty and current_module is None):
->>>>>>> 7d4982a0
             raise Exception(f'Invalid current module value {str(current_module)}')
         if teacher_comments is not None and not isinstance(teacher_comments, str):
             raise Exception(f'Invalid teacher comments value {str(teacher_comments)}')
@@ -58,10 +48,7 @@
         self.teacher_comments = teacher_comments
         self.attendance_ids = attendance_ids
         self.unattendance_ids = unattendance_ids
-<<<<<<< HEAD
-=======
         self.updated_at = updated_at
->>>>>>> 7d4982a0
 
     @staticmethod
     def empty():
@@ -94,21 +81,8 @@
         self.days = []
         self.cohort = None
 
-<<<<<<< HEAD
-        if cohort.history_log is None:
-            cohort.history_log = [CohortDayLog.empty() for i in range(0, self.cohort.current_day)]
-
-        elif not isinstance(cohort.history_log, list):
-            raise Exception('Cohort history json must be in list format')
-
-        if len(cohort.history_log) != self.cohort.current_day:
-            raise Exception(
-                f'Cohort log must have exactly {self.cohort.current_day} days but it has {len(cohort.history_log)}'
-            )
-=======
         if cohort is None:
             raise Exception("Cohort log cannot be retrieved because it's null")
->>>>>>> 7d4982a0
 
         self.cohort = cohort
         if self.cohort.current_day == 0:
@@ -134,12 +108,9 @@
         if day is None:
             day = self.cohort.current_day
 
-<<<<<<< HEAD
-=======
         if day == 0:
             raise Exception('Invalid log for day index=0, cohort days start at 1')
 
->>>>>>> 7d4982a0
         elif day > self.cohort.current_day:
             raise Exception(
                 f'You cannot log activity for day {str(day)} because the cohort is currently at day {str(self.cohort.current_day)}'
