import logging
import serpy
from django.db.models import Q
from breathecode.assignments.models import Task
from breathecode.utils import ValidationException, localize_query
from rest_framework import serializers
from django.contrib.auth.models import User
from rest_framework.exceptions import ValidationError
from breathecode.authenticate.models import CredentialsGithub, ProfileAcademy
from .models import Academy, Cohort, Certificate, CohortUser, Syllabus

from rest_pandas.serializers import PandasSerializer

logger = logging.getLogger(__name__)


class CountrySerializer(serpy.Serializer):
    """The serializer schema definition."""
    # Use a Field subclass like IntField if you need more validation.
    code = serpy.Field()
    name = serpy.Field()


class CitySerializer(serpy.Serializer):
    """The serializer schema definition."""
    # Use a Field subclass like IntField if you need more validation.
    name = serpy.Field()


class UserSmallSerializer(serpy.Serializer):
    """The serializer schema definition."""
    # Use a Field subclass like IntField if you need more validation.
    id = serpy.Field()
    email = serpy.Field()


class ProfileSerializer(serpy.Serializer):
    """The serializer schema definition."""
    # Use a Field subclass like IntField if you need more validation.
    id = serpy.Field()
    avatar_url = serpy.Field()
    show_tutorial = serpy.Field()


class AcademySerializer(serpy.Serializer):
    """The serializer schema definition."""
    # Use a Field subclass like IntField if you need more validation.
    id = serpy.Field()
    name = serpy.Field()
    slug = serpy.Field()


class ProfileAcademySmallSerializer(serpy.Serializer):
    """The serializer schema definition."""
    # Use a Field subclass like IntField if you need more validation.
    academy = AcademySerializer()
    role = serpy.MethodField()

    def get_role(self, obj):
        return obj.role.slug


class UserSerializer(serpy.Serializer):
    """The serializer schema definition."""
    # Use a Field subclass like IntField if you need more validation.
    id = serpy.Field()
    first_name = serpy.Field()
    last_name = serpy.Field()
    email = serpy.Field()
    profile = ProfileSerializer(required=False)


class GetCertificateSerializer(serpy.Serializer):
    id = serpy.Field()
    slug = serpy.Field()
    name = serpy.Field()
    duration_in_days = serpy.Field()
    description = serpy.Field()
    logo = serpy.Field()


class GetSmallCertificateSerializer(serpy.Serializer):
    id = serpy.Field()
    slug = serpy.Field()
    name = serpy.Field()
    duration_in_days = serpy.Field()


class GetTinnyCertificateSerializer(serpy.Serializer):
    duration_in_hours = serpy.Field()


class GithubSmallSerializer(serpy.Serializer):
    """The serializer schema definition."""
    # Use a Field subclass like IntField if you need more validation.
    avatar_url = serpy.Field()
    name = serpy.Field()
    username = serpy.Field()


class GetAcademySerializer(serpy.Serializer):
    id = serpy.Field()
    slug = serpy.Field()
    name = serpy.Field()
    country = CountrySerializer(required=False)
    city = CitySerializer(required=False)
    logo_url = serpy.Field()

<<<<<<< HEAD
=======
class GetBigAcademySerializer(serpy.Serializer):
    id = serpy.Field()
    slug = serpy.Field()
    name = serpy.Field()
    country = CountrySerializer(required=False)
    city = CitySerializer(required=False)
    logo_url = serpy.Field()
    active_campaign_slug = serpy.Field()
    logistical_information = serpy.Field()
    latitude = serpy.Field()
    longitude = serpy.Field()
    marketing_email = serpy.Field()
    street_address = serpy.Field()
    website_url = serpy.Field()
    marketing_phone = serpy.Field()
    twitter_handle = serpy.Field()
    facebook_handle = serpy.Field()
    instagram_handle = serpy.Field()
    github_handle = serpy.Field()
    linkedin_url = serpy.Field()
    youtube_url = serpy.Field()
>>>>>>> 88a034b1

class SyllabusSmallSerializer(serpy.Serializer):
    """The serializer schema definition."""
    # Use a Field subclass like IntField if you need more validation.
    version = serpy.Field()
    certificate = GetSmallCertificateSerializer(required=False)


class SyllabusCertificateSerializer(serpy.Serializer):
    """The serializer schema definition."""
    # Use a Field subclass like IntField if you need more validation.
    certificate = GetTinnyCertificateSerializer(required=False)


class GetCohortSerializer(serpy.Serializer):
    """The serializer schema definition."""
    # Use a Field subclass like IntField if you need more validation.
    id = serpy.Field()
    slug = serpy.Field()
    name = serpy.Field()
    language = serpy.Field()
    kickoff_date = serpy.Field()
    ending_date = serpy.Field()
    stage = serpy.Field()
    syllabus = SyllabusSmallSerializer(required=False)
    academy = GetAcademySerializer()


class GetSmallCohortSerializer(serpy.Serializer):
    """The serializer schema definition."""
    # Use a Field subclass like IntField if you need more validation.
    id = serpy.Field()
    slug = serpy.Field()
    name = serpy.Field()
    kickoff_date = serpy.Field()
    ending_date = serpy.Field()
    stage = serpy.Field()


class GetMeCohortSerializer(serpy.Serializer):
    """The serializer schema definition."""
    # Use a Field subclass like IntField if you need more validation.
    id = serpy.Field()
    slug = serpy.Field()
    name = serpy.Field()
    kickoff_date = serpy.Field()
    ending_date = serpy.Field()
    current_day = serpy.Field()
    syllabus = SyllabusSmallSerializer(required=False)
    academy = AcademySerializer()
    stage = serpy.Field()


class GETCohortUserSerializer(serpy.Serializer):
    """The serializer schema definition."""
    # Use a Field subclass like IntField if you need more validation.
    user = UserSerializer()
    cohort = GetSmallCohortSerializer()
    role = serpy.Field()
    finantial_status = serpy.Field()
    educational_status = serpy.Field()
    created_at = serpy.Field()


class GETCohortUserSmallSerializer(serpy.Serializer):
    """The serializer schema definition."""
    # Use a Field subclass like IntField if you need more validation.
    cohort = GetMeCohortSerializer()
    role = serpy.Field()
    finantial_status = serpy.Field()
    educational_status = serpy.Field()
    created_at = serpy.Field()

# Create your models here.


class UserMeSerializer(serpy.Serializer):
    """The serializer schema definition."""
    # Use a Field subclass like IntField if you need more validation.
    id = serpy.Field()
    email = serpy.Field()
    first_name = serpy.Field()
    last_name = serpy.Field()
    github = serpy.MethodField()
    profile = ProfileSerializer(required=False)
    roles = serpy.MethodField()
    cohorts = serpy.MethodField()
    date_joined = serpy.Field()

    def get_github(self, obj):
        github = CredentialsGithub.objects.filter(user=obj.id).first()
        if github is None:
            return None
        return GithubSmallSerializer(github).data

    def get_roles(self, obj):
        roles = ProfileAcademy.objects.filter(user=obj.id)
        return ProfileAcademySmallSerializer(roles, many=True).data

    def get_cohorts(self, obj):
        cohorts = CohortUser.objects.filter(user__id=obj.id)
        return GETCohortUserSmallSerializer(cohorts, many=True).data


class SyllabusGetSerializer(serpy.Serializer):
    """The serializer schema definition."""
    # Use a Field subclass like IntField if you need more validation.
    version = serpy.Field()
    certificate = serpy.MethodField()
    updated_at = serpy.Field()
    json = serpy.Field()

    def get_certificate(self, obj):
        return obj.certificate.slug


"""
            ↓ EDIT SERLIZERS ↓
"""


class AcademySerializer(serializers.ModelSerializer):
    country = CountrySerializer(required=True)
    city = CitySerializer(required=True)

    class Meta:
        model = Academy
        fields = ['id', 'slug', 'name', 'street_address', 'country', 'city']

    def validate(self, data):

        if "slug" in data and data["slug"] != self.instance.slug:
            raise ValidationException('Academy slug cannot be updated')

        return data

    def update(self, instance, validated_data):
        del validated_data['slug']
        return super().update(instance, validated_data)


    def validate(self, data):
        marketing_email = data.get('marketing_email')

        if marketing_email:
            data['marketing_email'] = marketing_email.lower()

        return data


class SyllabusPOSTSerializer(serializers.ModelSerializer):
    class Meta:
        model = Syllabus
        fields = ['id', 'slug']


class CohortSerializerMixin(serializers.ModelSerializer):
    syllabus = serializers.CharField(required=False)

    def validate(self, data):
        if 'syllabus' in data:
            strings = data['syllabus'].split('.v')

            if len(strings) != 2:
                raise ValidationError('Syllabus field marformed('
                                      '`${certificate.slug}.v{syllabus.version}`)')

            [certificate_slug, syllabus_version] = strings
            syllabus = Syllabus.objects.filter(
                version=syllabus_version, certificate__slug=certificate_slug).first()

            if not syllabus:
                raise ValidationError('Syllabus doesn\'t exist')

            data['syllabus'] = syllabus

        if "slug" in data:
            cohort = Cohort.objects.filter(slug=data["slug"]).first()
            if cohort is not None and self.instance.slug != data["slug"]:
                raise ValidationError('Slug already exists for another cohort')

        return data


class CohortSerializer(CohortSerializerMixin):
    academy = AcademySerializer(many=False, required=False, read_only=True)

    class Meta:
        model = Cohort
        fields = ('id', 'slug', 'name', 'kickoff_date', 'current_day', 'academy', 'syllabus',
                  'ending_date', 'stage', 'language', 'created_at', 'updated_at')

    def create(self, validated_data):
        del self.context['request']
        return Cohort.objects.create(**validated_data, **self.context)


class CohortPUTSerializer(CohortSerializerMixin):
    slug = serializers.SlugField(required=False)
    name = serializers.CharField(required=False)
    kickoff_date = serializers.DateTimeField(required=False)
    ending_date = serializers.DateTimeField(required=False)
    current_day = serializers.IntegerField(required=False)
    stage = serializers.CharField(required=False)
    language = serializers.CharField(required=False)

    class Meta:
        model = Cohort
        fields = ('id', 'slug', 'name', 'kickoff_date', 'ending_date', 'current_day', 'stage', 'language',
                  'syllabus')


class UserDJangoRestSerializer(serializers.ModelSerializer):
    """The serializer schema definition."""
    # Use a Field subclass like IntField if you need more validation.
    # id = serializers.IntegerField()
    # first_name = serializers.CharField()
    # last_name = serializers.CharField()
    email = serializers.CharField(read_only=True)
    # profile = ProfileSerializer(required=False)

    class Meta:
        model = User
        fields = ['id', 'first_name', 'last_name', 'email']
        # fields = ['id', 'user']


class CohortUserSerializerMixin(serializers.ModelSerializer):
    index = -1

    def count_certificates_by_cohort(self, cohort, user_id):
<<<<<<< HEAD
        return (CohortUser.objects.filter(user_id=user_id, role='STUDENT', cohort__syllabus__certificate=cohort.syllabus.certificate)
                .exclude(educational_status='POSTPONED').count())
=======
        return CohortUser.objects.filter(user_id=user_id, role='STUDENT', cohort__syllabus__certificate=cohort.syllabus.certificate).filter(Q(educational_status='ACTIVE')|Q(educational_status__isnull=True)).count()
>>>>>>> 88a034b1

    def validate_just_one(self):
        pass

    def validate(self, data):
        self.index = self.index + 1

        request = self.context['request']
        is_many = isinstance(request.data, list)
        cohort_id = self.context['cohort_id']
        user_id = self.context['user_id']
        disable_cohort_user_just_once = True
        disable_certificate_validations = True
        body = request.data if is_many else [request.data]
        request_item = body[self.index]
        is_post_method = request.method == 'POST'

        id = None
        if is_many and 'id' in request_item:
            id = request_item['id']

        if is_many and 'user' in request_item:
            user_id = request_item['user']

        if is_many and 'cohort' in request_item:
            cohort_id = request_item['cohort']

        if id and (not user_id or not cohort_id):
            ids = CohortUser.objects.filter(id=id).values_list(
                'user_id', 'cohort_id').first()

            if not ids:
                raise ValidationException("Invalid id", code=400)
            user_id = ids[0]
            cohort_id = ids[1]

        if user_id is None:
            user_id = request_item.get('user')

        if not is_many and (cohort_id is None or user_id is None):
            raise ValidationException("Missing cohort_id or user_id", code=400)

        if User.objects.filter(id=user_id).count() == 0:
            raise ValidationException("invalid user_id", code=400)

        cohort = Cohort.objects.filter(id=cohort_id)
        if not cohort:
            raise ValidationException("invalid cohort_id", code=400)

        # only from this academy
        cohort = localize_query(cohort, request).first()

        if cohort is None:
            logger.debug(f"Cohort not be found in related academies")
            raise ValidationException('Specified cohort not be found')

        if not disable_cohort_user_just_once and CohortUser.objects.filter(user_id=user_id,
                                                                           cohort_id=cohort_id).count():
            raise ValidationException(
                'That user already exists in this cohort')

        if (is_post_method and cohort.syllabus and
                self.count_certificates_by_cohort(cohort, user_id) > 0):
<<<<<<< HEAD
            raise ValidationException(
                'This student is already in another cohort for the same certificate, please mark him/her hi educational status on this prior cohort as POSTPONED before cotinuing')
=======
            raise ValidationException('This student is already in another cohort for the same certificate, please mark him/her hi educational status on this prior cohort different than ACTIVE before cotinuing')
>>>>>>> 88a034b1

        role = request_item.get('role')
        if role == 'TEACHER' and CohortUser.objects.filter(role=role, cohort_id=cohort_id).exclude(user__id__in=[user_id]).count():
            raise ValidationException(
                'There can only be one main instructor in a cohort')

        cohort_user = CohortUser.objects.filter(
            user__id=user_id, cohort__id=cohort_id).first()

        if not is_post_method and not cohort_user:
            raise ValidationException('Cannot find CohortUser')

        if not id and cohort_user:
            id = cohort_user.id

        is_graduated = request_item.get('educational_status') == 'GRADUATED'
        is_late = (True if cohort_user and cohort_user.finantial_status == 'LATE' else request_item
                   .get('finantial_status') == 'LATE')
        if is_graduated and is_late:
            raise ValidationException(('Cannot be marked as `GRADUATED` if its financial '
                                       'status is `LATE`'))

        has_tasks = Task.objects.filter(user_id=user_id, task_status='PENDING',
                                        task_type='PROJECT').count()
        if is_graduated and has_tasks:
            raise ValidationException(
                'User has tasks with status pending the educational status cannot be GRADUATED')

        data = {}

        for key in request_item:
            data[key] = request_item.get(key)

        data['cohort'] = cohort_id

        user = User.objects.filter(id=user_id).first()
        return {**data, 'id': id, 'cohort': cohort, 'user': user}


class CohortUserListSerializer(serializers.ListSerializer):
    def create(self, validated_data):
        books = [CohortUser(**item) for item in validated_data]
        items = CohortUser.objects.bulk_create(books)

        for key in range(0, len(items)):
            item = items[key]
            items[key].id = CohortUser.objects.filter(
                cohort__id=item.cohort_id, user__id=item.user_id).values_list('id', flat=True).first()

        return items

    def update(self, instance, validated_data):
        # Maps for id->instance and id->data item.
        model_mapping = {model.id: model for model in instance}
        data_mapping = {item['id']: item for item in validated_data}

        # Perform creations and updates.
        ret = []
        for model_id, data in data_mapping.items():
            book = model_mapping.get(model_id, None)
            if book is None:
                ret.append(self.child.create(data))
            else:
                ret.append(self.child.update(book, data))

        # Perform deletions.
        for model_id, model in model_mapping.items():
            if model_id not in data_mapping:
                model.delete()

        return ret


class CohortUserSerializer(CohortUserSerializerMixin):
    cohort = CohortSerializer(many=False, read_only=True)
    user = UserDJangoRestSerializer(many=False, read_only=True)

    class Meta:
        model = CohortUser
        fields = ['id', 'user', 'cohort', 'role']
        list_serializer_class = CohortUserListSerializer

    # def create(self, validated_data):
    #     # relationships, thank you amazing and incredible serializer!
    #     cohort = self.context.get('cohort')
    #     user = self.context.get('user')

    #     return CohortUser.objects.create(**validated_data, cohort_id=cohort, user_id=user)


class CohortUserPOSTSerializer(serpy.Serializer):
    """The serializer schema definition."""
    # Use a Field subclass like IntField if you need more validation.
    id = serpy.Field()
    cohort = serpy.Field()
    user = serpy.Field()


class CohortUserPUTSerializer(CohortUserSerializerMixin):
    class Meta:
        model = CohortUser
        fields = ['id', 'role', 'educational_status', 'finantial_status']
        list_serializer_class = CohortUserListSerializer


class CertificateSerializer(serializers.ModelSerializer):
    class Meta:
        model = Certificate
        exclude = ()


class SyllabusSerializer(serializers.ModelSerializer):
    class Meta:
        model = Syllabus
        exclude = ()
        extra_kwargs = {
            'certificate': {'read_only': True},
            'version': {'read_only': True},
        }

    def create(self, validated_data):

        previous_syllabus = Syllabus.objects.filter(
            academy_owner=self.context['academy'], certificate=self.context['certificate']).order_by('-version').first()
        version = 1
        if previous_syllabus is not None:
            version = previous_syllabus.version + 1
        return super(SyllabusSerializer, self).create({
            **validated_data,
            "certificate": self.context['certificate'],
            "academy_owner": self.context['academy'],
            "version": version
        })


class SyllabusUpdateSerializer(serializers.ModelSerializer):
    class Meta:
        model = Syllabus
        exclude = ()
        extra_kwargs = {
            'course': {'read_only': True},
            'version': {'read_only': True},
        }<|MERGE_RESOLUTION|>--- conflicted
+++ resolved
@@ -106,8 +106,7 @@
     city = CitySerializer(required=False)
     logo_url = serpy.Field()
 
-<<<<<<< HEAD
-=======
+
 class GetBigAcademySerializer(serpy.Serializer):
     id = serpy.Field()
     slug = serpy.Field()
@@ -129,7 +128,7 @@
     github_handle = serpy.Field()
     linkedin_url = serpy.Field()
     youtube_url = serpy.Field()
->>>>>>> 88a034b1
+
 
 class SyllabusSmallSerializer(serpy.Serializer):
     """The serializer schema definition."""
@@ -270,7 +269,6 @@
         del validated_data['slug']
         return super().update(instance, validated_data)
 
-
     def validate(self, data):
         marketing_email = data.get('marketing_email')
 
@@ -361,12 +359,7 @@
     index = -1
 
     def count_certificates_by_cohort(self, cohort, user_id):
-<<<<<<< HEAD
-        return (CohortUser.objects.filter(user_id=user_id, role='STUDENT', cohort__syllabus__certificate=cohort.syllabus.certificate)
-                .exclude(educational_status='POSTPONED').count())
-=======
-        return CohortUser.objects.filter(user_id=user_id, role='STUDENT', cohort__syllabus__certificate=cohort.syllabus.certificate).filter(Q(educational_status='ACTIVE')|Q(educational_status__isnull=True)).count()
->>>>>>> 88a034b1
+        return CohortUser.objects.filter(user_id=user_id, role='STUDENT', cohort__syllabus__certificate=cohort.syllabus.certificate).filter(Q(educational_status='ACTIVE') | Q(educational_status__isnull=True)).count()
 
     def validate_just_one(self):
         pass
@@ -430,49 +423,46 @@
 
         if (is_post_method and cohort.syllabus and
                 self.count_certificates_by_cohort(cohort, user_id) > 0):
-<<<<<<< HEAD
+
             raise ValidationException(
-                'This student is already in another cohort for the same certificate, please mark him/her hi educational status on this prior cohort as POSTPONED before cotinuing')
-=======
-            raise ValidationException('This student is already in another cohort for the same certificate, please mark him/her hi educational status on this prior cohort different than ACTIVE before cotinuing')
->>>>>>> 88a034b1
+                'This student is already in another cohort for the same certificate, please mark him/her hi educational status on this prior cohort different than ACTIVE before cotinuing')
 
         role = request_item.get('role')
         if role == 'TEACHER' and CohortUser.objects.filter(role=role, cohort_id=cohort_id).exclude(user__id__in=[user_id]).count():
             raise ValidationException(
                 'There can only be one main instructor in a cohort')
 
-        cohort_user = CohortUser.objects.filter(
-            user__id=user_id, cohort__id=cohort_id).first()
-
-        if not is_post_method and not cohort_user:
-            raise ValidationException('Cannot find CohortUser')
-
-        if not id and cohort_user:
-            id = cohort_user.id
-
-        is_graduated = request_item.get('educational_status') == 'GRADUATED'
-        is_late = (True if cohort_user and cohort_user.finantial_status == 'LATE' else request_item
-                   .get('finantial_status') == 'LATE')
-        if is_graduated and is_late:
-            raise ValidationException(('Cannot be marked as `GRADUATED` if its financial '
-                                       'status is `LATE`'))
-
-        has_tasks = Task.objects.filter(user_id=user_id, task_status='PENDING',
-                                        task_type='PROJECT').count()
-        if is_graduated and has_tasks:
-            raise ValidationException(
-                'User has tasks with status pending the educational status cannot be GRADUATED')
-
-        data = {}
-
-        for key in request_item:
-            data[key] = request_item.get(key)
-
-        data['cohort'] = cohort_id
-
-        user = User.objects.filter(id=user_id).first()
-        return {**data, 'id': id, 'cohort': cohort, 'user': user}
+    cohort_user = CohortUser.objects.filter(
+        user__id=user_id, cohort__id=cohort_id).first()
+
+    if not is_post_method and not cohort_user:
+        raise ValidationException('Cannot find CohortUser')
+
+    if not id and cohort_user:
+        id = cohort_user.id
+
+    is_graduated = request_item.get('educational_status') == 'GRADUATED'
+    is_late = (True if cohort_user and cohort_user.finantial_status == 'LATE' else request_item
+               .get('finantial_status') == 'LATE')
+    if is_graduated and is_late:
+        raise ValidationException(('Cannot be marked as `GRADUATED` if its financial '
+                                   'status is `LATE`'))
+
+    has_tasks = Task.objects.filter(user_id=user_id, task_status='PENDING',
+                                    task_type='PROJECT').count()
+    if is_graduated and has_tasks:
+        raise ValidationException(
+            'User has tasks with status pending the educational status cannot be GRADUATED')
+
+    data = {}
+
+    for key in request_item:
+        data[key] = request_item.get(key)
+
+    data['cohort'] = cohort_id
+
+    user = User.objects.filter(id=user_id).first()
+    return {**data, 'id': id, 'cohort': cohort, 'user': user}
 
 
 class CohortUserListSerializer(serializers.ListSerializer):
