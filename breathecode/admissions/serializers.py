import logging
import serpy
from breathecode.assignments.models import Task
from breathecode.utils import ValidationException, localize_query
from rest_framework import serializers
from django.contrib.auth.models import User
from rest_framework.exceptions import ValidationError
from breathecode.authenticate.models import CredentialsGithub, ProfileAcademy
from .models import Academy, Cohort, Certificate, CohortUser, Syllabus

logger = logging.getLogger(__name__)

class CountrySerializer(serpy.Serializer):
    """The serializer schema definition."""
    # Use a Field subclass like IntField if you need more validation.
    code = serpy.Field()
    name = serpy.Field()

class CitySerializer(serpy.Serializer):
    """The serializer schema definition."""
    # Use a Field subclass like IntField if you need more validation.
    name = serpy.Field()

class UserSmallSerializer(serpy.Serializer):
    """The serializer schema definition."""
    # Use a Field subclass like IntField if you need more validation.
    id = serpy.Field()
    email = serpy.Field()

class ProfileSerializer(serpy.Serializer):
    """The serializer schema definition."""
    # Use a Field subclass like IntField if you need more validation.
    id = serpy.Field()
    avatar_url = serpy.Field()
    show_tutorial = serpy.Field()

class AcademySerializer(serpy.Serializer):
    """The serializer schema definition."""
    # Use a Field subclass like IntField if you need more validation.
    id = serpy.Field()
    name = serpy.Field()
    slug = serpy.Field()

class ProfileAcademySmallSerializer(serpy.Serializer):
    """The serializer schema definition."""
    # Use a Field subclass like IntField if you need more validation.
    academy = AcademySerializer()
    role = serpy.MethodField()

    def get_role(self,obj):
        return obj.role.slug

class UserSerializer(serpy.Serializer):
    """The serializer schema definition."""
    # Use a Field subclass like IntField if you need more validation.
    id = serpy.Field()
    first_name = serpy.Field()
    last_name = serpy.Field()
    email = serpy.Field()
    profile = ProfileSerializer(required=False)

class GetCertificateSerializer(serpy.Serializer):
    id = serpy.Field()
    slug = serpy.Field()
    name = serpy.Field()
    description = serpy.Field()
    logo = serpy.Field()

class GetSmallCertificateSerializer(serpy.Serializer):
    id = serpy.Field()
    slug = serpy.Field()
    name = serpy.Field()

class GithubSmallSerializer(serpy.Serializer):
    """The serializer schema definition."""
    # Use a Field subclass like IntField if you need more validation.
    avatar_url = serpy.Field()
    name = serpy.Field()
    username = serpy.Field()

class GetAcademySerializer(serpy.Serializer):
    id = serpy.Field()
    slug = serpy.Field()
    name = serpy.Field()
    country = CountrySerializer(required=False)
    city = CitySerializer(required=False)
    logo_url = serpy.Field()

class SyllabusSmallSerializer(serpy.Serializer):
    """The serializer schema definition."""
    # Use a Field subclass like IntField if you need more validation.
    version = serpy.Field()
    certificate = GetSmallCertificateSerializer(required=False)

class GetCohortSerializer(serpy.Serializer):
    """The serializer schema definition."""
    # Use a Field subclass like IntField if you need more validation.
    id = serpy.Field()
    slug = serpy.Field()
    name = serpy.Field()
    language = serpy.Field()
    kickoff_date = serpy.Field()
    ending_date = serpy.Field()
    stage = serpy.Field()
    syllabus = SyllabusSmallSerializer(required=False)
    academy = GetAcademySerializer()

class GetSmallCohortSerializer(serpy.Serializer):
    """The serializer schema definition."""
    # Use a Field subclass like IntField if you need more validation.
    id = serpy.Field()
    slug = serpy.Field()
    name = serpy.Field()
    kickoff_date = serpy.Field()
    ending_date = serpy.Field()
    stage = serpy.Field()

class GetMeCohortSerializer(serpy.Serializer):
    """The serializer schema definition."""
    # Use a Field subclass like IntField if you need more validation.
    id = serpy.Field()
    slug = serpy.Field()
    name = serpy.Field()
    kickoff_date = serpy.Field()
    ending_date = serpy.Field()
    current_day = serpy.Field()
    syllabus = SyllabusSmallSerializer()
    academy = AcademySerializer()
    stage = serpy.Field()

class GETCohortUserSerializer(serpy.Serializer):
    """The serializer schema definition."""
    # Use a Field subclass like IntField if you need more validation.
    user = UserSerializer()
    cohort = GetSmallCohortSerializer()
    role = serpy.Field()
    finantial_status = serpy.Field()
    educational_status = serpy.Field()
    created_at = serpy.Field()

class GETCohortUserSmallSerializer(serpy.Serializer):
    """The serializer schema definition."""
    # Use a Field subclass like IntField if you need more validation.
    cohort = GetMeCohortSerializer()
    role = serpy.Field()
    finantial_status = serpy.Field()
    educational_status = serpy.Field()
    created_at = serpy.Field()

# Create your models here.
class UserMeSerializer(serpy.Serializer):
    """The serializer schema definition."""
    # Use a Field subclass like IntField if you need more validation.
    id = serpy.Field()
    email = serpy.Field()
    first_name = serpy.Field()
    last_name = serpy.Field()
    github = serpy.MethodField()
    profile = ProfileSerializer(required=False)
    roles = serpy.MethodField()
    cohorts = serpy.MethodField()
    date_joined = serpy.Field()

    def get_github(self, obj):
        github = CredentialsGithub.objects.filter(user=obj.id).first()
        if github is None:
            return None
        return GithubSmallSerializer(github).data

    def get_roles(self, obj):
        roles = ProfileAcademy.objects.filter(user=obj.id)
        return ProfileAcademySmallSerializer(roles, many=True).data

    def get_cohorts(self, obj):
        cohorts = CohortUser.objects.filter(user__id=obj.id)
        return GETCohortUserSmallSerializer(cohorts, many=True).data

class SyllabusGetSerializer(serpy.Serializer):
    """The serializer schema definition."""
    # Use a Field subclass like IntField if you need more validation.
    version = serpy.Field()
    certificate = serpy.MethodField()
    updated_at = serpy.Field()
    json = serpy.Field()

    def get_certificate(self, obj):
        return obj.certificate.slug


"""
            ↓ EDIT SERLIZERS ↓
"""


class AcademySerializer(serializers.ModelSerializer):
    country = CountrySerializer(required=True)
    city = CitySerializer(required=True)

    class Meta:
        model = Academy
        fields = ['id', 'slug', 'name', 'street_address', 'country', 'city']


class SyllabusPOSTSerializer(serializers.ModelSerializer):
    class Meta:
        model = Syllabus
        fields = ['id', 'slug']


class CohortSerializer(serializers.ModelSerializer):
    academy = AcademySerializer(many=False, required=False, read_only=True)
    syllabus = SyllabusPOSTSerializer(many=False, required=False, read_only=True)

    class Meta:
        model = Cohort
        fields = ('id', 'slug', 'name', 'kickoff_date', 'current_day', 'academy', 'syllabus',
            'ending_date', 'stage', 'language', 'created_at', 'updated_at')

    def create(self, validated_data):
        return Cohort.objects.create(**self.context)

    def validate(self, data):

        # cohort slug cannot be used by another cohort
        cohort = Cohort.objects.filter(slug=data['slug']).first()
        if cohort is not None:
            raise ValidationError('This cohort slug is already taken')

        return data

class CohortPUTSerializer(serializers.ModelSerializer):
    slug = serializers.SlugField(required=False)
    name = serializers.CharField(required=False)
    kickoff_date = serializers.DateTimeField(required=False)
    ending_date = serializers.DateTimeField(required=False)
    current_day = serializers.IntegerField(required=False)
    stage = serializers.CharField(required=False)
    language = serializers.CharField(required=False)

    class Meta:
        model = Cohort
        fields = ('id', 'slug', 'name', 'kickoff_date', 'ending_date', 'current_day', 'stage', 'language',
            'syllabus')

    def validate(self, data):


        if "slug" in data:
            cohort = Cohort.objects.filter(slug=data["slug"]).first()
            if cohort is not None and self.instance.slug != data["slug"]:
                raise ValidationError('Slug already exists for another cohort')

        return data

class UserDJangoRestSerializer(serializers.ModelSerializer):
    """The serializer schema definition."""
    # Use a Field subclass like IntField if you need more validation.
    # id = serializers.IntegerField()
    # first_name = serializers.CharField()
    # last_name = serializers.CharField()
    email = serializers.CharField(read_only=True)
    # profile = ProfileSerializer(required=False)

    class Meta:
        model = User
        fields = ['id', 'first_name', 'last_name', 'email']
        # fields = ['id', 'user']

class CohortUserSerializer(serializers.ModelSerializer):
    cohort = CohortSerializer(many=False, read_only=True)
    user = UserDJangoRestSerializer(many=False, read_only=True)

    class Meta:
        model = CohortUser
        fields = ['id', 'user', 'cohort', 'role']

    def create(self, validated_data):
        # relationships, thank you amazing and incredible serializer!
        cohort = self.context.get('cohort')
        user = self.context.get('user')

        return CohortUser.objects.create(**validated_data, cohort_id=cohort, user_id=user)

class CohortUserPOSTSerializer(serpy.Serializer):
    """The serializer schema definition."""
    # Use a Field subclass like IntField if you need more validation.
    id = serpy.Field()
    cohort = serpy.Field()
    user = serpy.Field()

# class CohortUserSerializer(serializers.ModelSerializer):
#     cohort = CohortSerializer(many=False)
#     user = UserSerializer(many=False)

#     class Meta:
#         model = CohortUser
#         fields = ['id', 'user', 'cohort']

class CohortUserPUTListSerializer(serializers.ListSerializer):
    def update(self, instance, validated_data):
        # Maps for id->instance and id->data item.
        model_mapping = {model.id: model for model in instance}
        data_mapping = {item['id']: item for item in validated_data}

        # Perform creations and updates.
        ret = []
        for model_id, data in data_mapping.items():
            book = model_mapping.get(model_id, None)
            if book is None:
                ret.append(self.child.create(data))
            else:
                ret.append(self.child.update(book, data))

        # Perform deletions.
        for model_id, model in model_mapping.items():
            if model_id not in data_mapping:
                model.delete()

        return ret

class CohortUserPUTSerializer(serializers.ModelSerializer):
    index = -1

    class Meta:
        model = CohortUser
        fields = ['id', 'role', 'educational_status', 'finantial_status']
        list_serializer_class = CohortUserPUTListSerializer

    def count_certificates_by_cohort(self, cohort, user_id):
        return (CohortUser.objects.filter(user_id=user_id, cohort__syllabus__certificate=cohort.syllabus.certificate)
            .exclude(educational_status='POSTPONED').count())

    def validate_just_one(self):
        pass

    def validate(self, data):
        self.index = self.index + 1

        request = self.context['request']
        is_many = isinstance(request.data, list)
        cohort_id = self.context['cohort_id']
        user_id = self.context['user_id']
        disable_cohort_user_just_once = True
        disable_certificate_validations = True
        body = request.data if is_many else [request.data]
        request_item = body[self.index]

        id = None
        if is_many and 'id' in request_item:
            id = request_item['id']

        if is_many and 'user' in request_item:
            user_id = request_item['user']

        if is_many and 'cohort' in request_item:
            cohort_id = request_item['cohort']

        if id and (not user_id or not cohort_id):
            ids = CohortUser.objects.filter(id=id).values_list('user_id', 'cohort_id').first()

            if not ids:
                raise ValidationException("Invalid id", code=400)
            user_id = ids[0]
            cohort_id = ids[1]

        if user_id is None:
            user_id = request_item.get('user')

        if not is_many and (cohort_id is None or user_id is None):
            raise ValidationException("Missing cohort_id or user_id", code=400)

        if User.objects.filter(id=user_id).count() == 0:
            raise ValidationException("invalid user_id", code=400)

        cohort = Cohort.objects.filter(id=cohort_id)
        if not cohort:
            raise ValidationException("invalid cohort_id", code=400)

        cohort = localize_query(cohort, request).first() # only from this academy

        if cohort is None:
            logger.debug(f"Cohort not be found in related academies")
            raise ValidationException('Specified cohort not be found')

        if not disable_cohort_user_just_once and CohortUser.objects.filter(user_id=user_id,
                cohort_id=cohort_id).count():
            raise ValidationException('That user already exists in this cohort')

        if not disable_certificate_validations and self.count_certificates_by_cohort(
                cohort, user_id) > 0:
            raise ValidationException('This student is already in another cohort for the same certificate, please mark him/her hi educational status on this prior cohort as POSTPONED before cotinuing')

        role = request_item.get('role')
        if role == 'TEACHER' and CohortUser.objects.filter(role=role, cohort_id=cohort_id).exclude(user__id__in=[user_id]).count():
            raise ValidationException('There can only be one main instructor in a cohort')

        cohort_user = CohortUser.objects.filter(user__id=user_id, cohort__id=cohort_id).first()

        if not cohort_user:
            raise ValidationException('Cannot find CohortUser')

        if not id:
            id = cohort_user.id

        is_graduated = request_item.get('educational_status') == 'GRADUATED'
        is_late = (True if cohort_user and cohort_user.finantial_status == 'LATE' else request_item
            .get('finantial_status') == 'LATE')
        if is_graduated and is_late:
            raise ValidationException(('Cannot be marked as `GRADUATED` if its financial '
                'status is `LATE`'))

        has_tasks = Task.objects.filter(user_id=user_id, task_status='PENDING',
            task_type='PROJECT').count()
        if is_graduated and has_tasks:
            raise ValidationException('User has tasks with status pending the educational status cannot be GRADUATED')

        data = {}

        for key in request_item:
            data[key] = request_item.get(key)

        data['cohort'] = cohort_id

        user = User.objects.filter(id=user_id).first()
        return {**data, 'id': id, 'cohort': cohort, 'user': user}

class CertificateSerializer(serializers.ModelSerializer):
    class Meta:
        model = Certificate
        exclude = ()

class SyllabusSerializer(serializers.ModelSerializer):
    class Meta:
        model = Syllabus
        exclude = ()
        extra_kwargs = {
            'certificate': {'read_only': True},
            'version': {'read_only': True},
        }

    def create(self, validated_data):
<<<<<<< HEAD
        previous_syllabus = Syllabus.objects.filter(certificate__id=self.context['certificate'].id, academy_owner=self.context['academy']).order_by('-version').first()
=======

        previous_syllabus = Syllabus.objects.filter(academy_owner=self.context['academy'], certificate=self.context['certificate']).order_by('-version').first()
>>>>>>> 52a4d534
        version = 1
        if previous_syllabus is not None:
            version = previous_syllabus.version + 1
        return super(SyllabusSerializer, self).create({
            **validated_data,
            "certificate": self.context['certificate'],
            "academy_owner": self.context['academy'],
            "version": version
        })

class SyllabusUpdateSerializer(serializers.ModelSerializer):
    class Meta:
        model = Syllabus
        exclude = ()
        extra_kwargs = {
            'course': {'read_only': True},
            'version': {'read_only': True},
        }<|MERGE_RESOLUTION|>--- conflicted
+++ resolved
@@ -439,12 +439,8 @@
         }
 
     def create(self, validated_data):
-<<<<<<< HEAD
-        previous_syllabus = Syllabus.objects.filter(certificate__id=self.context['certificate'].id, academy_owner=self.context['academy']).order_by('-version').first()
-=======
 
         previous_syllabus = Syllabus.objects.filter(academy_owner=self.context['academy'], certificate=self.context['certificate']).order_by('-version').first()
->>>>>>> 52a4d534
         version = 1
         if previous_syllabus is not None:
             version = previous_syllabus.version + 1
