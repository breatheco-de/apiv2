--- conflicted
+++ resolved
@@ -7,20 +7,11 @@
 
 app_name = 'admissions'
 urlpatterns = [
-<<<<<<< HEAD
-    path('academy/', AcademyView.as_view()),
-    path('cohort/', CohortView.as_view()),
-    path('cohort/all', get_cohorts),
-    # path('cohort/user/', CohortUserView.as_view()),
-    path('cohort/user', CohortUserView.as_view()),
-    
-=======
     path('academy/', AcademyView.as_view(), name="academy"),
     path('cohort/', CohortView.as_view(), name="cohort"),
     path('cohort/all', get_cohorts, name="cohort_all"),
-    path('cohort/user/', CohortUserView.as_view(), name="cohort_user"),
+    path('cohort/user', CohortUserView.as_view(), name="cohort_user"),
 
->>>>>>> f2770c3c
     # update a cohort user information
     path('cohort/<int:cohort_id>/user/<int:user_id>', CohortUserView.as_view(),
         name="cohort_id_user_id"),
