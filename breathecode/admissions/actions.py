import requests, os
from google.cloud import storage
from urllib.parse import urlencode

BUCKET_NAME = "admissions-breathecode"

def resolve_google_credentials():
<<<<<<< HEAD
    if os.getenv('ENV') == 'development':
        return
    path = os.getenv('GOOGLE_APPLICATION_CREDENTIALS',None)
=======
    path = os.getenv('GOOGLE_APPLICATION_CREDENTIALS',"")
>>>>>>> a5f0658a
    if path is None or not os.path.exists( path ):
        credentials = os.getenv('GOOGLE_SERVICE_KEY',None)
        if credentials is not None:
            with open(path, 'w') as credentials_file:
                credentials_file.write( credentials )

def remove_bucket_object(file_name=None):
    if file_name is None or file_name == "":
        return False

    resolve_google_credentials()
    client = storage.Client()
    bucket = client.bucket(BUCKET_NAME)
    blob = bucket.get_blob(file_name)
    blob.delete()

    return True

def get_bucket_object(file_name):
    from google.cloud import storage # get mock

    if file_name is None or file_name == "":
        return False

    resolve_google_credentials()
    client = storage.Client()
    bucket = client.bucket(BUCKET_NAME)
    blob = bucket.get_blob(file_name)
    return blob<|MERGE_RESOLUTION|>--- conflicted
+++ resolved
@@ -5,13 +5,9 @@
 BUCKET_NAME = "admissions-breathecode"
 
 def resolve_google_credentials():
-<<<<<<< HEAD
     if os.getenv('ENV') == 'development':
         return
-    path = os.getenv('GOOGLE_APPLICATION_CREDENTIALS',None)
-=======
-    path = os.getenv('GOOGLE_APPLICATION_CREDENTIALS',"")
->>>>>>> a5f0658a
+    path = os.getenv('GOOGLE_APPLICATION_CREDENTIALS', '')
     if path is None or not os.path.exists( path ):
         credentials = os.getenv('GOOGLE_SERVICE_KEY',None)
         if credentials is not None:
