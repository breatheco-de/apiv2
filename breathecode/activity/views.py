from breathecode.activity.models import Activity
from django.contrib.auth.models import User
from django.db.models import Q
from rest_framework import status
from rest_framework.response import Response
from rest_framework.views import APIView

from breathecode.admissions.models import Cohort, CohortUser
from breathecode.utils import ValidationException, capable_of
from breathecode.utils import HeaderLimitOffsetPagination

from .utils import (generate_created_at, validate_activity_fields, validate_activity_have_correct_data_field,
                    validate_if_activity_need_field_cohort, validate_if_activity_need_field_data,
                    validate_require_activity_fields)

from google.cloud.ndb.query import OR

# Create your views here.

# DOCUMENTATION RESOURCES
# https://www.programcreek.com/python/example/88825/google.cloud.datastore.Entity
# https://cloud.google.com/datastore/docs/concepts/entities
# https://googleapis.dev/python/datastore/latest/index.html

ACTIVITIES = {
    'breathecode_login': 'Every time it logs in',
    'online_platform_registration': 'First day using breathecode',
    'public_event_attendance': 'Attendy on an eventbrite event',
    'classroom_attendance': 'When the student attent to class',
    'classroom_unattendance': 'When the student miss class',
    'lesson_opened': 'When a lessons is opened on the platform',
    'office_attendance': 'When the office raspberry pi detects the student',
    'nps_survey_answered': 'When a nps survey is answered by the student',
    'exercise_success': 'When student successfuly tests exercise',
    'registration': 'When student successfuly joins breathecode',
    'educational_status_change': 'Student cohort changes like: starts, drop, pospone, etc',
    'educational_note':
    'Notes that can be added by teachers, TA\'s or anyone involved in the student education',
    'career_note': 'Notes related to the student career',
}

ACTIVITY_PUBLIC_SLUGS = [
    'breathecode_login',
    'online_platform_registration',
]


class ActivityViewMixin(APIView):
    queryargs = []

    def filter_by_slugs(self):
        slugs = self.request.GET.get('slug', [])
        if slugs:
            slugs = slugs.split(',')

        for slug in slugs:
            if slug and slug not in ACTIVITIES:
                raise ValidationException(f'Activity type {slug} not found', slug='activity-not-found')

        if len(slugs) > 1:
            self.queryargs.append(OR(*[Activity.slug == slug for slug in slugs]))
        elif len(slugs) == 1:
            self.queryargs.append(Activity.slug == slugs[0])

    def filter_by_cohort(self, academy_id, cohort_id_or_slug):
        if Cohort.objects.filter(academy__id=academy_id, slug=cohort_id_or_slug).exists():
            self.queryargs.append(Activity.cohort == cohort_id_or_slug)
            return

        try:
            # this parse prevent a call to the db if the cohort slug doesn't exist
            cohort_id = int(cohort_id_or_slug)
        except:
            raise ValidationException('Cohort not found', slug='cohort-not-found')

        slug = Cohort.objects.filter(academy__id=academy_id, pk=cohort_id).values_list('slug',
                                                                                       flat=True).first()
        if not slug:
            raise ValidationException('Cohort not found', slug='cohort-not-found')

        self.queryargs.append(Activity.cohort == slug)

    def filter_by_cohorts(self, academy_id):
        cohorts = self.request.GET.get('cohort', [])
        slugs = []
        if cohorts:
            cohorts = cohorts.split(',')

        for cohort in cohorts:
            if (cohort and not Cohort.objects.filter(slug=cohort, academy__id=academy_id).exists()):
                try:
                    # this parse prevent a call to the db if the cohort slug doesn't exist
                    cohort_id = int(cohort)

                    c = Cohort.objects.filter(id=cohort_id, academy__id=academy_id).first()
                    if not c:
                        raise ValidationException('Cohort not found', slug='cohort-not-found')

                    slugs.append(c.slug)

                except:
                    raise ValidationException('Cohort not found', slug='cohort-not-found')

            slugs.append(cohort)

        if len(slugs) > 1:
            self.queryargs.append(OR(*[Activity.cohort == cohort for cohort in slugs]))
        elif len(slugs) == 1:
            self.queryargs.append(Activity.cohort == slugs[0])

    def filter_by_user_ids(self):
        user_ids = self.request.GET.get('user_id', [])
        if user_ids:
            user_ids = user_ids.split(',')

        for user_id in user_ids:
            try:
                int(user_id)
            except ValueError:
                raise ValidationException('user_id is not a interger', slug='bad-user-id')

        for user_id in user_ids:
            if not User.objects.filter(id=user_id).exists():
                raise ValidationException('User not exists', slug='user-not-exists')

        if len(user_ids) > 1:
            self.queryargs.append(OR(*[Activity.user_id == int(user_id) for user_id in user_ids]))
        elif len(user_ids) == 1:
            self.queryargs.append(Activity.user_id == int(user_ids[0]))

    def filter_by_emails(self):
        emails = self.request.GET.get('email', [])
        if emails:
            emails = emails.split(',')

        for email in emails:
            if not User.objects.filter(email=email).exists():
                raise ValidationException('User not exists', slug='user-not-exists')

        if len(emails) > 1:
            self.queryargs.append(OR(*[Activity.email == email for email in emails]))
        elif len(emails) == 1:
            self.queryargs.append(Activity.email == emails[0])

    def get_limit_from_query(self):
        limit = self.request.GET.get('limit')

        if limit is not None:
            limit = int(limit)

        return limit

    def get_offset_from_query(self):
        offset = self.request.GET.get('offset')

        if offset is not None:
            offset = int(offset)

        return offset


class ActivityTypeView(APIView):
    def get_activity_object(self, slug):
        return {'slug': slug, 'description': ACTIVITIES[slug]}

    @capable_of('read_activity')
    def get(self, request, activity_slug=None, academy_id=None):
        if activity_slug:
            if activity_slug not in ACTIVITIES:
                raise ValidationException(f'Activity type {activity_slug} not found',
                                          slug='activity-not-found')

            res = self.get_activity_object(activity_slug)
            return Response(res)

        res = [self.get_activity_object(slug) for slug in ACTIVITIES.keys()]
        return Response(res)


class ActivityCohortView(ActivityViewMixin, HeaderLimitOffsetPagination):
    @capable_of('read_activity')
    def get(self, request, cohort_id=None, academy_id=None):
        self.queryargs = []
        from breathecode.utils import NDB

        self.filter_by_slugs()
        self.filter_by_cohort(academy_id, cohort_id)
        limit = self.get_limit_from_query()
        offset = self.get_offset_from_query()

        client = NDB(Activity)
        data = client.fetch(self.queryargs, limit=limit, offset=offset)
        page = self.paginate_queryset(data, request)

        if self.is_paginate(request):
            count = client.count(self.queryargs)
            return self.get_paginated_response(page, count)
        else:
            return Response(page, status=status.HTTP_200_OK)


class ActivityMeView(APIView):
    @capable_of('read_activity')
    def get(self, request, academy_id=None):
        from breathecode.services.google_cloud import Datastore

        kwargs = {'kind': 'student_activity'}

        slug = request.GET.get('slug')
        if slug:
            kwargs['slug'] = slug

        if slug and slug not in ACTIVITIES:
            raise ValidationException(f'Activity type {slug} not found', slug='activity-not-found')

        cohort = request.GET.get('cohort')
        if cohort:
            kwargs['cohort'] = cohort

        if (cohort and not Cohort.objects.filter(slug=cohort, academy__id=academy_id).exists()):
            raise ValidationException('Cohort not found', slug='cohort-not-found')

        user_id = request.GET.get('user_id')
        if user_id:
            try:
                kwargs['user_id'] = int(user_id)
            except ValueError:
                raise ValidationException('user_id is not a interger', slug='bad-user-id')

        email = request.GET.get('email')
        if email:
            kwargs['email'] = email

        user = User.objects.filter(Q(id=user_id) | Q(email=email))
        if (user_id or email) and not user:
            raise ValidationException('User not exists', slug='user-not-exists')

        datastore = Datastore()

        # limit = request.GET.get('limit')
        # if limit:
        #     kwargs['limit'] = int(limit)

        # offset = request.GET.get('offset')
        # if offset:
        #     kwargs['offset'] = int(offset)

        academy_iter = datastore.fetch(**kwargs, academy_id=int(academy_id))
        public_iter = datastore.fetch(**kwargs, academy_id=0)

        query_iter = academy_iter + public_iter
        query_iter.sort(key=lambda x: x['created_at'], reverse=True)

        return Response(query_iter)

    @capable_of('crud_activity')
    def post(self, request, academy_id=None):

        data = request.data
        user = request.user

        fields = add_student_activity(user, data, academy_id)

        return Response(fields, status=status.HTTP_201_CREATED)


class ActivityClassroomView(APIView, HeaderLimitOffsetPagination):
    @capable_of('classroom_activity')
    def post(self, request, cohort_id=None, academy_id=None):

        cu = CohortUser.objects.filter(
            user__id=request.user.id).filter(Q(role='TEACHER') | Q(role='ASSISTANT'))

        if cohort_id.isnumeric():
            cu = cu.filter(cohort__id=cohort_id)
        else:
            cu = cu.filter(cohort__slug=cohort_id)

        cu = cu.first()
        if cu is None:
            raise ValidationException(
                'Only teachers or assistants from this cohort can report classroom activities on the student timeline'
            )

        data = request.data
        if isinstance(data, list) == False:
            data = [data]

        new_activities = []
        for activity in data:
            student_id = activity['user_id']
            del activity['user_id']
            cohort_user = CohortUser.objects.filter(role='STUDENT',
                                                    user__id=student_id,
                                                    cohort__id=cu.cohort.id).first()
            if cohort_user is None:
                raise ValidationException('Student not found in this cohort', slug='not-found-in-cohort')

            new_activities.append(add_student_activity(cohort_user.user, activity, academy_id))

        return Response(new_activities, status=status.HTTP_201_CREATED)

    @capable_of('classroom_activity')
    def get(self, request, cohort_id=None, academy_id=None):
        from breathecode.services.google_cloud import Datastore

        kwargs = {'kind': 'student_activity'}

        # get the cohort
        cohort = Cohort.objects.filter(academy__id=academy_id)
        if cohort_id.isnumeric():
            cohort = cohort.filter(id=cohort_id)
        else:
            cohort = cohort.filter(slug=cohort_id)
        cohort = cohort.first()
        if cohort is None:
            raise ValidationException(f'Cohort {cohort_id} not found at this academy {academy_id}',
                                      slug='cohort-not-found')
        kwargs['cohort'] = cohort.slug

        slug = request.GET.get('slug')
        if slug:
            kwargs['slug'] = slug

        if slug and slug not in ACTIVITIES:
            raise ValidationException(f'Activity type {slug} not found', slug='activity-not-found')

        user_id = request.GET.get('user_id')

        if user_id:
            try:
                kwargs['user_id'] = int(user_id)
            except ValueError:
                raise ValidationException('user_id is not a interger', slug='bad-user-id')

        email = request.GET.get('email')
        if email:
            kwargs['email'] = email

        user = User.objects.filter(Q(id=user_id) | Q(email=email))
        if (user_id or email) and not user:
            raise ValidationException('User not exists', slug='user-not-exists')

        datastore = Datastore()
        #academy_iter = datastore.fetch(**kwargs, academy_id=int(academy_id))

        limit = request.GET.get('limit')
        offset = request.GET.get('offset')

        # get the the total entities on db by kind
        if limit is not None or offset is not None:
            count = datastore.count(**kwargs)

        if limit:
            kwargs['limit'] = int(limit)

        if offset:
            kwargs['offset'] = int(offset)

        public_iter = datastore.fetch(
            **kwargs
        )  # TODO: remove this in the future because the academy_id was not present brefore and students didn't have it

        # query_iter = academy_iter + public_iter
        public_iter.sort(key=lambda x: x['created_at'], reverse=True)

        page = self.paginate_queryset(public_iter, request)

        if self.is_paginate(request):
            return self.get_paginated_response(page, count)
        else:
            return Response(page, status=status.HTTP_200_OK)


def add_student_activity(user, data, academy_id):
    from breathecode.services import Datastore

    validate_activity_fields(data)
    validate_require_activity_fields(data)

    slug = data['slug']
    academy_id = academy_id if slug not in ACTIVITY_PUBLIC_SLUGS else 0

    if slug not in ACTIVITIES:
        raise ValidationException(f'Activity type {slug} not found', slug='activity-not-found')

    validate_if_activity_need_field_cohort(data)
    validate_if_activity_need_field_data(data)
    validate_activity_have_correct_data_field(data)

    if 'cohort' in data:
        _query = Cohort.objects.filter(academy__id=academy_id)
        if data['cohort'].isnumeric():
            _query = _query.filter(id=data['cohort'])
        else:
            _query = _query.filter(slug=data['cohort'])

        if not _query.exists():
<<<<<<< HEAD
            raise ValidationException(f"Cohort {str(data['cohort'])} doesn't exist in this academy", slug='cohort-not-exists')
=======
            raise ValidationException(f"Cohort {str(data['cohort'])} doesn't exist in this academy",
                                      slug='cohort-not-exists')
>>>>>>> 21621ba7

    fields = {
        **data,
        'created_at': generate_created_at(),
        'slug': slug,
        'user_id': user.id,
        'email': user.email,
        'academy_id': int(academy_id),
    }

    datastore = Datastore()
    datastore.update('student_activity', fields)

    return fields


class StudentActivityView(APIView, HeaderLimitOffsetPagination):
    @capable_of('read_activity')
    def get(self, request, student_id=None, academy_id=None):
        from breathecode.services.google_cloud import Datastore

        cohort_user = CohortUser.objects.filter(role='STUDENT',
                                                user__id=student_id,
                                                cohort__academy__id=academy_id).first()
        if cohort_user is None:
<<<<<<< HEAD
            raise ValidationException(f'There is not student with that ID that belongs to any cohort within your academy', slug='student-no-cohort')
=======
            raise ValidationException(
                f'There is not student with that ID that belongs to any cohort within your academy',
                slug='student-no-cohort')
>>>>>>> 21621ba7

        kwargs = {'kind': 'student_activity'}

        slug = request.GET.get('slug')
        if slug:
            kwargs['slug'] = slug

        if slug and slug not in ACTIVITIES:
            raise ValidationException(f'Activity type {slug} not found', slug='activity-not-found')

        if student_id:
            try:
                kwargs['user_id'] = int(student_id)
            except ValueError:
                raise ValidationException('student_id is not a interger', slug='bad-student-id')

        email = request.GET.get('email')
        if email:
            kwargs['email'] = email

        user = User.objects.filter(Q(id=student_id) | Q(email=email))
        if (student_id or email) and not user:
            raise ValidationException('User not exists', slug='user-not-exists')

        datastore = Datastore()
        #academy_iter = datastore.fetch(**kwargs, academy_id=int(academy_id))

        limit = request.GET.get('limit')
        offset = request.GET.get('offset')

        # get the the total entities on db by kind
        if limit is not None or offset is not None:
            count = datastore.count(**kwargs)

        if limit:
            kwargs['limit'] = int(limit)

        if offset:
            kwargs['offset'] = int(offset)

        public_iter = datastore.fetch(
            **kwargs
        )  # TODO: remove this in the future because the academy_id was not present brefore and students didn't have it

        # query_iter = academy_iter + public_iter
        public_iter.sort(key=lambda x: x['created_at'], reverse=True)

        page = self.paginate_queryset(public_iter, request)

        if self.is_paginate(request):
            return self.get_paginated_response(page, count)
        else:
            return Response(page, status=status.HTTP_200_OK)

    @capable_of('crud_activity')
    def post(self, request, student_id=None, academy_id=None):

        user = User.objects.filter(id=student_id)

        data = request.data
        if isinstance(data, list) == False:
            data = [data]

        new_activities = []
        for activity in data:

<<<<<<< HEAD
            if "cohort" not in activity:
                raise ValidationException('Every activity specified for each student must have a cohort (slug)', slug='missing-cohort')
            elif activity["cohort"].isnumeric():
=======
            if 'cohort' not in activity:
                raise ValidationException(
                    'Every activity specified for each student must have a cohort (slug)',
                    slug='missing-cohort')
            elif activity['cohort'].isnumeric():
>>>>>>> 21621ba7
                raise ValidationException('Cohort must be a slug, not a numeric ID', slug='invalid-cohort')

            student_id = activity['user_id']
            del activity['user_id']
            cohort_user = CohortUser.objects.filter(role='STUDENT',
                                                    user__id=student_id,
<<<<<<< HEAD
                                                    cohort__slug=activity["cohort"]).first()
=======
                                                    cohort__slug=activity['cohort']).first()
>>>>>>> 21621ba7
            if cohort_user is None:
                raise ValidationException('Student not found in this cohort', slug='not-found-in-cohort')

            new_activities.append(add_student_activity(cohort_user.user, activity, academy_id))

        return Response(new_activities, status=status.HTTP_201_CREATED)<|MERGE_RESOLUTION|>--- conflicted
+++ resolved
@@ -396,12 +396,8 @@
             _query = _query.filter(slug=data['cohort'])
 
         if not _query.exists():
-<<<<<<< HEAD
-            raise ValidationException(f"Cohort {str(data['cohort'])} doesn't exist in this academy", slug='cohort-not-exists')
-=======
             raise ValidationException(f"Cohort {str(data['cohort'])} doesn't exist in this academy",
                                       slug='cohort-not-exists')
->>>>>>> 21621ba7
 
     fields = {
         **data,
@@ -427,13 +423,9 @@
                                                 user__id=student_id,
                                                 cohort__academy__id=academy_id).first()
         if cohort_user is None:
-<<<<<<< HEAD
-            raise ValidationException(f'There is not student with that ID that belongs to any cohort within your academy', slug='student-no-cohort')
-=======
             raise ValidationException(
                 f'There is not student with that ID that belongs to any cohort within your academy',
                 slug='student-no-cohort')
->>>>>>> 21621ba7
 
         kwargs = {'kind': 'student_activity'}
 
@@ -500,28 +492,18 @@
         new_activities = []
         for activity in data:
 
-<<<<<<< HEAD
-            if "cohort" not in activity:
-                raise ValidationException('Every activity specified for each student must have a cohort (slug)', slug='missing-cohort')
-            elif activity["cohort"].isnumeric():
-=======
             if 'cohort' not in activity:
                 raise ValidationException(
                     'Every activity specified for each student must have a cohort (slug)',
                     slug='missing-cohort')
             elif activity['cohort'].isnumeric():
->>>>>>> 21621ba7
                 raise ValidationException('Cohort must be a slug, not a numeric ID', slug='invalid-cohort')
 
             student_id = activity['user_id']
             del activity['user_id']
             cohort_user = CohortUser.objects.filter(role='STUDENT',
                                                     user__id=student_id,
-<<<<<<< HEAD
-                                                    cohort__slug=activity["cohort"]).first()
-=======
                                                     cohort__slug=activity['cohort']).first()
->>>>>>> 21621ba7
             if cohort_user is None:
                 raise ValidationException('Student not found in this cohort', slug='not-found-in-cohort')
 
