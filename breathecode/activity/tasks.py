--- conflicted
+++ resolved
@@ -239,41 +239,9 @@
     table = BigQuery.table('activity')
     schema = table.schema()
 
-<<<<<<< HEAD
-    to_check = set()
-
-    for activity in res:
-        to_check.update(activity['schema'])
-        rows.append(activity['data'])
-
-    structs = {}
-    new_structs = {}
-
-    structs['meta'] = schema
-    for field in schema:
-        if field.field_type == bigquery.enums.SqlTypeNames.STRUCT:
-            structs[field.name] = field.fields
-
-    diff = to_check.symmetric_difference(schema)
-
-    for field in diff:
-        if field.field_type == bigquery.enums.SqlTypeNames.STRUCT:
-            if field.name not in new_structs:
-                new_structs[field.name] = set()
-
-            new_structs[field.name].update(field.fields)
-
-        else:
-            new_schema.append(field)
-
-    for struct in new_structs:
-        new_schema.append(
-            bigquery.SchemaField(struct, bigquery.enums.SqlTypeNames.STRUCT, 'NULLABLE', fields=new_structs[struct]))
-=======
     rows = [x['data'] for x in res]
     new_schema = BigQuery.join_schemas(*[x['schema'] for x in res])
     diff = BigQuery.schema_difference(schema, new_schema)
->>>>>>> cdcce6c2
 
     try:
         if diff:
