--- conflicted
+++ resolved
@@ -70,14 +70,9 @@
             json.loads(data['data'])
 
         except Exception as e:
-<<<<<<< HEAD
-            raise ValidationException('Data is not a JSON',
-                                      slug='data-is-not-a-json')
-=======
             raise ValidationException(
                 'Data is not a JSON: ' + str(data),
                 slug='data-is-not-a-json')
->>>>>>> a2605f7e
 
 
 def generate_created_at():
