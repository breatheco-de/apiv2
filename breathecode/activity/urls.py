--- conflicted
+++ resolved
@@ -6,11 +6,6 @@
 urlpatterns = [
     path('me', ActivityMeView.as_view(), name='root'),
     path('type/', ActivityTypeView.as_view(), name='type'),
-<<<<<<< HEAD
-    path('type/<str:activity_slug>',
-         ActivityTypeView.as_view(),
-         name='type_slug'),
-=======
 
     path(
         'type/<str:activity_slug>',
@@ -18,5 +13,4 @@
         name='type_slug'),
     
     path('cohort/<str:cohort_id>', ActivityClassroomView.as_view(), name='cohort_id'),
->>>>>>> a2605f7e
 ]