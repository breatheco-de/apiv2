"""
Webhook receivers for BreatheCode API.

Most webhook receivers are now auto-registered based on HOOK_EVENTS_METADATA.
This file contains only:
1. Core Django signal receivers (post_save, post_delete, m2m_changed)
2. Manual receivers with custom logic that can't be auto-generated

See breathecode/notify/utils/hook_events.py for webhook event configuration.
See breathecode/notify/utils/auto_register_hooks.py for auto-registration logic.
"""

import logging
from typing import Type

from django.db.models.signals import m2m_changed, post_delete, post_save
from django.dispatch import receiver
from django.utils import timezone

from breathecode.admissions.models import Cohort, CohortUser
from breathecode.admissions.serializers import CohortUserHookSerializer
from breathecode.admissions.signals import student_edu_status_updated
from breathecode.events.models import Event, EventCheckin
from breathecode.events.serializers import EventJoinSmallSerializer
from breathecode.events.signals import event_rescheduled
from breathecode.mentorship.models import MentorshipSession
from breathecode.mentorship.serializers import SessionHookSerializer
from breathecode.mentorship.signals import mentorship_session_status
from breathecode.notify.models import HookError

from .tasks import send_mentorship_starting_notification
from .utils.hook_manager import HookManager

logger = logging.getLogger(__name__)


def get_model_label(instance):
    """Get the model label for an instance."""
    if instance is None:
        return None
    opts = instance._meta.concrete_model._meta
    try:
        return opts.label
    except AttributeError:
        return ".".join([opts.app_label, opts.object_name])


# =============================================================================
# Manual Receivers with Custom Logic
# =============================================================================
# These receivers have custom logic beyond standard webhook delivery
# and cannot be auto-registered. They are marked with auto_register=False
# in HOOK_EVENTS_METADATA.


@receiver(mentorship_session_status, sender=MentorshipSession)
def post_mentoring_session_status(sender: Type[MentorshipSession], instance: MentorshipSession, **kwargs):
    """
    Manual receiver for mentorship session status changes.
    Has custom logic: sends notification email when session starts.
    """
    # Custom logic: Send notification when session starts
    if instance.status == "STARTED":
        logger.debug("Mentorship has started, notifying the mentor")
        send_mentorship_starting_notification.delay(instance.id)

    # Standard webhook delivery
    model_label = get_model_label(instance)
    serializer = SessionHookSerializer(instance)
    HookManager.process_model_event(
        instance,
        model_label,
        "mentorship_session_status",
        payload_override=serializer.data,
        academy_override=instance.mentor.academy,
    )


@receiver(student_edu_status_updated, sender=CohortUser)
def edu_status_updated(sender, instance, **kwargs):
    """
    Manual receiver for student educational status updates.
    Has custom logic: gets academy from instance.cohort.academy (not instance.academy).
    """
    logger.debug("Sending student to hook with new edu status")
    # Custom academy logic: CohortUser doesn't have direct academy field
    academy = instance.cohort.academy if instance.cohort is not None else None
    model_label = get_model_label(instance)
    serializer = CohortUserHookSerializer(instance)
    HookManager.process_model_event(
        instance, model_label, "edu_status_updated", payload_override=serializer.data, academy_override=academy
    )


@receiver(event_rescheduled, sender=Event)
def handle_event_rescheduled(sender, instance, **kwargs):
    """
    Manual receiver for event rescheduling.
    Has custom logic: builds bulk email payload with attendee recipients list.
    """
    logger.info("Sending event_rescheduled hook with new starting at")
    model_label = get_model_label(instance)
    serializer = EventJoinSmallSerializer(instance)

    # Custom logic: Build bulk email payload with attendee list
    checkins = EventCheckin.objects.filter(event=instance, attendee__isnull=False, status="PENDING").select_related(
        "attendee"
    )
    if checkins.exists():
        email_list = [checkin.attendee.email for checkin in checkins]
        bulk_email_payload = {"event": serializer.data, "recipients": email_list}
        HookManager.process_model_event(instance, model_label, "event_rescheduled", payload_override=bulk_email_payload)


<<<<<<< HEAD
@receiver(asset_status_updated, sender=Asset)
def handle_asset_status_updated(sender, instance, **kwargs):
    logger.debug("Sending asset to hook with new status")
    model_label = get_model_label(instance)
    serializer = AssetHookSerializer(instance)
    HookManager.process_model_event(instance, model_label, "asset_status_updated", payload_override=serializer.data)


@receiver(invite_status_updated, sender=UserInvite)
def handle_invite_accepted(sender, instance, **kwargs):
    model_label = get_model_label(instance)
    HookManager.process_model_event(instance, model_label, "invite_status_updated")


@receiver(student_edu_status_updated, sender=CohortUser)
def edu_status_updated(sender, instance, **kwargs):
    logger.debug("Sending student to hook with new edu status")
    academy = instance.cohort.academy if instance.cohort is not None else None
    model_label = get_model_label(instance)
    serializer = CohortUserHookSerializer(instance)
    HookManager.process_model_event(
        instance, model_label, "edu_status_updated", payload_override=serializer.data, academy_override=academy
    )


@receiver(m2m_changed, sender=PlanFinancing.invoices.through)
def planfinancing_invoices_added(sender, instance, action, **kwargs):
    """
    Detects when invoices are added to a PlanFinancing for the first time.
    If plans are already assigned, dispatches planfinancing_created signal. (otherwise it will be dispatched whithout plans or invoices)
    """
    # Only execute after invoices are added
    if action != "post_add":
        return

    invoices_count = instance.invoices.count()
    pk_set = kwargs.get("pk_set", set())

    # Check if this is the first time invoices are being added (was empty before)
    # AND that plans already exist
    if invoices_count == len(pk_set):
        logger.debug(f"Invoices added to new PlanFinancing {instance.id}, dispatching planfinancing_created signal")
        planfinancing_created.send_robust(sender=PlanFinancing, instance=instance)


@receiver(planfinancing_created, sender=PlanFinancing)
def new_planfinancing_created(sender, instance, **kwargs):
    logger.debug("Sending new PlanFinancing to hook")
    model_label = get_model_label(instance)
    serializer = GetPlanFinancingSerializer(instance)
    HookManager.process_model_event(
        instance,
        model_label,
        "planfinancing_created",
        payload_override=serializer.data,
        academy_override=instance.academy,
    )


@receiver(m2m_changed, sender=Subscription.invoices.through)
def subscription_invoices_added(sender, instance, action, **kwargs):
    """
    Detects when invoices are added to a Subscription for the first time.
    If plans are already assigned, dispatches subscription_created signal. (otherwise it will be dispatched whithout plans or invoices)
    """
    # Only execute after invoices are added
    if action != "post_add":
        return

    invoices_count = instance.invoices.count()
    pk_set = kwargs.get("pk_set", set())

    # Check if this is the first time invoices are being added (was empty before)
    # AND that plans already exist
    if invoices_count == len(pk_set):
        logger.debug(f"Invoices added to new Subscription {instance.id}, dispatching subscription_created signal")
        subscription_created.send_robust(sender=Subscription, instance=instance)


@receiver(subscription_created, sender=Subscription)
def new_subscription_created(sender, instance, **kwargs):
    logger.debug("Sending new Subscription to hook")
=======
# =============================================================================
# Core Django Signal Receivers
# =============================================================================
# These handle Django's built-in signals (post_save, post_delete, m2m_changed)
# and are required for the REST Hooks system to work.


@receiver(post_save, dispatch_uid="instance-saved-hook")
def model_saved(sender, instance, created, raw, using, **kwargs):
    """
    Automatically triggers "created" and "updated" webhook actions for all models.
    This is part of the Django REST Hooks system.
    """
>>>>>>> 2eb8df85
    model_label = get_model_label(instance)
    action = "created" if created else "updated"
    HookManager.process_model_event(instance, model_label, action)


@receiver(post_delete, dispatch_uid="instance-deleted-hook")
def model_deleted(sender, instance, using, **kwargs):
    """
    Automatically triggers "deleted" webhook actions for all models.
    This is part of the Django REST Hooks system.
    """
    model_label = get_model_label(instance)
    HookManager.process_model_event(instance, model_label, "deleted")


@receiver(m2m_changed, sender=HookError.hooks.through)
def update_updated_at(sender, instance, **kwargs):
    """Update the updated_at field when hooks are added to HookError."""
    instance.updated_at = timezone.now()
    instance.save()<|MERGE_RESOLUTION|>--- conflicted
+++ resolved
@@ -112,90 +112,6 @@
         HookManager.process_model_event(instance, model_label, "event_rescheduled", payload_override=bulk_email_payload)
 
 
-<<<<<<< HEAD
-@receiver(asset_status_updated, sender=Asset)
-def handle_asset_status_updated(sender, instance, **kwargs):
-    logger.debug("Sending asset to hook with new status")
-    model_label = get_model_label(instance)
-    serializer = AssetHookSerializer(instance)
-    HookManager.process_model_event(instance, model_label, "asset_status_updated", payload_override=serializer.data)
-
-
-@receiver(invite_status_updated, sender=UserInvite)
-def handle_invite_accepted(sender, instance, **kwargs):
-    model_label = get_model_label(instance)
-    HookManager.process_model_event(instance, model_label, "invite_status_updated")
-
-
-@receiver(student_edu_status_updated, sender=CohortUser)
-def edu_status_updated(sender, instance, **kwargs):
-    logger.debug("Sending student to hook with new edu status")
-    academy = instance.cohort.academy if instance.cohort is not None else None
-    model_label = get_model_label(instance)
-    serializer = CohortUserHookSerializer(instance)
-    HookManager.process_model_event(
-        instance, model_label, "edu_status_updated", payload_override=serializer.data, academy_override=academy
-    )
-
-
-@receiver(m2m_changed, sender=PlanFinancing.invoices.through)
-def planfinancing_invoices_added(sender, instance, action, **kwargs):
-    """
-    Detects when invoices are added to a PlanFinancing for the first time.
-    If plans are already assigned, dispatches planfinancing_created signal. (otherwise it will be dispatched whithout plans or invoices)
-    """
-    # Only execute after invoices are added
-    if action != "post_add":
-        return
-
-    invoices_count = instance.invoices.count()
-    pk_set = kwargs.get("pk_set", set())
-
-    # Check if this is the first time invoices are being added (was empty before)
-    # AND that plans already exist
-    if invoices_count == len(pk_set):
-        logger.debug(f"Invoices added to new PlanFinancing {instance.id}, dispatching planfinancing_created signal")
-        planfinancing_created.send_robust(sender=PlanFinancing, instance=instance)
-
-
-@receiver(planfinancing_created, sender=PlanFinancing)
-def new_planfinancing_created(sender, instance, **kwargs):
-    logger.debug("Sending new PlanFinancing to hook")
-    model_label = get_model_label(instance)
-    serializer = GetPlanFinancingSerializer(instance)
-    HookManager.process_model_event(
-        instance,
-        model_label,
-        "planfinancing_created",
-        payload_override=serializer.data,
-        academy_override=instance.academy,
-    )
-
-
-@receiver(m2m_changed, sender=Subscription.invoices.through)
-def subscription_invoices_added(sender, instance, action, **kwargs):
-    """
-    Detects when invoices are added to a Subscription for the first time.
-    If plans are already assigned, dispatches subscription_created signal. (otherwise it will be dispatched whithout plans or invoices)
-    """
-    # Only execute after invoices are added
-    if action != "post_add":
-        return
-
-    invoices_count = instance.invoices.count()
-    pk_set = kwargs.get("pk_set", set())
-
-    # Check if this is the first time invoices are being added (was empty before)
-    # AND that plans already exist
-    if invoices_count == len(pk_set):
-        logger.debug(f"Invoices added to new Subscription {instance.id}, dispatching subscription_created signal")
-        subscription_created.send_robust(sender=Subscription, instance=instance)
-
-
-@receiver(subscription_created, sender=Subscription)
-def new_subscription_created(sender, instance, **kwargs):
-    logger.debug("Sending new Subscription to hook")
-=======
 # =============================================================================
 # Core Django Signal Receivers
 # =============================================================================
@@ -209,7 +125,6 @@
     Automatically triggers "created" and "updated" webhook actions for all models.
     This is part of the Django REST Hooks system.
     """
->>>>>>> 2eb8df85
     model_label = get_model_label(instance)
     action = "created" if created else "updated"
     HookManager.process_model_event(instance, model_label, action)
