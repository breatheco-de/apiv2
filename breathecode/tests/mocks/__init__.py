--- conflicted
+++ resolved
@@ -17,8 +17,6 @@
     CELERY_PATH,
     CELERY_INSTANCES,
     apply_celery_shared_task_mock,
-<<<<<<< HEAD
-=======
 )
 from .django_contrib import (
     DJANGO_CONTRIB_PATH,
@@ -56,5 +54,4 @@
     OLD_BREATHECODE_ADMIN_URL,
     CONTACT_AUTOMATIONS,
     CONTACT_AUTOMATIONS_URL,
->>>>>>> 7004d69f
 )