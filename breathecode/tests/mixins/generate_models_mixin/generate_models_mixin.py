--- conflicted
+++ resolved
@@ -16,11 +16,8 @@
 from .marketing_models_mixin import MarketingModelsMixin
 from .monitoring_models_mixin import MonitoringModelsMixin
 from .media_models_mixin import MediaModelsMixin
-<<<<<<< HEAD
+from .mentorship_models_mixin import MentorshipModelsMixin
 from .career_models_mixin import CareerModelsMixin
-=======
-from .mentorship_models_mixin import MentorshipModelsMixin
->>>>>>> c56a5b92
 
 __all__ = ['GenerateModelsMixin']
 
@@ -28,11 +25,7 @@
 class GenerateModelsMixin(AuthMixin, AssignmentsModelsMixin, AdmissionsModelsMixin, AuthenticateMixin,
                           CertificateModelsMixin, FeedbackModelsMixin, NotifyModelsMixin, EventsModelsMixin,
                           AssessmentModelsMixin, FreelanceModelsMixin, MarketingModelsMixin,
-<<<<<<< HEAD
-                          MonitoringModelsMixin, MediaModelsMixin, CareerModelsMixin):
-=======
-                          MonitoringModelsMixin, MediaModelsMixin, MentorshipModelsMixin):
->>>>>>> c56a5b92
+                          MonitoringModelsMixin, MediaModelsMixin, MentorshipModelsMixin, CareerModelsMixin):
     def __detect_invalid_arguments__(self, models={}, **kwargs):
         """check if one argument is invalid to prevent errors"""
         for key in kwargs:
