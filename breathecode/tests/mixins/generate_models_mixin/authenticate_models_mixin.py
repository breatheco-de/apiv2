--- conflicted
+++ resolved
@@ -29,10 +29,7 @@
                                      device_id=False,
                                      user_setting=False,
                                      github_academy_user_log=False,
-<<<<<<< HEAD
-=======
                                      pending_github_user=False,
->>>>>>> f0ded2e9
                                      profile_kwargs={},
                                      device_id_kwargs={},
                                      capability_kwargs={},
@@ -224,15 +221,12 @@
                                                               **github_academy_user_kwargs
                                                           })
 
-<<<<<<< HEAD
-=======
         if not 'pending_github_user' in models and is_valid(pending_github_user):
             kargs = {}
 
             models['pending_github_user'] = create_models(pending_github_user,
                                                           'authenticate.PendingGithubUser', **kargs)
 
->>>>>>> f0ded2e9
         if not 'github_academy_user_log' in models and is_valid(github_academy_user_log):
             kargs = {}
 
