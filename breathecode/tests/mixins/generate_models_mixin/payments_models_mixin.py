--- conflicted
+++ resolved
@@ -31,11 +31,8 @@
                                  service_item_feature=False,
                                  financing_option=False,
                                  consumption_session=False,
-<<<<<<< HEAD
                                  plan_offer=False,
                                  plan_offer_translation=False,
-=======
->>>>>>> bafd7ae5
                                  models={},
                                  **kwargs):
         """Generate models"""
