import json, pytz, logging, requests
from django.contrib import admin, messages
from django import forms
from .models import MentorProfile, MentorshipService, MentorshipSession, MentorshipBill
from .actions import generate_mentor_bill
from django.utils.html import format_html
from breathecode.utils.admin import change_field
from django.contrib.admin import SimpleListFilter

timezones = [(x, x) for x in pytz.common_timezones]
logger = logging.getLogger(__name__)


@admin.register(MentorshipService)
class ServiceAdmin(admin.ModelAdmin):
    list_display = ['slug', 'name', 'status', 'academy']
    search_fields = ['slug', 'name']
    list_filter = ['academy__slug', 'status']
    # raw_id_fields = ['academy', 'github_user']
    # actions = [sync_issues, generate_bill]

    # def full_name(self, obj):
    #     return obj.user.first_name + ' ' + obj.user.last_name


class MentorForm(forms.ModelForm):
    def __init__(self, *args, **kwargs):
        super(MentorForm, self).__init__(*args, **kwargs)
        self.fields['timezone'] = forms.ChoiceField(choices=timezones)


def generate_bill(modeladmin, request, queryset):
    mentors = queryset.all()
    for m in mentors:
        generate_mentor_bill(m, reset=True)


def mark_as_active(modeladmin, request, queryset):
    entries = queryset.all()
    try:
        for entry in entries:
            if entry.online_meeting_url is None or entry.online_meeting_url == '':
                raise Exception(f'Mentor {entry.name} does not have online_meeting_url')
            elif entry.booking_url is None or 'calendly' not in entry.booking_url:
                raise Exception(f'Mentor {entry.name} booking_url must point to calendly')
            elif len(entry.syllabus.all()) == 0:
                raise Exception(f'Mentor {entry.name} has no syllabus associated')
            else:
                response = requests.head(entry.booking_url)
                if response.status_code > 399:
                    raise Exception(
                        f'Mentor {entry.name} booking URL is failing with code {str(response.status_code)}')
                response = requests.head(entry.online_meeting_url)
                if response.status_code > 399:
                    raise Exception(
                        f'Mentor {entry.name} meeting URL is failing with code {str(response.status_code)}')

        messages.success(request, message='Mentor updated successfully')
    except requests.exceptions.ConnectionError:
        message = 'Error: Booking or meeting URL for mentor is failing'
        logger.fatal(message)
        messages.add_message(request, messages.Error, message)
    except Exception as e:
        logger.fatal(str(e))
        messages.add_message(request, messages.Error, 'Error: ' + str(e))


mark_as_active.short_description = 'Mark as ACTIVE'


@admin.register(MentorProfile)
class MentorAdmin(admin.ModelAdmin):
    form = MentorForm
    list_display = ['slug', 'user', 'name', 'email', 'current_status', 'unique_url', 'meet_url']
    raw_id_fields = ['user', 'service']
    search_fields = ['name', 'user__first_name', 'user__last_name', 'email', 'user__email']
    list_filter = ['service__academy__slug', 'status', 'service__slug']
    readonly_fields = ('token', )
    actions = [generate_bill, mark_as_active] + change_field(['INNACTIVE', 'INVITED'], name='status')

    def current_status(self, obj):
        colors = {
            'ACTIVE': 'bg-success',
            'INVITED': 'bg-warning',
            'INNACTIVE': 'bg-warning',
        }

        if obj.online_meeting_url is None:
            return format_html(f"<span class='badge bg-error'> Missing Meeting URL</span>")

        if obj.booking_url is None:
            return format_html(f"<span class='badge bg-error'> Missing Booking URL</span>")

        return format_html(f"<span class='badge {colors[obj.status]}'>{obj.status}</span>")

    def unique_url(self, obj):
        return format_html(f"<a rel='noopener noreferrer' target='_blank' href='/mentor/{obj.slug}'>book</a>")

    def meet_url(self, obj):
        return format_html(
            f"<a rel='noopener noreferrer' target='_blank' href='/mentor/meet/{obj.slug}'>meet</a>")


def avoid_billing_this_session(modeladmin, request, queryset):
    sessions = queryset.update(allow_billing=False)


def allow_billing_this_session(modeladmin, request, queryset):
    sessions = queryset.update(allow_billing=True)


class BilledFilter(SimpleListFilter):
    title = 'billed'
    parameter_name = 'billed'

    def lookups(self, request, model_admin):
        return [
            ('false', 'Not yet billed'),
            ('true', 'Already billed'),
        ]

    def queryset(self, request, queryset):
        if self.value() == 'false':
            return queryset.filter(bill__isnull=True)
        if self.value():
            return queryset.filter(bill__isnull=False)


@admin.register(MentorshipSession)
class SessionAdmin(admin.ModelAdmin):
    list_display = ['id', 'mentor', 'mentee', 'stats', 'started_at', 'mentor_joined_at', 'openurl']
    raw_id_fields = ['mentor', 'mentee']
    search_fields = [
        'mentee__first_name', 'mentee__last_name', 'mentee__email', 'mentor__user__first_name',
        'mentor__user__last_name', 'mentor__user__email'
    ]
    list_filter = [
        BilledFilter, 'allow_billing', 'status', 'mentor__service__academy', 'mentor__service__slug'
    ]
    actions = [avoid_billing_this_session, allow_billing_this_session] + change_field(
        ['COMPLETED', 'FAILED', 'STARTED', 'PENDING'], name='status')

    def stats(self, obj):

        colors = {
            'COMPLETED': 'bg-success',
            'FAILED': 'bg-error',
            'STARTED': 'bg-warning',
            'PENDING': 'bg-secondary',
        }

        return format_html(f"<span class='badge {colors[obj.status]}'>{obj.status}</span>")

    def openurl(self, obj):
        url = obj.online_meeting_url
        if url is None:
            url = obj.mentor.online_meeting_url

        return format_html(
            f"<a rel='noopener noreferrer' target='_blank' href='/mentor/meet/{obj.mentor.slug}?session={str(obj.id)}'>open</a>"
<<<<<<< HEAD
        )
=======
        )


def release_sessions_from_bill(modeladmin, request, queryset):
    bills = queryset.all()
    for b in bills:
        b.total_price = 0
        b.total_duration_in_hours = 0
        b.total_duration_in_minutes = 0
        b.overtime_minutes = 0
        for session in b.mentorshipsession_set.all():
            session.bill = None
            session.accounted_duration = None
            session.save()
        b.save()


@admin.register(MentorshipBill)
class MentorshipBillAdmin(admin.ModelAdmin):
    list_display = ('id', 'mentor', 'status', 'total_duration_in_hours', 'total_price', 'paid_at',
                    'invoice_url')
    list_filter = ['status']
    actions = [release_sessions_from_bill] + change_field(['DUE', 'APPROVED', 'PAID'], name='status')

    def invoice_url(self, obj):
        return format_html(
            "<a rel='noopener noreferrer' target='_blank' href='/v1/mentorship/academy/bill/{id}/html'>open</a>",
            id=obj.id)
>>>>>>> 09262b29
<|MERGE_RESOLUTION|>--- conflicted
+++ resolved
@@ -158,9 +158,6 @@
 
         return format_html(
             f"<a rel='noopener noreferrer' target='_blank' href='/mentor/meet/{obj.mentor.slug}?session={str(obj.id)}'>open</a>"
-<<<<<<< HEAD
-        )
-=======
         )
 
 
@@ -188,5 +185,4 @@
     def invoice_url(self, obj):
         return format_html(
             "<a rel='noopener noreferrer' target='_blank' href='/v1/mentorship/academy/bill/{id}/html'>open</a>",
-            id=obj.id)
->>>>>>> 09262b29
+            id=obj.id)