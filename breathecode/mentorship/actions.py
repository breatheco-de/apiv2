import os, re, json, logging, time, datetime, requests
import pytz
from itertools import chain
from django.db.models import Q
from django.utils import timezone
from datetime import timedelta
from django.shortcuts import render
from breathecode.mentorship.exceptions import ExtendSessionException
from breathecode.services.daily.client import DailyClient
from rest_framework.exceptions import APIException, ValidationError, PermissionDenied
from .models import MentorshipSession, MentorshipBill
from breathecode.utils.datetime_interger import duration_to_str

logger = logging.getLogger(__name__)


def get_pending_sessions_or_create(token, mentor, mentee=None):

    # starting to pick pending sessions
    pending_sessions = []
    if mentee is not None:
        unfinished_with_mentee = MentorshipSession.objects.filter(mentor__id=mentor.id,
                                                                  mentee__id=mentee.id,
                                                                  status__in=['PENDING', 'STARTED'])
        if unfinished_with_mentee.count() > 0:
            pending_sessions += unfinished_with_mentee.values_list('pk', flat=True)

    # if its a mentor, I will force him to close pending sessions
    if mentor.user.id == token.user.id:
        unfinished_sessions = MentorshipSession.objects.filter(mentor__id=mentor.id,
                                                               status__in=['PENDING', 'STARTED'
                                                                           ]).exclude(id__in=pending_sessions)
        # if it has unishined meetings with already started
        if unfinished_sessions.count() > 0:
            pending_sessions += unfinished_sessions.values_list('pk', flat=True)

    # if its a mentee, and there are pending sessions without mentee assigned
    elif mentee is not None and mentee.id == token.user.id:
        unfinished_sessions = MentorshipSession.objects.filter(mentor__id=mentor.id,
                                                               mentee__isnull=True,
                                                               status__in=['PENDING'
                                                                           ]).order_by('-mentor_joined_at')

        if unfinished_sessions.count() > 0:
            # grab the last one the mentor joined
            last_one = unfinished_sessions.first()
            pending_sessions += [last_one.id]
            # close the rest
            close_mentoring_session(
                unfinished_sessions.exclude(id=last_one.id), {
                    'summary':
                    'Automatically closed, not enough information on the meeting the mentor forgot to specify the mentee and the mentee never joined',
                    'status': 'FAILED'
                })

    # return all the collected pending sessions
    if len(pending_sessions) > 0:
        return MentorshipSession.objects.filter(id__in=pending_sessions)

    # if force_create == True we will try getting from the available unused sessions
    # if I'm here its because there was no previous pending sessions so we will create one

    # default duration can be overridden by service
    duration = timedelta(seconds=3600)
    if mentor.service.duration is not None:
        duration = mentor.service.duration

    session = MentorshipSession(mentor=mentor,
                                mentee=mentee,
                                is_online=True,
                                ends_at=timezone.now() + duration)
    daily = DailyClient()
    room = daily.create_room(exp_in_seconds=mentor.service.duration.seconds)
    session.online_meeting_url = room['url']
    session.name = room['name']
    session.mentee = mentee
    session.save()

    return MentorshipSession.objects.filter(id=session.id)


def extend_session(session: MentorshipSession, duration_in_minutes=None, exp_in_epoch=None, tz=pytz.UTC):

    if not session.name:
        raise ExtendSessionException("Can't extend sessions not have a name")

    # make 30min default for both
    if duration_in_minutes is None and exp_in_epoch is None:
        duration_in_minutes = 30

    # default duration can be overridden by service
    daily = DailyClient()

    if duration_in_minutes is not None and session.ends_at:
        room = daily.extend_room(name=session.name, exp_in_seconds=duration_in_minutes * 3600)
        session.ends_at = session.ends_at + timedelta(minutes=duration_in_minutes)
    elif exp_in_epoch is not None:
        room = daily.extend_room(name=session.name, exp_in_epoch=exp_in_epoch)
        session.ends_at = datetime.datetime.fromtimestamp(exp_in_epoch, tz)

    session.save()
    return MentorshipSession.objects.filter(id=session.id)


def render_session(request, session, token):
    from .serializers import GETSessionReportSerializer
    data = {
        'subject': session.mentor.service.name,
        'room_url': session.online_meeting_url,
        'session': GETSessionReportSerializer(session, many=False).data,
        'userName': (token.user.first_name + ' ' + token.user.last_name).strip(),
        'backup_room_url': session.mentor.online_meeting_url,
    }

    if token.user.id == session.mentor.user.id:
        data['leave_url'] = '/mentor/session/' + str(session.id) + '?token=' + token.key
    else:
        data['leave_url'] = 'close'

    return render(request, 'daily.html', data)


def close_mentoring_session(session, data):

    sessions_to_close = session
    if isinstance(session, MentorshipSession):
        sessions_to_close = MentorshipSession.objects.filter(id=session.id)

    sessions_to_close.update(summary=data['summary'], status=data['status'].upper(), ended_at=timezone.now())

    return sessions_to_close


def get_accounted_time(_session):
    def get_duration(session):
        response = {'accounted_duration': 0, 'status_message': ''}
        if session.started_at is None and session.mentor_joined_at is not None:
            response['status_message'] = 'Mentor joined but mentee never did, '
            if session.mentor.service.missed_meeting_duration.seconds > 0:
                response['accounted_duration'] = session.mentor.service.missed_meeting_duration
                response['status_message'] += (f'{duration_to_str(response["accounted_duration"])} will be '
                                               'accounted for the bill.')
            else:
                response['accounted_duration'] = timedelta(seconds=0)
                response['status_message'] += f'No time will be included on the bill.'
            return response

        elif session.started_at is not None:

            if session.mentor_joined_at is None:
                response['accounted_duration'] = timedelta(seconds=0)
                response['status_message'] = ('The mentor never joined the meeting, no time will '
                                              'be accounted for.')
                return response

            if session.ended_at is None:
                if session.ends_at is not None and session.ends_at > session.started_at:
                    response['accounted_duration'] = session.ends_at - session.started_at
                    response['status_message'] = (
                        'The session never ended, accounting for the expected meeting duration '
                        f'that was {duration_to_str(response["accounted_duration"])}.')
                    return response
                elif session.mentee_left_at is not None:
                    response['accounted_duration'] = session.mentee_left_at - session.started_at
                    response['status_message'] = (
                        'The session never ended, accounting duration based on the time where '
                        f'the mentee left the meeting {duration_to_str(response["accounted_duration"])}.')
                    return response
                elif session.mentor_left_at is not None:
                    response['accounted_duration'] = session.mentor_left_at - session.started_at
                    response['status_message'] = (
                        'The session never ended, accounting duration based on the time where the mentor '
                        f'left the meeting {duration_to_str(response["accounted_duration"])}.')
                    return response
                else:
                    response['accounted_duration'] = session.mentor.service.duration
                    response['status_message'] = (
                        'The session never ended, accounting for the standard duration '
                        f'{duration_to_str(response["accounted_duration"])}.')
                    return response

            if session.started_at > session.ended_at:
                response['accounted_duration'] = timedelta(seconds=0)
                response['status_message'] = ('Meeting started before it ended? No duration '
                                              'will be accounted for.')
                return response

            if (session.ended_at - session.started_at).days >= 1:
                if session.mentee_left_at is not None:
                    response['accounted_duration'] = session.mentee_left_at - session.started_at
                    response['status_message'] = (
                        'The lasted way more than it should, accounting duration based on the time where '
                        f'the mentee left the meeting {duration_to_str(response["accounted_duration"])}.')
                    return response
                else:
                    response['accounted_duration'] = session.mentor.service.duration
                    response['status_message'] = (
                        'This session lasted more than a day, no one ever left, was probably never closed, '
                        f'accounting for standard duration {duration_to_str(response["accounted_duration"])}'
                        '.')
                    return response

            response['accounted_duration'] = session.ended_at - session.started_at
            if response['accounted_duration'] > session.mentor.service.max_duration:
                if session.mentor.service.max_duration.seconds == 0:
                    response['accounted_duration'] = session.mentor.service.duration
                    response['status_message'] = (
                        'No extra time is allowed for session, accounting for standard duration '
                        f'of {duration_to_str(response["accounted_duration"])}.')
                    return response
                else:
                    response['accounted_duration'] = session.mentor.service.max_duration
                    response['status_message'] = (
                        'The duration of the session is bigger than the maximum allowed, accounting '
                        f'for max duration of {duration_to_str(response["accounted_duration"])}.')
                    return response
            else:
                # everything perfect, we account for the expected
                return response

        else:
            response['accounted_duration'] = timedelta(seconds=0)
            response['status_message'] = f'No one joined this session, nothing will be accounted for.'
            return response

    _duration = get_duration(_session)
    if _duration['accounted_duration'] > _session.mentor.service.max_duration:
        _duration['accounted_duration'] = _session.mentor.service.max_duration
        _duration['status_message'] += (' The session accounted duration was limited to the maximum allowed '
                                        f'{duration_to_str(_duration["accounted_duration"])}.')
    return _duration


def last_month_date(current_date):
    # getting next month
    # using replace to get to last day + offset
    # to reach next month
    datetime.datetime.now().replace
    nxt_mnth = current_date.replace(day=28, hour=23, minute=59, second=59,
                                    microsecond=999999) + datetime.timedelta(days=4)

    # subtracting the days from next month date to
    # get last date of current Month
    last_datetime = (nxt_mnth - datetime.timedelta(days=nxt_mnth.day))

    return last_datetime


def generate_mentor_bills(mentor, reset=False, recalculate_bill=None):

    generated_bills = []
    start_at = None
    end_at = None

    def get_unpaid_sessions():
        return MentorshipSession.objects.filter(
            Q(bill__isnull=True) | Q(bill__status='DUE', bill__academy=mentor.service.academy),
            allow_billing=True,
            mentor__id=mentor.id,
            status__in=['COMPLETED', 'FAILED'],
            started_at__isnull=False,
        ).order_by('started_at')

    previous_bill = MentorshipBill.objects.filter(mentor__id=mentor.id,
                                                  academy__id=mentor.service.academy.id,
                                                  status='DUE').order_by('-started_at').first()
<<<<<<< HEAD

    if (previous_bill is not None and previous_bill.started_at and previous_bill.ended_at
            and previous_bill.ended_at > timezone.now()):
        return generated_bills

    monthly_unpaid_sessions = None
    while end_at is None or end_at < timezone.now():

        unpaid_sessions = get_unpaid_sessions()
        if unpaid_sessions.count() == 0:
            return generated_bills

        if previous_bill is None or not previous_bill.started_at or not previous_bill.ended_at:
            start_at = unpaid_sessions.first().started_at
            end_at = last_month_date(start_at)
        else:
            start_at = previous_bill.ended_at + datetime.timedelta(seconds=1)
            end_at = last_month_date(start_at)
            # raise Exception(f"Starting from {start_at} to {end_at}")

        open_bill = MentorshipBill(mentor=mentor,
                                   academy=mentor.service.academy,
                                   started_at=start_at,
                                   ended_at=end_at)
        open_bill.save()

        monthly_unpaid_sessions = unpaid_sessions.filter(started_at__gte=start_at, started_at__lte=end_at)
=======
    if recalculate_bill is None:
        if previous_bill is not None and previous_bill.ended_at > timezone.now():
            return generated_bills

        monthly_unpaid_sessions = None
    while end_at is None or end_at < timezone.now():
        if recalculate_bill is None:
            unpaid_sessions = get_unpaid_sessions()
            #print("Sessions: " + "".join([str(s.started_at) for s in unpaid_sessions]))
            if unpaid_sessions.count() == 0:
                return generated_bills

            if previous_bill is None:
                start_at = unpaid_sessions.first().started_at
                end_at = last_month_date(start_at)
            else:
                start_at = previous_bill.ended_at + datetime.timedelta(seconds=1)
                end_at = last_month_date(start_at)
                # raise Exception(f"Starting from {start_at} to {end_at}")

            open_bill = MentorshipBill(mentor=mentor,
                                       academy=mentor.service.academy,
                                       started_at=start_at,
                                       ended_at=end_at)
            open_bill.save()

            monthly_unpaid_sessions = unpaid_sessions.filter(started_at__gte=start_at, started_at__lte=end_at)
            print(
                f'There are {len(monthly_unpaid_sessions)} unpaid sessions starting from {start_at} to {end_at}'
            )
        else:
            monthly_unpaid_sessions = MentorshipSession.objects.filter(bill=recalculate_bill.id)
            open_bill = recalculate_bill
>>>>>>> cc620ce4
        total = {'minutes': 0, 'overtime_minutes': 0}

        for session in monthly_unpaid_sessions:
            if recalculate_bill is None:
                session.bill = open_bill

                _result = get_accounted_time(session)
                session.suggested_accounted_duration = _result['accounted_duration']
                session.status_message = _result['status_message']
                # if is null and reset=true all the sessions durations will be rest to the suggested one
                if session.accounted_duration is None or reset == True:
                    session.accounted_duration = _result['accounted_duration']

                session.save()

            extra_minutes = 0
            if session.accounted_duration > session.mentor.service.duration:
                extra_minutes = (session.accounted_duration - session.mentor.service.duration).seconds / 60

            total['minutes'] = total['minutes'] + (session.accounted_duration.seconds / 60)
            total['overtime_minutes'] = total['overtime_minutes'] + extra_minutes

        total['hours'] = round(total['minutes'] / 60, 2)
        total['price'] = total['hours'] * mentor.price_per_hour

        open_bill.total_duration_in_hours = total['hours']
        open_bill.total_duration_in_minutes = total['minutes']
        open_bill.overtime_minutes = total['overtime_minutes']
        open_bill.total_price = total['price']
        open_bill.save()
        if recalculate_bill is not None:
            return open_bill

        generated_bills.append(open_bill)

        # the recently created bill is not the previous because we moving on to the next cycle
        previous_bill = open_bill

    return generated_bills


def mentor_is_ready(mentor):

    if mentor.online_meeting_url is None or mentor.online_meeting_url == '':
        raise Exception(
            f'Mentor {mentor.name} does not have backup online_meeting_url, update the value before activating.'
        )
    elif mentor.booking_url is None or 'https://calendly.com' not in mentor.booking_url:
        raise Exception(
            f'Mentor {mentor.name} booking_url must point to calendly, update the value before activating.')
    elif len(mentor.syllabus.all()) == 0:
        raise Exception(
            f'Mentor {mentor.name} has no syllabus associated, update the value before activating.')
    else:
        response = requests.head(mentor.booking_url)
        if response.status_code > 399:
            raise Exception(
                f'Mentor {mentor.name} booking URL is failing with code {str(response.status_code)}.')
        response = requests.head(mentor.online_meeting_url)
        if response.status_code > 399:
            raise Exception(
                f'Mentor {mentor.name} online_meeting_url is failing with code {str(response.status_code)}.')

    return True<|MERGE_RESOLUTION|>--- conflicted
+++ resolved
@@ -264,48 +264,19 @@
     previous_bill = MentorshipBill.objects.filter(mentor__id=mentor.id,
                                                   academy__id=mentor.service.academy.id,
                                                   status='DUE').order_by('-started_at').first()
-<<<<<<< HEAD
-
-    if (previous_bill is not None and previous_bill.started_at and previous_bill.ended_at
-            and previous_bill.ended_at > timezone.now()):
-        return generated_bills
-
-    monthly_unpaid_sessions = None
-    while end_at is None or end_at < timezone.now():
-
-        unpaid_sessions = get_unpaid_sessions()
-        if unpaid_sessions.count() == 0:
-            return generated_bills
-
-        if previous_bill is None or not previous_bill.started_at or not previous_bill.ended_at:
-            start_at = unpaid_sessions.first().started_at
-            end_at = last_month_date(start_at)
-        else:
-            start_at = previous_bill.ended_at + datetime.timedelta(seconds=1)
-            end_at = last_month_date(start_at)
-            # raise Exception(f"Starting from {start_at} to {end_at}")
-
-        open_bill = MentorshipBill(mentor=mentor,
-                                   academy=mentor.service.academy,
-                                   started_at=start_at,
-                                   ended_at=end_at)
-        open_bill.save()
-
-        monthly_unpaid_sessions = unpaid_sessions.filter(started_at__gte=start_at, started_at__lte=end_at)
-=======
     if recalculate_bill is None:
-        if previous_bill is not None and previous_bill.ended_at > timezone.now():
+        if (previous_bill is not None and previous_bill.started_at and previous_bill.ended_at
+                and previous_bill.ended_at > timezone.now()):
             return generated_bills
 
         monthly_unpaid_sessions = None
     while end_at is None or end_at < timezone.now():
         if recalculate_bill is None:
             unpaid_sessions = get_unpaid_sessions()
-            #print("Sessions: " + "".join([str(s.started_at) for s in unpaid_sessions]))
             if unpaid_sessions.count() == 0:
                 return generated_bills
 
-            if previous_bill is None:
+            if previous_bill is None or not previous_bill.started_at or not previous_bill.ended_at:
                 start_at = unpaid_sessions.first().started_at
                 end_at = last_month_date(start_at)
             else:
@@ -320,13 +291,9 @@
             open_bill.save()
 
             monthly_unpaid_sessions = unpaid_sessions.filter(started_at__gte=start_at, started_at__lte=end_at)
-            print(
-                f'There are {len(monthly_unpaid_sessions)} unpaid sessions starting from {start_at} to {end_at}'
-            )
         else:
             monthly_unpaid_sessions = MentorshipSession.objects.filter(bill=recalculate_bill.id)
             open_bill = recalculate_bill
->>>>>>> cc620ce4
         total = {'minutes': 0, 'overtime_minutes': 0}
 
         for session in monthly_unpaid_sessions:
