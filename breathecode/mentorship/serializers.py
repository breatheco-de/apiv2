import serpy
from breathecode.utils import ValidationException
from .models import MentorshipSession, MentorshipService, MentorProfile, MentorshipBill
import breathecode.mentorship.actions as actions
from .actions import generate_mentor_bill
from breathecode.admissions.models import Academy
from rest_framework import serializers
from breathecode.utils.datetime_interger import duration_to_str


class GetAcademySmallSerializer(serpy.Serializer):
    id = serpy.Field()
    slug = serpy.Field()
    name = serpy.Field()
    logo_url = serpy.Field()
    icon_url = serpy.Field()


class AnswerSmallSerializer(serpy.Serializer):
    id = serpy.Field()
    title = serpy.Field()
    lowest = serpy.Field()
    highest = serpy.Field()
    comment = serpy.Field()
    score = serpy.Field()
    status = serpy.Field()


class ProfileSerializer(serpy.Serializer):
    """The serializer schema definition."""
    # Use a Field subclass like IntField if you need more validation.
    avatar_url = serpy.Field()
    github_username = serpy.Field()


class GetSyllabusSmallSerializer(serpy.Serializer):
    """The serializer schema definition."""
    # Use a Field subclass like IntField if you need more validation.
    id = serpy.Field()
    slug = serpy.Field()
    name = serpy.Field()
    logo = serpy.Field()


class GetUserSmallSerializer(serpy.Serializer):
    id = serpy.Field()
    first_name = serpy.Field()
    last_name = serpy.Field()
    email = serpy.Field()
    profile = ProfileSerializer(required=False)


class GETServiceSmallSerializer(serpy.Serializer):
    id = serpy.Field()
    slug = serpy.Field()
    name = serpy.Field()
    status = serpy.Field()
    duration = serpy.Field()
    max_duration = serpy.Field()
    missed_meeting_duration = serpy.Field()
    language = serpy.Field()
    allow_mentee_to_extend = serpy.Field()
    allow_mentors_to_extend = serpy.Field()


class GETMentorTinySerializer(serpy.Serializer):
    id = serpy.Field()
    slug = serpy.Field()
    user = GetUserSmallSerializer()
    services = serpy.MethodField()
    status = serpy.Field()
    booking_url = serpy.Field()

    def get_services(self, obj):
        return GETServiceSmallSerializer(obj.services.all(), many=True).data


class GETSessionSmallSerializer(serpy.Serializer):
    id = serpy.Field()
    status = serpy.Field()
    mentor = GETMentorTinySerializer()
    mentee = GetUserSmallSerializer(required=False)
    started_at = serpy.Field()
    ended_at = serpy.Field()
    mentor_joined_at = serpy.Field()
    mentor_left_at = serpy.Field()
    mentee_left_at = serpy.Field()
    allow_billing = serpy.Field()
    accounted_duration = serpy.Field()
    summary = serpy.Field()


class GETServiceSmallSerializer(serpy.Serializer):
    id = serpy.Field()
    slug = serpy.Field()
    name = serpy.Field()
    status = serpy.Field()
    academy = GetAcademySmallSerializer()
    logo_url = serpy.Field()
    duration = serpy.Field()
    language = serpy.Field()
    allow_mentee_to_extend = serpy.Field()
    allow_mentors_to_extend = serpy.Field()
    max_duration = serpy.Field()
    missed_meeting_duration = serpy.Field()
    created_at = serpy.Field()
    updated_at = serpy.Field()


class GETServiceBigSerializer(GETServiceSmallSerializer):
    description = serpy.Field()


class GETMentorSmallSerializer(serpy.Serializer):
    id = serpy.Field()
    slug = serpy.Field()
    user = GetUserSmallSerializer()
    services = serpy.MethodField()
    status = serpy.Field()
    price_per_hour = serpy.Field()
    booking_url = serpy.Field()
    online_meeting_url = serpy.Field()
    timezone = serpy.Field()
    email = serpy.Field()
    created_at = serpy.Field()
    updated_at = serpy.Field()

    def get_services(self, obj):
        return GETServiceSmallSerializer(obj.services.all(), many=True).data


class GETBillSmallSerializer(serpy.Serializer):
    """The serializer schema definition."""
    # Use a Field subclass like IntField if you need more validation.
    id = serpy.Field()
    status = serpy.Field()
    total_duration_in_minutes = serpy.Field()
    total_duration_in_hours = serpy.Field()
    total_price = serpy.Field()
    started_at = serpy.Field()
    ended_at = serpy.Field()
    overtime_minutes = serpy.Field()
    paid_at = serpy.Field()
    created_at = serpy.Field()

    mentor = GETMentorTinySerializer()
    reviewer = GetUserSmallSerializer(required=False)


class BigBillSerializer(GETBillSmallSerializer):
    """The serializer schema definition."""
    # Use a Field subclass like IntField if you need more validation.
    overtime_hours = serpy.MethodField()
    sessions = serpy.MethodField()
    unfinished_sessions = serpy.MethodField()
    public_url = serpy.MethodField()
    academy = GetAcademySmallSerializer(required=False)
    mentor = GETMentorSmallSerializer()

    def get_overtime_hours(self, obj):
        return round(obj.overtime_minutes / 60, 2)

    def get_sessions(self, obj):
        _sessions = obj.mentorshipsession_set.order_by('created_at').all()
        return BillSessionSerializer(_sessions, many=True).data

    def get_unfinished_sessions(self, obj):
        _sessions = MentorshipSession.objects.filter(
            mentor=obj.mentor, bill__isnull=True, allow_billing=True,
<<<<<<< HEAD
            bill__academy=obj.service.academy).exclude(status__in=['COMPLETED', 'FAILED'])
=======
            bill__academy=obj.mentor.academy).exclude(status__in=['COMPLETED', 'FAILED'])
>>>>>>> 0020d397
        return BillSessionSerializer(_sessions, many=True).data

    def get_public_url(self, obj):
        return '/v1/mentorship/academy/bill/1/html'


class GETMentorBigSerializer(serpy.Serializer):
    id = serpy.Field()
    slug = serpy.Field()
    user = GetUserSmallSerializer()
    services = serpy.MethodField()
    status = serpy.Field()
    price_per_hour = serpy.Field()
    booking_url = serpy.Field()
    online_meeting_url = serpy.Field()
    timezone = serpy.Field()
    syllabus = serpy.MethodField()
    email = serpy.Field()
    created_at = serpy.Field()
    updated_at = serpy.Field()

    def get_syllabus(self, obj):
        return GetSyllabusSmallSerializer(obj.syllabus.all(), many=True).data

    def get_services(self, obj):
        return GETServiceBigSerializer(obj.services.all(), many=True).data


class GETSessionReportSerializer(serpy.Serializer):
    id = serpy.Field()
    status = serpy.Field()
    started_at = serpy.Field()
    ended_at = serpy.Field()
    starts_at = serpy.Field()
    ends_at = serpy.Field()
    mentor_joined_at = serpy.Field()
    mentor_left_at = serpy.Field()
    mentee_left_at = serpy.Field()
    allow_billing = serpy.Field()
    accounted_duration = serpy.Field()
    suggested_accounted_duration = serpy.Field()
    mentor = GETMentorBigSerializer()
    mentee = GetUserSmallSerializer(required=False)


class GETSessionBigSerializer(serpy.Serializer):
    id = serpy.Field()
    name = serpy.Field()
    status = serpy.Field()
    mentor = GETMentorSmallSerializer()
    mentee = GetUserSmallSerializer(required=False)
    latitude = serpy.Field()
    longitude = serpy.Field()
    is_online = serpy.Field()
    allow_billing = serpy.Field()
    online_meeting_url = serpy.Field()
    online_recording_url = serpy.Field()
    agenda = serpy.Field()
    summary = serpy.Field()
    started_at = serpy.Field()
    accounted_duration = serpy.Field()
    suggested_accounted_duration = serpy.Field()
    ended_at = serpy.Field()
    created_at = serpy.Field()


class BillSessionSerializer(serpy.Serializer):
    id = serpy.Field()
    status = serpy.Field()
    status_message = serpy.Field()
    mentor = GETMentorSmallSerializer()
    mentee = GetUserSmallSerializer(required=False)
    started_at = serpy.Field()
    ended_at = serpy.Field()
    mentor_joined_at = serpy.Field()
    mentor_left_at = serpy.Field()
    mentee_left_at = serpy.Field()
    summary = serpy.Field()
    accounted_duration = serpy.Field()
    suggested_accounted_duration = serpy.Field()

    tooltip = serpy.MethodField()
    duration_string = serpy.MethodField()
    billed_str = serpy.MethodField()
    extra_time = serpy.MethodField()
    mentor_late = serpy.MethodField()
    mente_joined = serpy.MethodField()
    rating = serpy.MethodField()

    def get_tooltip(self, obj):
        service = obj.service

<<<<<<< HEAD
        message = f'This mentorship should last no longer than {int(obj.service.duration.seconds/60)} min. <br />'
=======
        message = f'This mentorship should last no longer than {int(service.duration.seconds/60)} min. <br />'
>>>>>>> 0020d397
        if obj.started_at is None:
            message += 'The mentee never joined the session. <br />'
        else:
            message += f'Started on {obj.started_at.strftime("%m/%d/%Y at %H:%M:%S")}. <br />'
            if obj.mentor_joined_at is None:
                message += f'The mentor never joined'
            elif obj.mentor_joined_at > obj.started_at:
                message += f'The mentor joined {duration_to_str(obj.mentor_joined_at - obj.started_at)} before. <br />'
            elif obj.started_at > obj.mentor_joined_at:
                message += f'The mentor joined {duration_to_str(obj.started_at - obj.mentor_joined_at)} after. <br />'

            if obj.ended_at is not None:
                message += f'The mentorship lasted {duration_to_str(obj.ended_at - obj.started_at)}. <br />'
<<<<<<< HEAD
                if (obj.ended_at - obj.started_at) > obj.service.duration:
                    extra_time = (obj.ended_at - obj.started_at) - obj.service.duration
=======
                if (obj.ended_at - obj.started_at) > service.duration:
                    extra_time = (obj.ended_at - obj.started_at) - service.duration
>>>>>>> 0020d397
                    message += f'With extra time of {duration_to_str(extra_time)}. <br />'
                else:
                    message += f'No extra time detected <br />'
            else:
                message += f'The mentorship has not ended yet. <br />'
                if obj.ends_at is not None:
                    message += f'But it was supposed to end after {duration_to_str(obj.ends_at - obj.started_at)} <br />'

        return message

    def get_duration_string(self, obj):

        if obj.started_at is None:
            return 'Never started'

        end_date = obj.ended_at
        if end_date is None:
            return 'Never ended'

        if obj.started_at > end_date:
            return 'Ended before it started'

        if (end_date - obj.started_at).days > 1:
            return f'Many days'

        return duration_to_str(obj.ended_at - obj.started_at)

    def get_billed_str(self, obj):
        return duration_to_str(obj.accounted_duration)

    def get_accounted_duration_string(self, obj):
        return duration_to_str(obj.accounted_duration)

    def get_extra_time(self, obj):

        if obj.started_at is None or obj.ended_at is None:
            return None

        if (obj.ended_at - obj.started_at).days > 1:
            return f'Many days of extra time, probably it was never closed'

        if (obj.ended_at - obj.started_at) > obj.service.duration:
            extra_time = (obj.ended_at - obj.started_at) - obj.service.duration
            return f'Extra time of {duration_to_str(extra_time)}, the expected duration was {duration_to_str(obj.service.duration)}'
        else:
            return None

    def get_mentor_late(self, obj):

        if obj.started_at is None or obj.mentor_joined_at is None:
            return None

        if obj.started_at > obj.mentor_joined_at and (obj.started_at - obj.mentor_joined_at).seconds > (60 *
                                                                                                        4):
            return f'The mentor joined {duration_to_str(obj.started_at - obj.mentor_joined_at)} after. <br />'
        else:
            return None

    def get_mente_joined(self, obj):

        if obj.started_at is None:
            return 'Session did not start because mentee never joined'
        else:
            return None

    def get_rating(self, obj):

        answer = obj.answer_set.first()
        if answer is None:
            return None
        else:
            return AnswerSmallSerializer(answer).data


class ServicePOSTSerializer(serializers.ModelSerializer):
    class Meta:
        model = MentorshipService
        exclude = ('created_at', 'updated_at', 'academy')

    def validate(self, data):

        academy = Academy.objects.filter(id=self.context['academy_id']).first()
        if academy is None:
            raise ValidationException(f'Academy {self.context["academy"]} not found',
                                      slug='academy-not-found')

        return {**data, 'academy': academy}


class ServicePUTSerializer(serializers.ModelSerializer):
    name = serializers.CharField(required=False)

    class Meta:
        model = MentorshipService
        exclude = ('created_at', 'updated_at', 'academy', 'slug')

    def validate(self, data):

        academy = Academy.objects.filter(id=self.context['academy_id']).first()
        if academy is None:
            raise ValidationException(f'Academy {self.context["academy"]} not found',
                                      slug='academy-not-found')

        if 'slug' in data:
            raise ValidationException('The service slug cannot be updated', slug='service-cannot-be-updated')

        return {**data, 'academy': academy}


class MentorSerializer(serializers.ModelSerializer):
    academy = serializers.PrimaryKeyRelatedField(queryset=Academy.objects.all(), required=True)

    class Meta:
        model = MentorProfile
        exclude = ('created_at', 'updated_at')


class MentorUpdateSerializer(serializers.ModelSerializer):
    slug = serializers.CharField(required=False)
    price_per_hour = serializers.FloatField(required=False)

    services = serializers.PrimaryKeyRelatedField(queryset=MentorshipService.objects.all(),
                                                  required=False,
                                                  many=True)

    class Meta:
        model = MentorProfile
        exclude = ('created_at', 'updated_at', 'user', 'token')

    def validate(self, data):
        if 'status' in data and data['status'] in ['ACTIVE', 'UNLISTED'
                                                   ] and self.instance.status != data['status']:
            try:
                actions.mentor_is_ready(self.instance)
            except Exception as e:
                raise ValidationException(str(e))

        return data


class SessionPUTSerializer(serializers.ModelSerializer):
    class Meta:
        model = MentorshipSession
        exclude = (
            'created_at',
            'updated_at',
            'suggested_accounted_duration',
            'status_message',
        )

    def validate(self, data):
        #is_online
        if 'is_online' in data and data['is_online'] == True:
            online_read_only = [
                'mentor_joined_at',
                'mentor_left_at',
                'mentee_left_at',
                'started_at',
                'ended_at',
            ]
            for field in online_read_only:
                if field in data:
                    raise ValidationException(
                        f'The field {field} is automatically set by the system during online mentorships',
                        slug='read-only-field-online')

        return super().validate(data)

    def update(self, instance, validated_data):
        result = super().update(instance, validated_data)

        bill = MentorshipBill.objects.filter(id=instance.bill_id).first()
        if bill is None:
            return result

        mentor = MentorProfile.objects.filter(id=instance.mentor_id).first()

        generate_mentor_bill(mentor, bill, bill.mentorshipsession_set.all())

        return result


class SessionSerializer(SessionPUTSerializer):
    service = serializers.PrimaryKeyRelatedField(queryset=MentorshipService.objects.all(), required=True)


class MentorshipBillPUTListSerializer(serializers.ListSerializer):
    def update(self, instances, validated_data):

        instance_hash = {index: instance for index, instance in enumerate(instances)}

        result = [
            self.child.update(instance_hash[index], attrs) for index, attrs in enumerate(validated_data)
        ]

        return result


class MentorshipBillPUTSerializer(serializers.ModelSerializer):
    class Meta:
        model = MentorshipBill
        exclude = ('created_at', 'updated_at', 'academy', 'mentor', 'reviewer', 'total_duration_in_minutes',
                   'total_duration_in_hours', 'total_price', 'overtime_minutes')
        list_serializer_class = MentorshipBillPUTListSerializer

    def validate(self, data):

        academy = Academy.objects.filter(id=self.context['academy_id']).first()
        if academy is None:
            raise ValidationException(f'Academy {self.context["academy_id"]} not found',
                                      slug='academy-not-found')

        return {**data, 'academy': academy}<|MERGE_RESOLUTION|>--- conflicted
+++ resolved
@@ -167,11 +167,7 @@
     def get_unfinished_sessions(self, obj):
         _sessions = MentorshipSession.objects.filter(
             mentor=obj.mentor, bill__isnull=True, allow_billing=True,
-<<<<<<< HEAD
             bill__academy=obj.service.academy).exclude(status__in=['COMPLETED', 'FAILED'])
-=======
-            bill__academy=obj.mentor.academy).exclude(status__in=['COMPLETED', 'FAILED'])
->>>>>>> 0020d397
         return BillSessionSerializer(_sessions, many=True).data
 
     def get_public_url(self, obj):
@@ -264,11 +260,7 @@
     def get_tooltip(self, obj):
         service = obj.service
 
-<<<<<<< HEAD
-        message = f'This mentorship should last no longer than {int(obj.service.duration.seconds/60)} min. <br />'
-=======
         message = f'This mentorship should last no longer than {int(service.duration.seconds/60)} min. <br />'
->>>>>>> 0020d397
         if obj.started_at is None:
             message += 'The mentee never joined the session. <br />'
         else:
@@ -282,13 +274,10 @@
 
             if obj.ended_at is not None:
                 message += f'The mentorship lasted {duration_to_str(obj.ended_at - obj.started_at)}. <br />'
-<<<<<<< HEAD
-                if (obj.ended_at - obj.started_at) > obj.service.duration:
-                    extra_time = (obj.ended_at - obj.started_at) - obj.service.duration
-=======
+
                 if (obj.ended_at - obj.started_at) > service.duration:
                     extra_time = (obj.ended_at - obj.started_at) - service.duration
->>>>>>> 0020d397
+
                     message += f'With extra time of {duration_to_str(extra_time)}. <br />'
                 else:
                     message += f'No extra time detected <br />'
