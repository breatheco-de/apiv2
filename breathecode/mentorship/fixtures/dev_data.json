--- conflicted
+++ resolved
@@ -1,106 +1,4 @@
 [
-<<<<<<< HEAD
-    {
-        "model": "mentorship.mentorshipservice",
-        "pk": 1,
-        "fields": {
-            "slug": "geekpal",
-            "name": "GeekPal 1-1 Coding Mentorship",
-            "logo_url": null,
-            "description": "1-1 Mentoring technical session using the GeekPal service.",
-            "video_provider": "GOOGLE_MEET",
-            "duration": "01:00:00",
-            "max_duration": "02:00:00",
-            "missed_meeting_duration": "00:10:00",
-            "status": "ACTIVE",
-            "language": "en",
-            "allow_mentee_to_extend": true,
-            "allow_mentors_to_extend": true,
-            "academy": 1,
-            "created_at": "2022-10-13T14:20:47.106Z",
-            "updated_at": "2022-10-13T14:20:47.106Z"
-        }
-    },
-    {
-        "model": "mentorship.mentorprofile",
-        "pk": 1,
-        "fields": {
-            "name": null,
-            "slug": "Joe",
-            "price_per_hour": 8.0,
-            "one_line_bio": "",
-            "bio": "",
-            "academy": 1,
-            "timezone": "America/New_York",
-            "online_meeting_url": "https://whereby.com/joedoe",
-            "token": "cad0c7787bfb147994590b449a2edb19720fbfb4",
-            "booking_url": "https://calendly.com/joedoe/4geeks",
-            "status": "ACTIVE",
-            "email": "joedoe@gmail.com",
-            "user": 7,
-            "created_at": "2022-10-13T14:22:18.656Z",
-            "updated_at": "2022-10-13T14:22:18.656Z",
-            "rating": null,
-            "services": [
-                1
-            ],
-            "syllabus": [
-                1
-            ]
-        }
-    },
-    {
-        "model": "mentorship.mentorshipbill",
-        "pk": 1,
-        "fields": {
-            "status": "DUE",
-            "status_mesage": "",
-            "total_duration_in_minutes": 0.0,
-            "total_duration_in_hours": 0.0,
-            "total_price": 0.0,
-            "overtime_minutes": 0.0,
-            "academy": 1,
-            "started_at": "2022-10-13T14:24:11Z",
-            "ended_at": "2022-10-18T14:24:13Z",
-            "reviewer": 1,
-            "mentor": 1,
-            "paid_at": null,
-            "created_at": "2022-10-13T14:24:20.900Z",
-            "updated_at": "2022-10-13T14:24:20.900Z"
-        }
-    },
-    {
-        "model": "mentorship.mentorshipsession",
-        "pk": 1,
-        "fields": {
-            "name": "kBxxBTTrgapJjZeB21B3",
-            "is_online": true,
-            "latitude": null,
-            "longitude": null,
-            "mentor": 1,
-            "service": 1,
-            "mentee": 8,
-            "online_meeting_url": "https://4geeks.daily.co/kBxxBTTrgapJjZeB21B3",
-            "online_recording_url": null,
-            "status": "COMPLETED",
-            "status_message": "",
-            "allow_billing": true,
-            "bill": null,
-            "suggested_accounted_duration": null,
-            "accounted_duration": null,
-            "agenda": "",
-            "summary": "It was a great meeting where I helped Mary with all her questions about javascript",
-            "starts_at": "2022-10-13T14:23:27Z",
-            "ends_at": "2022-10-13T15:23:28Z",
-            "started_at": "2022-10-13T14:23:32Z",
-            "ended_at": "2022-10-13T15:23:34Z",
-            "mentor_joined_at": "2022-10-13T14:23:38Z",
-            "mentor_left_at": "2022-10-13T15:23:40Z",
-            "mentee_left_at": "2022-10-13T15:23:43Z",
-            "created_at": "2022-10-13T14:23:45.719Z",
-            "updated_at": "2022-10-13T14:23:45.719Z"
-        }
-=======
   {
     "model": "mentorship.mentorshipservice",
     "pk": 1,
@@ -120,7 +18,6 @@
       "academy": 1,
       "created_at": "2022-10-13T14:20:47.106Z",
       "updated_at": "2022-10-13T14:20:47.106Z"
->>>>>>> fd31ddd6
     }
   },
   {
