--- conflicted
+++ resolved
@@ -37,29 +37,6 @@
 
 app_name = 'media'
 urlpatterns = [
-<<<<<<< HEAD
-    path('', MediaView.as_view(), name='root'),
-    path('info', MediaView.as_view(), name='info'),
-    path('info/<int:media_id>', MediaView.as_view(), name='info_id'),
-    path('info/<int:media_id>/resolution',
-         ResolutionView.as_view(),
-         name='info_id_resolution'),
-    path('info/<slug:media_slug>', MediaView.as_view(), name='info_slug'),
-    path('info/<str:media_name>', MediaView.as_view(), name='info_name'),
-    path('resolution/<int:resolution_id>',
-         ResolutionView.as_view(),
-         name='resolution_id'),
-    path('file/<int:media_id>', MaskingUrlView.as_view(), name='file_id'),
-    path('file/<slug:media_slug>', MaskingUrlView.as_view(), name='file_slug'),
-    path('upload', UploadView.as_view(), name='upload'),
-    path('category', CategoryView.as_view(), name='category'),
-    path('category/<int:category_id>',
-         CategoryView.as_view(),
-         name='category_id'),
-    path('category/<str:category_slug>',
-         CategoryView.as_view(),
-         name='category_slug'),
-=======
     path(
         '',
         media_view,
@@ -125,5 +102,4 @@
         category_by_slug_view,
         name='category_slug',
     ),
->>>>>>> a084da49
 ]