"""
Test /answer
"""
import re
import urllib
import tempfile
import os
import random
import hashlib
from unittest.mock import MagicMock, Mock, call, patch, mock_open, sentinel
from django.urls.base import reverse_lazy
from rest_framework import status
from breathecode.tests.mocks import (
    GOOGLE_CLOUD_PATH,
    GOOGLE_CLOUD_INSTANCES,
    apply_google_cloud_client_mock,
    apply_google_cloud_bucket_mock,
    apply_google_cloud_blob_mock,
)
from ..mixins import MediaTestCase
from breathecode.media.views import MIME_ALLOW


class FileMock():
    def delete(*args, **kwargs):
        pass


file_mock = Mock(side_effect=FileMock)


class StorageMock():
    def file(*args, **kwargs):
        return file_mock


storage_mock = Mock(side_effect=StorageMock)


class MediaTestSuite(MediaTestCase):
    """Test /answer"""

    @patch('breathecode.services.google_cloud.Storage', storage_mock)
    def test_upload_without_auth(self):
        """Test /answer without auth"""
        self.headers(content_disposition='attachment; filename="filename.jpg"')

        storage_mock.call_args_list = []
        file_mock.delete.call_args_list = []
        file_mock.upload.call_args_list = []

        url = reverse_lazy('media:upload')
        data = {}
        response = self.client.put(url, data)
        json = response.json()

        self.assertEqual(response.status_code, status.HTTP_401_UNAUTHORIZED)

    @patch('breathecode.services.google_cloud.Storage', storage_mock)
    def test_upload_wrong_academy(self):
        """Test /answer without auth"""
        self.headers(
            academy=1,
            content_disposition='attachment; filename="filename.jpg"'
        )

        storage_mock.call_args_list = []
        file_mock.delete.call_args_list = []
        file_mock.upload.call_args_list = []

        url = reverse_lazy('media:upload')
        data = {}
        response = self.client.put(url, data)
        json = response.json()

        self.assertEqual(response.status_code, status.HTTP_401_UNAUTHORIZED)

    @patch('breathecode.services.google_cloud.Storage', storage_mock)
    def test_upload_without_capability(self):
        """Test /cohort/:id without auth"""
        self.headers(
            academy=1,
            content_disposition='attachment; filename="filename.jpg"'
        )

        storage_mock.call_args_list = []
        file_mock.delete.call_args_list = []
        file_mock.upload.call_args_list = []

        url = reverse_lazy('media:upload')
        self.generate_models(authenticate=True)
        data = {}
        response = self.client.put(url, data)
        json = response.json()

        self.assertEqual(json, {
            'detail': "You (user: 1) don't have this capability: crud_media for academy 1",
            'status_code': 403
        })
        self.assertEqual(response.status_code, status.HTTP_403_FORBIDDEN)

    @patch('breathecode.services.google_cloud.Storage', storage_mock)
    def test_upload_without_data(self):
        """Test /answer without auth"""
        self.headers(
            academy=1
        )

        storage_mock.call_args_list = []
        file_mock.delete.call_args_list = []
        file_mock.upload.call_args_list = []

        model = self.generate_models(authenticate=True, profile_academy=True,
                                     capability='crud_media', role='potato')
        url = reverse_lazy('media:upload')
        data = {}
        response = self.client.put(url, data)
        json = response.json()

        self.assertEqual(json, {
            'detail': 'Missing file in request',
            'status_code': 400,
        })
        self.assertEqual(response.status_code, status.HTTP_400_BAD_REQUEST)
        self.assertEqual(self.all_media_dict(), [])

    @patch('breathecode.services.google_cloud.Storage', storage_mock)
    def test_upload(self):
        """Test /answer without auth"""
        self.headers(
            academy=1,
        )

        storage_mock.call_args_list = []
        file_mock.delete.call_args_list = []
        file_mock.upload.call_args_list = []
        file_mock.url.return_value = 'https://storage.cloud.google.com/media-breathecode/hardcoded_url'

        model = self.generate_models(authenticate=True, profile_academy=True,
                                     capability='crud_media', role='potato')
        url = reverse_lazy('media:upload')

        file = tempfile.NamedTemporaryFile(suffix='.png', delete=False)
        file.write(os.urandom(1024))
        file.close()

        with open(file.name, 'rb') as data:
            hash = hashlib.sha256(data.read()).hexdigest()

        with open(file.name, 'rb') as data:
            response = self.client.put(
                url, {'name': 'filename.png', 'file': data})
            json = response.json()

            self.assertHash(hash)

            expected = [{
                'academy': 1,
                'categories': [],
                'hash': hash,
                'hits': 0,
                'id': 1,
                'mime': 'image/png',
<<<<<<< HEAD
                'name': 'filename.jpg',
                'slug': 'filename-jpg',
                'thumbnail': 'https://storage.cloud.google.com/media-breathecode/hardcoded_url-thumbnail',
=======
                'name': 'filename.png',
                'slug': 'filename',
>>>>>>> dbf32942
                'url': 'https://storage.cloud.google.com/media-breathecode/hardcoded_url'
            }]

            self.assertEqual(json, expected)
            self.assertEqual(response.status_code, status.HTTP_200_OK)
            self.assertEqual(self.all_media_dict(), [{
                'academy_id': 1,
                'hash': hash,
                'hits': 0,
                'id': 1,
                'mime': 'image/png',
<<<<<<< HEAD
                'name': 'filename.jpg',
                'slug': 'filename-jpg',
                'thumbnail': 'https://storage.cloud.google.com/media-breathecode/hardcoded_url-thumbnail',
=======
                'name': 'filename.png',
                'slug': 'filename',
>>>>>>> dbf32942
                'url': 'https://storage.cloud.google.com/media-breathecode/hardcoded_url'
            }])

    @patch('breathecode.services.google_cloud.Storage', storage_mock)
    def test_upload_with_media(self):
        """Test /answer without auth"""
        self.headers(
            academy=1,
        )

        storage_mock.call_args_list = []
        file_mock.delete.call_args_list = []
        file_mock.upload.call_args_list = []
        file_mock.url.return_value = 'https://storage.cloud.google.com/media-breathecode/hardcoded_url'

        file = tempfile.NamedTemporaryFile(suffix='.png', delete=False)
        file.write(os.urandom(1024))
        file.close()

        with open(file.name, 'rb') as data:
            hash = hashlib.sha256(data.read()).hexdigest()

        media_kwargs = {'hash': hash}
        model = self.generate_models(authenticate=True, profile_academy=True,
                                     capability='crud_media', role='potato', media=True,
                                     media_kwargs=media_kwargs)
        url = reverse_lazy('media:upload')

        with open(file.name, 'rb') as data:
            response = self.client.put(
                url, {'name': ['filename.jpg'], 'file': [data]})
            json = response.json()

            self.assertHash(hash)

            expected = [{
                'academy': model['media'].academy.id,
                'categories': [],
                'hash': hash,
                'hits': model['media'].hits,
                'id': model['media'].id,
                'mime': 'image/png',
                'name': 'filename.jpg',
                'slug': 'filename-jpg',
                'thumbnail': None,
                'url': model['media'].url,
            }]

            self.assertEqual(json, expected)
            self.assertEqual(response.status_code, status.HTTP_200_OK)
            self.assertEqual(self.all_media_dict(), [{
                **self.model_to_dict(model, 'media'),
                'hash': hash,
                'mime': 'image/png',
                'name': 'filename.jpg',
                'slug': 'filename-jpg',
            }])

    @patch('breathecode.services.google_cloud.Storage', storage_mock)
    def test_upload_with_media_with_same_slug(self):
        """Test /answer without auth"""
        self.headers(
            academy=1,
        )

        storage_mock.call_args_list = []
        file_mock.delete.call_args_list = []
        file_mock.upload.call_args_list = []

        file = tempfile.NamedTemporaryFile(suffix='.png', delete=False)
        file.write(os.urandom(1024))
        file.close()

        with open(file.name, 'rb') as data:
            hash = hashlib.sha256(data.read()).hexdigest()

        media_kwargs = {'slug': 'filename'}
        model = self.generate_models(authenticate=True, profile_academy=True,
                                     capability='crud_media', role='potato', media=True,
                                     media_kwargs=media_kwargs)
        url = reverse_lazy('media:upload')

        with open(file.name, 'rb') as data:
            response = self.client.put(
                url, {'name': 'filename.jpg', 'file': data})
            json = response.json()
            expected = {'detail': 'slug already exists', 'status_code': 400}

            self.assertEqual(json, expected)
            self.assertEqual(response.status_code, status.HTTP_400_BAD_REQUEST)
            self.assertEqual(self.all_media_dict(), [{
                **self.model_to_dict(model, 'media'),
            }])

    @patch('breathecode.services.google_cloud.Storage', storage_mock)
    def test_upload_categories(self):
        """Test /answer without auth"""
        self.headers(
            academy=1,
        )

        storage_mock.call_args_list = []
        file_mock.delete.call_args_list = []
        file_mock.upload.call_args_list = []
        file_mock.url.return_value = 'https://storage.cloud.google.com/media-breathecode/hardcoded_url'

        model = self.generate_models(authenticate=True, profile_academy=True,
                                     capability='crud_media', role='potato', category=True)
        url = reverse_lazy('media:upload')

        file = tempfile.NamedTemporaryFile(suffix='.png', delete=False)
        file.write(os.urandom(1024))
        file.close()

        with open(file.name, 'rb') as file:
            hash = hashlib.sha256(file.read()).hexdigest()

        with open(file.name, 'rb') as file:
            data = {'name': 'filename.jpg', 'file': file, 'categories': '1'}
            response = self.client.put(url, data, format='multipart')
            json = response.json()

            self.assertHash(hash)

            expected = [{
                'academy': 1,
                'categories': [1],
                'hash': hash,
                'hits': 0,
                'id': 1,
                'mime': 'image/png',
                'name': 'filename.jpg',
                'slug': 'filename-jpg',
                'thumbnail': 'https://storage.cloud.google.com/media-breathecode/hardcoded_url-thumbnail',
                'url': 'https://storage.cloud.google.com/media-breathecode/hardcoded_url'
            }]

            self.assertEqual(json, expected)
            self.assertEqual(response.status_code, status.HTTP_200_OK)
            self.assertEqual(self.all_media_dict(), [{
                'academy_id': 1,
                'hash': hash,
                'hits': 0,
                'id': 1,
                'mime': 'image/png',
                'name': 'filename.jpg',
                'slug': 'filename-jpg',
                'thumbnail': 'https://storage.cloud.google.com/media-breathecode/hardcoded_url-thumbnail',
                'url': 'https://storage.cloud.google.com/media-breathecode/hardcoded_url'
            }])

    @patch('breathecode.services.google_cloud.Storage', storage_mock)
    def test_upload_categories_in_headers(self):
        """Test /answer without auth"""
        self.headers(
            academy=1,
            categories=1
        )

        storage_mock.call_args_list = []
        file_mock.delete.call_args_list = []
        file_mock.upload.call_args_list = []

        model = self.generate_models(authenticate=True, profile_academy=True,
                                     capability='crud_media', role='potato', category=True)
        url = reverse_lazy('media:upload')

        file = tempfile.NamedTemporaryFile(suffix='.png', delete=False)
        file.write(os.urandom(1024))
        file.close()

        with open(file.name, 'rb') as file:
            file_bytes = file.read()
            hash = hashlib.sha256(file_bytes).hexdigest()

        with open(file.name, 'rb') as file:
            file_mock.url.return_value = 'https://storage.cloud.google.com/media-breathecode/hardcoded_url'
            file_mock.url.call_args_list = []

            data = {'name': 'filename.jpg', 'file': file}
            response = self.client.put(url, data, format='multipart')
            json = response.json()

            self.assertHash(hash)

            expected = [{
                'academy': 1,
                'categories': [1],
                'hash': hash,
                'hits': 0,
                'id': 1,
                'mime': 'image/png',
                'name': 'filename.jpg',
                'slug': 'filename-jpg',
                'thumbnail': 'https://storage.cloud.google.com/media-breathecode/hardcoded_url-thumbnail',
                'url': 'https://storage.cloud.google.com/media-breathecode/hardcoded_url'
            }]

            self.assertEqual(json, expected)
            self.assertEqual(response.status_code, status.HTTP_200_OK)
            self.assertEqual(self.all_media_dict(), [{
                'academy_id': 1,
                'hash': hash,
                'hits': 0,
                'id': 1,
                'mime': 'image/png',
                'name': 'filename.jpg',
                'slug': 'filename-jpg',
                'thumbnail': 'https://storage.cloud.google.com/media-breathecode/hardcoded_url-thumbnail',
                'url': 'https://storage.cloud.google.com/media-breathecode/hardcoded_url'
            }])

            self.assertEqual(storage_mock.call_args_list, [call()])
            self.assertEqual(file_mock.upload.call_args_list,
                             [call(file_bytes)])
            self.assertEqual(file_mock.url.call_args_list, [call()])

    @patch('breathecode.services.google_cloud.Storage', storage_mock)
    def test_upload_categories_in_headers___(self):
        """Test /answer without auth"""
        self.headers(
            academy=1,
            categories=1
        )

        storage_mock.call_args_list = []
        file_mock.delete.call_args_list = []
        file_mock.upload.call_args_list = []

        model = self.generate_models(authenticate=True, profile_academy=True,
                                     capability='crud_media', role='potato', category=True)
        url = reverse_lazy('media:upload')

        file1 = tempfile.NamedTemporaryFile(suffix='.png', delete=False)
        file1.write(os.urandom(1024))
        file1.close()

        file2 = tempfile.NamedTemporaryFile(suffix='.png', delete=False)
        file2.write(os.urandom(1024))
        file2.close()

        with open(file1.name, 'rb') as file:
            file_bytes1 = file.read()
            hash1 = hashlib.sha256(file_bytes1).hexdigest()

        with open(file2.name, 'rb') as file:
            file_bytes2 = file.read()
            hash2 = hashlib.sha256(file_bytes2).hexdigest()

        file1 = open(file1.name, 'rb')
        file2 = open(file2.name, 'rb')
        file_mock.url.return_value = 'https://storage.cloud.google.com/media-breathecode/hardcoded_url'
        file_mock.url.call_args_list = []

        data = {'name': ['filename1.jpg', 'filename2.jpg'],
                'file': [file1, file2]}
        response = self.client.put(url, data, format='multipart')
        json = response.json()

        expected = [{
            'academy': 1,
            'categories': [1],
            'hash': hash1,
            'hits': 0,
            'id': 1,
            'mime': 'image/png',
            'name': 'filename1.jpg',
            'slug': 'filename1-jpg',
            'thumbnail': 'https://storage.cloud.google.com/media-breathecode/hardcoded_url-thumbnail',
            'url': 'https://storage.cloud.google.com/media-breathecode/hardcoded_url'
        }, {
            'academy': 1,
            'categories': [1],
            'hash': hash2,
            'hits': 0,
            'id': 2,
            'mime': 'image/png',
            'name': 'filename2.jpg',
            'slug': 'filename2-jpg',
            'thumbnail': 'https://storage.cloud.google.com/media-breathecode/hardcoded_url-thumbnail',
            'url': 'https://storage.cloud.google.com/media-breathecode/hardcoded_url'
        }]

        self.assertEqual(json, expected)
        self.assertEqual(response.status_code, status.HTTP_200_OK)
        self.assertEqual(self.all_media_dict(), [{
            'academy_id': 1,
            'hash': hash1,
            'hits': 0,
            'id': 1,
            'mime': 'image/png',
            'name': 'filename1.jpg',
            'slug': 'filename1-jpg',
            'thumbnail': 'https://storage.cloud.google.com/media-breathecode/hardcoded_url-thumbnail',
            'url': 'https://storage.cloud.google.com/media-breathecode/hardcoded_url'
        }, {
            'academy_id': 1,
            'hash': hash2,
            'hits': 0,
            'id': 2,
            'mime': 'image/png',
            'name': 'filename2.jpg',
            'slug': 'filename2-jpg',
            'thumbnail': 'https://storage.cloud.google.com/media-breathecode/hardcoded_url-thumbnail',
            'url': 'https://storage.cloud.google.com/media-breathecode/hardcoded_url'
        }])

        self.assertEqual(storage_mock.call_args_list, [call(), call()])
        self.assertEqual(file_mock.upload.call_args_list, [
                         call(file_bytes1), call(file_bytes2)])
        self.assertEqual(file_mock.url.call_args_list, [call(), call()])

    @patch('breathecode.services.google_cloud.Storage', storage_mock)
    def test_upload_valid_format(self):
        """Test / valid format"""
        self.headers(
            academy=1,
        )
        storage_mock.call_args_list = []
        file_mock.delete.call_args_list = []
        file_mock.upload.call_args_list = []
        file_mock.url.return_value = 'https://storage.cloud.google.com/media-breathecode/hardcoded_url'
        model = self.generate_models(authenticate=True, profile_academy=True,
                                     capability='crud_media', role='potato')
        url = reverse_lazy('media:upload')
        file = tempfile.NamedTemporaryFile(suffix='.jpg', delete=False)
        file.write(os.urandom(1024))
        file.close()
        with open(file.name, 'rb') as data:
            hash = hashlib.sha256(data.read()).hexdigest()
        with open(file.name, 'rb') as data:
            response = self.client.put(
                url, {'name': 'filename.jpg', 'file': data})
            json = response.json()
            self.assertHash(hash)
            expected = [{
                'academy': 1,
                'categories': [],
                'hash': hash,
                'hits': 0,
                'id': 1,
                'mime': 'image/jpeg',
                'name': 'filename.jpg',
                'slug': 'filename',
                'url': 'https://storage.cloud.google.com/media-breathecode/hardcoded_url'
            }]
            self.assertEqual(json, expected)
            self.assertEqual(response.status_code, status.HTTP_200_OK)
            self.assertEqual(self.all_media_dict(), [{
                'academy_id': 1,
                'hash': hash,
                'hits': 0,
                'id': 1,
                'mime': 'image/jpeg',
                'name': 'filename.jpg',
                'slug': 'filename',
                'url': 'https://storage.cloud.google.com/media-breathecode/hardcoded_url'
            }])

    @patch('breathecode.services.google_cloud.Storage', storage_mock)
    def test_upload_invalid_format(self):
        """Test /invalid format"""
        self.headers(
            academy=1,
        )

        storage_mock.call_args_list = []
        file_mock.delete.call_args_list = []
        file_mock.upload.call_args_list = []
        file_mock.url.return_value = 'https://storage.cloud.google.com/media-breathecode/hardcoded_url'

        model = self.generate_models(authenticate=True, profile_academy=True,
                                     capability='crud_media', role='potato')
        url = reverse_lazy('media:upload')

        file = tempfile.NamedTemporaryFile(suffix='.lbs', delete=False)
        file.write(os.urandom(1024))
        file.close()

        with open(file.name, 'rb') as data:
            hash = hashlib.sha256(data.read()).hexdigest()

        with open(file.name, 'rb') as data:
            response = self.client.put(
                url, {'name': 'filename.lbs', 'file': data})

            json = response.json()

            self.assertHash(hash)

            expected = {'detail': f'You can upload only files on the following formats: {",".join(MIME_ALLOW)}',
                        'status_code': 400}

            self.assertEqual(json, expected)
            self.assertEqual(response.status_code, status.HTTP_400_BAD_REQUEST)<|MERGE_RESOLUTION|>--- conflicted
+++ resolved
@@ -161,14 +161,9 @@
                 'hits': 0,
                 'id': 1,
                 'mime': 'image/png',
-<<<<<<< HEAD
-                'name': 'filename.jpg',
-                'slug': 'filename-jpg',
-                'thumbnail': 'https://storage.cloud.google.com/media-breathecode/hardcoded_url-thumbnail',
-=======
                 'name': 'filename.png',
-                'slug': 'filename',
->>>>>>> dbf32942
+                'slug': 'filename-png',
+                'thumbnail': 'https://storage.cloud.google.com/media-breathecode/hardcoded_url-thumbnail',
                 'url': 'https://storage.cloud.google.com/media-breathecode/hardcoded_url'
             }]
 
@@ -180,14 +175,9 @@
                 'hits': 0,
                 'id': 1,
                 'mime': 'image/png',
-<<<<<<< HEAD
-                'name': 'filename.jpg',
-                'slug': 'filename-jpg',
-                'thumbnail': 'https://storage.cloud.google.com/media-breathecode/hardcoded_url-thumbnail',
-=======
                 'name': 'filename.png',
-                'slug': 'filename',
->>>>>>> dbf32942
+                'slug': 'filename-png',
+                'thumbnail': 'https://storage.cloud.google.com/media-breathecode/hardcoded_url-thumbnail',
                 'url': 'https://storage.cloud.google.com/media-breathecode/hardcoded_url'
             }])
 
@@ -264,7 +254,7 @@
         with open(file.name, 'rb') as data:
             hash = hashlib.sha256(data.read()).hexdigest()
 
-        media_kwargs = {'slug': 'filename'}
+        media_kwargs = {'slug': 'filename-jpg'}
         model = self.generate_models(authenticate=True, profile_academy=True,
                                      capability='crud_media', role='potato', media=True,
                                      media_kwargs=media_kwargs)
@@ -274,12 +264,33 @@
             response = self.client.put(
                 url, {'name': 'filename.jpg', 'file': data})
             json = response.json()
-            expected = {'detail': 'slug already exists', 'status_code': 400}
-
-            self.assertEqual(json, expected)
-            self.assertEqual(response.status_code, status.HTTP_400_BAD_REQUEST)
+            expected = [{
+                'academy': 1,
+                'categories': [],
+                'hash': hash,
+                'hits': 0,
+                'id': 2,
+                'mime': 'image/png',
+                'name': 'filename.jpg',
+                'slug': 'filename-jpg-ii',
+                'thumbnail': 'https://storage.cloud.google.com/media-breathecode/hardcoded_url-thumbnail',
+                'url': 'https://storage.cloud.google.com/media-breathecode/hardcoded_url'
+            }]
+
+            self.assertEqual(json, expected)
+            self.assertEqual(response.status_code, status.HTTP_200_OK)
             self.assertEqual(self.all_media_dict(), [{
                 **self.model_to_dict(model, 'media'),
+            }, {
+                'academy_id': 1,
+                'hash': hash,
+                'hits': 0,
+                'id': 2,
+                'mime': 'image/png',
+                'name': 'filename.jpg',
+                'slug': 'filename-jpg-ii',
+                'thumbnail': 'https://storage.cloud.google.com/media-breathecode/hardcoded_url-thumbnail',
+                'url': 'https://storage.cloud.google.com/media-breathecode/hardcoded_url'
             }])
 
     @patch('breathecode.services.google_cloud.Storage', storage_mock)
@@ -531,7 +542,8 @@
                 'id': 1,
                 'mime': 'image/jpeg',
                 'name': 'filename.jpg',
-                'slug': 'filename',
+                'slug': 'filename-jpg',
+                'thumbnail': 'https://storage.cloud.google.com/media-breathecode/hardcoded_url-thumbnail',
                 'url': 'https://storage.cloud.google.com/media-breathecode/hardcoded_url'
             }]
             self.assertEqual(json, expected)
@@ -543,7 +555,8 @@
                 'id': 1,
                 'mime': 'image/jpeg',
                 'name': 'filename.jpg',
-                'slug': 'filename',
+                'slug': 'filename-jpg',
+                'thumbnail': 'https://storage.cloud.google.com/media-breathecode/hardcoded_url-thumbnail',
                 'url': 'https://storage.cloud.google.com/media-breathecode/hardcoded_url'
             }])
 
