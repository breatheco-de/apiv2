--- conflicted
+++ resolved
@@ -103,11 +103,7 @@
             'mime': model['media'].mime,
             'name': model['media'].name,
             'slug': model['media'].slug,
-<<<<<<< HEAD
-            'thumbnail': model['media'].thumbnail,
-=======
-            'thumbnail_url': f'{model.media.url}-thumbnail',
->>>>>>> dbf32942
+            'thumbnail': f'{model.media.url}-thumbnail',
             'url': model['media'].url
         }])
         self.assertEqual(response.status_code, status.HTTP_200_OK)
@@ -140,11 +136,7 @@
             'mime': model['media'].mime,
             'name': model['media'].name,
             'slug': model['media'].slug,
-<<<<<<< HEAD
-            'thumbnail': model['media'].thumbnail,
-=======
-            'thumbnail_url': f'{model.media.url}-thumbnail',
->>>>>>> dbf32942
+            'thumbnail': f'{model.media.url}-thumbnail',
             'url': model['media'].url
         }])
         self.assertEqual(response.status_code, status.HTTP_200_OK)
@@ -199,11 +191,7 @@
             'mime': model['media'].mime,
             'name': model['media'].name,
             'slug': model['media'].slug,
-<<<<<<< HEAD
-            'thumbnail': model['media'].thumbnail,
-=======
-            'thumbnail_url': f'{model.media.url}-thumbnail',
->>>>>>> dbf32942
+            'thumbnail': f'{model.media.url}-thumbnail',
             'url': model['media'].url
         }])
         self.assertEqual(response.status_code, status.HTTP_200_OK)
@@ -245,11 +233,7 @@
             'mime': model['media'].mime,
             'name': model['media'].name,
             'slug': model['media'].slug,
-<<<<<<< HEAD
-            'thumbnail': model['media'].thumbnail,
-=======
-            'thumbnail_url': f'{model.media.url}-thumbnail',
->>>>>>> dbf32942
+            'thumbnail': f'{model.media.url}-thumbnail',
             'url': model['media'].url
         } for model in ordened_models])
 
@@ -305,11 +289,7 @@
             'mime': model['media'].mime,
             'name': model['media'].name,
             'slug': model['media'].slug,
-<<<<<<< HEAD
-            'thumbnail': model['media'].thumbnail,
-=======
-            'thumbnail_url': f'{model.media.url}-thumbnail',
->>>>>>> dbf32942
+            'thumbnail': f'{model.media.url}-thumbnail',
             'url': model['media'].url
         }])
         self.assertEqual(response.status_code, status.HTTP_200_OK)
@@ -348,11 +328,7 @@
             'mime': model['media'].mime,
             'name': model['media'].name,
             'slug': model['media'].slug,
-<<<<<<< HEAD
-            'thumbnail': model['media'].thumbnail,
-=======
-            'thumbnail_url': f'{model.media.url}-thumbnail',
->>>>>>> dbf32942
+            'thumbnail': f'{model.media.url}-thumbnail',
             'url': model['media'].url
         } for model in ordened_models])
 
@@ -408,11 +384,7 @@
             'mime': model['media'].mime,
             'name': model['media'].name,
             'slug': model['media'].slug,
-<<<<<<< HEAD
-            'thumbnail': model['media'].thumbnail,
-=======
-            'thumbnail_url': f'{model.media.url}-thumbnail',
->>>>>>> dbf32942
+            'thumbnail': f'{model.media.url}-thumbnail',
             'url': model['media'].url
         }])
         self.assertEqual(response.status_code, status.HTTP_200_OK)
@@ -452,13 +424,8 @@
             'mime': model['media'].mime,
             'name': model['media'].name,
             'slug': model['media'].slug,
-<<<<<<< HEAD
-            'thumbnail': model['media'].thumbnail,
-            'url': model['media'].url,
-=======
-            'thumbnail_url': f'{model.media.url}-thumbnail',
-            'url': model['media'].url
->>>>>>> dbf32942
+            'thumbnail': f'{model.media.url}-thumbnail',
+            'url': model['media'].url
         } for model in ordened_models])
 
         self.assertEqual(response.status_code, status.HTTP_200_OK)
@@ -513,11 +480,7 @@
             'mime': model['media'].mime,
             'name': model['media'].name,
             'slug': model['media'].slug,
-<<<<<<< HEAD
-            'thumbnail': model['media'].thumbnail,
-=======
-            'thumbnail_url': f'{model.media.url}-thumbnail',
->>>>>>> dbf32942
+            'thumbnail': f'{model.media.url}-thumbnail',
             'url': model['media'].url
         }])
         self.assertEqual(response.status_code, status.HTTP_200_OK)
@@ -557,11 +520,7 @@
             'mime': model['media'].mime,
             'name': model['media'].name,
             'slug': model['media'].slug,
-<<<<<<< HEAD
-            'thumbnail': model['media'].thumbnail,
-=======
-            'thumbnail_url': f'{model.media.url}-thumbnail',
->>>>>>> dbf32942
+            'thumbnail': f'{model.media.url}-thumbnail',
             'url': model['media'].url
         } for model in ordened_models])
 
@@ -617,11 +576,7 @@
             'mime': model['media'].mime,
             'name': model['media'].name,
             'slug': model['media'].slug,
-<<<<<<< HEAD
-            'thumbnail': model['media'].thumbnail,
-=======
-            'thumbnail_url': f'{model.media.url}-thumbnail',
->>>>>>> dbf32942
+            'thumbnail': f'{model.media.url}-thumbnail',
             'url': model['media'].url
         }])
         self.assertEqual(response.status_code, status.HTTP_200_OK)
@@ -661,11 +616,7 @@
             'mime': model['media'].mime,
             'name': model['media'].name,
             'slug': model['media'].slug,
-<<<<<<< HEAD
-            'thumbnail': model['media'].thumbnail,
-=======
-            'thumbnail_url': f'{model.media.url}-thumbnail',
->>>>>>> dbf32942
+            'thumbnail': f'{model.media.url}-thumbnail',
             'url': model['media'].url
         } for model in ordened_models])
 
@@ -721,11 +672,7 @@
             'mime': model['media'].mime,
             'name': model['media'].name,
             'slug': model['media'].slug,
-<<<<<<< HEAD
-            'thumbnail': model['media'].thumbnail,
-=======
-            'thumbnail_url': f'{model.media.url}-thumbnail',
->>>>>>> dbf32942
+            'thumbnail': f'{model.media.url}-thumbnail',
             'url': model['media'].url
         }])
         self.assertEqual(response.status_code, status.HTTP_200_OK)
@@ -800,11 +747,7 @@
             'mime': model['media'].mime,
             'name': model['media'].name,
             'slug': model['media'].slug,
-<<<<<<< HEAD
-            'thumbnail': model['media'].thumbnail,
-=======
-            'thumbnail_url': f'{model.media.url}-thumbnail',
->>>>>>> dbf32942
+            'thumbnail': f'{model.media.url}-thumbnail',
             'url': model['media'].url
         } for model in ordened_models])
 
@@ -862,11 +805,7 @@
             'mime': model['media'].mime,
             'name': model['media'].name,
             'slug': model['media'].slug,
-<<<<<<< HEAD
-            'thumbnail': model['media'].thumbnail,
-=======
-            'thumbnail_url': f'{model.media.url}-thumbnail',
->>>>>>> dbf32942
+            'thumbnail': f'{model.media.url}-thumbnail',
             'url': model['media'].url
         }])
         self.assertEqual(response.status_code, status.HTTP_200_OK)
@@ -922,11 +861,7 @@
             'mime': model['media'].mime,
             'name': model['media'].name,
             'slug': model['media'].slug,
-<<<<<<< HEAD
-            'thumbnail': model['media'].thumbnail,
-=======
-            'thumbnail_url': f'{model.media.url}-thumbnail',
->>>>>>> dbf32942
+            'thumbnail': f'{model.media.url}-thumbnail',
             'url': model['media'].url
         }])
         self.assertEqual(response.status_code, status.HTTP_200_OK)
@@ -961,11 +896,7 @@
             'mime': model['media'].mime,
             'name': model['media'].name,
             'slug': model['media'].slug,
-<<<<<<< HEAD
-            'thumbnail': model['media'].thumbnail,
-=======
-            'thumbnail_url': f'{model.media.url}-thumbnail',
->>>>>>> dbf32942
+            'thumbnail': f'{model.media.url}-thumbnail',
             'url': model['media'].url
         }])
         self.assertEqual(response.status_code, status.HTTP_200_OK)
@@ -1008,11 +939,7 @@
             'mime': model['media'].mime,
             'name': model['media'].name,
             'slug': model['media'].slug,
-<<<<<<< HEAD
-            'thumbnail': model['media'].thumbnail,
-=======
-            'thumbnail_url': f'{model.media.url}-thumbnail',
->>>>>>> dbf32942
+            'thumbnail': f'{model.media.url}-thumbnail',
             'url': model['media'].url
         } for model in ordened_models])
         self.assertEqual(response.status_code, status.HTTP_200_OK)
@@ -1046,11 +973,7 @@
             'mime': model['media'].mime,
             'name': model['media'].name,
             'slug': model['media'].slug,
-<<<<<<< HEAD
-            'thumbnail': model['media'].thumbnail,
-=======
-            'thumbnail_url': f'{model.media.url}-thumbnail',
->>>>>>> dbf32942
+            'thumbnail': f'{model.media.url}-thumbnail',
             'url': model['media'].url
         } for model in ordened_models[:100]]
 
@@ -1088,11 +1011,7 @@
                 'mime': model['media'].mime,
                 'name': model['media'].name,
                 'slug': model['media'].slug,
-<<<<<<< HEAD
-                'thumbnail': model['media'].thumbnail,
-=======
-                'thumbnail_url': f'{model.media.url}-thumbnail',
->>>>>>> dbf32942
+                'thumbnail': f'{model.media.url}-thumbnail',
                 'url': model['media'].url
             } for model in ordened_models[:5]]
         }
@@ -1131,11 +1050,7 @@
                 'mime': model['media'].mime,
                 'name': model['media'].name,
                 'slug': model['media'].slug,
-<<<<<<< HEAD
-                'thumbnail': model['media'].thumbnail,
-=======
-                'thumbnail_url': f'{model.media.url}-thumbnail',
->>>>>>> dbf32942
+                'thumbnail': f'{model.media.url}-thumbnail',
                 'url': model['media'].url
             } for model in ordened_models[5:]]
         }
