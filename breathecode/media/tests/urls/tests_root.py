--- conflicted
+++ resolved
@@ -903,10 +903,7 @@
             'mime': model['media'].mime,
             'name': model['media'].name,
             'slug': model['media'].slug,
-<<<<<<< HEAD
-=======
-            'thumbnail_url': f'{model.media.url}-thumbnail',
->>>>>>> dbf32942
+            'thumbnail_url': f'{model.media.url}-thumbnail',
             'url': model['media'].url
         } for model in ordened_models])
         self.assertEqual(response.status_code, status.HTTP_200_OK)
