# from breathecode.media.schemas import MediaSchema
import datetime
import hashlib
import logging
import os
from slugify import slugify
import requests
from adrf.views import APIView
from adrf.viewsets import ViewSet
from circuitbreaker import CircuitBreakerError
from django.db.models import Q
from django.http import StreamingHttpResponse
from django.shortcuts import redirect
from rest_framework import status
from rest_framework.parsers import FileUploadParser, MultiPartParser
from rest_framework.permissions import AllowAny
from rest_framework.response import Response
<<<<<<< HEAD
from slugify import slugify
=======
from rest_framework.views import APIView
from rest_framework.viewsets import ViewSet
>>>>>>> 797458cb

from breathecode.authenticate.actions import get_user_language
from breathecode.media.models import Category, Media, MediaResolution
from breathecode.media.schemas import FileSchema, MediaSchema
from breathecode.media.serializers import (
    CategorySerializer,
    GetCategorySerializer,
    GetMediaSerializer,
    GetResolutionSerializer,
    MediaPUTSerializer,
    MediaSerializer,
)
from breathecode.media.utils import ChunkedUploadMixin, ChunkUploadMixin, media_settings
from breathecode.services.google_cloud import FunctionV1
from breathecode.utils import GenerateLookupsMixin, capable_of, num_to_roman
from breathecode.utils.api_view_extensions.api_view_extensions import APIViewExtensions
from breathecode.utils.decorators import has_permission
from breathecode.utils.decorators.capable_of import acapable_of
from breathecode.utils.i18n import translation
from capyc.rest_framework.exceptions import ValidationException

logger = logging.getLogger(__name__)
MIME_ALLOWED = [
    "image/png",
    "image/svg+xml",
    "image/jpeg",
    "image/gif",
    "video/quicktime",
    "video/mp4",
    "audio/mpeg",
    "application/pdf",
    "image/jpg",
    "application/octet-stream",
    "application/x-pka",
]


def media_gallery_bucket():
    return os.getenv("MEDIA_GALLERY_BUCKET")


def google_project_id():
    return os.getenv("GOOGLE_PROJECT_ID", "")


class MediaView(ViewSet, GenerateLookupsMixin):
    """
    get:
        Return a list of Media.

    put:
        Update the categories of a Media in bulk.

    put_id:
        Update a Media by id.

    delete:
        Remove many Media with many ids passed through of id in the querystring.

    delete_id:
        Remove a Media by id.

    get_id:
        Media by id.

    get_slug:
        Media by slug.

    get_name:
        Media by name.
    """

    schema = MediaSchema()
    extensions = APIViewExtensions(sort="-created_at", paginate=True)

    @capable_of("read_media")
    def get(self, request, academy_id=None):
        handler = self.extensions(request)

        lookups = self.generate_lookups(
            request, many_fields=["mime", "name", "slug", "id"], many_relationships=["academy"]
        )

        items = Media.objects.filter(**lookups)

        # filter media by all categories, if one request have category 1 and 2,
        # if just get the media is in all the categories passed
        categories = request.GET.get("categories")
        if categories:
            categories = categories.split(",")
            for category in categories:
                items = items.filter(categories__pk=category)

        start = request.GET.get("start", None)
        if start is not None:
            start_date = datetime.datetime.strptime(start, "%Y-%m-%d").date()
            lookups["created_at__gte"] = start_date

        end = request.GET.get("end", None)
        if end is not None:
            end_date = datetime.datetime.strptime(end, "%Y-%m-%d").date()
            lookups["created_at__lte"] = end_date

        tp = request.GET.get("type")
        if tp:
            items = items.filter(mime__icontains=tp)

        items = items.filter(**lookups)

        like = request.GET.get("like")
        if like:
            items = items.filter(Q(name__icontains=like) | Q(slug__icontains=slugify(like)))

        items = handler.queryset(items)
        serializer = GetMediaSerializer(items, many=True)

        return handler.response(serializer.data)

    @capable_of("read_media")
    def get_id(self, request, media_id: int, academy_id=None):
        item = Media.objects.filter(id=media_id).first()

        if not item:
            raise ValidationException("Media not found", code=404)

        serializer = GetMediaSerializer(item, many=False)
        return Response(serializer.data, status=status.HTTP_200_OK)

    @capable_of("read_media")
    def get_slug(self, request, media_slug: str, academy_id=None):
        item = Media.objects.filter(slug=media_slug).first()

        if not item:
            raise ValidationException("Media not found", code=404)

        serializer = GetMediaSerializer(item, many=False)
        return Response(serializer.data, status=status.HTTP_200_OK)

    @capable_of("read_media")
    def get_name(self, request, media_name: str, academy_id=None):
        item = Media.objects.filter(name=media_name).first()

        if not item:
            raise ValidationException("Media not found", code=404)

        serializer = GetMediaSerializer(item, many=False)
        return Response(serializer.data, status=status.HTTP_200_OK)

    @capable_of("crud_media")
    def put(self, request, academy_id=None):
        many = isinstance(request.data, list)
        current = []
        context = {
            "request": request,
            "media_id": None,
            "many": True,
        }

        if not request.data:
            raise ValidationException("Please input data to use request", slug="no-args")

        for x in request.data:

            if not "categories" in x:
                raise ValidationException(
                    "For bulk mode, please input category in the request", slug="categories-not-in-bulk"
                )

            if len(x) > 2:
                raise ValidationException(
                    "Bulk mode its only to edit categories, " + "please change to single put for more",
                    slug="extra-args-bulk-mode",
                )

            if not "id" in x:
                raise ValidationException("Please input id in body for bulk mode", slug="id-not-in-bulk")

            media = Media.objects.filter(id=x["id"]).first()
            if not media:
                raise ValidationException("Media not found", code=404, slug="media-not-found")

            if media.academy_id != int(academy_id):
                raise ValidationException(
                    "You can't edit media belonging to other academies", slug="different-academy-media-put"
                )

            current.append(media)

        serializer = MediaSerializer(current, data=request.data, context=context, many=many)
        if serializer.is_valid():
            serializer.save()
            return Response(serializer.data, status=status.HTTP_200_OK)
        return Response(serializer.errors, status=status.HTTP_400_BAD_REQUEST)

    @capable_of("crud_media")
    def put_id(self, request, media_id, academy_id=None):
        context = {
            "request": request,
            "media_id": media_id,
            "many": False,
        }

        current = Media.objects.filter(id=media_id).first()

        if not current:
            raise ValidationException("Media not found", code=404, slug="media-not-found")

        if current.academy_id != int(academy_id):
            raise ValidationException(
                "You can't edit media belonging to other academies", slug="different-academy-media-put"
            )

        serializer = MediaSerializer(current, data=request.data, context=context, many=False)
        if serializer.is_valid():
            serializer.save()
            return Response(serializer.data, status=status.HTTP_200_OK)
        return Response(serializer.errors, status=status.HTTP_400_BAD_REQUEST)

    @capable_of("crud_media")
    def delete(self, request, academy_id=None):
        from ..services.google_cloud import Storage

        lang = get_user_language(request)

        lookups = self.generate_lookups(request, many_fields=["id"])

        if lookups:
            items = Media.objects.filter(**lookups)

            if items.filter(academy__id=academy_id).count() != len(items):
                raise ValidationException(
                    "You may not delete media that belongs to a different academy",
                    slug="academy-different-than-media-academy",
                )

            for item in items:
                url = item.url
                hash = item.hash
                item.delete()

                if not Media.objects.filter(hash=hash).count():
                    try:
                        storage = Storage()
                        file = storage.file(media_gallery_bucket(), url)
                        file.delete()

                    except CircuitBreakerError:
                        raise ValidationException(
                            translation(
                                lang,
                                en="The circuit breaker is open due to an error, please try again later",
                                es="El circuit breaker está abierto debido a un error, por favor intente más tarde",
                                slug="circuit-breaker-open",
                            ),
                            slug="circuit-breaker-open",
                            data={"service": "Google Cloud Storage"},
                            silent=True,
                            code=503,
                        )

                    resolution = MediaResolution.objects.filter(hash=hash).first()
                    if resolution:
                        resolution_url = f"{url}-{resolution.width}x{resolution.height}"
                        resolution_file = storage.file(media_gallery_bucket(), resolution_url)
                        resolution_file.delete()

                        resolutions = MediaResolution.objects.filter(hash=hash)
                        for resolution in resolutions:
                            resolution.delete()

        return Response(None, status=status.HTTP_204_NO_CONTENT)

    @capable_of("crud_media")
    def delete_id(self, request, media_id=None, academy_id=None):
        from ..services.google_cloud import Storage

        lang = get_user_language(request)

        data = Media.objects.filter(id=media_id).first()
        if not data:
            raise ValidationException("Media not found", code=404)

        if not data.academy or data.academy.id != int(academy_id):
            raise ValidationException(
                "You may not delete media that belongs to a different academy",
                slug="academy-different-than-media-academy",
            )

        url = data.url
        hash = data.hash
        data.delete()

        if not Media.objects.filter(hash=hash).count():
            try:
                storage = Storage()
                file = storage.file(media_gallery_bucket(), url)
                file.delete()

            except CircuitBreakerError:
                raise ValidationException(
                    translation(
                        lang,
                        en="The circuit breaker is open due to an error, please try again later",
                        es="El circuit breaker está abierto debido a un error, por favor intente más tarde",
                        slug="circuit-breaker-open",
                    ),
                    slug="circuit-breaker-open",
                    data={"service": "Google Cloud Storage"},
                    silent=True,
                    code=503,
                )

            resolution = MediaResolution.objects.filter(hash=hash).first()
            if resolution:
                resolution_url = f"{url}-{resolution.width}x{resolution.height}"
                resolution_file = storage.file(media_gallery_bucket(), resolution_url)
                resolution_file.delete()

                resolutions = MediaResolution.objects.filter(hash=hash)
                for resolution in resolutions:
                    resolution.delete()

        return Response(None, status=status.HTTP_204_NO_CONTENT)


class CategoryView(ViewSet):
    """
    get:
        Get a Category.

    get_id:
        Get a Category by id.

    get_slug:
        Get a Category by slug.

    post:
        Add a new Category.

    post:
        Add a new Category.

    put:
        Update a Category by slug.

    delete:
        Delete a Category by slug.
    """

    extensions = APIViewExtensions(paginate=True)

    @capable_of("read_media")
    def get(self, request, category_id=None, category_slug=None, academy_id=None):
        handler = self.extensions(request)

        items = Category.objects.filter()
        items = handler.queryset(items)
        serializer = GetCategorySerializer(items, many=True)

        return handler.response(serializer.data)

    @capable_of("read_media")
    def get_id(self, request, category_id=None, academy_id=None):
        item = Category.objects.filter(id=category_id).first()

        if not item:
            raise ValidationException("Category not found", code=404)

        serializer = GetCategorySerializer(item, many=False)
        return Response(serializer.data, status=status.HTTP_200_OK)

    @capable_of("read_media")
    def get_slug(self, request, category_slug=None, academy_id=None):
        item = Category.objects.filter(slug=category_slug).first()

        if not item:
            raise ValidationException("Category not found", code=404)

        serializer = GetCategorySerializer(item, many=False)
        return Response(serializer.data, status=status.HTTP_200_OK)

    @capable_of("crud_media")
    def post(self, request, academy_id=None):
        serializer = CategorySerializer(data=request.data, many=False)
        if serializer.is_valid():
            serializer.save()
            return Response(serializer.data, status=status.HTTP_201_CREATED)
        return Response(serializer.errors, status=status.HTTP_400_BAD_REQUEST)

    @capable_of("crud_media")
    def put(self, request, category_slug=None, academy_id=None):
        data = Category.objects.filter(slug=category_slug).first()
        if not data:
            raise ValidationException("Category not found", code=404)

        serializer = CategorySerializer(data, data=request.data, many=False)
        if serializer.is_valid():
            serializer.save()
            return Response(serializer.data, status=status.HTTP_200_OK)
        return Response(serializer.errors, status=status.HTTP_400_BAD_REQUEST)

    @capable_of("crud_media")
    def delete(self, request, category_slug=None, academy_id=None):
        data = Category.objects.filter(slug=category_slug).first()
        if not data:
            raise ValidationException("Category not found", code=404)

        if Media.objects.filter(categories__slug=category_slug).count():
            raise ValidationException("Category contain some medias", code=403)

        data.delete()

        return Response(None, status=status.HTTP_204_NO_CONTENT)


class MeChunkView(ChunkedUploadMixin):

    @has_permission("upload_media")
    async def put(self, request):
        return await self.upload()


class AcademyChunkView(ChunkedUploadMixin):

    @acapable_of("crud_file")
    async def put(self, request, academy_id=None):
        return await self.upload(academy_id)


class MeChunkUploadView(ChunkUploadMixin):

    @has_permission("upload_media")
    async def put(self, request):
        return await self.upload()


class AcademyChunkUploadView(ChunkUploadMixin):

    @acapable_of("crud_file")
    async def put(self, request, academy_id=None):
        return await self.upload(academy_id)


class OperationTypeView(APIView):
    permission_classes = [AllowAny]

    def get(self, request, op_type=None):
        if op_type:
            settings = media_settings(op_type)
            if settings is None:
                raise ValidationException("Invalid operation type", code=404)

            return Response(
                {
                    "chunk_size": settings["chunk_size"],
                    "max_chunks": settings["max_chunks"],
                }
            )

        op_types = media_settings()
        return Response(op_types)


class UploadView(APIView):
    """
    put:
        Upload a file to Google Cloud.
    """

    parser_classes = [MultiPartParser, FileUploadParser]

    # permission_classes = [AllowAny]

    # upload was separated because in one moment I think that the serializer
    # not should get many create and update operations together
    def upload(self, request, lang, academy_id=None, update=False):
        from ..services.google_cloud import Storage

        files = request.data.getlist("file")
        names = request.data.getlist("name")
        result = {
            "data": [],
            "instance": [],
        }

        file = request.data.get("file")
        slugs = []

        if not file:
            raise ValidationException("Missing file in request", code=400)

        if not len(files):
            raise ValidationException("empty files in request")

        if not len(names):
            for file in files:
                names.append(file.name)

        elif len(files) != len(names):
            raise ValidationException("numbers of files and names not match")

        # files validation below
        for index in range(0, len(files)):
            file = files[index]
            if file.content_type not in MIME_ALLOWED:
                raise ValidationException(
                    f'You can upload only files on the following formats: {",".join(MIME_ALLOWED)}, got {file.content_type}',
                    code=400,
                )

        for index in range(0, len(files)):
            file = files[index]
            name = names[index] if len(names) else file.name
            file_bytes = file.read()
            hash = hashlib.sha256(file_bytes).hexdigest()
            slug = slugify(name)

            slug_number = Media.objects.filter(slug__startswith=slug).exclude(hash=hash).count() + 1
            if slug_number > 1:
                while True:
                    roman_number = num_to_roman(slug_number, lower=True)
                    slug = f"{slug}-{roman_number}"
                    if not slug in slugs:
                        break
                    slug_number = slug_number + 1

            slugs.append(slug)
            data = {
                "hash": hash,
                "slug": slug,
                "mime": file.content_type,
                "name": name,
                "categories": [],
                "academy": academy_id,
            }

            # it is receive in url encoded
            if "categories" in request.data:
                data["categories"] = request.data["categories"].split(",")
            elif "Categories" in request.headers:
                data["categories"] = request.headers["Categories"].split(",")

            media = Media.objects.filter(hash=hash, academy__id=academy_id).first()
            if media:
                data["id"] = media.id

                url = Media.objects.filter(hash=hash).values_list("url", flat=True).first()
                if url:
                    data["url"] = url

            else:
                url = Media.objects.filter(hash=hash).values_list("url", flat=True).first()
                if url:
                    data["url"] = url

                else:
                    # upload file section
                    try:
                        storage = Storage()
                        cloud_file = storage.file(media_gallery_bucket(), hash)
                        cloud_file.upload(file, content_type=file.content_type)
                        data["url"] = cloud_file.url()
                        data["thumbnail"] = data["url"] + "-thumbnail"

                    except CircuitBreakerError:
                        raise ValidationException(
                            translation(
                                lang,
                                en="The circuit breaker is open due to an error, please try again later",
                                es="El circuit breaker está abierto debido a un error, por favor intente más tarde",
                                slug="circuit-breaker-open",
                            ),
                            slug="circuit-breaker-open",
                            data={"service": "Google Cloud Storage"},
                            silent=True,
                            code=503,
                        )

            result["data"].append(data)

        from django.db.models import Q

        query = None
        datas_with_id = [x for x in result["data"] if "id" in x]
        for x in datas_with_id:
            if query:
                query = query | Q(id=x["id"])
            else:
                query = Q(id=x["id"])

        if query:
            result["instance"] = Media.objects.filter(query)

        return result

    @capable_of("crud_media")
    def put(self, request, academy_id=None):
        lang = get_user_language(request)
        upload = self.upload(request, lang, academy_id, update=True)
        serializer = MediaPUTSerializer(upload["instance"], data=upload["data"], context=upload["data"], many=True)

        if serializer.is_valid():
            serializer.save()
            return Response(serializer.data, status=status.HTTP_200_OK)
        return Response(serializer.errors, status=status.HTTP_400_BAD_REQUEST)


class MaskingUrlView(APIView):
    """
    get:
        Get file from Google Cloud.
    """

    parser_classes = [FileUploadParser]
    permission_classes = [AllowAny]
    schema = FileSchema()

    def get(self, request, media_id=None, media_slug=None):
        lookups = {}
        if media_id:
            lookups["id"] = media_id
        elif media_slug:
            lookups["slug"] = media_slug.split(".")[0]  # ignore extension

        width = request.GET.get("width")
        height = request.GET.get("height")

        media = Media.objects.filter(**lookups).first()
        if not media:
            raise ValidationException("Resource not found", code=404)

        url = media.url

        if width and height:
            raise ValidationException(
                "You need to pass either width or height, not both, in order to avoid losing aspect ratio",
                code=400,
                slug="width-and-height-in-querystring",
            )

        if (width or height) and not media.mime.startswith("image/"):
            raise ValidationException("cannot resize this resource", code=400, slug="cannot-resize-media")

        # register click
        media.hits = media.hits + 1
        media.save()

        resolution = MediaResolution.objects.filter(Q(width=width) | Q(height=height), hash=media.hash).first()

        if (width or height) and not resolution:
            func = FunctionV1(region="us-central1", project_id=google_project_id(), name="resize-image")

            func_request = func.call(
                {
                    "width": width,
                    "height": height,
                    "filename": media.hash,
                    "bucket": media_gallery_bucket(),
                }
            )

            res = func_request.json()

            if not res["status_code"] == 200 or not res["message"] == "Ok":
                if "message" in res:
                    raise ValidationException(res["message"], code=500, slug="cloud-function-bad-input")

                raise ValidationException(
                    "Unhandled request from cloud functions", code=500, slug="unhandled-cloud-function"
                )

            width = res["width"]
            height = res["height"]
            resolution = MediaResolution(width=width, height=height, hash=media.hash)
            resolution.save()

        if width or height:
            width = resolution.width
            height = resolution.height

            url = f"{url}-{width}x{height}"
            resolution.hits = resolution.hits + 1
            resolution.save()

        if request.GET.get("mask") != "true":
            return redirect(url, permanent=True)

        response = requests.get(url, stream=True)
        resource = StreamingHttpResponse(
            response.raw,
            status=response.status_code,
            reason=response.reason,
        )

        header_keys = [
            x
            for x in response.headers.keys()
            if x != "Transfer-Encoding" and x != "Content-Encoding" and x != "Keep-Alive" and x != "Connection"
        ]

        for header in header_keys:
            resource[header] = response.headers[header]

        return resource


class ResolutionView(ViewSet):
    """
    get_id:
        Get Resolution by id.

    get_media_id:
        Get Resolution by Media.id.

    delete:
        Delete a Resolution by id.
    """

    @capable_of("read_media_resolution")
    def get_id(self, request, resolution_id: int, academy_id=None):
        resolutions = MediaResolution.objects.filter(id=resolution_id).first()
        if not resolutions:
            raise ValidationException("Resolution was not found", code=404, slug="resolution-not-found")

        media = Media.objects.filter(hash=resolutions.hash).first()

        if not media:
            resolutions.delete()
            raise ValidationException(
                "Resolution was deleted for not having parent element", slug="resolution-media-not-found", code=404
            )

        serializer = GetResolutionSerializer(resolutions)
        return Response(serializer.data, status=status.HTTP_200_OK)

    @capable_of("read_media_resolution")
    def get_media_id(self, request, media_id: int, academy_id=None):
        media = Media.objects.filter(id=media_id).first()
        if not media:
            raise ValidationException("Media not found", code=404, slug="media-not-found")

        resolutions = MediaResolution.objects.filter(hash=media.hash)
        if not resolutions:
            raise ValidationException("Resolution was not found", code=404, slug="resolution-not-found")

        serializer = GetResolutionSerializer(resolutions, many=True)
        return Response(serializer.data, status=status.HTTP_200_OK)

    @capable_of("crud_media_resolution")
    def delete(self, request, resolution_id=None, academy_id=None):
        from ..services.google_cloud import Storage

        lang = get_user_language(request)

        resolution = MediaResolution.objects.filter(id=resolution_id).first()
        if not resolution:
            raise ValidationException("Resolution was not found", code=404, slug="resolution-not-found")

        media = Media.objects.filter(hash=resolution.hash).first()
        if not media:
            resolution.delete()
            raise ValidationException(
                "Resolution was deleted for not having parent element", slug="resolution-media-not-found", code=404
            )

        hash = resolution.hash
        url = media.url
        url = f"{url}-{resolution.width}x{resolution.height}"

        resolution.delete()

        if not MediaResolution.objects.filter(hash=hash).count():
            try:
                storage = Storage()
                file = storage.file(media_gallery_bucket(), url)
                file.delete()

            except CircuitBreakerError:
                raise ValidationException(
                    translation(
                        lang,
                        en="The circuit breaker is open due to an error, please try again later",
                        es="El circuit breaker está abierto debido a un error, por favor intente más tarde",
                        slug="circuit-breaker-open",
                    ),
                    slug="circuit-breaker-open",
                    data={"service": "Google Cloud Storage"},
                    silent=True,
                    code=503,
                )

        return Response(None, status=status.HTTP_204_NO_CONTENT)<|MERGE_RESOLUTION|>--- conflicted
+++ resolved
@@ -3,7 +3,7 @@
 import hashlib
 import logging
 import os
-from slugify import slugify
+
 import requests
 from adrf.views import APIView
 from adrf.viewsets import ViewSet
@@ -15,12 +15,7 @@
 from rest_framework.parsers import FileUploadParser, MultiPartParser
 from rest_framework.permissions import AllowAny
 from rest_framework.response import Response
-<<<<<<< HEAD
 from slugify import slugify
-=======
-from rest_framework.views import APIView
-from rest_framework.viewsets import ViewSet
->>>>>>> 797458cb
 
 from breathecode.authenticate.actions import get_user_language
 from breathecode.media.models import Category, Media, MediaResolution
