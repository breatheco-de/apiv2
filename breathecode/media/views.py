import hashlib, requests
from django.shortcuts import redirect
from breathecode.media.models import Media, Category
from breathecode.utils import GenerateLookupsMixin
from rest_framework.views import APIView
from breathecode.utils import ValidationException, capable_of, HeaderLimitOffsetPagination
from rest_framework.response import Response
from rest_framework.parsers import FileUploadParser, MultiPartParser
from rest_framework import status
from rest_framework.permissions import AllowAny
from django.http import StreamingHttpResponse
from django.db.models import Q
from breathecode.media.serializers import (
    GetMediaSerializer,
    MediaSerializer,
    MediaPUTSerializer,
    GetCategorySerializer,
    CategorySerializer
)


BUCKET_NAME = "media-breathecode"
# TODO: Mimes permitidos como una constante


class MediaView(APIView, HeaderLimitOffsetPagination, GenerateLookupsMixin):
    # permission_classes = [AllowAny]

    @capable_of('read_media')
    def get(self, request, media_id=None, media_slug=None, media_name=None, academy_id=None):
        if media_id:
            item = Media.objects.filter(id=media_id).first()

            if not item:
                raise ValidationException('Media not found', code=404)

            serializer = GetMediaSerializer(item, many=False)
            return Response(serializer.data, status=status.HTTP_200_OK)

        if media_slug:
            item = Media.objects.filter(slug=media_slug).first()

            if not item:
                raise ValidationException('Media not found', code=404)

            serializer = GetMediaSerializer(item, many=False)
            return Response(serializer.data, status=status.HTTP_200_OK)

        if media_name:
            item = Media.objects.filter(name=media_name).first()

            if not item:
                raise ValidationException('Media not found', code=404)

            serializer = GetMediaSerializer(item, many=False)
            return Response(serializer.data, status=status.HTTP_200_OK)

        lookups = self.generate_lookups(
            request,
            many_fields=['mime', 'name', 'slug', 'id'],
            many_relationships=['academy', 'categories']
        )

        items = Media.objects.filter(**lookups)

<<<<<<< HEAD
        tp = request.GET.get('type')
        if tp:
            items = items.filter(mime__icontains=tp)

        like = request.GET.get('like')
        if like:
            items = items.filter(Q(name__icontains=like) | Q(slug__icontains=like))

        items = items.order_by('id')
=======

        # if like is not None:
        #     items = items.filter(Q(name__icontains=like) | Q(slug__icontains=like))
>>>>>>> 399efa1b

        page = self.paginate_queryset(items, request)
        serializer = GetMediaSerializer(page, many=True)

        if self.is_paginate(request):
            return self.get_paginated_response(serializer.data)
        else:
            return Response(serializer.data, status=status.HTTP_200_OK)

    @capable_of('crud_media')
    def put(self, request, media_id=None, academy_id=None):
        data = Media.objects.filter(id=media_id).first()
        if not data:
            raise ValidationException('Media not found', code=404)

        serializer = MediaSerializer(data, data=request.data, many=False)
        if serializer.is_valid():
            serializer.save()
            return Response(serializer.data, status=status.HTTP_200_OK)
        return Response(serializer.errors, status=status.HTTP_400_BAD_REQUEST)

    @capable_of('crud_media')
    def delete(self, request, media_id=None, academy_id=None):
        from ..services.google_cloud import Storage

        data = Media.objects.filter(id=media_id, academy__id=academy_id).first()
        if not data:
            raise ValidationException('Media not found', code=404)

        url = data.url
        hash = data.hash
        data.delete()

        if not Media.objects.filter(hash=hash).count():
            storage = Storage()
            file = storage.file(BUCKET_NAME, url)
            file.delete()

        return Response(None, status=status.HTTP_204_NO_CONTENT)


class CategoryView(APIView, HeaderLimitOffsetPagination):
    # permission_classes = [AllowAny]

    @capable_of('read_media')
    def get(self, request, category_id=None, category_slug=None, academy_id=None):
        if category_id:
            item = Category.objects.filter(id=category_id).first()

            if not item:
                raise ValidationException('Category not found', code=404)

            serializer = GetCategorySerializer(item, many=False)
            return Response(serializer.data, status=status.HTTP_200_OK)

        if category_slug:
            item = Category.objects.filter(slug=category_slug).first()

            if not item:
                raise ValidationException('Category not found', code=404)

            serializer = GetCategorySerializer(item, many=False)
            return Response(serializer.data, status=status.HTTP_200_OK)

        items = Category.objects.filter()

        page = self.paginate_queryset(items, request)
        serializer = GetCategorySerializer(page, many=True)

        if self.is_paginate(request):
            return self.get_paginated_response(serializer.data)
        else:
            return Response(serializer.data, status=status.HTTP_200_OK)

    @capable_of('crud_media')
    def post(self, request, academy_id=None):
        serializer = CategorySerializer(data=request.data, many=False)
        if serializer.is_valid():
            serializer.save()
            return Response(serializer.data, status=status.HTTP_201_CREATED)
        return Response(serializer.errors, status=status.HTTP_400_BAD_REQUEST)

    @capable_of('crud_media')
    def put(self, request, category_slug=None, academy_id=None):
        data = Category.objects.filter(slug=category_slug).first()
        if not data:
            raise ValidationException('Category not found', code=404)

        serializer = CategorySerializer(data, data=request.data, many=False)
        if serializer.is_valid():
            serializer.save()
            return Response(serializer.data, status=status.HTTP_200_OK)
        return Response(serializer.errors, status=status.HTTP_400_BAD_REQUEST)

    @capable_of('crud_media')
    def delete(self, request, category_slug=None, academy_id=None):
        data = Category.objects.filter(slug=category_slug).first()
        if not data:
            raise ValidationException('Category not found', code=404)

        if Media.objects.filter(categories__slug=category_slug).count():
            raise ValidationException('Category contain some medias', code=403)

        data.delete()

        return Response(None, status=status.HTTP_204_NO_CONTENT)


class UploadView(APIView):
    parser_classes = [MultiPartParser, FileUploadParser]
    # permission_classes = [AllowAny]

    # upload was separated because in one moment I think that the serializer
    # not should get many create and update operations together
    def upload(self, request, academy_id=None, update=False):
        from ..services.google_cloud import Storage

        files = request.data.getlist('file')
        names = request.data.getlist('name')
        result = {
            'data': [],
            'instance': [],
        }

        file = request.data.get('file')
        if not file:
            raise ValidationException('Missing file in request', code=400)

        if not len(files):
            raise ValidationException('empty files in request')

        if not len(names):
            for file in files:
                names.append(file.name)

        elif len(files) != len(names):
            raise ValidationException('numbers of files and names not match')

        for index in range(0, len(files)):
            file = files[index]
            name = names[index] if len(names) else file.name
            file_bytes = file.read()
            hash = hashlib.sha256(file_bytes).hexdigest()
            slug = name.split('.')[0]

            if Media.objects.filter(slug=slug).exclude(hash=hash).count():
                raise ValidationException('slug already exists', code=400)

            data = {
                'hash': hash,
                'slug': slug,
                'mime': file.content_type,
                'name': name,
                'categories': [],
                'academy': academy_id,
            }

            # it is receive in url encoded
            if 'categories' in request.data:
                data['categories'] = request.data['categories'].split(',')
            elif 'Categories' in request.headers:
                data['categories'] = request.headers['Categories'].split(',')

            media = Media.objects.filter(hash=hash, academy__id=academy_id).first()
            if media:
                data['id'] = media.id

                url = Media.objects.filter(hash=hash).values_list('url', flat=True).first()
                if url:
                    data['url'] = url

            else:
                url = Media.objects.filter(hash=hash).values_list('url', flat=True).first()
                if url:
                    data['url'] = url

                else:
                    # upload file section
                    storage = Storage()
                    cloud_file = storage.file(BUCKET_NAME, hash)
                    cloud_file.upload(file_bytes)
                    data['url'] = cloud_file.url()

            result['data'].append(data)

        from django.db.models import Q
        query = None
        datas_with_id = [x for x in result['data'] if 'id' in x]
        for x in datas_with_id:
            if query:
                query = query | Q(id=x['id'])
            else:
                query = Q(id=x['id'])

        if query:
            result['instance'] = Media.objects.filter(query)

        return result

    @capable_of('crud_media')
    def put(self, request, academy_id=None):
        upload = self.upload(request, academy_id, update=True)
        serializer = MediaPUTSerializer(upload['instance'], data=upload['data'], context=upload['data'], many=True)

        if serializer.is_valid():
            serializer.save()
            return Response(serializer.data, status=status.HTTP_200_OK)
        return Response(serializer.errors, status=status.HTTP_400_BAD_REQUEST)

class MaskingUrlView(APIView):
    parser_classes = [FileUploadParser]
    permission_classes = [AllowAny]

    def get(self, request, media_id=None, media_slug=None):
        lookups = {}
        if media_id:
            lookups['id'] = media_id
        elif media_slug:
            lookups['slug'] = media_slug

        media = Media.objects.filter(**lookups).first()
        if not media:
            raise ValidationException('Resource not found', code=404)

        url = media.url

        # register click
        media.hits = media.hits + 1
        media.save()

        if request.GET.get('mask') != 'true':
            return redirect(url, permanent=True)

        response = requests.get(url, stream=True)
        resource = StreamingHttpResponse(
            response.raw,
            status=response.status_code,
            reason=response.reason,
        )

        header_keys = [x for x in response.headers.keys() if x !=
            'Transfer-Encoding' and x != 'Content-Encoding' and x !=
            'Keep-Alive' and x != 'Connection']

        for header in header_keys:
            resource[header] = response.headers[header]

        return resource<|MERGE_RESOLUTION|>--- conflicted
+++ resolved
@@ -63,7 +63,6 @@
 
         items = Media.objects.filter(**lookups)
 
-<<<<<<< HEAD
         tp = request.GET.get('type')
         if tp:
             items = items.filter(mime__icontains=tp)
@@ -73,11 +72,6 @@
             items = items.filter(Q(name__icontains=like) | Q(slug__icontains=like))
 
         items = items.order_by('id')
-=======
-
-        # if like is not None:
-        #     items = items.filter(Q(name__icontains=like) | Q(slug__icontains=like))
->>>>>>> 399efa1b
 
         page = self.paginate_queryset(items, request)
         serializer = GetMediaSerializer(page, many=True)
