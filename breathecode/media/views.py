--- conflicted
+++ resolved
@@ -192,17 +192,10 @@
 
         current = Media.objects.filter(id=media_id).first()
 
-<<<<<<< HEAD
-                if media.academy_id != int(academy_id):
-                    raise ValidationException(
-                        "You can't edit media belonging to other academies",
-                        slug='different-academy-media-put')
-=======
         if not current:
             raise ValidationException('Media not found',
                                       code=404,
                                       slug='media-not-found')
->>>>>>> a084da49
 
         if current.academy_id != int(academy_id):
             raise ValidationException(
