from typing import Any
from breathecode.marketing.actions import validate_marketing_tags
from breathecode.utils.validation_exception import ValidationException
from .models import Event, Organization, EventbriteWebhook
from slugify import slugify
from rest_framework import serializers
import serpy, logging

logger = logging.getLogger(__name__)


class CitySerializer(serpy.Serializer):
    name = serpy.Field()


class UserSerializer(serpy.Serializer):
    id = serpy.Field()
    first_name = serpy.Field()
    last_name = serpy.Field()


class AcademySerializer(serpy.Serializer):
    id = serpy.Field()
    slug = serpy.Field()
    name = serpy.Field()
    city = CitySerializer(required=False)


class EventTypeSmallSerializer(serpy.Serializer):
    id = serpy.Field()
    slug = serpy.Field()
    name = serpy.Field()


class EventTypeSerializer(serpy.Serializer):
    id = serpy.Field()
    slug = serpy.Field()
    name = serpy.Field()
    academy = AcademySerializer(required=False)


class VenueSerializer(serpy.Serializer):
    id = serpy.Field()
    title = serpy.Field()
    street_address = serpy.Field()
    city = serpy.Field()
    zip_code = serpy.Field()
    state = serpy.Field()
    updated_at = serpy.Field()


class OrganizationBigSerializer(serpy.Serializer):
    id = serpy.Field()
    eventbrite_id = serpy.Field()
    eventbrite_key = serpy.Field()
    name = serpy.Field()
    sync_status = serpy.Field()
    sync_desc = serpy.Field()
    updated_at = serpy.Field()
    created_at = serpy.Field()


class OrganizationSmallSerializer(serpy.Serializer):
    id = serpy.Field()
    name = serpy.Field()
    sync_status = serpy.Field()
    sync_desc = serpy.Field()


class OrganizerSmallSerializer(serpy.Serializer):
    id = serpy.Field()
    eventbrite_id = serpy.Field()
    name = serpy.Field()
    description = serpy.Field()
    organization = OrganizationSmallSerializer()
    academy = AcademySerializer(required=False)
    updated_at = serpy.Field()
    created_at = serpy.Field()


class EventTinySerializer(serpy.Serializer):
    id = serpy.Field()
    title = serpy.Field()
    starting_at = serpy.Field()
    ending_at = serpy.Field()
    event_type = EventTypeSmallSerializer(required=False)


class EventSmallSerializer(serpy.Serializer):
    id = serpy.Field()
    slug = serpy.Field()
    excerpt = serpy.Field()
    title = serpy.Field()
    lang = serpy.Field()
    url = serpy.Field()
    banner = serpy.Field()
    description = serpy.Field()
    capacity = serpy.Field()
    starting_at = serpy.Field()
    ending_at = serpy.Field()
    status = serpy.Field()
    host = serpy.Field()
    event_type = EventTypeSmallSerializer(required=False)
    online_event = serpy.Field()
    venue = VenueSerializer(required=False)
    academy = AcademySerializer(required=False)
    sync_with_eventbrite = serpy.Field()
    eventbrite_sync_status = serpy.Field()
    eventbrite_sync_description = serpy.Field()
    tags = serpy.Field()


class EventSmallSerializerNoAcademy(serpy.Serializer):
    id = serpy.Field()
    slug = serpy.Field()
    excerpt = serpy.Field()
    title = serpy.Field()
    lang = serpy.Field()
    url = serpy.Field()
    banner = serpy.Field()
    starting_at = serpy.Field()
    ending_at = serpy.Field()
    host = serpy.Field()
    status = serpy.Field()
    event_type = EventTypeSmallSerializer(required=False)
    online_event = serpy.Field()
    venue = VenueSerializer(required=False)
    sync_with_eventbrite = serpy.Field()
    eventbrite_sync_status = serpy.Field()
    eventbrite_sync_description = serpy.Field()
    tags = serpy.Field()


class EventCheckinSerializer(serpy.Serializer):
    id = serpy.Field()
    email = serpy.Field()
    status = serpy.Field()
    created_at = serpy.Field()
    attended_at = serpy.Field()
    attendee = UserSerializer(required=False)
    event = EventTinySerializer()


class EventSerializer(serializers.ModelSerializer):
    class Meta:
        model = Event
        exclude = ()

    def validate(self, data: dict[str, Any]):

        academy = self.context.get('academy_id')

        if ('sync_with_eventbrite' not in data or data['sync_with_eventbrite']
                == False) and ('url' not in data or data['url'] is None or data['url'] == ''):
            raise ValidationException(
                f'Event URL must not be empty unless it will be synched with Eventbrite', slug='empty-url')

        if 'tags' not in data or data['tags'] == '':
            raise ValidationException(f'Event must have at least one tag', slug='empty-tags')

        validate_marketing_tags(data['tags'], academy, types=['DISCOVERY'])

        if 'title' in data and not data.get('slug'):
            data['slug'] = slugify(data['title']).lower()

        elif 'slug' in data:
            data['slug'] = f'{data["slug"].lower()}'

<<<<<<< HEAD
        existing_event = Event.objects.filter(slug=data['slug'])
        if existing_event.count() > 1:
            raise ValidationException(f'Event slug already taken, try a different event slug?',
                                      slug='slug-taken')

        existing_event = existing_event.first()
        if existing_event is not None and (
            (self.instance is not None and existing_event.id != self.instance.id) or (self.instance is None)):
            raise ValidationException(
                f'Event slug {existing_event.slug} already taken, try a different event slug?',
                slug='slug-taken')

        return data
=======
        return data

    def validate_slug(self, value):
        existing_events = Event.objects.filter(slug=value)
        if ((self.instance and existing_events.exclude(id=self.instance.id).exists())
                or existing_events.exists()):
            raise ValidationException(f'Event slug {value} already taken, try a different event slug?',
                                      slug='slug-taken')

        return value
>>>>>>> 7274e10b

    def create(self, validated_data):
        # hard-code the organizer to the academy organizer
        try:
            validated_data['organizer'] = validated_data['academy'].organizer
        except:
            pass

        return super().create(validated_data)

    def update(self, instance, validated_data):

        # hard-code the organizer to the academy organizer
        try:
            validated_data['organizer'] = validated_data['academy'].organizer
        except:
            pass

        return super().update(instance, validated_data)


class OrganizationSerializer(serializers.ModelSerializer):
    class Meta:
        model = Organization
        exclude = ()


class EventbriteWebhookSerializer(serializers.ModelSerializer):
    class Meta:
        model = EventbriteWebhook
        exclude = ()<|MERGE_RESOLUTION|>--- conflicted
+++ resolved
@@ -166,21 +166,6 @@
         elif 'slug' in data:
             data['slug'] = f'{data["slug"].lower()}'
 
-<<<<<<< HEAD
-        existing_event = Event.objects.filter(slug=data['slug'])
-        if existing_event.count() > 1:
-            raise ValidationException(f'Event slug already taken, try a different event slug?',
-                                      slug='slug-taken')
-
-        existing_event = existing_event.first()
-        if existing_event is not None and (
-            (self.instance is not None and existing_event.id != self.instance.id) or (self.instance is None)):
-            raise ValidationException(
-                f'Event slug {existing_event.slug} already taken, try a different event slug?',
-                slug='slug-taken')
-
-        return data
-=======
         return data
 
     def validate_slug(self, value):
@@ -191,7 +176,6 @@
                                       slug='slug-taken')
 
         return value
->>>>>>> 7274e10b
 
     def create(self, validated_data):
         # hard-code the organizer to the academy organizer
