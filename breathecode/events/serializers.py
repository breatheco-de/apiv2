from breathecode.marketing.actions import validate_marketing_tags
from breathecode.utils.validation_exception import ValidationException
from .models import Event, Organization, EventbriteWebhook
from rest_framework import serializers
import serpy


class CitySerializer(serpy.Serializer):
    name = serpy.Field()


class UserSerializer(serpy.Serializer):
    id = serpy.Field()
    first_name = serpy.Field()
    last_name = serpy.Field()


class AcademySerializer(serpy.Serializer):
    id = serpy.Field()
    slug = serpy.Field()
    name = serpy.Field()
    city = CitySerializer(required=False)


class EventTypeSmallSerializer(serpy.Serializer):
    id = serpy.Field()
    slug = serpy.Field()
    name = serpy.Field()


class EventTypeSerializer(serpy.Serializer):
    id = serpy.Field()
    slug = serpy.Field()
    name = serpy.Field()
    academy = AcademySerializer(required=False)


class VenueSerializer(serpy.Serializer):
    id = serpy.Field()
    title = serpy.Field()
    street_address = serpy.Field()
    city = serpy.Field()
    zip_code = serpy.Field()
    state = serpy.Field()
    updated_at = serpy.Field()


class OrganizationBigSerializer(serpy.Serializer):
    id = serpy.Field()
    eventbrite_id = serpy.Field()
    eventbrite_key = serpy.Field()
    name = serpy.Field()
    sync_status = serpy.Field()
    sync_desc = serpy.Field()
    updated_at = serpy.Field()
    created_at = serpy.Field()


class OrganizationSmallSerializer(serpy.Serializer):
    id = serpy.Field()
    name = serpy.Field()
    sync_status = serpy.Field()
    sync_desc = serpy.Field()


class OrganizerSmallSerializer(serpy.Serializer):
    id = serpy.Field()
    eventbrite_id = serpy.Field()
    name = serpy.Field()
    description = serpy.Field()
    organization = OrganizationSmallSerializer()
    academy = AcademySerializer(required=False)
    updated_at = serpy.Field()
    created_at = serpy.Field()


class EventTinySerializer(serpy.Serializer):
    id = serpy.Field()
    title = serpy.Field()
    starting_at = serpy.Field()
    ending_at = serpy.Field()
    event_type = EventTypeSmallSerializer(required=False)


class EventSmallSerializer(serpy.Serializer):
    id = serpy.Field()
    slug = serpy.Field()
    excerpt = serpy.Field()
    title = serpy.Field()
    lang = serpy.Field()
    url = serpy.Field()
    banner = serpy.Field()
    description = serpy.Field()
    capacity = serpy.Field()
    starting_at = serpy.Field()
    ending_at = serpy.Field()
    status = serpy.Field()
    host = serpy.Field()
    event_type = EventTypeSmallSerializer(required=False)
    online_event = serpy.Field()
    venue = VenueSerializer(required=False)
    academy = AcademySerializer(required=False)
    sync_with_eventbrite = serpy.Field()
    eventbrite_sync_status = serpy.Field()
    eventbrite_sync_description = serpy.Field()
    tags = serpy.Field()


class EventSmallSerializerNoAcademy(serpy.Serializer):
    id = serpy.Field()
    slug = serpy.Field()
    excerpt = serpy.Field()
    title = serpy.Field()
    lang = serpy.Field()
    url = serpy.Field()
    banner = serpy.Field()
    starting_at = serpy.Field()
    ending_at = serpy.Field()
    host = serpy.Field()
    status = serpy.Field()
    event_type = EventTypeSmallSerializer(required=False)
    online_event = serpy.Field()
    venue = VenueSerializer(required=False)
    sync_with_eventbrite = serpy.Field()
    eventbrite_sync_status = serpy.Field()
    eventbrite_sync_description = serpy.Field()
    tags = serpy.Field()


class EventCheckinSerializer(serpy.Serializer):
    id = serpy.Field()
    email = serpy.Field()
    status = serpy.Field()
    created_at = serpy.Field()
    attended_at = serpy.Field()
    attendee = UserSerializer(required=False)
    event = EventTinySerializer()


class EventSerializer(serializers.ModelSerializer):
    class Meta:
        model = Event
        exclude = ()

    def create(self, validated_data):
        # hard-code the organizer to the academy organizer
        try:
            validated_data['organizer'] = validated_data['academy'].organizer
        except:
            pass

        return super().create(validated_data)

    def update(self, instance, validated_data):

        # hard-code the organizer to the academy organizer
        try:
            validated_data['organizer'] = validated_data['academy'].organizer
        except:
            pass

        return super().update(instance, validated_data)

    def validate_tags(self, value: str):
        academy = self.context.get('academy_id')
        validate_marketing_tags(value, academy, types=['DISCOVERY'])
        return value

    def validate_slug(self, value: str):
<<<<<<< HEAD
        if value and not value.startswith('event-'):
            raise ValidationException('Each event slug have contain `event-` in the start',
                                      slug='slug-is-not-startswith-event')
        return value
=======
        if not value or value.startswith('event-'):
            return value.lower()

        return f'event-{value.lower()}'
>>>>>>> 51b11c81


class OrganizationSerializer(serializers.ModelSerializer):
    class Meta:
        model = Organization
        exclude = ()


class EventbriteWebhookSerializer(serializers.ModelSerializer):
    class Meta:
        model = EventbriteWebhook
        exclude = ()<|MERGE_RESOLUTION|>--- conflicted
+++ resolved
@@ -167,17 +167,10 @@
         return value
 
     def validate_slug(self, value: str):
-<<<<<<< HEAD
         if value and not value.startswith('event-'):
             raise ValidationException('Each event slug have contain `event-` in the start',
                                       slug='slug-is-not-startswith-event')
         return value
-=======
-        if not value or value.startswith('event-'):
-            return value.lower()
-
-        return f'event-{value.lower()}'
->>>>>>> 51b11c81
 
 
 class OrganizationSerializer(serializers.ModelSerializer):
