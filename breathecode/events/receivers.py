--- conflicted
+++ resolved
@@ -10,16 +10,6 @@
 
 logger = logging.getLogger(__name__)
 
-<<<<<<< HEAD
-# We no longer want to handle the eventbrite integration, its better to do it thru zapier using the rest hooks
-# @receiver(event_saved, sender=Event)
-# def post_save_event(sender: Type[Event], instance: Event, **kwargs: Any):
-#     logger.debug('Procesing event save')
-#     if instance.sync_with_eventbrite and instance.eventbrite_sync_status == 'PENDING':
-#         async_export_event_to_eventbrite.delay(instance.id)
-
-=======
->>>>>>> 5723a9bd
 
 @receiver(timeslot_saved, sender=CohortTimeSlot)
 def post_save_cohort_time_slot(sender: Type[CohortTimeSlot], instance: CohortTimeSlot, **kwargs: Any):
