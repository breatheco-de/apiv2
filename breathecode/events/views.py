--- conflicted
+++ resolved
@@ -18,6 +18,8 @@
 from django.utils import timezone
 from rest_framework import status
 from rest_framework.permissions import AllowAny
+
+from breathecode.utils.multi_status_response import MultiStatusResponse
 from .models import Event, EventType, EventCheckin, Organization, Venue, EventbriteWebhook, Organizer
 from breathecode.admissions.models import Academy, Cohort, CohortTimeSlot, CohortUser
 from rest_framework.decorators import api_view, permission_classes
@@ -257,29 +259,35 @@
                 slug='lookups-and-event-id-together')
 
         if lookups:
-            items = Event.objects.filter(**lookups, academy__id=academy_id, status='DRAFT')
-            draft = list(items.values('slug'))
-            for item in items:
-                item.delete()
-
-<<<<<<< HEAD
-            return Response(None, status=status.HTTP_204_NO_CONTENT)
-=======
-            self.cache.clear()
-            if (len(lookups['id__in']) != len(items)):
-                not_draft = Event.objects.filter(**lookups, academy__id=academy_id).exclude(status='DRAFT')
-
-                status_code = 400
-                detail = 'Event is not of type draft'
->>>>>>> b14f7163
-
-                return response_207(success=draft,
-                                    success_key='slug',
-                                    failure=not_draft,
-                                    failure_key='slug',
-                                    status_code=status_code,
-                                    detail=detail)
-
+            alls = Event.objects.filter(**lookups)
+            valids = alls.filter(academy__id=academy_id, status='DRAFT')
+            from_other_academy = alls.exclude(academy__id=academy_id)
+            not_draft = alls.exclude(status='DRAFT')
+
+            responses = []
+            if valids:
+                responses.append(MultiStatusResponse(code=204, queryset=valids))
+
+            if from_other_academy:
+                responses.append(
+                    MultiStatusResponse('Event doest not exist or does not belong to this academy',
+                                        code=400,
+                                        slug='not-found',
+                                        queryset=from_other_academy))
+
+            if not_draft:
+                responses.append(
+                    MultiStatusResponse('Only draft events can be deleted',
+                                        code=400,
+                                        slug='non-draft-event',
+                                        queryset=not_draft))
+
+            if from_other_academy or not_draft:
+                response = response_207(responses, 'slug')
+                valids.delete()
+                return response
+
+            valids.delete()
             return Response(None, status=status.HTTP_204_NO_CONTENT)
 
         event = Event.objects.filter(academy__id=academy_id, id=event_id).first()
