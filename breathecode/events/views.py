from breathecode.events.actions import fix_datetime_weekday
import os

from django.contrib.auth.models import User
from django.db.models.query_utils import Q
from breathecode.authenticate.actions import server_id
from breathecode.events.caches import EventCache
from datetime import datetime, timedelta
import logging
import re

from django.http.response import HttpResponse
from breathecode.utils.cache import Cache
from django.shortcuts import render
from django.utils import timezone
from rest_framework import status
from rest_framework.permissions import AllowAny
from .models import Event, EventType, EventCheckin, Organization, Venue
from breathecode.admissions.models import Academy, Cohort, CohortTimeSlot, CohortUser
from rest_framework.decorators import api_view, permission_classes
from .serializers import (EventSerializer, EventSmallSerializer, EventTypeSerializer, EventCheckinSerializer,
                          EventSmallSerializerNoAcademy, VenueSerializer)
from rest_framework.response import Response
from rest_framework.views import APIView
# from django.http import HttpResponse
from rest_framework.response import Response
from breathecode.utils import ValidationException, capable_of, HeaderLimitOffsetPagination, DatetimeInteger
from rest_framework.decorators import renderer_classes
from breathecode.renderers import PlainTextRenderer
from breathecode.services.eventbrite import Eventbrite
from .tasks import async_eventbrite_webhook
from breathecode.utils import ValidationException
<<<<<<< HEAD
from icalendar import Calendar as iCalendar, Event as iEvent, vCalAddress, vText, vDatetime
=======
from icalendar import Calendar as iCalendar, Event as iEvent, vCalAddress, vText
import breathecode.events.receivers
>>>>>>> 762cbba5

logger = logging.getLogger(__name__)
MONDAY = 0
TUESDAY = 1
WEDNESDAY = 2
THURSDAY = 3
FRIDAY = 4
SATURDAY = 5
SUNDAY = 6


@api_view(['GET'])
@permission_classes([AllowAny])
def get_events(request):
    items = Event.objects.all()
    lookup = {}

    if 'city' in request.GET:
        city = request.GET.get('city')
        lookup['venue__city__iexact'] = city

    if 'country' in request.GET:
        value = request.GET.get('country')
        lookup['venue__country__iexact'] = value

    if 'type' in request.GET:
        value = request.GET.get('type')
        lookup['event_type__slug'] = value

    if 'zip_code' in request.GET:
        value = request.GET.get('zip_code')
        lookup['venue__zip_code'] = value

    if 'academy' in request.GET:
        value = request.GET.get('academy')
        lookup['academy__slug__in'] = value.split(',')

    lookup['starting_at__gte'] = timezone.now()
    if 'past' in request.GET:
        if request.GET.get('past') == 'true':
            lookup.pop('starting_at__gte')
            lookup['starting_at__lte'] = timezone.now()

    items = items.filter(**lookup).order_by('starting_at')

    serializer = EventSmallSerializer(items, many=True)
    return Response(serializer.data)


class EventView(APIView):
    """
    List all snippets, or create a new snippet.
    """
    def get(self, request, format=None):

        items = Event.objects.all()
        lookup = {}

        if 'city' in self.request.GET:
            city = self.request.GET.get('city')
            lookup['venue__city__iexact'] = city

        if 'country' in self.request.GET:
            value = self.request.GET.get('city')
            lookup['venue__country__iexact'] = value

        if 'zip_code' in self.request.GET:
            value = self.request.GET.get('city')
            lookup['venue__zip_code'] = value

        lookup['starting_at__gte'] = timezone.now()
        if 'past' in self.request.GET:
            if self.request.GET.get('past') == 'true':
                lookup.pop('starting_at__gte')
                lookup['starting_at__lte'] = timezone.now()

        items = items.filter(**lookup).order_by('-created_at')

        serializer = EventSmallSerializer(items, many=True)
        return Response(serializer.data)

    def post(self, request, format=None):
        serializer = EventSerializer(data=request.data)
        if serializer.is_valid():
            serializer.save()
            return Response(serializer.data, status=status.HTTP_201_CREATED)
        return Response(serializer.errors, status=status.HTTP_400_BAD_REQUEST)


class AcademyEventView(APIView, HeaderLimitOffsetPagination):
    """
    List all snippets, or create a new snippet.
    """
    cache = EventCache()

    @capable_of('read_event')
    def get(self, request, format=None, academy_id=None, event_id=None):
        city = self.request.GET.get('city')
        country = self.request.GET.get('country')
        zip_code = self.request.GET.get('zip_code')
        upcoming = self.request.GET.get('upcoming')
        past = self.request.GET.get('past')

        cache_kwargs = {
            'academy_id': academy_id,
            'event_id': event_id,
            'city': city,
            'country': country,
            'zip_code': zip_code,
            'upcoming': upcoming,
            'past': past,
            **self.pagination_params(request),
        }

        cache = self.cache.get(**cache_kwargs)
        if cache:
            return Response(cache, status=status.HTTP_200_OK)

        if event_id is not None:
            single_event = Event.objects.filter(id=event_id, academy__id=academy_id).first()
            if single_event is None:
                raise ValidationException('Event not found', 404)

            serializer = EventSmallSerializer(single_event, many=False)
            self.cache.set(serializer.data, **cache_kwargs)
            return Response(serializer.data)

        items = Event.objects.filter(academy__id=academy_id)
        lookup = {}

        if city:
            lookup['venue__city__iexact'] = city

        if country:
            lookup['venue__country__iexact'] = country

        if zip_code:
            lookup['venue__zip_code'] = zip_code

        if upcoming:
            lookup['starting_at__gte'] = timezone.now()
        elif past:
            if 'starting_at__gte' in lookup:
                lookup.pop('starting_at__gte')
            if past == 'true':
                lookup['starting_at__lte'] = timezone.now()

        items = items.filter(**lookup).order_by('-starting_at')

        page = self.paginate_queryset(items, request)
        serializer = EventSmallSerializerNoAcademy(page, many=True)

        if self.is_paginate(request):
            return self.get_paginated_response(serializer.data, cache=self.cache, cache_kwargs=cache_kwargs)
        else:
            self.cache.set(serializer.data, **cache_kwargs)
            return Response(serializer.data, status=200)

    @capable_of('crud_event')
    def post(self, request, format=None, academy_id=None):
        academy = Academy.objects.filter(id=academy_id).first()
        if academy is None:
            raise ValidationException(f'Academy {academy_id} not found')

        organization_id = Organization.objects.filter(academy__id=academy_id).values_list('id',
                                                                                          flat=True).first()
        if not organization_id:
            raise ValidationException('Your academy doesn\'t have the integrations with Eventbrite done',
                                      slug='organization-not-exist')

        data = {}
        for key in request.data.keys():
            data[key] = request.data.get(key)

        data['sync_status'] = 'PENDING'
        data['organization'] = organization_id

        serializer = EventSerializer(data={**data, 'academy': academy.id})
        if serializer.is_valid():
            self.cache.clear()
            serializer.save()
            return Response(serializer.data, status=status.HTTP_201_CREATED)
        return Response(serializer.errors, status=status.HTTP_400_BAD_REQUEST)

    @capable_of('crud_event')
    def put(self, request, academy_id=None, event_id=None):
        already = Event.objects.filter(id=event_id, academy__id=academy_id).first()
        if already is None:
            raise ValidationException(f'Event not found for this academy {academy_id}')

        organization_id = Organization.objects.filter(academy__id=academy_id).values_list('id',
                                                                                          flat=True).first()
        if not organization_id:
            raise ValidationException('Your academy doesn\'t have the integrations with Eventbrite done',
                                      slug='organization-not-exist')

        data = {}
        for key in request.data.keys():
            data[key] = request.data.get(key)

        data['sync_status'] = 'PENDING'
        data['organization'] = organization_id

        serializer = EventSerializer(already, data=data)
        if serializer.is_valid():
            self.cache.clear()
            serializer.save()
            return Response(serializer.data, status=status.HTTP_201_CREATED)
        return Response(serializer.errors, status=status.HTTP_400_BAD_REQUEST)


class EventTypeView(APIView):
    """
    List all snippets, or create a new snippet.
    """
    def get(self, request, format=None):

        items = EventType.objects.all()
        lookup = {}

        if 'academy' in self.request.GET:
            value = self.request.GET.get('academy')
            lookup['academy__slug'] = value
        items = items.filter(**lookup).order_by('-created_at')

        serializer = EventTypeSerializer(items, many=True)
        return Response(serializer.data)


class EventCheckinView(APIView, HeaderLimitOffsetPagination):
    """
    List all snippets, or create a new snippet.
    """
    @capable_of('read_eventcheckin')
    def get(self, request, format=None, academy_id=None):

        items = EventCheckin.objects.filter(event__academy__id=academy_id)
        lookup = {}

        if 'status' in self.request.GET:
            value = self.request.GET.get('status')
            lookup['status'] = value

        if 'event' in self.request.GET:
            value = self.request.GET.get('event')
            lookup['event__id'] = value

        like = self.request.GET.get('like')
        if 'like' in self.request.GET:
            items = items.filter(
                Q(attendee__first_name__icontains=like)
                | Q(attendee__last_name_icontains=like)
                | Q(attendee__email_icontains=like) | Q(email_icontains=like))

        start = request.GET.get('start', None)
        if start is not None:
            start_date = datetime.strptime(start, '%Y-%m-%d').date()
            items = items.filter(created_at__gte=start_date)

        end = request.GET.get('end', None)
        if end is not None:
            end_date = datetime.strptime(end, '%Y-%m-%d').date()
            items = items.filter(created_at__lte=end_date)

        items = items.filter(**lookup).order_by('-created_at')

        page = self.paginate_queryset(items, request)
        serializer = EventCheckinSerializer(page, many=True)

        if self.is_paginate(request):
            return self.get_paginated_response(serializer.data)
        else:
            return Response(serializer.data, status=200)


@api_view(['POST'])
@permission_classes([AllowAny])
@renderer_classes([PlainTextRenderer])
def eventbrite_webhook(request, organization_id):
    webhook = Eventbrite.add_webhook_to_log(request.data, organization_id)

    if webhook:
        async_eventbrite_webhook.delay(webhook.id)
    else:
        logger.debug('One request cannot be parsed, maybe you should update `Eventbrite'
                     '.add_webhook_to_log`')
        logger.debug(request.data)

    # async_eventbrite_webhook(request.data)
    return Response('ok', content_type='text/plain')


# list venues
class AcademyVenueView(APIView):
    """
    List all snippets
    """
    @capable_of('read_event')
    def get(self, request, format=None, academy_id=None, user_id=None):

        venues = Venue.objects.filter(academy__id=academy_id).order_by('-created_at')

        serializer = VenueSerializer(venues, many=True)
        return Response(serializer.data)


def ical_academies_repr(slugs=None, ids=None):
    ret = []

    if not ids:
        ids = []

    if not slugs:
        slugs = []

    if ids:
        ret = ret + \
            list(Academy.objects.filter(id__in=ids).values_list('id', flat=True))

    if slugs:
        ret = ret + \
            list(Academy.objects.filter(
                slug__in=slugs).values_list('id', flat=True))

    ret = sorted(list(dict.fromkeys(ret)))
    ret = ','.join([str(id) for id in ret])

    if ret:
        ret = f' ({ret})'

    return ret


class ICalStudentView(APIView):
    permission_classes = [AllowAny]

    def get(self, request, user_id):
        items = Cohort.objects.all()

        if not User.objects.filter(id=user_id).count():
            raise ValidationException('Student not exist', 404, slug='student-not-exist')

        cohort_ids = (CohortUser.objects.filter(user_id=user_id).values_list(
            'cohort_id', flat=True).exclude(cohort__stage='DELETED'))

        items = CohortTimeSlot.objects.filter(cohort__id__in=cohort_ids).order_by('id')
        items = items

        upcoming = request.GET.get('upcoming')
        if upcoming == 'true':
            now = timezone.now()
            items = items.filter(cohort__kickoff_date__gte=now)

        key = server_id()

        calendar = iCalendar()
        calendar.add('prodid', f'-//BreatheCode//Student Schedule ({user_id}) {key}//EN')
        calendar.add('METHOD', 'PUBLISH')
        calendar.add('X-WR-CALNAME', f'Academy - Schedule')
        calendar.add('X-WR-CALDESC', '')
        calendar.add('REFRESH-INTERVAL;VALUE=DURATION', 'PT15M')

        url = os.getenv('API_URL')
        if url:
            url = re.sub(r'/$', '', url) + '/v1/events/ical/student/' + str(user_id)
            calendar.add('url', url)

        calendar.add('version', '2.0')

        for item in items:
            event = iEvent()

            event.add('summary', item.cohort.name)
            event.add('uid', f'breathecode_cohort_time_slot_{item.id}_{key}')

            event.add('dtstart', DatetimeInteger.to_datetime(item.timezone, item.starting_at))
            event.add('dtstamp', DatetimeInteger.to_datetime(item.timezone, item.starting_at))

            until_date = item.cohort.ending_date

            if not until_date:
                until_date = timezone.make_aware(
                    datetime(year=2100, month=12, day=31, hour=12, minute=00, second=00))

            if item.recurrent:
                event.add('rrule', {'freq': item.recurrency_type, 'until': until_date})

            event.add('dtend', DatetimeInteger.to_datetime(item.timezone, item.ending_at))

            teacher = CohortUser.objects.filter(role='TEACHER', cohort__id=item.cohort.id).first()

            if teacher:
                organizer = vCalAddress(f'MAILTO:{teacher.user.email}')

                if teacher.user.first_name and teacher.user.last_name:
                    organizer.params['cn'] = vText(f'{teacher.user.first_name} ' f'{teacher.user.last_name}')
                elif teacher.user.first_name:
                    organizer.params['cn'] = vText(teacher.user.first_name)
                elif teacher.user.last_name:
                    organizer.params['cn'] = vText(teacher.user.last_name)

                organizer.params['role'] = vText('OWNER')
                event['organizer'] = organizer

            location = item.cohort.academy.name

            if item.cohort.academy.website_url:
                location = f'{location} ({item.cohort.academy.website_url})'
            event['location'] = vText(item.cohort.academy.name)

            calendar.add_component(event)

        calendar_text = calendar.to_ical()

        response = HttpResponse(calendar_text, content_type='text/calendar')
        response['Content-Disposition'] = 'attachment; filename="calendar.ics"'
        return response


def get_ical_cohort_description(item: Cohort):
    description = ''
    # description = f'{description}Url: {item.url}\n'

    if item.name:
        description = f'{description}Name: {item.name}\n'

    if item.academy:
        description = f'{description}Academy: {item.academy.name}\n'

    if item.language:
        description = f'{description}Language: {item.language.upper()}\n'

    if item.private:
        description = f'{description}Private: {"Yes" if item.private else "No"}\n'

    if item.remote_available:
        description = f'{description}Online: {"Yes" if item.remote_available else "No"}\n'

    # TODO: add private url to meeting url

    return description


class ICalCohortsView(APIView):
    permission_classes = [AllowAny]

    def get(self, request):
        items = Cohort.objects.all()

        ids = request.GET.get('academy', '')
        slugs = request.GET.get('academy_slug', '')

        ids = ids.split(',') if ids else []
        slugs = slugs.split(',') if slugs else []

        if ids:
            items = Cohort.objects.filter(academy__id__in=ids).order_by('id')

        elif slugs:
            items = Cohort.objects.filter(academy__slug__in=slugs).order_by('id')

        else:
            items = []

        if not ids and not slugs:
            raise ValidationException(
                'You need to specify at least one academy or academy_slug (comma separated) in the querystring'
            )

        if (Academy.objects.filter(id__in=ids).count() != len(ids)
                or Academy.objects.filter(slug__in=slugs).count() != len(slugs)):
            raise ValidationException('Some academy not exist')

        items = items.exclude(stage='DELETED')

        upcoming = request.GET.get('upcoming')
        if upcoming == 'true':
            now = timezone.now()
            items = items.filter(kickoff_date__gte=now)

        academies_repr = ical_academies_repr(ids=ids, slugs=slugs)
        key = server_id()

        calendar = iCalendar()
        calendar.add('prodid', f'-//BreatheCode//Academy Cohorts{academies_repr} {key}//EN')
        calendar.add('METHOD', 'PUBLISH')
        calendar.add('X-WR-CALNAME', f'Academy - Cohorts')
        calendar.add('X-WR-CALDESC', '')
        calendar.add('REFRESH-INTERVAL;VALUE=DURATION', 'PT15M')

        url = os.getenv('API_URL')
        if url:
            url = re.sub(r'/$', '', url) + '/v1/events/ical/cohorts'
            if ids or slugs:
                url = url + '?'

                if ids:
                    url = url + 'academy=' + ','.join(ids)

                if ids and slugs:
                    url = url + '&'

                if slugs:
                    url = url + 'academy_slug=' + ','.join(slugs)

            calendar.add('url', url)

        calendar.add('version', '2.0')

        for item in items:
            event = iEvent()
            event_first_day = iEvent()
            event_last_day = iEvent()
            has_last_day = False

            event.add('summary', item.name)
            event.add('uid', f'breathecode_cohort_{item.id}_{key}')
            event.add('dtstart', item.kickoff_date)

            timeslots = CohortTimeSlot.objects.filter(cohort__id=item.id)
            first_timeslot = timeslots.order_by('starting_at').first()

            if first_timeslot:
                event_first_day.add('summary', f'{item.name} - First day')
                event_first_day.add('uid', f'breathecode_cohort_{item.id}_first_{key}')
                event_first_day.add(
                    'dtstart', DatetimeInteger.to_datetime(first_timeslot.timezone,
                                                           first_timeslot.starting_at))
                event_first_day.add(
                    'dtend', DatetimeInteger.to_datetime(first_timeslot.timezone, first_timeslot.ending_at))
                event_first_day.add('dtstamp', first_timeslot.created_at)

            if item.ending_date:
                event.add('dtend', item.ending_date)
                timeslots_datetime = []

                for timeslot in timeslots:
                    starting_at = DatetimeInteger.to_datetime(timeslot.timezone, timeslot.starting_at)
                    ending_at = DatetimeInteger.to_datetime(timeslot.timezone, timeslot.ending_at)
                    diff = ending_at - starting_at

                    if timeslot.recurrent:
                        ending_at = fix_datetime_weekday(item.ending_date, ending_at, prev=True)
                        starting_at = ending_at - diff

                    timeslots_datetime.append((starting_at, ending_at))

                last_timeslot = None

                if timeslots_datetime:
                    timeslots_datetime.sort(key=lambda x: x[1], reverse=True)
                    last_timeslot = timeslots_datetime[0]
                    has_last_day = True

                    event_last_day.add('summary', f'{item.name} - Last day')

                    event_last_day.add('uid', f'breathecode_cohort_{item.id}_last_{key}')
                    event_last_day.add('dtstart', last_timeslot[0])
                    event_last_day.add('dtend', last_timeslot[1])
                    event_last_day.add('dtstamp', item.created_at)

            event.add('dtstamp', item.created_at)

            teacher = CohortUser.objects.filter(role='TEACHER', cohort__id=item.id).first()

            if teacher:
                organizer = vCalAddress(f'MAILTO:{teacher.user.email}')

                if teacher.user.first_name and teacher.user.last_name:
                    organizer.params['cn'] = vText(f'{teacher.user.first_name} ' f'{teacher.user.last_name}')
                elif teacher.user.first_name:
                    organizer.params['cn'] = vText(teacher.user.first_name)
                elif teacher.user.last_name:
                    organizer.params['cn'] = vText(teacher.user.last_name)

                organizer.params['role'] = vText('OWNER')
                event['organizer'] = organizer

                if first_timeslot:
                    event_first_day['organizer'] = organizer

                if has_last_day:
                    event_last_day['organizer'] = organizer

            location = item.academy.name

            if item.academy.website_url:
                location = f'{location} ({item.academy.website_url})'

            event['location'] = vText(item.academy.name)

            if first_timeslot:
                event_first_day['location'] = vText(item.academy.name)

            if has_last_day:
                event_last_day['location'] = vText(item.academy.name)

            if first_timeslot:
                calendar.add_component(event_first_day)
            calendar.add_component(event)

            if has_last_day:
                calendar.add_component(event_last_day)

        calendar_text = calendar.to_ical()

        response = HttpResponse(calendar_text, content_type='text/calendar')
        response['Content-Disposition'] = 'attachment; filename="calendar.ics"'
        return response


class ICalEventView(APIView):
    permission_classes = [AllowAny]

    def get(self, request):
        items = Event.objects.filter(status='ACTIVE')

        ids = request.GET.get('academy', '')
        slugs = request.GET.get('academy_slug', '')

        ids = ids.split(',') if ids else []
        slugs = slugs.split(',') if slugs else []

        if ids:
            items = Event.objects.filter(academy__id__in=ids, status='ACTIVE').order_by('id')

        elif slugs:
            items = Event.objects.filter(academy__slug__in=slugs, status='ACTIVE').order_by('id')

        else:
            items = []

        if not ids and not slugs:
            raise ValidationException(
                'You need to specify at least one academy or academy_slug (comma separated) in the querystring'
            )

        if (Academy.objects.filter(id__in=ids).count() != len(ids)
                or Academy.objects.filter(slug__in=slugs).count() != len(slugs)):
            raise ValidationException('Some academy not exist')

        upcoming = request.GET.get('upcoming')
        if upcoming == 'true':
            now = timezone.now()
            items = items.filter(starting_at__gte=now)

        academies_repr = ical_academies_repr(ids=ids, slugs=slugs)
        key = server_id()

        calendar = iCalendar()
        calendar.add('prodid', f'-//BreatheCode//Academy Events{academies_repr} {key}//EN')
        calendar.add('METHOD', 'PUBLISH')
        calendar.add('X-WR-CALNAME', f'Academy - Events')
        calendar.add('X-WR-CALDESC', '')
        calendar.add('REFRESH-INTERVAL;VALUE=DURATION', 'PT15M')

        url = os.getenv('API_URL')
        if url:
            url = re.sub(r'/$', '', url) + '/v1/events/ical/events'
            if ids or slugs:
                url = url + '?'

                if ids:
                    url = url + 'academy=' + ','.join(ids)

                if ids and slugs:
                    url = url + '&'

                if slugs:
                    url = url + 'academy_slug=' + ','.join(slugs)

            calendar.add('url', url)

        calendar.add('version', '2.0')

        for item in items:
            event = iEvent()

            if item.title:
                event.add('summary', item.title)

            description = ''
            description = f'{description}Url: {item.url}\n'

            if item.academy:
                description = f'{description}Academy: {item.academy.name}\n'

            if item.venue and item.venue.title:
                description = f'{description}Venue: {item.venue.title}\n'

            if item.event_type:
                description = f'{description}Event type: {item.event_type.name}\n'

            if item.online_event:
                description = f'{description}Location: online\n'

            event.add('description', description)
            event.add('uid', f'breathecode_event_{item.id}_{key}')
            event.add('dtstart', item.starting_at)
            event.add('dtend', item.ending_at)
            event.add('dtstamp', item.created_at)

            if item.author and item.author.email:
                organizer = vCalAddress(f'MAILTO:{item.author.email}')

                if item.author.first_name and item.author.last_name:
                    organizer.params['cn'] = vText(f'{item.author.first_name} ' f'{item.author.last_name}')
                elif item.author.first_name:
                    organizer.params['cn'] = vText(item.author.first_name)
                elif item.author.last_name:
                    organizer.params['cn'] = vText(item.author.last_name)

                organizer.params['role'] = vText('OWNER')
                event['organizer'] = organizer

            if item.venue and (item.venue.country or item.venue.state or item.venue.city
                               or item.venue.street_address):
                value = ''

                if item.venue.street_address:
                    value = f'{value}{item.venue.street_address}, '

                if item.venue.city:
                    value = f'{value}{item.venue.city}, '

                if item.venue.state:
                    value = f'{value}{item.venue.state}, '

                if item.venue.country:
                    value = f'{value}{item.venue.country}'

                value = re.sub(', $', '', value)
                event['location'] = vText(value)

            calendar.add_component(event)

        calendar_text = calendar.to_ical()

        response = HttpResponse(calendar_text, content_type='text/calendar')
        response['Content-Disposition'] = 'attachment; filename="calendar.ics"'
        return response<|MERGE_RESOLUTION|>--- conflicted
+++ resolved
@@ -30,12 +30,8 @@
 from breathecode.services.eventbrite import Eventbrite
 from .tasks import async_eventbrite_webhook
 from breathecode.utils import ValidationException
-<<<<<<< HEAD
-from icalendar import Calendar as iCalendar, Event as iEvent, vCalAddress, vText, vDatetime
-=======
 from icalendar import Calendar as iCalendar, Event as iEvent, vCalAddress, vText
 import breathecode.events.receivers
->>>>>>> 762cbba5
 
 logger = logging.getLogger(__name__)
 MONDAY = 0
