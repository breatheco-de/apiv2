--- conflicted
+++ resolved
@@ -855,15 +855,11 @@
             **request.data, 'email': request.user.email,
             'attendee': request.user.id,
             'event': event.id
-<<<<<<< HEAD
         },
                                                 context={
                                                     'lang': lang,
                                                     'user': request.user
                                                 })
-=======
-        })
->>>>>>> f0ded2e9
         if serializer.is_valid():
             serializer.save()
             return Response(serializer.data, status=status.HTTP_201_CREATED)
