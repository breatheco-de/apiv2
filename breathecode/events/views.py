--- conflicted
+++ resolved
@@ -153,17 +153,10 @@
 
     def get(self, request, event_id=None):
 
-<<<<<<< HEAD
         items = get_my_events(request.user)
-=======
-    def get(self, request, event_id=None):
-        query = None
-
-        academies, cohorts, syllabus = self.get_related_resources()
->>>>>>> b3b12762
 
         if event_id is not None:
-            single_event = Event.objects.filter(event_type__in=items, id=event_id).first()
+            single_event = Event.objects.filter(id=event_id, event_type__in=items).first()
             _r = self.request.GET.get('redirect', 'false')
             if _r == 'true':
                 if single_event is None:
@@ -171,23 +164,12 @@
                 if single_event.live_stream_url is None or single_event.live_stream_url == '':
                     return render_message(request, 'Event live stream URL is not found')
                 return redirect(single_event.live_stream_url, permanent=True)
-            else:
-                if single_event is None:
-                    raise ValidationException('Event not found or you dont have access', 404)
-
-            serializer = EventSmallSerializer(single_event, many=False)
+
+            serializer = EventBigSerializer(single_event, many=False)
             return Response(serializer.data)
 
         items = Event.objects.filter(event_type__in=items, status='ACTIVE').order_by('starting_at')
         lookup = {}
-
-        if event_id is not None:
-            single_event = Event.objects.filter(id=event_id, event_type__in=items).first()
-            if single_event is None:
-                raise ValidationException('Event not found', 404)
-
-            serializer = EventBigSerializer(single_event, many=False)
-            return Response(serializer.data)
 
         online_event = self.request.GET.get('online_event', '')
         if online_event == 'true':
