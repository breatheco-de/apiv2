import os

from django.contrib.auth.models import User
from django.db.models.query_utils import Q
from breathecode.authenticate.actions import get_user_language, server_id
from breathecode.events.caches import EventCache, LiveClassCache
from .permissions.consumers import event_by_url_param, live_class_by_url_param
from datetime import datetime, timedelta
from breathecode.utils.views import private_view, render_message
from django.shortcuts import redirect, render
import logging
import re
import pytz

from django.http.response import HttpResponse
from breathecode.utils.api_view_extensions.api_view_extensions import APIViewExtensions
from django.utils import timezone

from rest_framework import status
from rest_framework.permissions import AllowAny
from breathecode.utils.decorators import has_permission
from breathecode.utils.i18n import translation

from breathecode.utils.multi_status_response import MultiStatusResponse
from .actions import fix_datetime_weekday, update_timeslots_out_of_range, get_my_event_types
from .models import (Event, EventType, EventCheckin, LiveClass, EventTypeVisibilitySetting, Organization,
                     Venue, EventbriteWebhook, Organizer)
from breathecode.admissions.models import Academy, Cohort, CohortTimeSlot, CohortUser, Syllabus
from rest_framework.decorators import api_view, permission_classes
from .serializers import (EventBigSerializer, EventJoinSmallSerializer, EventPublicBigSerializer,
                          GetLiveClassSerializer, LiveClassJoinSerializer, LiveClassSerializer,
                          EventSerializer, EventSmallSerializer, EventTypeSerializer, EventTypeBigSerializer,
                          EventCheckinSerializer, EventSmallSerializerNoAcademy,
                          EventTypeVisibilitySettingSerializer, PostEventTypeSerializer,
                          EventTypePutSerializer, VenueSerializer, OrganizationBigSerializer,
                          OrganizationSerializer, EventbriteWebhookSerializer, OrganizerSmallSerializer,
                          EventCheckinSmallSerializer, PUTEventCheckinSerializer, POSTEventCheckinSerializer,
                          AcademyEventSmallSerializer)
from rest_framework.views import APIView
# from django.http import HttpResponse
from rest_framework.response import Response
from breathecode.utils import ValidationException, capable_of, HeaderLimitOffsetPagination, DatetimeInteger, GenerateLookupsMixin
from rest_framework.decorators import renderer_classes
from breathecode.renderers import PlainTextRenderer
from breathecode.services.eventbrite import Eventbrite
from .tasks import async_eventbrite_webhook
from breathecode.utils import response_207
from icalendar import Calendar as iCalendar, Event as iEvent, vCalAddress, vText

logger = logging.getLogger(__name__)
MONDAY = 0
TUESDAY = 1
WEDNESDAY = 2
THURSDAY = 3
FRIDAY = 4
SATURDAY = 5
SUNDAY = 6


@api_view(['GET'])
@permission_classes([AllowAny])
def get_events(request):
    items = Event.objects.all()
    lookup = {}

    if 'city' in request.GET:
        city = request.GET.get('city')
        lookup['venue__city__iexact'] = city

    if 'country' in request.GET:
        value = request.GET.get('country')
        lookup['venue__country__iexact'] = value

    if 'type' in request.GET:
        value = request.GET.get('type')
        lookup['event_type__slug'] = value

    if 'zip_code' in request.GET:
        value = request.GET.get('zip_code')
        lookup['venue__zip_code'] = value

    if 'academy' in request.GET:
        value = request.GET.get('academy')
        lookup['academy__slug__in'] = value.split(',')

    if 'status' in request.GET:
        value = request.GET.get('status')
        lookup['status__in'] = value.split(',')
    else:
        lookup['status'] = 'ACTIVE'

    online_event = request.GET.get('online_event', None)
    if online_event == 'true':
        lookup['online_event'] = True
    elif online_event == 'false':
        lookup['online_event'] = False

    lookup['ending_at__gte'] = timezone.now()
    if 'past' in request.GET:
        if request.GET.get('past') == 'true':
            lookup.pop('ending_at__gte')
            lookup['starting_at__lte'] = timezone.now()

    items = items.filter(**lookup).order_by('starting_at')

    serializer = EventSmallSerializer(items, many=True)
    return Response(serializer.data)


class EventPublicView(APIView):
    """
    List all snippets, or create a new snippet.
    """
    permission_classes = [AllowAny]

    def get(self, request, event_slug=None, format=None):
        lang = get_user_language(request)

        if event_slug is not None:
            event = Event.objects.filter(slug=event_slug).first()

            if not event:
                raise ValidationException(translation(lang,
                                                      en='Event not found or you dont have access',
                                                      es='Evento no encontrado o no tienes acceso',
                                                      slug='not-found'),
                                          code=404)

            serializer = EventPublicBigSerializer(event, many=False)
            return Response(serializer.data)


class EventView(APIView):
    """
    List all snippets, or create a new snippet.
    """

    def get(self, request, format=None):

        items = Event.objects.all()
        lookup = {}

        if 'city' in self.request.GET:
            city = self.request.GET.get('city')
            lookup['venue__city__iexact'] = city

        if 'country' in self.request.GET:
            value = self.request.GET.get('city')
            lookup['venue__country__iexact'] = value

        if 'zip_code' in self.request.GET:
            value = self.request.GET.get('city')
            lookup['venue__zip_code'] = value

        lookup['starting_at__gte'] = timezone.now()
        if 'past' in self.request.GET:
            if self.request.GET.get('past') == 'true':
                lookup.pop('starting_at__gte')
                lookup['starting_at__lte'] = timezone.now()

        items = items.filter(**lookup).order_by('-created_at')

        serializer = EventSmallSerializer(items, many=True)
        return Response(serializer.data)

    def post(self, request, format=None):
        serializer = EventSerializer(data=request.data, context={'academy_id': None})
        if serializer.is_valid():
            serializer.save()
            return Response(serializer.data, status=status.HTTP_201_CREATED)
        return Response(serializer.errors, status=status.HTTP_400_BAD_REQUEST)


class EventMeView(APIView):
    extensions = APIViewExtensions(cache=EventCache, cache_per_user=True, paginate=True)

    def get(self, request, event_id=None):

        handler = self.extensions(request)

        cache = handler.cache.get()
        if cache is not None:
            return cache

        items = get_my_event_types(request.user)
        lang = get_user_language(request)

        if event_id is not None:
            single_event = Event.objects.filter(id=event_id, event_type__in=items).first()

            if not single_event:
                raise ValidationException(translation(lang,
                                                      en='Event not found or you dont have access',
                                                      es='Evento no encontrado o no tienes acceso',
                                                      slug='not-found'),
                                          code=404)

            _r = self.request.GET.get('redirect', 'false')

            #DEPRECATED: due we have a new endpoint that manages the EventTypeSet consumables
            if _r == 'true':
                if single_event is None:
                    return render_message(request, 'Event not found or you dont have access')
                if single_event.live_stream_url is None or single_event.live_stream_url == '':
                    return render_message(request, 'Event live stream URL is not found')
                return redirect(single_event.live_stream_url)

            serializer = EventBigSerializer(single_event, many=False)
            return Response(serializer.data)

        items = Event.objects.filter(event_type__in=items, status='ACTIVE').order_by('starting_at')
        lookup = {}

        online_event = self.request.GET.get('online_event', '')
        if online_event == 'true':
            lookup['online_event'] = True
        elif online_event == 'false':
            lookup['online_event'] = False

        items = items.filter(**lookup)
        items = handler.queryset(items)
        serializer = EventBigSerializer(items, many=True)

        return handler.response(serializer.data)


class MeLiveClassView(APIView):
    extensions = APIViewExtensions(cache=LiveClassCache, sort='-starting_at', paginate=True)

    def get(self, request):
        handler = self.extensions(request)

        cache = handler.cache.get()
        if cache is not None:
            return cache

        lang = get_user_language(request)

        query = handler.lookup.build(
            lang,
            strings={
                'exact': [
                    'remote_meeting_url',
                ],
            },
            bools={
                'is_null': ['ended_at'],
            },
            datetimes={
                'gte': ['starting_at'],
                'lte': ['ending_at'],
            },
            slugs=[
                'cohort_time_slot__cohort',
                'cohort_time_slot__cohort__academy',
                'cohort_time_slot__cohort__syllabus_version__syllabus',
            ],
            overwrite={
                'cohort': 'cohort_time_slot__cohort',
                'academy': 'cohort_time_slot__cohort__academy',
                'syllabus': 'cohort_time_slot__cohort__syllabus_version__syllabus',
                'start': 'starting_at',
                'end': 'ending_at',
                'upcoming': 'ended_at',
            },
        )

        items = LiveClass.objects.filter(query, cohort_time_slot__cohort__cohortuser__user=request.user)

        items = handler.queryset(items)
        serializer = GetLiveClassSerializer(items, many=True)

        return handler.response(serializer.data)


@private_view()
@has_permission('live_class_join', consumer=live_class_by_url_param, format='html')
def join_live_class(request, token, live_class, lang):
    now = timezone.now()

    if live_class.starting_at > now:
        return render(request, 'countdown.html', {
            'token': token.key,
            'event': LiveClassJoinSerializer(live_class).data,
        })

    return redirect(live_class.cohort_time_slot.cohort.online_meeting_url)


class AcademyLiveClassView(APIView):
    extensions = APIViewExtensions(sort='-starting_at', paginate=True)

    @capable_of('start_or_end_class')
    def get(self, request, academy_id=None):
        from .models import LiveClass

        handler = self.extensions(request)

        lang = get_user_language(request)

        query = handler.lookup.build(
            lang,
            strings={
                'exact': [
                    'remote_meeting_url',
                    'cohort_time_slot__cohort__cohortuser__user__email',
                ],
            },
            bools={
                'is_null': ['ended_at'],
            },
            datetimes={
                'gte': ['starting_at'],
                'lte': ['ending_at'],
            },
            slugs=[
                'cohort_time_slot__cohort__cohortuser__user',
                'cohort_time_slot__cohort',
                'cohort_time_slot__cohort__academy',
                'cohort_time_slot__cohort__syllabus_version__syllabus',
            ],
            overwrite={
                'cohort': 'cohort_time_slot__cohort',
                'academy': 'cohort_time_slot__cohort__academy',
                'syllabus': 'cohort_time_slot__cohort__syllabus_version__syllabus',
                'start': 'starting_at',
                'end': 'ending_at',
                'upcoming': 'ended_at',
                'user': 'cohort_time_slot__cohort__cohortuser__user',
                'user_email': 'cohort_time_slot__cohort__cohortuser__user__email',
            },
        )

        items = LiveClass.objects.filter(query, cohort_time_slot__cohort__academy__id=academy_id)

        items = handler.queryset(items)
        serializer = GetLiveClassSerializer(items, many=True)

        return handler.response(serializer.data)

    @capable_of('start_or_end_class')
    def post(self, request, academy_id=None):
        lang = get_user_language(request)

        serializer = LiveClassSerializer(data=request.data,
                                         context={
                                             'lang': lang,
                                             'academy_id': academy_id,
                                         })
        if serializer.is_valid():
            serializer.save()
            return Response(serializer.data, status=status.HTTP_200_OK)
        return Response(serializer.errors, status=status.HTTP_400_BAD_REQUEST)

    @capable_of('start_or_end_class')
    def put(self, request, cohort_schedule_id, academy_id=None):
        lang = get_user_language(request)

        already = LiveClass.objects.filter(id=cohort_schedule_id,
                                           cohort_time_slot__cohort__academy__id=academy_id).first()
        if already is None:
            raise ValidationException(
                translation(lang,
                            en=f'Live class not found for this academy {academy_id}',
                            es=f'Clase en vivo no encontrada para esta academia {academy_id}',
                            slug='not-found'))

        serializer = LiveClassSerializer(already,
                                         data=request.data,
                                         context={
                                             'lang': lang,
                                             'academy_id': academy_id,
                                         })
        if serializer.is_valid():
            serializer.save()
            return Response(serializer.data, status=status.HTTP_200_OK)
        return Response(serializer.errors, status=status.HTTP_400_BAD_REQUEST)


class AcademyLiveClassJoinView(APIView):

    @capable_of('start_or_end_class')
    def get(self, request, hash, academy_id=None):
        lang = get_user_language(request)

        live_class = LiveClass.objects.filter(cohort_time_slot__cohort__cohortuser__user=request.user,
                                              cohort_time_slot__cohort__academy__id=int(academy_id),
                                              hash=hash).first()

        if not live_class:
            raise ValidationException(
                translation(lang,
                            en='Live class not found',
                            es='Clase en vivo no encontrada',
                            slug='not-found'))

        if not live_class.cohort_time_slot.cohort.online_meeting_url:
            message = translation(lang,
                                  en='Live class has no online meeting url',
                                  es='La clase en vivo no tiene una URL de reunión en línea',
                                  slug='no-meeting-url')
            return render_message(request, message, status=400)

        return redirect(live_class.cohort_time_slot.cohort.online_meeting_url)


class AcademyEventView(APIView, GenerateLookupsMixin):
    """
    List all snippets, or create a new snippet.
    """
    extensions = APIViewExtensions(cache=EventCache, sort='-starting_at', paginate=True)

    @capable_of('read_event')
    def get(self, request, academy_id=None, event_id=None):
        handler = self.extensions(request)

        cache = handler.cache.get()
        if cache is not None:
            return cache

        if event_id is not None:
            single_event = Event.objects.filter(id=event_id, academy__id=academy_id).first()
            if single_event is None:
                raise ValidationException('Event not found', 404)

            serializer = AcademyEventSmallSerializer(single_event, many=False)
            return handler.response(serializer.data)

        items = Event.objects.filter(academy__id=academy_id)
        lookup = {}

        city = self.request.GET.get('city')
        if city:
            lookup['venue__city__iexact'] = city

        country = self.request.GET.get('country')
        if country:
            lookup['venue__country__iexact'] = country

        zip_code = self.request.GET.get('zip_code')
        if zip_code:
            lookup['venue__zip_code'] = zip_code

        upcoming = self.request.GET.get('upcoming')
        past = self.request.GET.get('past')

        if upcoming:
            lookup['starting_at__gte'] = timezone.now()
        elif past:
            if 'starting_at__gte' in lookup:
                lookup.pop('starting_at__gte')
            if past == 'true':
                lookup['starting_at__lte'] = timezone.now()

        items = items.filter(**lookup)
        items = handler.queryset(items)
        serializer = EventSmallSerializerNoAcademy(items, many=True)

        return handler.response(serializer.data)

    @capable_of('crud_event')
    def post(self, request, format=None, academy_id=None):
        lang = get_user_language(request)

        academy = Academy.objects.filter(id=academy_id).first()
        if academy is None:
            raise ValidationException(
                translation(lang,
                            en=f'Academy {academy_id} not found',
                            es=f'Academia {academy_id} no encontrada',
                            slug='academy-not-found'))

        organization_id = Organization.objects.filter(
            Q(academy__id=academy_id) | Q(organizer__academy__id=academy_id)).values_list('id',
                                                                                          flat=True).first()
        if not organization_id:
            raise ValidationException(
                translation(lang,
                            en=f"Academy {academy.name} doesn\'t have the integrations with Eventbrite done",
                            es=f'La academia {academy.name} no tiene las integraciones con Eventbrite aún',
                            slug='organization-not-exist'))

        data = {}
        for key in request.data.keys():
            data[key] = request.data.get(key)

        data['sync_status'] = 'PENDING'
        data['organization'] = organization_id

        serializer = EventSerializer(data={
            **data, 'academy': academy.id
        },
                                     context={
                                         'lang': lang,
                                         'academy_id': academy_id
                                     })
        if serializer.is_valid():
            serializer.save()
            return Response(serializer.data, status=status.HTTP_201_CREATED)
        return Response(serializer.errors, status=status.HTTP_400_BAD_REQUEST)

    @capable_of('crud_event')
    def put(self, request, academy_id=None, event_id=None):
        lang = get_user_language(request)

        already = Event.objects.filter(id=event_id, academy__id=academy_id).first()
        if already is None:
            raise ValidationException(
                translation(lang,
                            en=f'Event not found for this academy {academy_id}',
                            es=f'Evento no encontrado para esta academia {academy_id}',
                            slug='event-not-found'))

        organization_id = Organization.objects.filter(
            Q(academy__id=academy_id) | Q(organizer__academy__id=academy_id)).values_list('id',
                                                                                          flat=True).first()
        if not organization_id:
            raise ValidationException(
                translation(
                    lang,
                    en=f"Academy {already.academy.name} doesn\'t have the integrations with Eventbrite done",
                    es=f'La academia {already.academy.name} no tiene las integraciones con Eventbrite aún',
                    slug='organization-not-exist'))

        data = {}
        for key in request.data.keys():
            data[key] = request.data.get(key)

        data['sync_status'] = 'PENDING'
        data['organization'] = organization_id

        serializer = EventSerializer(already, data=data, context={'lang': lang, 'academy_id': academy_id})
        if serializer.is_valid():
            serializer.save()
            return Response(serializer.data, status=status.HTTP_200_OK)
        return Response(serializer.errors, status=status.HTTP_400_BAD_REQUEST)

    @capable_of('crud_event')
    def delete(self, request, academy_id=None, event_id=None):
        lookups = self.generate_lookups(request, many_fields=['id'])

        if not lookups and not event_id:
            raise ValidationException('provide arguments in the url',
                                      code=400,
                                      slug='without-lookups-and-event-id')

        if lookups and event_id:
            raise ValidationException(
                'event_id in url '
                'in bulk mode request, use querystring style instead',
                code=400,
                slug='lookups-and-event-id-together')

        if lookups:
            alls = Event.objects.filter(**lookups)
            valids = alls.filter(academy__id=academy_id, status='DRAFT')
            from_other_academy = alls.exclude(academy__id=academy_id)
            not_draft = alls.exclude(status='DRAFT')

            responses = []
            if valids:
                responses.append(MultiStatusResponse(code=204, queryset=valids))

            if from_other_academy:
                responses.append(
                    MultiStatusResponse('Event doest not exist or does not belong to this academy',
                                        code=400,
                                        slug='not-found',
                                        queryset=from_other_academy))

            if not_draft:
                responses.append(
                    MultiStatusResponse('Only draft events can be deleted',
                                        code=400,
                                        slug='non-draft-event',
                                        queryset=not_draft))

            if from_other_academy or not_draft:
                response = response_207(responses, 'slug')
                valids.delete()
                return response

            valids.delete()
            return Response(None, status=status.HTTP_204_NO_CONTENT)

        event = Event.objects.filter(academy__id=academy_id, id=event_id).first()
        if event is None:
            raise ValidationException('Event doest not exist or does not belong to this academy',
                                      slug='not-found')

        if event.status != 'DRAFT':
            raise ValidationException('Only draft events can be deleted', slug='non-draft-event')

        event.delete()
        return Response(None, status=status.HTTP_204_NO_CONTENT)


class AcademyEventJoinView(APIView):

    @capable_of('start_or_end_event')
    def get(self, request, event_id, academy_id=None):
        lang = get_user_language(request)

        event = Event.objects.filter(academy__id=int(academy_id), id=event_id).first()

        if not event:
            raise ValidationException(
                translation(lang, en='Event not found', es='Evento no encontrado', slug='not-found'))

        if not event.live_stream_url:
            message = translation(lang,
                                  en='Event has no live stream url',
                                  es='Evento no tiene url de live stream',
                                  slug='no-live-stream-url')
            return render_message(request, message, status=400)

        return redirect(event.live_stream_url)


class EventTypeView(APIView):
    """
    List all snippets, or create a new snippet.
    """

    def get(self, request, format=None):

        items = EventType.objects.all()
        lookup = {}

        if 'academy' in self.request.GET:
            value = self.request.GET.get('academy')
            lookup['academy__slug'] = value

        if 'allow_shared_creation' in self.request.GET:
            value = self.request.GET.get('allow_shared_creation', '').lower()
            lookup['allow_shared_creation'] = value == 'true'

        items = items.filter(**lookup).order_by('-created_at')

        serializer = EventTypeSerializer(items, many=True)
        return Response(serializer.data)


class AcademyEventTypeView(APIView):
    """
    List all snippets, or create a new snippet.
    """

    @capable_of('read_event_type')
    def get(self, request, academy_id=None, event_type_slug=None):

        if event_type_slug is not None:
            event_type = EventType.objects.filter(academy__id=academy_id, slug=event_type_slug).first()
            if not event_type:
                raise ValidationException('Event Type not found for this academy',
                                          slug='event-type-not-found')

            serializer = EventTypeBigSerializer(event_type, many=False)
            return Response(serializer.data)

        items = EventType.objects.filter(Q(academy__id=academy_id) | Q(allow_shared_creation=True))
        lookup = {}

        if 'academy' in self.request.GET:
            value = self.request.GET.get('academy')
            lookup['academy__slug'] = value

        if 'allow_shared_creation' in self.request.GET:
            value = self.request.GET.get('allow_shared_creation', '').lower()
            lookup['allow_shared_creation'] = value == 'true'

        items = items.filter(**lookup).order_by('-created_at')

        serializer = EventTypeSerializer(items, many=True)
        return Response(serializer.data)

    @capable_of('crud_event_type')
    def post(self, request, academy_id):
        serializer = PostEventTypeSerializer(data=request.data, context={'academy_id': academy_id})
        if serializer.is_valid():
            serializer.save()
            return Response(serializer.data, status=status.HTTP_201_CREATED)
        return Response(serializer.errors, status=status.HTTP_400_BAD_REQUEST)

    @capable_of('crud_event_type')
    def put(self, request, academy_id, event_type_slug=None):
        event_type = EventType.objects.filter(academy__id=academy_id, slug=event_type_slug).first()
        if not event_type:
            raise ValidationException('Event Type not found for this academy', slug='event-type-not-found')
        serializer = EventTypePutSerializer(event_type, data=request.data, context={'academy_id': academy_id})
        if serializer.is_valid():
            serializer.save()
            return Response(serializer.data, status=status.HTTP_200_OK)
        return Response(serializer.errors, status=status.HTTP_400_BAD_REQUEST)


class EventTypeVisibilitySettingView(APIView):
    """
    Show the visibility settings of a EventType.
    """

    extensions = APIViewExtensions(sort='-id')

    @capable_of('read_event_type')
    def get(self, request, event_type_slug, academy_id=None):
        handler = self.extensions(request)
        lang = get_user_language(request)

        event_type = EventType.objects.filter(slug=event_type_slug).first()
        if not event_type:
            raise ValidationException(
                translation(lang,
                            en='Event type not found',
                            es='Tipo de evento no encontrado',
                            slug='not-found'), )

        if event_type.allow_shared_creation or event_type.academy.id == academy_id:
            items = event_type.visibility_settings.filter(academy__id=academy_id)

        # avoid show the visibility settings from a other academy if allow_shared_creation is false
        else:
            items = EventTypeVisibilitySetting.objects.none()

        items = handler.queryset(items)
        serializer = EventTypeVisibilitySettingSerializer(items, many=True)
        return handler.response(serializer.data)

    @capable_of('crud_event_type')
    def post(self, request, event_type_slug, academy_id=None):
        lang = get_user_language(request)

        academy = Academy.objects.filter(id=academy_id).first()

        event_type = EventType.objects.filter(slug=event_type_slug, academy=academy_id).first()
        if not event_type:
            raise ValidationException(
                translation(lang,
                            en='Event type not found',
                            es='Tipo de evento no encontrado',
                            slug='event-type-not-found'), )

        syllabus = None
        if 'syllabus' in request.data:
            syllabus = Syllabus.objects.filter(Q(academy_owner__id=academy_id) | Q(private=False),
                                               id=request.data['syllabus']).first()
            if syllabus is None:
                raise ValidationException(
                    translation(lang,
                                en='Syllabus not found',
                                es='Syllabus no encontrado',
                                slug='syllabus-not-found'), )

        cohort = None
        if 'cohort' in request.data:
            cohort = Cohort.objects.filter(id=request.data['cohort'], academy=academy_id).first()
            if cohort is None:
                raise ValidationException(
                    translation(lang,
                                en='Cohort not found',
                                es='Cohorte no encontrada',
                                slug='cohort-not-found'), )

        visibility_setting, created = EventTypeVisibilitySetting.objects.get_or_create(syllabus=syllabus,
                                                                                       academy=academy,
                                                                                       cohort=cohort)

        if not event_type.visibility_settings.filter(id=visibility_setting.id).exists():
            event_type.visibility_settings.add(visibility_setting)

        serializer = EventTypeVisibilitySettingSerializer(visibility_setting, many=False)
        return Response(serializer.data, status=status.HTTP_201_CREATED if created else status.HTTP_200_OK)

    @capable_of('crud_event_type')
    def delete(self, request, event_type_slug, visibility_setting_id=None, academy_id=None):
        lang = get_user_language(request)

        event_type = EventType.objects.filter(slug=event_type_slug, academy=academy_id).first()
        if not event_type:
            raise ValidationException(
                translation(lang,
                            en='Event type not found',
                            es='Tipo de evento no encontrado',
                            slug='event-type-not-found'), )

        item = EventTypeVisibilitySetting.objects.filter(id=visibility_setting_id, academy=academy_id).first()

        if not item:
            raise ValidationException(translation(lang,
                                                  en='Event type visibility setting not found',
                                                  es='Configuración de visibilidad no encontrada',
                                                  slug='event-type-visibility-setting-not-found'),
                                      code=404)

        other_event_type = EventType.objects.filter(
            visibility_settings__id=visibility_setting_id,
            academy=academy_id).exclude(slug=event_type_slug).exists()

        if other_event_type:
            event_type.visibility_settings.remove(item)
            return Response(None, status=status.HTTP_204_NO_CONTENT)

        item.delete()

        return Response(None, status=status.HTTP_204_NO_CONTENT)


@private_view()
@has_permission('event_join', consumer=event_by_url_param, format='html')
def join_event(request, token, event):
    now = timezone.now()

    if event.starting_at > now:
        return render(request, 'countdown.html', {
            'token': token.key,
            'event': EventJoinSmallSerializer(event).data,
        })

    # if the event is happening right now and I have not joined yet
    checkin = EventCheckin.objects.filter(Q(email=token.user.email) | Q(attendee=token.user),
                                          event=event).first()
    if checkin is None:
        checkin = EventCheckin(event=event, attendee=token.user, email=token.user.email)

    if checkin.attended_at is None:

        checkin.status = 'DONE'
        checkin.attended_at = now
        checkin.save()

    return redirect(event.live_stream_url)


class EventCheckinView(APIView):
    permission_classes = [AllowAny]

    def get(self, request, event_id):
        if event_id is None:
            raise ValidationException('event_id must not be null', status.HTTP_404_NOT_FOUND)

        try:
            event_id = int(event_id)
        except Exception:
            raise ValidationException(f'{event_id} must be am integer', slug='Event must be an integer')

        event_checkins = EventCheckin.objects.filter(event=event_id)

        serializer = EventCheckinSmallSerializer(event_checkins, many=True)

        return Response(serializer.data)


class EventMeCheckinView(APIView):
    """
    List all snippets, or create a new snippet.
    """

    def put(self, request, event_id):
        lang = get_user_language(request)
        items = get_my_event_types(request.user)

        event = Event.objects.filter(event_type__in=items, id=event_id).first()
        if event is None:
            event = Event.objects.filter(id=event_id).first()
            if event is None or event.event_type is None:
<<<<<<< HEAD
                raise ValidationException(translation(lang,
                                                    en="This event was not found, or your current plan does not include access to it.",
                                                    es='El evento no se ha encontrado o tu plan no te permite asistir a este evento',
                                                    slug='event-not-found'),
                                        code=404)
            else:
                raise ValidationException(translation(lang,
                                                    en='Tu plan no te permite tener acceso a eventos de este tipo: '+event.event_type.name,
                                                    es='Your current plan does not include access to this type of events: '+event.event_type.name,
                                                    slug='event-not-found'),
                                        code=404)
              
=======
                raise ValidationException(translation(
                    lang,
                    en='This event was not found, or your current plan does not include access to it.',
                    es='El evento no se ha encontrado o tu plan no te permite asistir a este evento',
                    slug='event-not-found'),
                                          code=404)
            else:
                raise ValidationException(translation(
                    lang,
                    en='Tu plan no te permite tener acceso a eventos de este tipo: ' + event.event_type.name,
                    es='Your current plan does not include access to this type of events: ' +
                    event.event_type.name,
                    slug='event-not-found'),
                                          code=404)
>>>>>>> 13fbc98b

        serializer = PUTEventCheckinSerializer(event, request.data)
        if serializer.is_valid():
            serializer.save()
            return Response(serializer.data, status=status.HTTP_201_CREATED)
        return Response(serializer.errors, status=status.HTTP_400_BAD_REQUEST)

    def post(self, request, event_id):
        lang = get_user_language(request)
        items = get_my_event_types(request.user)

        event = Event.objects.filter(event_type__in=items, id=event_id).first()
        if event is None:
            event = Event.objects.filter(id=event_id).first()
            if event is None or event.event_type is None:
<<<<<<< HEAD
                raise ValidationException(translation(lang,
                                                    en="This event was not found, or your current plan does not include access to it.",
                                                    es='El evento no se ha encontrado o tu plan no te permite asistir a este evento',
                                                    slug='event-not-found'),
                                        code=404)
            else:
                raise ValidationException(translation(lang,
                                                    en='Tu plan no te permite tener acceso a eventos de este tipo: '+event.event_type.name,
                                                    es='Your current plan does not include access to this type of events: '+event.event_type.name,
                                                    slug='event-not-found'),
                                        code=404)
=======
                raise ValidationException(translation(
                    lang,
                    en='This event was not found, or your current plan does not include access to it.',
                    es='El evento no se ha encontrado o tu plan no te permite asistir a este evento',
                    slug='event-not-found'),
                                          code=404)
            else:
                raise ValidationException(translation(
                    lang,
                    en='Tu plan no te permite tener acceso a eventos de este tipo: ' + event.event_type.name,
                    es='Your current plan does not include access to this type of events: ' +
                    event.event_type.name,
                    slug='event-not-found'),
                                          code=404)
>>>>>>> 13fbc98b

        serializer = POSTEventCheckinSerializer(data={
            **request.data, 'email': request.user.email,
            'attendee': request.user.id,
            'event': event.id
        },
                                                context={
                                                    'lang': lang,
                                                    'user': request.user
                                                })
        if serializer.is_valid():
            serializer.save()
            return Response(serializer.data, status=status.HTTP_201_CREATED)
        return Response(serializer.errors, status=status.HTTP_400_BAD_REQUEST)


class AcademyEventCheckinView(APIView):
    """
    List all snippets, or create a new snippet.
    """

    extensions = APIViewExtensions(sort='-created_at', paginate=True)

    @capable_of('read_eventcheckin')
    def get(self, request, format=None, academy_id=None):
        handler = self.extensions(request)

        items = EventCheckin.objects.filter(event__academy__id=academy_id)
        lookup = {}

        if 'status' in self.request.GET:
            value = self.request.GET.get('status')
            lookup['status'] = value

        if 'event' in self.request.GET:
            value = self.request.GET.get('event')
            lookup['event__id'] = value

        like = self.request.GET.get('like')
        if 'like' in self.request.GET:
            items = items.filter(
                Q(attendee__first_name__icontains=like)
                | Q(attendee__last_name_icontains=like)
                | Q(attendee__email_icontains=like) | Q(email_icontains=like))

        start = request.GET.get('start', None)
        if start is not None:
            start_date = datetime.strptime(start, '%Y-%m-%d').date()
            items = items.filter(created_at__gte=start_date)

        end = request.GET.get('end', None)
        if end is not None:
            end_date = datetime.strptime(end, '%Y-%m-%d').date()
            items = items.filter(created_at__lte=end_date)

        items = items.filter(**lookup)
        items = handler.queryset(items)
        serializer = EventCheckinSerializer(items, many=True)

        return handler.response(serializer.data)


@api_view(['POST'])
@permission_classes([AllowAny])
@renderer_classes([PlainTextRenderer])
def eventbrite_webhook(request, organization_id):
    webhook = Eventbrite.add_webhook_to_log(request.data, organization_id)

    if webhook:
        async_eventbrite_webhook.delay(webhook.id)
    else:
        logger.debug('One request cannot be parsed, maybe you should update `Eventbrite'
                     '.add_webhook_to_log`')
        logger.debug(request.data)

    # async_eventbrite_webhook(request.data)
    return Response('ok', content_type='text/plain')


class AcademyOrganizerView(APIView):
    """
    List all snippets
    """

    @capable_of('read_organization')
    def get(self, request, academy_id=None):

        orgs = Organizer.objects.filter(academy__id=academy_id)
        if orgs is None:
            raise ValidationException('Organizers not found for this academy', 404)

        serializer = OrganizerSmallSerializer(orgs, many=True)
        return Response(serializer.data)


# list venues
class AcademyOrganizationOrganizerView(APIView):
    """
    List all snippets
    """

    @capable_of('read_organization')
    def get(self, request, academy_id=None):

        org = Organization.objects.filter(academy__id=academy_id).first()
        if org is None:
            raise ValidationException('Organization not found for this academy', 404)

        organizers = Organizer.objects.filter(organization_id=org.id)
        serializer = OrganizerSmallSerializer(organizers, many=True)
        return Response(serializer.data)

    @capable_of('crud_organization')
    def delete(self, request, academy_id=None, organizer_id=None):

        org = Organization.objects.filter(academy__id=academy_id).first()
        if org is None:
            raise ValidationException('Organization not found for this academy', 404)

        organizer = Organizer.objects.filter(organization_id=org.id, id=organizer_id).first()
        if organizer is None:
            raise ValidationException('Organizers not found for this academy organization', 404)

        organizer.academy = None
        organizer.save()

        serializer = OrganizerSmallSerializer(organizer, many=False)
        return Response(serializer.data)


# list venues
class AcademyOrganizationView(APIView):
    """
    List all snippets
    """

    @capable_of('read_organization')
    def get(self, request, academy_id=None):

        org = Organization.objects.filter(academy__id=academy_id).first()
        if org is None:
            raise ValidationException('Organization not found for this academy', 404)

        serializer = OrganizationBigSerializer(org, many=False)
        return Response(serializer.data)

    @capable_of('crud_organization')
    def post(self, request, format=None, academy_id=None):

        organization = Organization.objects.filter(academy__id=academy_id).first()
        if organization:
            raise ValidationException('Academy already has an organization asociated', slug='already-created')

        serializer = OrganizationSerializer(data={**request.data, 'academy': academy_id})
        if serializer.is_valid():
            serializer.save()
            return Response(serializer.data, status=status.HTTP_201_CREATED)
        return Response(serializer.errors, status=status.HTTP_400_BAD_REQUEST)

    @capable_of('crud_organization')
    def put(self, request, format=None, academy_id=None):

        organization = Organization.objects.filter(academy__id=academy_id).first()
        if not organization:
            raise ValidationException('Organization not found for this academy', slug='org-not-found')

        serializer = OrganizationSerializer(organization, data=request.data)
        if serializer.is_valid():
            serializer.save()
            return Response(serializer.data, status=status.HTTP_201_CREATED)
        return Response(serializer.errors, status=status.HTTP_400_BAD_REQUEST)

    @capable_of('crud_organization')
    def delete(self, request, format=None, academy_id=None):

        organization = Organization.objects.filter(academy__id=academy_id).first()
        if not organization:
            raise ValidationException('Organization not found for this academy', slug='org-not-found')

        organization.delete()

        return Response(None, status=status.HTTP_204_NO_CONTENT)


# list eventbride webhook
class OrganizationWebhookView(APIView, HeaderLimitOffsetPagination):

    @capable_of('read_organization')
    def get(self, request, academy_id=None):

        org = Organization.objects.filter(academy__id=academy_id).first()
        if not org:
            raise ValidationException('Academy has no organization', code=400, slug='organization-no-found')

        webhooks = EventbriteWebhook.objects.filter(organization_id=org.id).order_by('-updated_at')
        page = self.paginate_queryset(webhooks, request)
        serializer = EventbriteWebhookSerializer(page, many=True)
        if self.is_paginate(request):
            return self.get_paginated_response(serializer.data)
        else:
            return Response(serializer.data, status=200)


# list venues
class AcademyVenueView(APIView):
    """
    List all snippets
    """

    @capable_of('read_event')
    def get(self, request, format=None, academy_id=None, user_id=None):

        venues = Venue.objects.filter(academy__id=academy_id).order_by('-created_at')

        serializer = VenueSerializer(venues, many=True)
        return Response(serializer.data)


def ical_academies_repr(slugs=None, ids=None):
    ret = []

    if not ids:
        ids = []

    if not slugs:
        slugs = []

    if ids:
        ret = ret + \
            list(Academy.objects.filter(id__in=ids).values_list('id', flat=True))

    if slugs:
        ret = ret + \
            list(Academy.objects.filter(
                slug__in=slugs).values_list('id', flat=True))

    ret = sorted(list(dict.fromkeys(ret)))
    ret = ','.join([str(id) for id in ret])

    if ret:
        ret = f' ({ret})'

    return ret


class ICalStudentView(APIView):
    permission_classes = [AllowAny]

    def get(self, request, user_id):
        if not User.objects.filter(id=user_id).count():
            raise ValidationException('Student not exist', 404, slug='student-not-exist')

        cohort_ids = (CohortUser.objects.filter(user__id=user_id,
                                                cohort__ending_date__isnull=False,
                                                cohort__never_ends=False).values_list(
                                                    'cohort_id', flat=True).exclude(cohort__stage='DELETED'))

        items = CohortTimeSlot.objects.filter(cohort__id__in=cohort_ids).order_by('id')

        upcoming = request.GET.get('upcoming')
        if upcoming == 'true':
            now = timezone.now()
            items = items.filter(cohort__kickoff_date__gte=now)

        key = server_id()

        calendar = iCalendar()
        calendar.add('prodid', f'-//4Geeks//Student Schedule ({user_id}) {key}//EN')
        calendar.add('METHOD', 'PUBLISH')
        calendar.add('X-WR-CALNAME', 'Academy - Schedule')
        calendar.add('X-WR-CALDESC', '')
        calendar.add('REFRESH-INTERVAL;VALUE=DURATION', 'PT15M')

        url = os.getenv('API_URL')
        if url:
            url = re.sub(r'/$', '', url) + '/v1/events/ical/student/' + str(user_id)
            calendar.add('url', url)

        calendar.add('version', '2.0')

        for item in items:
            event = iEvent()

            event.add('summary', item.cohort.name)
            event.add('uid', f'breathecode_cohort_time_slot_{item.id}_{key}')

            stamp = DatetimeInteger.to_datetime(item.timezone, item.starting_at)
            starting_at = fix_datetime_weekday(item.cohort.kickoff_date, stamp, next=True)
            event.add('dtstart', starting_at)
            event.add('dtstamp', stamp)

            until_date = item.removed_at or item.cohort.ending_date

            if not until_date:
                until_date = timezone.make_aware(
                    datetime(year=2100, month=12, day=31, hour=12, minute=00, second=00))

            ending_at = DatetimeInteger.to_datetime(item.timezone, item.ending_at)
            ending_at = fix_datetime_weekday(item.cohort.kickoff_date, ending_at, next=True)
            event.add('dtend', ending_at)

            if item.recurrent:
                utc_ending_at = ending_at.astimezone(pytz.UTC)

                # is possible hour of cohort.ending_date are wrong filled, I's assumes the max diff between
                # summer/winter timezone should have two hours
                delta = timedelta(hours=utc_ending_at.hour - until_date.hour + 3,
                                  minutes=utc_ending_at.minute - until_date.minute,
                                  seconds=utc_ending_at.second - until_date.second)

                event.add('rrule', {'freq': item.recurrency_type, 'until': until_date + delta})

            teacher = CohortUser.objects.filter(role='TEACHER', cohort__id=item.cohort.id).first()

            if teacher:
                organizer = vCalAddress(f'MAILTO:{teacher.user.email}')

                if teacher.user.first_name and teacher.user.last_name:
                    organizer.params['cn'] = vText(f'{teacher.user.first_name} '
                                                   f'{teacher.user.last_name}')
                elif teacher.user.first_name:
                    organizer.params['cn'] = vText(teacher.user.first_name)
                elif teacher.user.last_name:
                    organizer.params['cn'] = vText(teacher.user.last_name)

                organizer.params['role'] = vText('OWNER')
                event['organizer'] = organizer

            location = item.cohort.academy.name

            if item.cohort.academy.website_url:
                location = f'{location} ({item.cohort.academy.website_url})'
            event['location'] = vText(item.cohort.online_meeting_url or item.cohort.academy.name)

            calendar.add_component(event)

        calendar_text = calendar.to_ical()

        response = HttpResponse(calendar_text, content_type='text/calendar')
        response['Content-Disposition'] = 'attachment; filename="calendar.ics"'
        return response


class ICalCohortsView(APIView):
    permission_classes = [AllowAny]

    def get(self, request):
        ids = request.GET.get('academy', '')
        slugs = request.GET.get('academy_slug', '')

        ids = ids.split(',') if ids else []
        slugs = slugs.split(',') if slugs else []

        if ids:
            items = Cohort.objects.filter(ending_date__isnull=False, never_ends=False,
                                          academy__id__in=ids).order_by('id')

        elif slugs:
            items = Cohort.objects.filter(ending_date__isnull=False,
                                          never_ends=False,
                                          academy__slug__in=slugs).order_by('id')

        else:
            items = []

        if not ids and not slugs:
            raise ValidationException(
                'You need to specify at least one academy or academy_slug (comma separated) in the querystring'
            )

        if (Academy.objects.filter(id__in=ids).count() != len(ids)
                or Academy.objects.filter(slug__in=slugs).count() != len(slugs)):
            raise ValidationException('Some academy not exist')

        items = items.exclude(stage='DELETED')

        upcoming = request.GET.get('upcoming')
        if upcoming == 'true':
            now = timezone.now()
            items = items.filter(kickoff_date__gte=now)

        academies_repr = ical_academies_repr(ids=ids, slugs=slugs)
        key = server_id()

        calendar = iCalendar()
        calendar.add('prodid', f'-//4Geeks//Academy Cohorts{academies_repr} {key}//EN')
        calendar.add('METHOD', 'PUBLISH')
        calendar.add('X-WR-CALNAME', 'Academy - Cohorts')
        calendar.add('X-WR-CALDESC', '')
        calendar.add('REFRESH-INTERVAL;VALUE=DURATION', 'PT15M')

        url = os.getenv('API_URL')
        if url:
            url = re.sub(r'/$', '', url) + '/v1/events/ical/cohorts'
            if ids or slugs:
                url = url + '?'

                if ids:
                    url = url + 'academy=' + ','.join(ids)

                if ids and slugs:
                    url = url + '&'

                if slugs:
                    url = url + 'academy_slug=' + ','.join(slugs)

            calendar.add('url', url)

        calendar.add('version', '2.0')

        for item in items:
            event = iEvent()
            event_first_day = iEvent()
            event_last_day = iEvent()
            has_last_day = False

            event.add('summary', item.name)
            event.add('uid', f'breathecode_cohort_{item.id}_{key}')
            event.add('dtstart', item.kickoff_date)

            timeslots = update_timeslots_out_of_range(item.kickoff_date, item.ending_date,
                                                      CohortTimeSlot.objects.filter(cohort__id=item.id))

            first_timeslot = timeslots[0] if timeslots else None
            if first_timeslot:
                recurrent = first_timeslot['recurrent']
                starting_at = first_timeslot['starting_at'] if not recurrent else fix_datetime_weekday(
                    item.kickoff_date, first_timeslot['starting_at'], next=True)
                ending_at = first_timeslot['ending_at'] if not recurrent else fix_datetime_weekday(
                    item.kickoff_date, first_timeslot['ending_at'], next=True)

                event_first_day.add('summary', f'{item.name} - First day')
                event_first_day.add('uid', f'breathecode_cohort_{item.id}_first_{key}')
                event_first_day.add('dtstart', starting_at)
                event_first_day.add('dtend', ending_at)
                event_first_day.add('dtstamp', first_timeslot['created_at'])

            if item.ending_date:
                event.add('dtend', item.ending_date)
                timeslots_datetime = []

                # fix the datetime to be use for get the last day
                for timeslot in timeslots:
                    starting_at = timeslot['starting_at']
                    ending_at = timeslot['ending_at']
                    diff = ending_at - starting_at

                    if timeslot['recurrent']:
                        ending_at = fix_datetime_weekday(item.ending_date, ending_at, prev=True)
                        starting_at = ending_at - diff

                    timeslots_datetime.append((starting_at, ending_at))

                last_timeslot = None

                if timeslots_datetime:
                    timeslots_datetime.sort(key=lambda x: x[1], reverse=True)
                    last_timeslot = timeslots_datetime[0]
                    has_last_day = True

                    event_last_day.add('summary', f'{item.name} - Last day')

                    event_last_day.add('uid', f'breathecode_cohort_{item.id}_last_{key}')
                    event_last_day.add('dtstart', last_timeslot[0])
                    event_last_day.add('dtend', last_timeslot[1])
                    event_last_day.add('dtstamp', item.created_at)

            event.add('dtstamp', item.created_at)

            teacher = CohortUser.objects.filter(role='TEACHER', cohort__id=item.id).first()

            if teacher:
                organizer = vCalAddress(f'MAILTO:{teacher.user.email}')

                if teacher.user.first_name and teacher.user.last_name:
                    organizer.params['cn'] = vText(f'{teacher.user.first_name} '
                                                   f'{teacher.user.last_name}')
                elif teacher.user.first_name:
                    organizer.params['cn'] = vText(teacher.user.first_name)
                elif teacher.user.last_name:
                    organizer.params['cn'] = vText(teacher.user.last_name)

                organizer.params['role'] = vText('OWNER')
                event['organizer'] = organizer

                if first_timeslot:
                    event_first_day['organizer'] = organizer

                if has_last_day:
                    event_last_day['organizer'] = organizer

            location = item.academy.name

            if item.academy.website_url:
                location = f'{location} ({item.academy.website_url})'

            event['location'] = vText(item.online_meeting_url or item.academy.name)

            if first_timeslot:
                event_first_day['location'] = vText(item.online_meeting_url or item.academy.name)

            if has_last_day:
                event_last_day['location'] = vText(item.online_meeting_url or item.academy.name)

            if first_timeslot:
                calendar.add_component(event_first_day)
            calendar.add_component(event)

            if has_last_day:
                calendar.add_component(event_last_day)

        calendar_text = calendar.to_ical()

        response = HttpResponse(calendar_text, content_type='text/calendar')
        response['Content-Disposition'] = 'attachment; filename="calendar.ics"'
        return response


class ICalEventView(APIView):
    permission_classes = [AllowAny]

    def get(self, request):
        items = Event.objects.filter(status='ACTIVE')

        ids = request.GET.get('academy', '')
        slugs = request.GET.get('academy_slug', '')

        ids = ids.split(',') if ids else []
        slugs = slugs.split(',') if slugs else []

        if ids:
            items = Event.objects.filter(academy__id__in=ids, status='ACTIVE').order_by('id')

        elif slugs:
            items = Event.objects.filter(academy__slug__in=slugs, status='ACTIVE').order_by('id')

        else:
            items = []

        if not ids and not slugs:
            raise ValidationException(
                'You need to specify at least one academy or academy_slug (comma separated) in the querystring'
            )

        if (Academy.objects.filter(id__in=ids).count() != len(ids)
                or Academy.objects.filter(slug__in=slugs).count() != len(slugs)):
            raise ValidationException('Some academy not exist')

        upcoming = request.GET.get('upcoming')
        if items and upcoming == 'true':
            now = timezone.now()
            items = items.filter(starting_at__gte=now)

        academies_repr = ical_academies_repr(ids=ids, slugs=slugs)
        key = server_id()

        calendar = iCalendar()
        calendar.add('prodid', f'-//4Geeks//Academy Events{academies_repr} {key}//EN')
        calendar.add('METHOD', 'PUBLISH')
        calendar.add('X-WR-CALNAME', 'Academy - Events')
        calendar.add('X-WR-CALDESC', '')
        calendar.add('REFRESH-INTERVAL;VALUE=DURATION', 'PT15M')

        url = os.getenv('API_URL')
        if url:
            url = re.sub(r'/$', '', url) + '/v1/events/ical/events'
            if ids or slugs:
                url = url + '?'

                if ids:
                    url = url + 'academy=' + ','.join(ids)

                if ids and slugs:
                    url = url + '&'

                if slugs:
                    url = url + 'academy_slug=' + ','.join(slugs)

            calendar.add('url', url)

        calendar.add('version', '2.0')

        for item in items:
            event = iEvent()

            if item.title:
                event.add('summary', item.title)

            description = ''
            description = f'{description}Url: {item.url}\n'

            if item.academy:
                description = f'{description}Academy: {item.academy.name}\n'

            if item.venue and item.venue.title:
                description = f'{description}Venue: {item.venue.title}\n'

            if item.event_type:
                description = f'{description}Event type: {item.event_type.name}\n'

            if item.online_event:
                description = f'{description}Location: online\n'

            event.add('description', description)
            event.add('uid', f'breathecode_event_{item.id}_{key}')
            event.add('dtstart', item.starting_at)
            event.add('dtend', item.ending_at)
            event.add('dtstamp', item.created_at)

            if item.author and item.author.email:
                organizer = vCalAddress(f'MAILTO:{item.author.email}')

                if item.author.first_name and item.author.last_name:
                    organizer.params['cn'] = vText(f'{item.author.first_name} '
                                                   f'{item.author.last_name}')
                elif item.author.first_name:
                    organizer.params['cn'] = vText(item.author.first_name)
                elif item.author.last_name:
                    organizer.params['cn'] = vText(item.author.last_name)

                organizer.params['role'] = vText('OWNER')
                event['organizer'] = organizer

            if item.venue and (item.venue.country or item.venue.state or item.venue.city
                               or item.venue.street_address):
                value = ''

                if item.venue.street_address:
                    value = f'{value}{item.venue.street_address}, '

                if item.venue.city:
                    value = f'{value}{item.venue.city}, '

                if item.venue.state:
                    value = f'{value}{item.venue.state}, '

                if item.venue.country:
                    value = f'{value}{item.venue.country}'

                value = re.sub(', $', '', value)
                event['location'] = vText(value)

            calendar.add_component(event)

        calendar_text = calendar.to_ical()

        response = HttpResponse(calendar_text, content_type='text/calendar')
        response['Content-Disposition'] = 'attachment; filename="calendar.ics"'
        return response<|MERGE_RESOLUTION|>--- conflicted
+++ resolved
@@ -862,20 +862,6 @@
         if event is None:
             event = Event.objects.filter(id=event_id).first()
             if event is None or event.event_type is None:
-<<<<<<< HEAD
-                raise ValidationException(translation(lang,
-                                                    en="This event was not found, or your current plan does not include access to it.",
-                                                    es='El evento no se ha encontrado o tu plan no te permite asistir a este evento',
-                                                    slug='event-not-found'),
-                                        code=404)
-            else:
-                raise ValidationException(translation(lang,
-                                                    en='Tu plan no te permite tener acceso a eventos de este tipo: '+event.event_type.name,
-                                                    es='Your current plan does not include access to this type of events: '+event.event_type.name,
-                                                    slug='event-not-found'),
-                                        code=404)
-              
-=======
                 raise ValidationException(translation(
                     lang,
                     en='This event was not found, or your current plan does not include access to it.',
@@ -890,7 +876,6 @@
                     event.event_type.name,
                     slug='event-not-found'),
                                           code=404)
->>>>>>> 13fbc98b
 
         serializer = PUTEventCheckinSerializer(event, request.data)
         if serializer.is_valid():
@@ -906,19 +891,6 @@
         if event is None:
             event = Event.objects.filter(id=event_id).first()
             if event is None or event.event_type is None:
-<<<<<<< HEAD
-                raise ValidationException(translation(lang,
-                                                    en="This event was not found, or your current plan does not include access to it.",
-                                                    es='El evento no se ha encontrado o tu plan no te permite asistir a este evento',
-                                                    slug='event-not-found'),
-                                        code=404)
-            else:
-                raise ValidationException(translation(lang,
-                                                    en='Tu plan no te permite tener acceso a eventos de este tipo: '+event.event_type.name,
-                                                    es='Your current plan does not include access to this type of events: '+event.event_type.name,
-                                                    slug='event-not-found'),
-                                        code=404)
-=======
                 raise ValidationException(translation(
                     lang,
                     en='This event was not found, or your current plan does not include access to it.',
@@ -933,7 +905,6 @@
                     event.event_type.name,
                     slug='event-not-found'),
                                           code=404)
->>>>>>> 13fbc98b
 
         serializer = POSTEventCheckinSerializer(data={
             **request.data, 'email': request.user.email,
