--- conflicted
+++ resolved
@@ -3,11 +3,7 @@
 from django.contrib.auth.models import User
 from django.contrib import messages
 from django.http import HttpResponse
-<<<<<<< HEAD
-from .models import Event, EventbriteWebhook, Venue, EventType, EventCheckin, Organization, Organizer
-=======
 from .models import Event, Venue, EventType, EventCheckin, Organization, Organizer, EventbriteWebhook
->>>>>>> 188f6d57
 from .actions import sync_org_venues, sync_org_events
 
 class ExportCsvMixin:
@@ -84,20 +80,10 @@
 # Register your models here.
 @admin.register(EventCheckin)
 class EventCheckinAdmin(admin.ModelAdmin):
-<<<<<<< HEAD
     list_display = ('email', 'attendee', 'event', 'status', 'created_at')
 
 @admin.register(EventbriteWebhook)
 class EventbriteWebhookAdmin(admin.ModelAdmin):
     list_display = ('api_url', 'user_id', 'action', 'webhook_id',
         'organization_id', 'endpoint_url', 'status', 'status_text',
-        'created_at')
-=======
-    list_display = ('event', 'attendee', 'created_at')
-
-
-# Register your models here.
-@admin.register(EventbriteWebhook)
-class EventbriteWebhookAdmin(admin.ModelAdmin):
-    list_display = ('api_url', 'action', 'status')
->>>>>>> 188f6d57
+        'created_at')