from django.contrib import admin
from django.contrib.auth.models import User
from django.contrib import messages
from .models import Event, Venue, EventType, EventCheckin, Organization, Organizer, EventbriteWebhook
from .actions import sync_org_venues, sync_org_events
from breathecode.utils import AdminExportCsvMixin


def pull_eventbrite_venues(modeladmin, request, queryset):
    entries = queryset.all()

    try:
        for entry in entries:
            sync_org_venues(entry)
    except Exception as e:
        print('error', str(e))
        messages.error(request, f'There was an error retriving the venues {str(e)}')


def pull_eventbrite_events(modeladmin, request, queryset):
    entries = queryset.all()

    for entry in entries:
        sync_org_events(entry)


@admin.register(Organization)
class OrganizationAdmin(admin.ModelAdmin):
    list_display = ('name', 'eventbrite_id', 'sync_status', 'sync_desc', 'academy')
    list_filter = ['sync_status', 'academy']
    search_fields = ['name', 'eventbrite_id']
    actions = [pull_eventbrite_venues, pull_eventbrite_events]


@admin.register(Organizer)
class OrganizerAdmin(admin.ModelAdmin):
    list_display = ('name', 'eventbrite_id', 'academy', 'organization')
    list_filter = ['academy', 'organization']
    search_fields = ['name', 'eventbrite_id']
    actions = []


# Register your models here.
@admin.register(Event)
class EventAdmin(admin.ModelAdmin, AdminExportCsvMixin):
<<<<<<< HEAD
    search_fields = ['title']
    list_display = ('slug', 'eventbrite_sync_status', 'title', 'eventbrite_status', 'starting_at',
                    'ending_at', 'eventbrite_sync_description', 'sync_with_eventbrite')
    list_filter = ['eventbrite_status', 'eventbrite_sync_status', 'sync_with_eventbrite']
=======
    list_display = ('slug', 'title', 'organizer', 'eventbrite_sync_status', 'eventbrite_status',
                    'eventbrite_sync_description', 'sync_with_eventbrite')
    list_filter = [
        'eventbrite_status', 'eventbrite_sync_status', 'sync_with_eventbrite', 'currency', 'lang', 'academy',
        'organization', 'online_event', 'event_type', 'status'
    ]
    search_fields = ['slug', 'title', 'eventbrite_id', 'eventbrite_organizer_id']
>>>>>>> 2b91a495
    actions = ['export_as_csv']

    def formfield_for_foreignkey(self, db_field, request, **kwargs):
        if db_field.name == 'author':
            kwargs['queryset'] = User.objects.filter(is_staff=True)
        return super().formfield_for_foreignkey(db_field, request, **kwargs)

    def organizer(self, obj):
        return Organizer.objects.filter(eventbrite_id=obj.eventbrite_organizer_id).first()


# Register your models here.
@admin.register(Venue)
class VenueAdmin(admin.ModelAdmin):
    list_display = ('title', 'country', 'state', 'city', 'street_address', 'academy', 'organization')
    list_filter = ['academy', 'organization']
    search_fields = ['title', 'eventbrite_id', 'country', 'state', 'city', 'street_address']


# Register your models here.
@admin.register(EventType)
class EventTypeAdmin(admin.ModelAdmin):
    list_display = ('slug', 'name', 'academy')
    list_filter = ['academy']
    search_fields = ['slug', 'name']


# Register your models here.
@admin.register(EventCheckin)
class EventCheckinAdmin(admin.ModelAdmin):
    list_display = ('email', 'attendee', 'event', 'status', 'created_at', 'attended_at')
    list_filter = ['status']
    search_fields = ['email', 'event__title', 'event__slug']


@admin.register(EventbriteWebhook)
class EventbriteWebhookAdmin(admin.ModelAdmin):
    list_display = ('api_url', 'user_id', 'action', 'webhook_id', 'organization', 'endpoint_url', 'status',
                    'status_text', 'created_at')
    list_filter = ['organization_id', 'status', 'action']
    search_fields = ['organization_id', 'status']

    def organization(self, obj):
        return Organization.objects.filter(eventbrite_id=obj.organization_id).first()<|MERGE_RESOLUTION|>--- conflicted
+++ resolved
@@ -43,20 +43,13 @@
 # Register your models here.
 @admin.register(Event)
 class EventAdmin(admin.ModelAdmin, AdminExportCsvMixin):
-<<<<<<< HEAD
-    search_fields = ['title']
     list_display = ('slug', 'eventbrite_sync_status', 'title', 'eventbrite_status', 'starting_at',
                     'ending_at', 'eventbrite_sync_description', 'sync_with_eventbrite')
-    list_filter = ['eventbrite_status', 'eventbrite_sync_status', 'sync_with_eventbrite']
-=======
-    list_display = ('slug', 'title', 'organizer', 'eventbrite_sync_status', 'eventbrite_status',
-                    'eventbrite_sync_description', 'sync_with_eventbrite')
     list_filter = [
         'eventbrite_status', 'eventbrite_sync_status', 'sync_with_eventbrite', 'currency', 'lang', 'academy',
         'organization', 'online_event', 'event_type', 'status'
     ]
     search_fields = ['slug', 'title', 'eventbrite_id', 'eventbrite_organizer_id']
->>>>>>> 2b91a495
     actions = ['export_as_csv']
 
     def formfield_for_foreignkey(self, db_field, request, **kwargs):
