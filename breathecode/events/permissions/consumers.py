--- conflicted
+++ resolved
@@ -63,12 +63,7 @@
         | Q(cohort__available_as_saas=None, cohort__academy__available_as_saas=False),
         user=request.user).exists()
     if not is_host and not is_free_for_all and (not is_free_for_bootcamps or not user_with_available_as_saas_false):
-<<<<<<< HEAD
         context['price'] = 1
-=======
-        print('is_free_for_all', is_free_for_all)
-        context['will_consume'] = True
->>>>>>> e9006dfc
 
     if context['price'] == 0 and is_no_saas_student_up_to_date_in_any_cohort(context['request'].user,
                                                                              academy=event.academy) is False:
@@ -88,12 +83,7 @@
                                               slug='event-has-ended'),
                                   code=400)
 
-<<<<<<< HEAD
     if context['price']:
-=======
-    if context['will_consume']:
-        print('is_free_for_all', is_free_for_all)
->>>>>>> e9006dfc
         delta = event.ending_at - utc_now
         context['lifetime'] = delta
 
