import binascii
import os
import uuid
from django.db import models
from django.contrib.auth.models import User
from .signals import event_status_updated, new_event_order, new_event_attendee
from breathecode.admissions.models import Academy, Cohort, CohortTimeSlot, Syllabus
from breathecode.utils.validation_exception import ValidationException
from breathecode.utils.validators.language import validate_language_code
from django.core.exceptions import ValidationError
from slugify import slugify

PENDING = 'PENDING'
PERSISTED = 'PERSISTED'
ERROR = 'ERROR'
WARNING = 'WARNING'
SYNCHED = 'SYNCHED'
SYNC_STATUS = (
    (PENDING, 'Pending'),
    (PERSISTED, 'Persisted'),
    (ERROR, 'Error'),
    (WARNING, 'Warning'),
    (SYNCHED, 'Synched'),
)

__all__ = ['Organization', 'Organizer', 'Venue', 'EventType', 'Event', 'EventCheckin', 'EventbriteWebhook']


class Organization(models.Model):
    eventbrite_id = models.CharField(unique=True, max_length=30, blank=True)
    academy = models.ForeignKey(Academy, on_delete=models.CASCADE, blank=True, null=True)
    eventbrite_key = models.CharField(max_length=255, blank=True, null=True, default=None)
    name = models.CharField(max_length=100, blank=True, null=True, default='')

    sync_status = models.CharField(
        max_length=9,
        choices=SYNC_STATUS,
        default=PENDING,
        help_text='One of: PENDING, PERSISTED or ERROR depending on how the eventbrite sync status')
    sync_desc = models.TextField(max_length=255, null=True, default=None, blank=True)

    created_at = models.DateTimeField(auto_now_add=True, editable=False)
    updated_at = models.DateTimeField(auto_now=True, editable=False)

    def __str__(self):
        return self.name or 'Nameless'


class Organizer(models.Model):
    eventbrite_id = models.CharField(unique=True, max_length=30, blank=True)
    academy = models.ForeignKey(Academy, on_delete=models.CASCADE, blank=True, null=True)
    name = models.CharField(max_length=100, blank=True, null=True, default=None)
    description = models.TextField(max_length=500, blank=True, null=True, default=None)

    organization = models.ForeignKey(Organization, on_delete=models.CASCADE)

    created_at = models.DateTimeField(auto_now_add=True, editable=False)
    updated_at = models.DateTimeField(auto_now=True, editable=False)

    def __str__(self):
        if self.name is not None:
            return self.name + '(' + str(self.id) + ')'
        else:
            return 'Organizer ' + str(self.id)


ACTIVE = 'ACTIVE'
DRAFT = 'DRAFT'
DELETED = 'DELETED'
VENUE_STATUS = (
    (ACTIVE, 'Active'),
    (DRAFT, 'Draft'),
    (DELETED, 'Deleted'),
)


class Venue(models.Model):
    title = models.CharField(max_length=200, blank=True, default=None, null=True)
    street_address = models.CharField(max_length=250, blank=True, default=None, null=True)
    country = models.CharField(max_length=30, blank=True, default=None, null=True)
    city = models.CharField(max_length=30, blank=True, default=None, null=True)
    latitude = models.DecimalField(max_digits=20, decimal_places=15, default=0)
    longitude = models.DecimalField(max_digits=20, decimal_places=15, default=0)
    state = models.CharField(max_length=30, blank=True, default=None, null=True)
    zip_code = models.CharField(max_length=15, blank=True, default=None, null=True)
    status = models.CharField(max_length=9, choices=VENUE_STATUS, default=DRAFT)
    academy = models.ForeignKey(Academy, on_delete=models.CASCADE, blank=True, null=True)
    organization = models.ForeignKey(Organization, on_delete=models.CASCADE, blank=True, null=True)

    eventbrite_id = models.CharField(unique=True, max_length=80, blank=True, default=None, null=True)
    eventbrite_url = models.CharField(max_length=255, blank=True, default=None, null=True)

    created_at = models.DateTimeField(auto_now_add=True, editable=False)
    updated_at = models.DateTimeField(auto_now=True, editable=False)

    def __str__(self):
        return self.title or 'No title'


class EventTypeVisibilitySetting(models.Model):
    """
    This will be used to show the workshops, this table point to the resource the user have access, if he/she
    have access, he/she can watch this collection of workshops, the requires hierarchy to see the content
    will be implemented in the view.
    """

    syllabus = models.ForeignKey(Syllabus, on_delete=models.CASCADE, blank=True, null=True)
    cohort = models.ForeignKey(Cohort, on_delete=models.CASCADE, blank=True, null=True)
    academy = models.ForeignKey(Academy, on_delete=models.CASCADE)

    def __str__(self):
        return f'{str(self.academy)}, {str(self.syllabus)}, {str(self.cohort)}'


class EventType(models.Model):
    slug = models.SlugField(max_length=150, unique=True)
    name = models.CharField(max_length=150)
    description = models.CharField(max_length=255,
                                   default='',
                                   null=False,
                                   help_text='This will be publicly shown to 4geeks.com users')
    icon_url = models.URLField(blank=True, null=True, default=None)
    academy = models.ForeignKey(Academy, on_delete=models.CASCADE, blank=False, null=True)
    lang = models.CharField(max_length=5, default='en', validators=[validate_language_code])
    free_for_bootcamps = models.BooleanField(
        default=True,
        help_text='Users that belong to other no-saas academies will be able to join without consuming')

    visibility_settings = models.ManyToManyField(
        EventTypeVisibilitySetting,
        blank=True,
        help_text='Visibility has to be configured every academy separately')
    allow_shared_creation = models.BooleanField(
        default=True, help_text='Other academies are allowed to create events of this type')

    created_at = models.DateTimeField(auto_now_add=True, editable=False)
    updated_at = models.DateTimeField(auto_now=True, editable=False)

    def __str__(self):
        return self.name

    def save(self, *args, **kwargs):
        self.full_clean()
        super().save(*args, **kwargs)


FINISHED = 'FINISHED'
EVENT_STATUS = (
    (ACTIVE, 'Active'),
    (DRAFT, 'Draft'),
    (DELETED, 'Deleted'),
    (FINISHED, 'Finished'),
)

USD = 'USD'  # United States dollar
CRC = 'CRC'  # Costa Rican colón
CLP = 'CLP'  # Chilean peso
EUR = 'EUR'  # Euro
UYU = 'UYU'  # Uruguayan peso
CURRENCIES = (
    (USD, 'USD'),
    (CRC, 'CRC'),
    (CLP, 'CLP'),
    (EUR, 'EUR'),
    (UYU, 'UYU'),
)


class Event(models.Model):

    def __init__(self, *args, **kwargs):
        super(Event, self).__init__(*args, **kwargs)
        self.__old_status = self.status

    slug = models.SlugField(max_length=150, blank=True, default=None, null=True)
<<<<<<< HEAD
    uuid = models.UUIDField(default=uuid.uuid4, editable=False, unique=False)
=======
    uuid = models.UUIDField(blank=True, null=True, unique=True)
>>>>>>> 0f6bb7d2
    description = models.TextField(max_length=2000, blank=True, default=None, null=True)
    excerpt = models.TextField(max_length=500, blank=True, default=None, null=True)
    title = models.CharField(max_length=255, blank=True, default=None, null=True)
    lang = models.CharField(max_length=5,
                            blank=True,
                            default=None,
                            null=True,
                            validators=[validate_language_code])
    currency = models.CharField(max_length=3, choices=CURRENCIES, default=USD, blank=True)
    tags = models.CharField(max_length=100, default='', blank=True)
    free_for_bootcamps = models.BooleanField(
        default=True,
        blank=True,
        null=True,
        help_text=
        'Determines if users that belong to an academy not available as saas can join the event for free.')

    url = models.URLField(
        max_length=255,
        null=True,
        blank=True,
        default=None,
        help_text=
        'URL can be blank if the event will be synched with EventBrite, it will be filled automatically by the API.'
    )
    banner = models.URLField(max_length=255)
    capacity = models.IntegerField()
    live_stream_url = models.URLField(
        max_length=255,
        null=True,
        blank=True,
        default=None,
        help_text=
        'This URL should have the URL of the meeting if it is an online event, if it\'s not online it should be empty.'
    )

    starting_at = models.DateTimeField(blank=False)
    ending_at = models.DateTimeField(blank=False)

    host = models.CharField(max_length=100,
                            blank=True,
                            default=None,
                            null=True,
                            help_text='Host name that appear in Eventbrite')
    host_user = models.ForeignKey(User,
                                  on_delete=models.SET_NULL,
                                  blank=True,
                                  null=True,
                                  related_name='event_host',
                                  help_text='4geeks user that is the host of the event')

    academy = models.ForeignKey(Academy, on_delete=models.CASCADE, blank=True, null=True)
    organization = models.ForeignKey(Organization, on_delete=models.CASCADE, blank=True, null=True)
    author = models.ForeignKey(User, on_delete=models.SET_NULL, blank=True, null=True)

    online_event = models.BooleanField(default=False)
    venue = models.ForeignKey(Venue, on_delete=models.CASCADE, null=True, default=None)
    event_type = models.ForeignKey(EventType, on_delete=models.SET_NULL, null=True, default=None)

    eventbrite_id = models.CharField(unique=True, max_length=80, blank=True, default=None, null=True)
    eventbrite_url = models.CharField(max_length=255, blank=True, default=None, null=True)
    eventbrite_organizer_id = models.CharField(max_length=80, blank=True, default=None, null=True)

    status = models.CharField(max_length=9, choices=EVENT_STATUS, default=DRAFT, blank=True)
    eventbrite_status = models.CharField(
        max_length=9,
        help_text='One of: draft, live, started, ended, completed and canceled',
        blank=True,
        default=None,
        null=True)

    sync_with_eventbrite = models.BooleanField(default=False)
    eventbrite_sync_status = models.CharField(
        max_length=9,
        choices=SYNC_STATUS,
        default=PENDING,
        help_text='One of: PENDING, PERSISTED or ERROR depending on how the eventbrite sync status')
    eventbrite_sync_description = models.TextField(max_length=255, null=True, default=None, blank=True)

    published_at = models.DateTimeField(null=True, default=None, blank=True)
    created_at = models.DateTimeField(auto_now_add=True, editable=False)
    updated_at = models.DateTimeField(auto_now=True, editable=False)

    def __str__(self):
        return self.title or 'No title'

    def save(self, *args, **kwargs):
        from .signals import event_saved

        status_updated = False
        if self.__old_status != self.status:
            status_updated = True

        created = not self.id

        if created:
            while True:
                unique_uuid = uuid.uuid4()
                if Event.objects.filter(uuid=unique_uuid).first() is not None:
                    continue
                self.uuid = unique_uuid
                break

            self.slug = f'{slugify(self.title).lower()}-{self.uuid}'

        super().save(*args, **kwargs)

        event_saved.send(instance=self, sender=self.__class__, created=created)

        if status_updated: event_status_updated.send(instance=self, sender=Event)


PENDING = 'PENDING'
DONE = 'DONE'
CHECKIN_STATUS = (
    (PENDING, 'Pending'),
    (DONE, 'Done'),
)


class EventCheckin(models.Model):

    def __init__(self, *args, **kwargs):
        super(EventCheckin, self).__init__(*args, **kwargs)
        self.__old_status = self.status

    email = models.EmailField(max_length=150)

    attendee = models.ForeignKey(User, on_delete=models.CASCADE, blank=True, null=True, default=None)
    event = models.ForeignKey(Event, on_delete=models.CASCADE)
    status = models.CharField(max_length=9, choices=CHECKIN_STATUS, default=PENDING)

    created_at = models.DateTimeField(auto_now_add=True, editable=False)
    updated_at = models.DateTimeField(auto_now=True, editable=False)
    attended_at = models.DateTimeField(null=True, default=None, blank=True)

    def __str__(self):
        return self.email

    def save(self, *args, **kwargs):

        creating = False
        if self.pk is None:
            creating = True

        status_updated = False
        if self.__old_status != self.status:
            status_updated = True

        super().save(*args, **kwargs)

        if creating: new_event_order.send(instance=self, sender=EventCheckin)
        elif status_updated and self.status == 'DONE':
            new_event_attendee.send(instance=self, sender=EventCheckin)


# PENDING = 'PENDING'
# DONE = 'DONE'
# ERROR='ERROR'
EVENTBRITE_WEBHOOK_STATUS = (
    (PENDING, 'Pending'),
    (DONE, 'Done'),
    (ERROR, 'Error'),
)


class EventbriteWebhook(models.Model):
    api_url = models.CharField(max_length=255, blank=True, null=True, default=None)
    user_id = models.CharField(max_length=20, blank=True, null=True, default=None)
    action = models.CharField(max_length=15, blank=True, null=True, default=None)
    webhook_id = models.CharField(max_length=20, blank=True, null=True, default=None)
    payload = models.JSONField(blank=True, null=True, default=None, help_text='Will be set by async task')
    event = models.ForeignKey(Event, on_delete=models.SET_NULL, blank=True, null=True, default=None)
    attendee = models.ForeignKey(User, on_delete=models.CASCADE, blank=True, null=True, default=None)

    organization_id = models.CharField(max_length=20, blank=True, null=True, default=None)
    endpoint_url = models.CharField(max_length=255, blank=True, null=True, default=None)

    status = models.CharField(max_length=9, choices=EVENTBRITE_WEBHOOK_STATUS, default=PENDING)
    status_text = models.CharField(max_length=255, default=None, null=True, blank=True)

    created_at = models.DateTimeField(auto_now_add=True, editable=False)
    updated_at = models.DateTimeField(auto_now=True, editable=False)

    def __str__(self):
        return f'Action {self.action} {self.status} => {self.api_url}'


class LiveClass(models.Model):
    """
    It represents a live class that will be built from a CohortTimeSlot
    """
    cohort_time_slot = models.ForeignKey(CohortTimeSlot, on_delete=models.CASCADE)
    log = models.JSONField(default=dict)
    remote_meeting_url = models.URLField()

    # this should be use in the future to create automatically the permalinks
    hash = models.CharField(max_length=40, unique=True)

    started_at = models.DateTimeField(default=None, blank=True, null=True)
    ended_at = models.DateTimeField(default=None, blank=True, null=True)

    starting_at = models.DateTimeField()
    ending_at = models.DateTimeField()

    created_at = models.DateTimeField(auto_now_add=True, editable=False)
    updated_at = models.DateTimeField(auto_now=True, editable=False)

    def save(self, *args, **kwargs):
        if not self.pk:
            self.hash = binascii.hexlify(os.urandom(20)).decode()

        return super().save(*args, **kwargs)<|MERGE_RESOLUTION|>--- conflicted
+++ resolved
@@ -173,11 +173,7 @@
         self.__old_status = self.status
 
     slug = models.SlugField(max_length=150, blank=True, default=None, null=True)
-<<<<<<< HEAD
-    uuid = models.UUIDField(default=uuid.uuid4, editable=False, unique=False)
-=======
     uuid = models.UUIDField(blank=True, null=True, unique=True)
->>>>>>> 0f6bb7d2
     description = models.TextField(max_length=2000, blank=True, default=None, null=True)
     excerpt = models.TextField(max_length=500, blank=True, default=None, null=True)
     title = models.CharField(max_length=255, blank=True, default=None, null=True)
