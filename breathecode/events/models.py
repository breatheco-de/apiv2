import binascii
import os
import uuid
from django.db import models
from django.contrib.auth.models import User
from .signals import event_status_updated, new_event_order, new_event_attendee
from breathecode.admissions.models import Academy, Cohort, CohortTimeSlot, Syllabus
from breathecode.utils.validation_exception import ValidationException
from breathecode.utils.validators.language import validate_language_code
from django.core.exceptions import ValidationError
from slugify import slugify

PENDING = 'PENDING'
PERSISTED = 'PERSISTED'
ERROR = 'ERROR'
WARNING = 'WARNING'
SYNCHED = 'SYNCHED'
SYNC_STATUS = (
    (PENDING, 'Pending'),
    (PERSISTED, 'Persisted'),
    (ERROR, 'Error'),
    (WARNING, 'Warning'),
    (SYNCHED, 'Synched'),
)

__all__ = ['Organization', 'Organizer', 'Venue', 'EventType', 'Event', 'EventCheckin', 'EventbriteWebhook']


class Organization(models.Model):
    eventbrite_id = models.CharField(unique=True, max_length=30, blank=True)
    academy = models.ForeignKey(Academy, on_delete=models.CASCADE, blank=True, null=True)
    eventbrite_key = models.CharField(max_length=255, blank=True, null=True, default=None)
    name = models.CharField(max_length=100, blank=True, null=True, default='')

    sync_status = models.CharField(
        max_length=9,
        choices=SYNC_STATUS,
        default=PENDING,
        help_text='One of: PENDING, PERSISTED or ERROR depending on how the eventbrite sync status')
    sync_desc = models.TextField(max_length=255, null=True, default=None, blank=True)

    created_at = models.DateTimeField(auto_now_add=True, editable=False)
    updated_at = models.DateTimeField(auto_now=True, editable=False)

    def __str__(self):
        return self.name or 'Nameless'


class Organizer(models.Model):
    eventbrite_id = models.CharField(unique=True, max_length=30, blank=True)
    academy = models.ForeignKey(Academy, on_delete=models.CASCADE, blank=True, null=True)
    name = models.CharField(max_length=100, blank=True, null=True, default=None)
    description = models.TextField(max_length=500, blank=True, null=True, default=None)

    organization = models.ForeignKey(Organization, on_delete=models.CASCADE)

    created_at = models.DateTimeField(auto_now_add=True, editable=False)
    updated_at = models.DateTimeField(auto_now=True, editable=False)

    def __str__(self):
        if self.name is not None:
            return self.name + '(' + str(self.id) + ')'
        else:
            return 'Organizer ' + str(self.id)


ACTIVE = 'ACTIVE'
DRAFT = 'DRAFT'
DELETED = 'DELETED'
VENUE_STATUS = (
    (ACTIVE, 'Active'),
    (DRAFT, 'Draft'),
    (DELETED, 'Deleted'),
)


class Venue(models.Model):
    title = models.CharField(max_length=200, blank=True, default=None, null=True)
    street_address = models.CharField(max_length=250, blank=True, default=None, null=True)
    country = models.CharField(max_length=30, blank=True, default=None, null=True)
    city = models.CharField(max_length=30, blank=True, default=None, null=True)
    latitude = models.DecimalField(max_digits=20, decimal_places=15, default=0)
    longitude = models.DecimalField(max_digits=20, decimal_places=15, default=0)
    state = models.CharField(max_length=30, blank=True, default=None, null=True)
    zip_code = models.CharField(max_length=15, blank=True, default=None, null=True)
    status = models.CharField(max_length=9, choices=VENUE_STATUS, default=DRAFT)
    academy = models.ForeignKey(Academy, on_delete=models.CASCADE, blank=True, null=True)
    organization = models.ForeignKey(Organization, on_delete=models.CASCADE, blank=True, null=True)

    eventbrite_id = models.CharField(unique=True, max_length=80, blank=True, default=None, null=True)
    eventbrite_url = models.CharField(max_length=255, blank=True, default=None, null=True)

    created_at = models.DateTimeField(auto_now_add=True, editable=False)
    updated_at = models.DateTimeField(auto_now=True, editable=False)

    def __str__(self):
        return self.title or 'No title'


class EventTypeVisibilitySetting(models.Model):
    """
    This will be used to show the workshops, this table point to the resource the user have access, if he/she
    have access, he/she can watch this collection of workshops, the requires hierarchy to see the content
    will be implemented in the view.
    """

    syllabus = models.ForeignKey(Syllabus, on_delete=models.CASCADE, blank=True, null=True)
    cohort = models.ForeignKey(Cohort, on_delete=models.CASCADE, blank=True, null=True)
    academy = models.ForeignKey(Academy, on_delete=models.CASCADE)

    def __str__(self):
        return f'{str(self.academy)}, {str(self.syllabus)}, {str(self.cohort)}'


class EventType(models.Model):
    slug = models.SlugField(max_length=150, unique=True)
    name = models.CharField(max_length=150)
    description = models.CharField(max_length=255,
                                   default='',
                                   null=False,
                                   help_text='This will be publicly shown to 4geeks.com users')
    icon_url = models.URLField(blank=True, null=True, default=None)
    academy = models.ForeignKey(Academy, on_delete=models.CASCADE, blank=False, null=True)
    lang = models.CharField(max_length=5, default='en', validators=[validate_language_code])
    free_for_bootcamps = models.BooleanField(
        default=True,
        help_text='Users that belong to other no-saas academies will be able to join without consuming')

    visibility_settings = models.ManyToManyField(
        EventTypeVisibilitySetting,
        blank=True,
        help_text='Visibility has to be configured every academy separately')
    allow_shared_creation = models.BooleanField(
        default=True, help_text='Other academies are allowed to create events of this type')

    created_at = models.DateTimeField(auto_now_add=True, editable=False)
    updated_at = models.DateTimeField(auto_now=True, editable=False)

    def __str__(self):
        return self.name

    def save(self, *args, **kwargs):
        self.full_clean()
        super().save(*args, **kwargs)


FINISHED = 'FINISHED'
EVENT_STATUS = (
    (ACTIVE, 'Active'),
    (DRAFT, 'Draft'),
    (DELETED, 'Deleted'),
    (FINISHED, 'Finished'),
)

USD = 'USD'  # United States dollar
CRC = 'CRC'  # Costa Rican colón
CLP = 'CLP'  # Chilean peso
EUR = 'EUR'  # Euro
UYU = 'UYU'  # Uruguayan peso
CURRENCIES = (
    (USD, 'USD'),
    (CRC, 'CRC'),
    (CLP, 'CLP'),
    (EUR, 'EUR'),
    (UYU, 'UYU'),
)


class Event(models.Model):

    def __init__(self, *args, **kwargs):
        super(Event, self).__init__(*args, **kwargs)
        self.__old_status = self.status

    slug = models.SlugField(max_length=150, blank=True, default=None, null=True)
<<<<<<< HEAD
    uuid = models.UUIDField(default=uuid.uuid4, editable=False, unique=False)
=======
    uuid = models.UUIDField(blank=True, null=True, unique=True)
>>>>>>> 0f6bb7d2
    description = models.TextField(max_length=2000, blank=True, default=None, null=True)
    excerpt = models.TextField(max_length=500, blank=True, default=None, null=True)
    title = models.CharField(max_length=255, blank=True, default=None, null=True)
    lang = models.CharField(max_length=5,
                            blank=True,
                            default=None,
                            null=True,
                            validators=[validate_language_code])
    currency = models.CharField(max_length=3, choices=CURRENCIES, default=USD, blank=True)
    tags = models.CharField(max_length=100, default='', blank=True)
    free_for_bootcamps = models.BooleanField(
        default=True,
        blank=True,
        null=True,
        help_text=
        'Determines if users that belong to an academy not available as saas can join the event for free.')

    url = models.URLField(
        max_length=255,
        null=True,
        blank=True,
        default=None,
        help_text=
        'URL can be blank if the event will be synched with EventBrite, it will be filled automatically by the API.'
    )
    banner = models.URLField(max_length=255)
    capacity = models.IntegerField()
    live_stream_url = models.URLField(
        max_length=255,
        null=True,
        blank=True,
        default=None,
        help_text=
        'This URL should have the URL of the meeting if it is an online event, if it\'s not online it should be empty.'
    )

    starting_at = models.DateTimeField(blank=False)
    ending_at = models.DateTimeField(blank=False)

    host = models.CharField(max_length=100,
                            blank=True,
                            default=None,
                            null=True,
                            help_text='Host name that appear in Eventbrite')
    host_user = models.ForeignKey(User,
                                  on_delete=models.SET_NULL,
                                  blank=True,
                                  null=True,
                                  related_name='event_host',
                                  help_text='4geeks user that is the host of the event')

    academy = models.ForeignKey(Academy, on_delete=models.CASCADE, blank=True, null=True)
    organization = models.ForeignKey(Organization, on_delete=models.CASCADE, blank=True, null=True)
    author = models.ForeignKey(User, on_delete=models.SET_NULL, blank=True, null=True)

    online_event = models.BooleanField(default=False)
    venue = models.ForeignKey(Venue, on_delete=models.CASCADE, null=True, default=None)
    event_type = models.ForeignKey(EventType, on_delete=models.SET_NULL, null=True, default=None)

    eventbrite_id = models.CharField(unique=True, max_length=80, blank=True, default=None, null=True)
    eventbrite_url = models.CharField(max_length=255, blank=True, default=None, null=True)
    eventbrite_organizer_id = models.CharField(max_length=80, blank=True, default=None, null=True)

    status = models.CharField(max_length=9, choices=EVENT_STATUS, default=DRAFT, blank=True)
    eventbrite_status = models.CharField(
        max_length=9,
        help_text='One of: draft, live, started, ended, completed and canceled',
        blank=True,
        default=None,
        null=True)

    sync_with_eventbrite = models.BooleanField(default=False)
    eventbrite_sync_status = models.CharField(
        max_length=9,
        choices=SYNC_STATUS,
        default=PENDING,
        help_text='One of: PENDING, PERSISTED or ERROR depending on how the eventbrite sync status')
    eventbrite_sync_description = models.TextField(max_length=255, null=True, default=None, blank=True)

    published_at = models.DateTimeField(null=True, default=None, blank=True)
    created_at = models.DateTimeField(auto_now_add=True, editable=False)
    updated_at = models.DateTimeField(auto_now=True, editable=False)

    def __str__(self):
        return self.title or 'No title'

    def save(self, *args, **kwargs):
        from .signals import event_saved

        status_updated = False
        if self.__old_status != self.status:
            status_updated = True

        created = not self.id

        if created:
            while True:
                unique_uuid = uuid.uuid4()
                if Event.objects.filter(uuid=unique_uuid).first() is not None:
                    continue
                self.uuid = unique_uuid
                break

            self.slug = f'{slugify(self.title).lower()}-{self.uuid}'

        super().save(*args, **kwargs)

        event_saved.send(instance=self, sender=self.__class__, created=created)

        if status_updated: event_status_updated.send(instance=self, sender=Event)


PENDING = 'PENDING'
DONE = 'DONE'
CHECKIN_STATUS = (
    (PENDING, 'Pending'),
    (DONE, 'Done'),
)


class EventCheckin(models.Model):

    def __init__(self, *args, **kwargs):
        super(EventCheckin, self).__init__(*args, **kwargs)
        self.__old_status = self.status

    email = models.EmailField(max_length=150)

    attendee = models.ForeignKey(User, on_delete=models.CASCADE, blank=True, null=True, default=None)
    event = models.ForeignKey(Event, on_delete=models.CASCADE)
    status = models.CharField(max_length=9, choices=CHECKIN_STATUS, default=PENDING)

    created_at = models.DateTimeField(auto_now_add=True, editable=False)
    updated_at = models.DateTimeField(auto_now=True, editable=False)
    attended_at = models.DateTimeField(null=True, default=None, blank=True)

    def __str__(self):
        return self.email

    def save(self, *args, **kwargs):

        creating = False
        if self.pk is None:
            creating = True

        status_updated = False
        if self.__old_status != self.status:
            status_updated = True

        super().save(*args, **kwargs)

        if creating: new_event_order.send(instance=self, sender=EventCheckin)
        elif status_updated and self.status == 'DONE':
            new_event_attendee.send(instance=self, sender=EventCheckin)


# PENDING = 'PENDING'
# DONE = 'DONE'
# ERROR='ERROR'
EVENTBRITE_WEBHOOK_STATUS = (
    (PENDING, 'Pending'),
    (DONE, 'Done'),
    (ERROR, 'Error'),
)


class EventbriteWebhook(models.Model):
    api_url = models.CharField(max_length=255, blank=True, null=True, default=None)
    user_id = models.CharField(max_length=20, blank=True, null=True, default=None)
    action = models.CharField(max_length=15, blank=True, null=True, default=None)
    webhook_id = models.CharField(max_length=20, blank=True, null=True, default=None)
    payload = models.JSONField(blank=True, null=True, default=None, help_text='Will be set by async task')
    event = models.ForeignKey(Event, on_delete=models.SET_NULL, blank=True, null=True, default=None)
    attendee = models.ForeignKey(User, on_delete=models.CASCADE, blank=True, null=True, default=None)

    organization_id = models.CharField(max_length=20, blank=True, null=True, default=None)
    endpoint_url = models.CharField(max_length=255, blank=True, null=True, default=None)

    status = models.CharField(max_length=9, choices=EVENTBRITE_WEBHOOK_STATUS, default=PENDING)
    status_text = models.CharField(max_length=255, default=None, null=True, blank=True)

    created_at = models.DateTimeField(auto_now_add=True, editable=False)
    updated_at = models.DateTimeField(auto_now=True, editable=False)

    def __str__(self):
        return f'Action {self.action} {self.status} => {self.api_url}'


class LiveClass(models.Model):
    """
    It represents a live class that will be built from a CohortTimeSlot
    """
    cohort_time_slot = models.ForeignKey(CohortTimeSlot, on_delete=models.CASCADE)
    log = models.JSONField(default=dict)
    remote_meeting_url = models.URLField()

    # this should be use in the future to create automatically the permalinks
    hash = models.CharField(max_length=40, unique=True)

    started_at = models.DateTimeField(default=None, blank=True, null=True)
    ended_at = models.DateTimeField(default=None, blank=True, null=True)

    starting_at = models.DateTimeField()
    ending_at = models.DateTimeField()

    created_at = models.DateTimeField(auto_now_add=True, editable=False)
    updated_at = models.DateTimeField(auto_now=True, editable=False)

    def save(self, *args, **kwargs):
        if not self.pk:
            self.hash = binascii.hexlify(os.urandom(20)).decode()

        return super().save(*args, **kwargs)<|MERGE_RESOLUTION|>--- conflicted
+++ resolved
@@ -165,6 +165,8 @@
     (UYU, 'UYU'),
 )
 
+import uuid as uuid_lib
+
 
 class Event(models.Model):
 
@@ -173,11 +175,7 @@
         self.__old_status = self.status
 
     slug = models.SlugField(max_length=150, blank=True, default=None, null=True)
-<<<<<<< HEAD
-    uuid = models.UUIDField(default=uuid.uuid4, editable=False, unique=False)
-=======
-    uuid = models.UUIDField(blank=True, null=True, unique=True)
->>>>>>> 0f6bb7d2
+    uuid = models.UUIDField(default=uuid_lib.uuid4, editable=False, unique=True)
     description = models.TextField(max_length=2000, blank=True, default=None, null=True)
     excerpt = models.TextField(max_length=500, blank=True, default=None, null=True)
     title = models.CharField(max_length=255, blank=True, default=None, null=True)
@@ -273,14 +271,7 @@
 
         created = not self.id
 
-        if created:
-            while True:
-                unique_uuid = uuid.uuid4()
-                if Event.objects.filter(uuid=unique_uuid).first() is not None:
-                    continue
-                self.uuid = unique_uuid
-                break
-
+        if self.title and not self.slug:
             self.slug = f'{slugify(self.title).lower()}-{self.uuid}'
 
         super().save(*args, **kwargs)
