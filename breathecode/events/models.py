--- conflicted
+++ resolved
@@ -172,12 +172,8 @@
         super(Event, self).__init__(*args, **kwargs)
         self.__old_status = self.status
 
-<<<<<<< HEAD
-    slug = models.SlugField(max_length=150, blank=True, default=None, null=True, unique=True)
-=======
     slug = models.SlugField(max_length=150, blank=True, default=None, null=True)
     uuid = models.UUIDField(default=uuid.uuid4, editable=False, unique=False)
->>>>>>> 8ac321c8
     description = models.TextField(max_length=2000, blank=True, default=None, null=True)
     excerpt = models.TextField(max_length=500, blank=True, default=None, null=True)
     title = models.CharField(max_length=255, blank=True, default=None, null=True)
