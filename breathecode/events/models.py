import os
from django.db import models
from django.contrib.auth.models import User
from breathecode.admissions.models import Academy

PENDING = 'PENDING'
PERSISTED = 'PERSISTED'
ERROR = 'ERROR'
WARNING = 'WARNING'
SYNCHED = 'SYNCHED'
SYNC_STATUS = (
    (PENDING, 'Pending'),
    (PERSISTED, 'Persisted'),
    (ERROR, 'Error'),
    (WARNING, 'Warning'),
    (SYNCHED, 'Synched'),
)

__all__ = ['Organization', 'Organizer', 'Venue', 'EventType', 'Event', 'EventCheckin', 'EventbriteWebhook']


class Organization(models.Model):
    eventbrite_id = models.CharField(unique=True, max_length=30, blank=True)
    academy = models.ForeignKey(Academy, on_delete=models.CASCADE, blank=True, null=True)
    eventbrite_key = models.CharField(max_length=255, blank=True, null=True, default=None)
    name = models.CharField(max_length=100, blank=True, null=True, default='')

    sync_status = models.CharField(
        max_length=9,
        choices=SYNC_STATUS,
        default=PENDING,
        help_text='One of: PENDING, PERSISTED or ERROR depending on how the eventbrite sync status')
    sync_desc = models.TextField(max_length=255, null=True, default=None, blank=True)

    created_at = models.DateTimeField(auto_now_add=True, editable=False)
    updated_at = models.DateTimeField(auto_now=True, editable=False)

    def __str__(self):
        return f'{self.name} ({self.id})' if self.name else f'({self.id})'


class Organizer(models.Model):
    eventbrite_id = models.CharField(unique=True, max_length=30, blank=True)
    academy = models.ForeignKey(Academy, on_delete=models.CASCADE, blank=True, null=True)
    name = models.CharField(max_length=100, blank=True, null=True, default=None)
    description = models.TextField(max_length=500, blank=True, null=True, default=None)

    organization = models.ForeignKey(Organization, on_delete=models.CASCADE)

    created_at = models.DateTimeField(auto_now_add=True, editable=False)
    updated_at = models.DateTimeField(auto_now=True, editable=False)

    def __str__(self):
        if self.name is not None:
            return self.name + '(' + str(self.id) + ')'
        else:
            return 'Organizer ' + str(self.id)


ACTIVE = 'ACTIVE'
DRAFT = 'DRAFT'
DELETED = 'DELETED'
VENUE_STATUS = (
    (ACTIVE, 'Active'),
    (DRAFT, 'Draft'),
    (DELETED, 'Deleted'),
)


class Venue(models.Model):
    title = models.CharField(max_length=200, blank=True, default=None, null=True)
    street_address = models.CharField(max_length=250, blank=True, default=None, null=True)
    country = models.CharField(max_length=30, blank=True, default=None, null=True)
    city = models.CharField(max_length=30, blank=True, default=None, null=True)
    latitude = models.DecimalField(max_digits=20, decimal_places=15, default=0)
    longitude = models.DecimalField(max_digits=20, decimal_places=15, default=0)
    state = models.CharField(max_length=30, blank=True, default=None, null=True)
    zip_code = models.IntegerField(blank=True, default=None, null=True)
    status = models.CharField(max_length=9, choices=VENUE_STATUS, default=DRAFT)
    academy = models.ForeignKey(Academy, on_delete=models.CASCADE, blank=True, null=True)
    organization = models.ForeignKey(Organization, on_delete=models.CASCADE, blank=True, null=True)

    eventbrite_id = models.CharField(unique=True, max_length=80, blank=True, default=None, null=True)
    eventbrite_url = models.CharField(max_length=255, blank=True, default=None, null=True)

    created_at = models.DateTimeField(auto_now_add=True, editable=False)
    updated_at = models.DateTimeField(auto_now=True, editable=False)

    def __str__(self):
        if self.title is not None:
            return self.title + '(' + str(self.id) + ')'
        else:
            return 'Venue ' + str(self.id)


class EventType(models.Model):
    slug = models.SlugField(max_length=150, unique=True)
    name = models.CharField(max_length=150)
    academy = models.ForeignKey(Academy, on_delete=models.CASCADE, blank=True, null=True)

    created_at = models.DateTimeField(auto_now_add=True, editable=False)
    updated_at = models.DateTimeField(auto_now=True, editable=False)

    def __str__(self):
        return self.name + '(' + str(self.id) + ')'


EVENT_STATUS = (
    (ACTIVE, 'Active'),
    (DRAFT, 'Draft'),
    (DELETED, 'Deleted'),
)

USD = 'USD'  # United States dollar
CRC = 'CRC'  # Costa Rican colón
CLP = 'CLP'  # Chilean peso
EUR = 'EUR'  # Euro
UYU = 'UYU'  # Uruguayan peso
CURRENCIES = (
    (USD, 'USD'),
    (CRC, 'CRC'),
    (CLP, 'CLP'),
    (EUR, 'EUR'),
    (UYU, 'UYU'),
)


class Event(models.Model):
    slug = models.SlugField(max_length=150, blank=True, default=None, null=True)
    description = models.TextField(max_length=2000, blank=True, default=None, null=True)
    excerpt = models.TextField(max_length=500, blank=True, default=None, null=True)
    title = models.CharField(max_length=255, blank=True, default=None, null=True)
    lang = models.CharField(max_length=2, blank=True, default=None, null=True)
    currency = models.CharField(max_length=3, choices=CURRENCIES, default=USD, blank=True)
    tags = models.CharField(max_length=100, default='', blank=True)

    url = models.URLField(max_length=255)
    banner = models.URLField(max_length=255)
    capacity = models.IntegerField()

    starting_at = models.DateTimeField(blank=False)
    ending_at = models.DateTimeField(blank=False)

    host = models.CharField(max_length=100, blank=True, default=None, null=True)
    academy = models.ForeignKey(Academy, on_delete=models.CASCADE, blank=True, null=True)
    organization = models.ForeignKey(Organization, on_delete=models.CASCADE, blank=True, null=True)
    author = models.ForeignKey(User, on_delete=models.SET_NULL, blank=True, null=True)

    online_event = models.BooleanField(default=False)
    venue = models.ForeignKey(Venue, on_delete=models.CASCADE, null=True, default=None)
    event_type = models.ForeignKey(EventType, on_delete=models.SET_NULL, null=True, default=None)

    eventbrite_id = models.CharField(unique=True, max_length=80, blank=True, default=None, null=True)
    eventbrite_url = models.CharField(max_length=255, blank=True, default=None, null=True)
    eventbrite_organizer_id = models.CharField(max_length=80, blank=True, default=None, null=True)

    status = models.CharField(max_length=9, choices=EVENT_STATUS, default=DRAFT, blank=True)
    eventbrite_status = models.CharField(
        max_length=9,
        help_text='One of: draft, live, started, ended, completed and canceled',
        blank=True,
        default=None,
        null=True)

    sync_with_eventbrite = models.BooleanField(default=False)
    eventbrite_sync_status = models.CharField(
        max_length=9,
        choices=SYNC_STATUS,
        default=PENDING,
        help_text='One of: PENDING, PERSISTED or ERROR depending on how the eventbrite sync status')
    eventbrite_sync_description = models.TextField(max_length=255, null=True, default=None, blank=True)

    published_at = models.DateTimeField(null=True, default=None, blank=True)
    created_at = models.DateTimeField(auto_now_add=True, editable=False)
    updated_at = models.DateTimeField(auto_now=True, editable=False)

    def __str__(self):
        if self.title is not None:
            return self.title + '(' + str(self.id) + ')'
        else:
            return 'Event ' + str(self.id)

    def save(self, *args, **kwargs):
        from .signals import event_saved

        created = not self.id
<<<<<<< HEAD

        super().save(*args, **kwargs)

        event_saved.send(instance=self, created=created, sender=self.__class__)
=======
        super().save(*args, **kwargs)

        event_saved.send(instance=self, sender=self.__class__, created=created)
>>>>>>> 51b11c81


PENDING = 'PENDING'
DONE = 'DONE'
CHECKIN_STATUS = (
    (PENDING, 'Pending'),
    (DONE, 'Done'),
)


class EventCheckin(models.Model):
    email = models.EmailField(max_length=150)

    attendee = models.ForeignKey(User, on_delete=models.CASCADE, blank=True, null=True, default=None)
    event = models.ForeignKey(Event, on_delete=models.CASCADE)
    status = models.CharField(max_length=9, choices=CHECKIN_STATUS, default=PENDING)

    created_at = models.DateTimeField(auto_now_add=True, editable=False)
    updated_at = models.DateTimeField(auto_now=True, editable=False)
    attended_at = models.DateTimeField(null=True, default=None, blank=True)

    def __str__(self):
        return self.email


# PENDING = 'PENDING'
# DONE = 'DONE'
# ERROR='ERROR'
EVENTBRITE_WEBHOOK_STATUS = (
    (PENDING, 'Pending'),
    (DONE, 'Done'),
    (ERROR, 'Error'),
)


class EventbriteWebhook(models.Model):
    api_url = models.CharField(max_length=255, blank=True, null=True, default=None)
    user_id = models.CharField(max_length=20, blank=True, null=True, default=None)
    action = models.CharField(max_length=15, blank=True, null=True, default=None)
    webhook_id = models.CharField(max_length=20, blank=True, null=True, default=None)
    organization_id = models.CharField(max_length=20, blank=True, null=True, default=None)
    endpoint_url = models.CharField(max_length=255, blank=True, null=True, default=None)

    status = models.CharField(max_length=9, choices=EVENTBRITE_WEBHOOK_STATUS, default=PENDING)
    status_text = models.CharField(max_length=255, default=None, null=True, blank=True)

    created_at = models.DateTimeField(auto_now_add=True, editable=False)
    updated_at = models.DateTimeField(auto_now=True, editable=False)

    def __str__(self):
        return f'Action {self.action} {self.status} => {self.api_url}'<|MERGE_RESOLUTION|>--- conflicted
+++ resolved
@@ -184,16 +184,9 @@
         from .signals import event_saved
 
         created = not self.id
-<<<<<<< HEAD
-
         super().save(*args, **kwargs)
 
-        event_saved.send(instance=self, created=created, sender=self.__class__)
-=======
-        super().save(*args, **kwargs)
-
         event_saved.send(instance=self, sender=self.__class__, created=created)
->>>>>>> 51b11c81
 
 
 PENDING = 'PENDING'
