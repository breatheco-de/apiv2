from django.core.management.base import BaseCommand

from breathecode.admissions.models import Cohort, CohortTimeSlot
from django.utils import timezone

from breathecode.events import tasks


class Command(BaseCommand):
    help = 'Build live classes'

    def handle(self, *args, **options):
        utc_now = timezone.now()

        cohorts = Cohort.objects.filter(ending_date__gte=utc_now,
                                        never_ends=False).exclude(stage__in=['DELETED', 'PREWORK'])
<<<<<<< HEAD
        self.stdout.write(self.style.SUCCESS(f"Found {str(cohorts.count())} cohorts that have not finished and should have live classes"))
=======

>>>>>>> f76602d7
        for cohort in cohorts:
            timeslots = CohortTimeSlot.objects.filter(cohort=cohort)
            total_cohort_timeslots = timeslots.count()
            if total_cohort_timeslots == 0:
                self.stderr.write(
                    self.style.ERROR(
                        f'Cohort {cohort.slug} live classes will not be generated because it does not have timeslots'
                    ))
            else:
                self.stdout.write(
                    self.style.SUCCESS(f'Adding cohort {cohort.slug} to the generation queue, it ends on {str(cohort.ending_date)}'))
                for timeslot in timeslots:
                    tasks.build_live_classes_from_timeslot.delay(timeslot.id)<|MERGE_RESOLUTION|>--- conflicted
+++ resolved
@@ -14,11 +14,9 @@
 
         cohorts = Cohort.objects.filter(ending_date__gte=utc_now,
                                         never_ends=False).exclude(stage__in=['DELETED', 'PREWORK'])
-<<<<<<< HEAD
+
         self.stdout.write(self.style.SUCCESS(f"Found {str(cohorts.count())} cohorts that have not finished and should have live classes"))
-=======
 
->>>>>>> f76602d7
         for cohort in cohorts:
             timeslots = CohortTimeSlot.objects.filter(cohort=cohort)
             total_cohort_timeslots = timeslots.count()
