--- conflicted
+++ resolved
@@ -36,13 +36,10 @@
         'id': 0,
         'lang': None,
         'online_event': False,
-<<<<<<< HEAD
         'live_stream_url': None,
         'free_for_bootcamps': True,
         'asset_slug': None,
-=======
         'ended_at': None,
->>>>>>> 430e88c5
         'organization': 0,
         'published_at': None,
         'status': 'DRAFT',
