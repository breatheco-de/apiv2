from unittest.mock import MagicMock, call, patch
from breathecode.events.caches import EventCache
from django.urls.base import reverse_lazy

from breathecode.utils.api_view_extensions.api_view_extension_handlers import APIViewExtensionHandlers
from ..mixins.new_events_tests_case import EventTestCase
from breathecode.services import datetime_to_iso_format
from django.utils import timezone


class AcademyEventTestSuite(EventTestCase):
    cache = EventCache()

    def test_all_academy_events_no_auth(self):
        self.headers(academy=1)
        url = reverse_lazy('events:academy_event')

        response = self.client.get(url)
        json = response.json()
        expected = {'detail': 'Authentication credentials were not provided.', 'status_code': 401}

        self.assertEqual(json, expected)
        self.assertEqual(response.status_code, 401)

    def test_all_academy_events_without_capability(self):
        self.headers(academy=1)
        url = reverse_lazy('events:academy_event')
        self.generate_models(authenticate=True)

        response = self.client.get(url)
        json = response.json()
        expected = {
            'detail': "You (user: 1) don't have this capability: read_event for academy 1",
            'status_code': 403
        }

        self.assertEqual(json, expected)
        self.assertEqual(response.status_code, 403)

    def test_all_academy_events_wrong_city(self):
        self.headers(academy=1)
        model = self.generate_models(authenticate=True,
                                     profile_academy=True,
                                     capability='read_event',
                                     role='potato',
                                     syllabus=True,
                                     venue=True,
                                     event=True)
        url = reverse_lazy('events:academy_event') + '?city=patata'

        response = self.client.get(url)
        json = response.json()
        expected = []

        self.assertEqual(json, expected)
        self.assertEqual(response.status_code, 200)

    def test_all_academy_events_correct_city(self):
        self.headers(academy=1)
        venue_kwargs = {'city': 'santiago'}
        model = self.generate_models(authenticate=True,
                                     profile_academy=True,
                                     capability='read_event',
                                     role='potato',
                                     syllabus=True,
                                     venue_kwargs=venue_kwargs,
                                     venue=True,
                                     event=True)
        url = reverse_lazy('events:academy_event') + '?city=santiago'
        response = self.client.get(url)
        json = response.json()
        expected = [{
            'banner': model['event'].banner,
            'ending_at': datetime_to_iso_format(model['event'].ending_at),
            'event_type': model['event'].event_type,
            'excerpt': model['event'].excerpt,
            'tags': model['event'].tags,
            'slug': model['event'].slug,
            'id': model['event'].id,
            'lang': model['event'].lang,
            'online_event': model['event'].online_event,
            'starting_at': datetime_to_iso_format(model['event'].starting_at),
            'status': model['event'].status,
            'title': model['event'].title,
            'url': model['event'].url,
            'host': model['event'].host,
            'venue': {
                'city': model['event'].venue.city,
                'id': model['event'].id,
                'state': model['event'].venue.state,
                'street_address': model['event'].venue.street_address,
                'title': model['event'].venue.title,
                'zip_code': model['event'].venue.zip_code,
                'updated_at': self.bc.datetime.to_iso_string(model.venue.updated_at),
            },
            'sync_with_eventbrite': model['event'].sync_with_eventbrite,
            'eventbrite_sync_description': model['event'].eventbrite_sync_description,
            'eventbrite_sync_status': model['event'].eventbrite_sync_status,
        }]

        self.assertEqual(json, expected)
        self.assertEqual(response.status_code, 200)

    def test_all_academy_events_wrong_country(self):
        self.headers(academy=1)
        model = self.generate_models(authenticate=True,
                                     profile_academy=True,
                                     capability='read_event',
                                     role='potato',
                                     syllabus=True,
                                     venue=True,
                                     event=True)
        url = reverse_lazy('events:academy_event') + '?country=patata'

        response = self.client.get(url)
        json = response.json()
        expected = []

        self.assertEqual(json, expected)
        self.assertEqual(response.status_code, 200)

    def test_all_academy_events_correct_country(self):
        self.headers(academy=1)
        venue_kwargs = {'country': 'chile'}
        model = self.generate_models(authenticate=True,
                                     profile_academy=True,
                                     capability='read_event',
                                     role='potato',
                                     syllabus=True,
                                     venue_kwargs=venue_kwargs,
                                     venue=True,
                                     event=True)
        url = reverse_lazy('events:academy_event') + '?country=chile'
        response = self.client.get(url)
        json = response.json()
        expected = [{
            'banner': model['event'].banner,
            'ending_at': datetime_to_iso_format(model['event'].ending_at),
            'event_type': model['event'].event_type,
            'excerpt': model['event'].excerpt,
            'tags': model['event'].tags,
            'slug': model['event'].slug,
            'id': model['event'].id,
            'lang': model['event'].lang,
            'online_event': model['event'].online_event,
            'starting_at': datetime_to_iso_format(model['event'].starting_at),
            'status': model['event'].status,
            'title': model['event'].title,
            'url': model['event'].url,
            'host': model['event'].host,
            'venue': {
                'city': model['event'].venue.city,
                'id': model['event'].id,
                'state': model['event'].venue.state,
                'street_address': model['event'].venue.street_address,
                'title': model['event'].venue.title,
                'zip_code': model['event'].venue.zip_code,
                'updated_at': self.bc.datetime.to_iso_string(model.venue.updated_at),
            },
            'sync_with_eventbrite': model['event'].sync_with_eventbrite,
            'eventbrite_sync_description': model['event'].eventbrite_sync_description,
            'eventbrite_sync_status': model['event'].eventbrite_sync_status,
        }]

        self.assertEqual(json, expected)
        self.assertEqual(response.status_code, 200)

    def test_all_academy_events_wrong_zip_code(self):
        self.headers(academy=1)
        model = self.generate_models(authenticate=True,
                                     profile_academy=True,
                                     capability='read_event',
                                     role='potato',
                                     syllabus=True,
                                     venue=True,
                                     event=True)
        url = reverse_lazy('events:academy_event') + '?zip_code=12345678965412'

        response = self.client.get(url)
        json = response.json()
        expected = []

        self.assertEqual(json, expected)
        self.assertEqual(response.status_code, 200)

    def test_all_academy_events_correct_zip_code(self):
        self.headers(academy=1)
        venue_kwargs = {'zip_code': '33178'}
        model = self.generate_models(authenticate=True,
                                     profile_academy=True,
                                     capability='read_event',
                                     role='potato',
                                     syllabus=True,
                                     venue_kwargs=venue_kwargs,
                                     venue=True,
                                     event=True)
        url = reverse_lazy('events:academy_event') + '?zip_code=33178'
        response = self.client.get(url)
        json = response.json()
        expected = [{
            'banner': model['event'].banner,
            'ending_at': datetime_to_iso_format(model['event'].ending_at),
            'event_type': model['event'].event_type,
            'excerpt': model['event'].excerpt,
            'tags': model['event'].tags,
            'slug': model['event'].slug,
            'id': model['event'].id,
            'lang': model['event'].lang,
            'online_event': model['event'].online_event,
            'starting_at': datetime_to_iso_format(model['event'].starting_at),
            'status': model['event'].status,
            'title': model['event'].title,
            'url': model['event'].url,
            'host': model['event'].host,
            'venue': {
                'city': model['event'].venue.city,
                'id': model['event'].id,
                'state': model['event'].venue.state,
                'street_address': model['event'].venue.street_address,
                'title': model['event'].venue.title,
                'zip_code': model['event'].venue.zip_code,
                'updated_at': self.bc.datetime.to_iso_string(model.venue.updated_at),
            },
            'sync_with_eventbrite': model['event'].sync_with_eventbrite,
            'eventbrite_sync_description': model['event'].eventbrite_sync_description,
            'eventbrite_sync_status': model['event'].eventbrite_sync_status,
        }]

        self.assertEqual(json, expected)
        self.assertEqual(response.status_code, 200)

    def test_all_academy_events_upcoming(self):
        self.headers(academy=1)
        event_kwargs = {'starting_at': timezone.now()}
        model = self.generate_models(authenticate=True,
                                     profile_academy=True,
                                     capability='read_event',
                                     role='potato',
                                     syllabus=True,
                                     venue=True,
                                     event=True,
                                     event_kwargs=event_kwargs)
        url = reverse_lazy('events:academy_event') + '?past=true'

        response = self.client.get(url)
        json = response.json()
        expected = [{
            'banner': model['event'].banner,
            'ending_at': datetime_to_iso_format(model['event'].ending_at),
            'event_type': model['event'].event_type,
            'excerpt': model['event'].excerpt,
            'tags': model['event'].tags,
            'slug': model['event'].slug,
            'id': model['event'].id,
            'lang': model['event'].lang,
            'online_event': model['event'].online_event,
            'starting_at': datetime_to_iso_format(model['event'].starting_at),
            'status': model['event'].status,
            'title': model['event'].title,
            'url': model['event'].url,
            'host': model['event'].host,
            'venue': {
                'city': model['event'].venue.city,
                'id': model['event'].id,
                'state': model['event'].venue.state,
                'street_address': model['event'].venue.street_address,
                'title': model['event'].venue.title,
                'zip_code': model['event'].venue.zip_code,
                'updated_at': self.bc.datetime.to_iso_string(model.venue.updated_at),
            },
            'sync_with_eventbrite': model['event'].sync_with_eventbrite,
            'eventbrite_sync_description': model['event'].eventbrite_sync_description,
            'eventbrite_sync_status': model['event'].eventbrite_sync_status,
        }]

        self.assertEqual(json, expected)
        self.assertEqual(response.status_code, 200)

    def test_all_academy_events_not_found(self):
        self.headers(academy=1)
        url = reverse_lazy('events:academy_event')
        model = self.generate_models(authenticate=True,
                                     profile_academy=True,
                                     capability='read_event',
                                     role='potato',
                                     syllabus=True)

        response = self.client.get(url)
        json = response.json()
        expected = []

        self.assertEqual(json, expected)
        self.assertEqual(response.status_code, 200)

    def test_all_academy_events(self):
        self.check_all_academy_events()

    def test_all_academy_events__post__without_organization(self):
        self.headers(academy=1)

        model = self.generate_models(authenticate=True,
                                     profile_academy=True,
                                     capability='crud_event',
                                     role='potato')

        url = reverse_lazy('events:academy_event')
        data = {}

        response = self.client.post(url, data)
        json = response.json()
        expected = {'detail': 'organization-not-exist', 'status_code': 400}

        self.assertEqual(json, expected)
        self.assertEqual(self.all_event_dict(), [])

    """
    🔽🔽🔽 Post - bad tags
    """

    def test_all_academy_events__post__bad_tags__two_commas(self):
        self.headers(academy=1)

        model = self.generate_models(authenticate=True,
                                     organization=True,
                                     profile_academy=True,
                                     capability='crud_event',
                                     role='potato')

        url = reverse_lazy('events:academy_event')
        current_date = self.datetime_now()
        data = {
            'tags': ',,',
            'url': 'https://www.google.com/',
            'banner': 'https://www.google.com/banner',
            'capacity': 11,
            'starting_at': self.datetime_to_iso(current_date),
            'ending_at': self.datetime_to_iso(current_date),
        }

        response = self.client.post(url, data)
        json = response.json()

        expected = {'detail': 'two-commas-together', 'status_code': 400}

        self.assertEqual(json, expected)
        self.assertEqual(response.status_code, 400)
        self.assertEqual(self.all_event_dict(), [])

    def test_all_academy_events__post__bad_tags__with_spaces(self):
        self.headers(academy=1)

        model = self.generate_models(authenticate=True,
                                     organization=True,
                                     profile_academy=True,
                                     capability='crud_event',
                                     role='potato')

        url = reverse_lazy('events:academy_event')
        current_date = self.datetime_now()
        data = {
            'tags': ' expecto-patronum sirius-black ',
            'url': 'https://www.google.com/',
            'banner': 'https://www.google.com/banner',
            'capacity': 11,
            'starting_at': self.datetime_to_iso(current_date),
            'ending_at': self.datetime_to_iso(current_date),
        }

        response = self.client.post(url, data)
        json = response.json()

        expected = {'detail': 'spaces-are-not-allowed', 'status_code': 400}

        self.assertEqual(json, expected)
        self.assertEqual(response.status_code, 400)
        self.assertEqual(self.all_event_dict(), [])

    def test_all_academy_events__post__bad_tags__starts_with_comma(self):
        self.headers(academy=1)

        model = self.generate_models(authenticate=True,
                                     organization=True,
                                     profile_academy=True,
                                     capability='crud_event',
                                     role='potato')

        url = reverse_lazy('events:academy_event')
        current_date = self.datetime_now()
        data = {
            'tags': ',expecto-patronum',
            'url': 'https://www.google.com/',
            'banner': 'https://www.google.com/banner',
            'capacity': 11,
            'starting_at': self.datetime_to_iso(current_date),
            'ending_at': self.datetime_to_iso(current_date),
        }

        response = self.client.post(url, data)
        json = response.json()

        expected = {'detail': 'starts-with-comma', 'status_code': 400}

        self.assertEqual(json, expected)
        self.assertEqual(response.status_code, 400)
        self.assertEqual(self.all_event_dict(), [])

    def test_all_academy_events__post__bad_tags__ends_with_comma(self):
        self.headers(academy=1)

        model = self.generate_models(authenticate=True,
                                     organization=True,
                                     profile_academy=True,
                                     capability='crud_event',
                                     role='potato')

        url = reverse_lazy('events:academy_event')
        current_date = self.datetime_now()
        data = {
            'tags': 'expecto-patronum,',
            'url': 'https://www.google.com/',
            'banner': 'https://www.google.com/banner',
            'capacity': 11,
            'starting_at': self.datetime_to_iso(current_date),
            'ending_at': self.datetime_to_iso(current_date),
        }

        response = self.client.post(url, data)
        json = response.json()

        expected = {'detail': 'ends-with-comma', 'status_code': 400}

        self.assertEqual(json, expected)
        self.assertEqual(response.status_code, 400)
        self.assertEqual(self.all_event_dict(), [])

    def test_all_academy_events__post__bad_tags__one_tag_not_exists(self):
        self.headers(academy=1)

        model = self.generate_models(authenticate=True,
                                     organization=True,
                                     profile_academy=True,
                                     capability='crud_event',
                                     role='potato')

        url = reverse_lazy('events:academy_event')
        current_date = self.datetime_now()
        data = {
            'tags': 'expecto-patronum',
            'url': 'https://www.google.com/',
            'banner': 'https://www.google.com/banner',
            'capacity': 11,
            'starting_at': self.datetime_to_iso(current_date),
            'ending_at': self.datetime_to_iso(current_date),
        }

        response = self.client.post(url, data)
        json = response.json()

        expected = {'detail': 'have-less-two-tags', 'status_code': 400}

        self.assertEqual(json, expected)
        self.assertEqual(response.status_code, 400)
        self.assertEqual(self.all_event_dict(), [])

    def test_all_academy_events__post__bad_tags__two_tags_not_exists(self):
        self.headers(academy=1)

        model = self.generate_models(authenticate=True,
                                     organization=True,
                                     profile_academy=True,
                                     capability='crud_event',
                                     role='potato')

        url = reverse_lazy('events:academy_event')
        current_date = self.datetime_now()
        data = {
            'tags': 'expecto-patronum,wingardium-leviosa',
            'url': 'https://www.google.com/',
            'banner': 'https://www.google.com/banner',
            'capacity': 11,
            'starting_at': self.datetime_to_iso(current_date),
            'ending_at': self.datetime_to_iso(current_date),
        }

        response = self.client.post(url, data)
        json = response.json()

        expected = {'detail': 'tag-not-exist', 'status_code': 400}

        self.assertEqual(json, expected)
        self.assertEqual(response.status_code, 400)
        self.assertEqual(self.all_event_dict(), [])

    def test_all_academy_events__post__bad_tags__one_of_two_tags_not_exists(self):
        self.headers(academy=1)

        model = self.generate_models(authenticate=True,
                                     organization=True,
                                     profile_academy=True,
                                     tag=True,
                                     capability='crud_event',
                                     role='potato')

        url = reverse_lazy('events:academy_event')
        current_date = self.datetime_now()
        data = {
            'tags': f'expecto-patronum,{model.tag.slug}',
            'url': 'https://www.google.com/',
            'banner': 'https://www.google.com/banner',
            'capacity': 11,
            'starting_at': self.datetime_to_iso(current_date),
            'ending_at': self.datetime_to_iso(current_date),
        }

        response = self.client.post(url, data)
        json = response.json()

        expected = {'detail': 'tag-not-exist', 'status_code': 400}

        self.assertEqual(json, expected)
        self.assertEqual(response.status_code, 400)
        self.assertEqual(self.all_event_dict(), [])

    """
    🔽🔽🔽 Post bad slug
    """

    @patch('breathecode.events.signals.event_saved.send', MagicMock())
    def test_all_academy_events__post__bad_slug(self):
        self.headers(academy=1)

        model = self.generate_models(authenticate=True,
                                     organization=True,
                                     profile_academy=True,
                                     capability='crud_event',
                                     tag=(2, {
                                         'tag_type': 'DISCOVERY'
                                     }),
                                     active_campaign_academy=True,
                                     role='potato')

        url = reverse_lazy('events:academy_event')
        current_date = self.datetime_now()
        data = {
            'tags': ','.join([x.slug for x in model.tag]),
            'slug': 'they-killed-kenny',
            'url': 'https://www.google.com/',
            'banner': 'https://www.google.com/banner',
            'capacity': 11,
            'starting_at': self.datetime_to_iso(current_date),
            'ending_at': self.datetime_to_iso(current_date),
        }

        response = self.client.post(url, data)
        json = response.json()

        self.assertDatetime(json['created_at'])
        self.assertDatetime(json['updated_at'])

        del json['created_at']
        del json['updated_at']

        expected = {
            'academy': 1,
            'author': None,
            'description': None,
            'event_type': None,
            'eventbrite_id': None,
            'eventbrite_organizer_id': None,
            'eventbrite_status': None,
            'eventbrite_url': None,
            'tags': '',
            'slug': None,
            'excerpt': None,
            'host': None,
            'id': 1,
            'slug': None,
            'lang': None,
            'online_event': False,
            'organization': 1,
            'published_at': None,
            'status': 'DRAFT',
            'eventbrite_sync_description': None,
            'eventbrite_sync_status': 'PENDING',
            'title': None,
            'venue': None,
            'sync_with_eventbrite': False,
            'currency': 'USD',
            **data,
        }

        self.assertEqual(json, expected)
        self.assertEqual(response.status_code, 201)
        self.assertEqual(self.all_event_dict(), [{
            'academy_id': 1,
            'author_id': None,
            'banner': 'https://www.google.com/banner',
            'capacity': 11,
            'description': None,
            'ending_at': current_date,
            'event_type_id': None,
            'eventbrite_id': None,
            'eventbrite_organizer_id': None,
            'eventbrite_status': None,
            'eventbrite_url': None,
            'excerpt': None,
            'tags': '',
            'slug': 'they-killed-kenny',
            'host': None,
            'id': 1,
            'lang': None,
            'online_event': False,
            'organization_id': 1,
            'published_at': None,
            'starting_at': current_date,
            'status': 'DRAFT',
            'eventbrite_sync_description': None,
            'eventbrite_sync_status': 'PENDING',
            'title': None,
            'url': 'https://www.google.com/',
            'venue_id': None,
            'sync_with_eventbrite': False,
            'currency': 'USD',
            'tags': ','.join([x.slug for x in model.tag]),
        }])

    """
    🔽🔽🔽 Post
    """

    def test_all_academy_events__post__tags_is_blank(self):
        self.headers(academy=1)

        model = self.generate_models(authenticate=True,
                                     organization=True,
                                     profile_academy=True,
                                     capability='crud_event',
                                     role='potato')

        url = reverse_lazy('events:academy_event')
        current_date = self.datetime_now()
        data = {
            'tags': '',
            'slug': 'event-they-killed-kenny',
            'url': 'https://www.google.com/',
            'banner': 'https://www.google.com/banner',
            'capacity': 11,
            'starting_at': self.datetime_to_iso(current_date),
            'ending_at': self.datetime_to_iso(current_date),
        }

        response = self.client.post(url, data)
        json = response.json()

        expected = {'detail': 'empty-tags', 'status_code': 400}

        self.assertEqual(json, expected)
        self.assertEqual(response.status_code, 400)
        self.assertEqual(self.all_event_dict(), [])

    @patch('breathecode.events.signals.event_saved.send', MagicMock())
    def test_all_academy_events__post__event_exist_with_the_same_eventbrite_id_as_null(self):
        self.headers(academy=1)

        event = {'eventbrite_id': None}
        model = self.generate_models(authenticate=True,
                                     organization=True,
                                     profile_academy=True,
                                     event=event,
                                     capability='crud_event',
                                     tag=(2, {
                                         'tag_type': 'DISCOVERY'
                                     }),
                                     active_campaign_academy=True,
                                     role='potato')

        url = reverse_lazy('events:academy_event')
        current_date = self.datetime_now()
        data = {
            'tags': ','.join([x.slug for x in model.tag]),
            'slug': 'EVENT-THEY-KILLED-KENNY',
            'url': 'https://www.google.com/',
            'eventbrite_id': None,
            'banner': 'https://www.google.com/banner',
            'capacity': 11,
            'starting_at': self.datetime_to_iso(current_date),
            'ending_at': self.datetime_to_iso(current_date),
        }

        response = self.client.post(url, data, format='json')
        json = response.json()

        self.assertDatetime(json['created_at'])
        self.assertDatetime(json['updated_at'])

        del json['created_at']
        del json['updated_at']

        expected = {
            'academy': 1,
            'author': None,
            'description': None,
            'event_type': None,
            'eventbrite_id': None,
            'eventbrite_organizer_id': None,
            'eventbrite_status': None,
            'eventbrite_url': None,
            'tags': '',
            'slug': None,
            'excerpt': None,
            'host': None,
            'id': 2,
            'slug': None,
            'lang': None,
            'online_event': False,
            'organization': 1,
            'published_at': None,
            'status': 'DRAFT',
            'eventbrite_sync_description': None,
            'eventbrite_sync_status': 'PENDING',
            'title': None,
            'venue': None,
            'sync_with_eventbrite': False,
            'currency': 'USD',
            **data,
            'slug': 'event-they-killed-kenny',
        }

        self.assertEqual(json, expected)
        self.assertEqual(response.status_code, 201)
        self.assertEqual(self.all_event_dict(), [{
            **self.bc.format.to_dict(model.event),
            'eventbrite_id': None,
        }, {
            'academy_id': 1,
            'author_id': None,
            'banner': 'https://www.google.com/banner',
            'capacity': 11,
            'description': None,
            'ending_at': current_date,
            'event_type_id': None,
            'eventbrite_id': None,
            'eventbrite_organizer_id': None,
            'eventbrite_status': None,
            'eventbrite_url': None,
            'excerpt': None,
            'tags': ','.join([x.slug for x in model.tag]),
            'slug': 'event-they-killed-kenny',
            'host': None,
            'id': 2,
            'lang': None,
            'online_event': False,
            'organization_id': 1,
            'published_at': None,
            'starting_at': current_date,
            'status': 'DRAFT',
            'eventbrite_sync_description': None,
            'eventbrite_sync_status': 'PENDING',
            'title': None,
            'url': 'https://www.google.com/',
            'venue_id': None,
            'sync_with_eventbrite': False,
            'currency': 'USD',
        }])

    def test_all_academy_events__post__tags_is_blank__slug_in_uppercase(self):
        self.headers(academy=1)

        model = self.generate_models(authenticate=True,
                                     organization=True,
                                     profile_academy=True,
                                     capability='crud_event',
                                     tag=(2, {
                                         'tag_type': 'DISCOVERY'
                                     }),
                                     active_campaign_academy=True,
                                     role='potato')

        url = reverse_lazy('events:academy_event')
        current_date = self.datetime_now()
        data = {
            'tags': ','.join([x.slug for x in model.tag]),
            'slug': 'EVENT-THEY-KILLED-KENNY',
            'url': 'https://www.google.com/',
            'banner': 'https://www.google.com/banner',
            'capacity': 11,
            'starting_at': self.datetime_to_iso(current_date),
            'ending_at': self.datetime_to_iso(current_date),
        }

        response = self.client.post(url, data)
        json = response.json()

        self.assertDatetime(json['created_at'])
        self.assertDatetime(json['updated_at'])

        del json['created_at']
        del json['updated_at']

        expected = {
            'academy': 1,
            'author': None,
            'description': None,
            'event_type': None,
            'eventbrite_id': None,
            'eventbrite_organizer_id': None,
            'eventbrite_status': None,
            'eventbrite_url': None,
            'tags': '',
            'slug': None,
            'excerpt': None,
            'host': None,
            'id': 1,
            'slug': None,
            'lang': None,
            'online_event': False,
            'organization': 1,
            'published_at': None,
            'status': 'DRAFT',
            'eventbrite_sync_description': None,
            'eventbrite_sync_status': 'PENDING',
            'title': None,
            'venue': None,
            'sync_with_eventbrite': False,
            'currency': 'USD',
            **data,
            'slug': 'event-they-killed-kenny',
        }

        self.assertEqual(json, expected)
        self.assertEqual(response.status_code, 201)
        self.assertEqual(self.all_event_dict(), [{
            'academy_id': 1,
            'author_id': None,
            'banner': 'https://www.google.com/banner',
            'capacity': 11,
            'description': None,
            'ending_at': current_date,
            'event_type_id': None,
            'eventbrite_id': None,
            'eventbrite_organizer_id': None,
            'eventbrite_status': None,
            'eventbrite_url': None,
            'excerpt': None,
            'tags': ','.join([x.slug for x in model.tag]),
            'slug': 'event-they-killed-kenny',
            'host': None,
            'id': 1,
            'lang': None,
            'online_event': False,
            'organization_id': 1,
            'published_at': None,
            'starting_at': current_date,
            'status': 'DRAFT',
            'eventbrite_sync_description': None,
            'eventbrite_sync_status': 'PENDING',
            'title': None,
            'url': 'https://www.google.com/',
            'venue_id': None,
            'sync_with_eventbrite': False,
            'currency': 'USD',
        }])

    def test_all_academy_events__post__with_tags__without_acp(self):
        self.headers(academy=1)

        model = self.generate_models(authenticate=True,
                                     organization=True,
                                     profile_academy=True,
                                     academy=True,
                                     tag=(2, {
                                         'tag_type': 'DISCOVERY'
                                     }),
                                     capability='crud_event',
                                     role='potato')

        url = reverse_lazy('events:academy_event')
        current_date = self.datetime_now()
        data = {
            'tags': ','.join([x.slug for x in model.tag]),
            'url': 'https://www.google.com/',
            'banner': 'https://www.google.com/banner',
            'capacity': 11,
            'starting_at': self.datetime_to_iso(current_date),
            'ending_at': self.datetime_to_iso(current_date),
        }

        response = self.client.post(url, data)
        json = response.json()

        expected = {'detail': 'tag-not-exist', 'status_code': 400}

        self.assertEqual(json, expected)
        self.assertEqual(response.status_code, 400)
        self.assertEqual(self.all_event_dict(), [])

    def test_all_academy_events__post__with_tags(self):
        self.headers(academy=1)

        model = self.generate_models(authenticate=True,
                                     organization=True,
                                     profile_academy=True,
                                     academy=True,
                                     active_campaign_academy=True,
                                     tag=(2, {
                                         'tag_type': 'DISCOVERY'
                                     }),
                                     capability='crud_event',
                                     role='potato')

        url = reverse_lazy('events:academy_event')
        current_date = self.datetime_now()
        data = {
            'tags': ','.join([x.slug for x in model.tag]),
            'url': 'https://www.google.com/',
            'banner': 'https://www.google.com/banner',
            'capacity': 11,
            'starting_at': self.datetime_to_iso(current_date),
            'ending_at': self.datetime_to_iso(current_date),
        }

        response = self.client.post(url, data)
        json = response.json()

        del json['updated_at']
        del json['created_at']

        expected = {
            'academy': 1,
            'author': None,
            'description': None,
            'event_type': None,
            'eventbrite_id': None,
            'eventbrite_organizer_id': None,
            'eventbrite_status': None,
            'eventbrite_url': None,
            'slug': None,
            'excerpt': None,
            'host': None,
            'id': 1,
            'lang': None,
            'online_event': False,
            'organization': 1,
            'published_at': None,
            'status': 'DRAFT',
            'eventbrite_sync_description': None,
            'eventbrite_sync_status': 'PENDING',
            'title': None,
            'venue': None,
            'sync_with_eventbrite': False,
            'currency': 'USD',
            **data,
        }

        self.assertEqual(json, expected)
        self.assertEqual(response.status_code, 201)
        self.assertEqual(self.all_event_dict(), [{
            'academy_id': 1,
            'author_id': None,
            'banner': 'https://www.google.com/banner',
            'capacity': 11,
            'description': None,
            'ending_at': current_date,
            'event_type_id': None,
            'eventbrite_id': None,
            'eventbrite_organizer_id': None,
            'eventbrite_status': None,
            'eventbrite_url': None,
            'excerpt': None,
            'tags': data['tags'],
            'slug': None,
            'host': None,
            'id': 1,
            'lang': None,
            'online_event': False,
            'organization_id': 1,
            'published_at': None,
            'starting_at': current_date,
            'status': 'DRAFT',
            'eventbrite_sync_description': None,
            'eventbrite_sync_status': 'PENDING',
            'title': None,
            'url': 'https://www.google.com/',
            'venue_id': None,
            'sync_with_eventbrite': False,
            'currency': 'USD',
        }])

    """
    🔽🔽🔽 Put with duplicate tags
    """

    def test_all_academy_events__post__with_duplicate_tags(self):
        self.headers(academy=1)

        tags = [
            {
                'slug': 'they-killed-kenny',
                'tag_type': 'DISCOVERY'
            },
            {
                'slug': 'they-killed-kenny',
                'tag_type': 'DISCOVERY'
            },
            {
                'slug': 'kenny-has-born-again',
                'tag_type': 'DISCOVERY'
            },
        ]
        model = self.generate_models(authenticate=True,
                                     organization=True,
                                     profile_academy=True,
                                     academy=True,
                                     active_campaign_academy=True,
                                     tag=tags,
                                     capability='crud_event',
                                     role='potato')

        url = reverse_lazy('events:academy_event')
        current_date = self.datetime_now()
        data = {
            'tags': 'they-killed-kenny,kenny-has-born-again',
            'url': 'https://www.google.com/',
            'banner': 'https://www.google.com/banner',
            'capacity': 11,
            'starting_at': self.datetime_to_iso(current_date),
            'ending_at': self.datetime_to_iso(current_date),
        }

        response = self.client.post(url, data)
        json = response.json()

        del json['updated_at']
        del json['created_at']

        expected = {
            'academy': 1,
            'author': None,
            'description': None,
            'event_type': None,
            'eventbrite_id': None,
            'eventbrite_organizer_id': None,
            'eventbrite_status': None,
            'eventbrite_url': None,
            'slug': None,
            'excerpt': None,
            'host': None,
            'id': 1,
            'lang': None,
            'online_event': False,
            'organization': 1,
            'published_at': None,
            'status': 'DRAFT',
            'eventbrite_sync_description': None,
            'eventbrite_sync_status': 'PENDING',
            'title': None,
            'venue': None,
            'sync_with_eventbrite': False,
            'currency': 'USD',
            **data,
        }

        self.assertEqual(json, expected)
        self.assertEqual(response.status_code, 201)
        self.assertEqual(self.all_event_dict(), [{
            'academy_id': 1,
            'author_id': None,
            'banner': 'https://www.google.com/banner',
            'capacity': 11,
            'description': None,
            'ending_at': current_date,
            'event_type_id': None,
            'eventbrite_id': None,
            'eventbrite_organizer_id': None,
            'eventbrite_status': None,
            'eventbrite_url': None,
            'excerpt': None,
            'tags': data['tags'],
            'slug': None,
            'host': None,
            'id': 1,
            'lang': None,
            'online_event': False,
            'organization_id': 1,
            'published_at': None,
            'starting_at': current_date,
            'status': 'DRAFT',
            'eventbrite_sync_description': None,
            'eventbrite_sync_status': 'PENDING',
            'title': None,
            'url': 'https://www.google.com/',
            'venue_id': None,
            'sync_with_eventbrite': False,
            'currency': 'USD',
        }])

    def test_academy_event_type_no_results(self):
        self.headers(academy=1)
        # TODO: this is bad placed
        url = reverse_lazy('events:type')
        self.generate_models(authenticate=True)

        response = self.client.get(url)
        json = response.json()
        expected = []

        self.assertEqual(json, expected)
        self.assertEqual(response.status_code, 200)

    def test_academy_event_type_with_results(self):
        self.headers(academy=1)
        # TODO: this is bad placed
        url = reverse_lazy('events:type')
        event_type_kwargs = {
            'slug': 'potato',
            'name': 'Potato',
            'created_at': timezone.now(),
            'updated_at': timezone.now()
        }
        model = self.generate_models(authenticate=True,
                                     event=True,
                                     event_type=True,
                                     event_type_kwargs=event_type_kwargs)

        response = self.client.get(url)
        json = response.json()
        expected = [{
            'academy': model['event_type'].academy,
            'id': model['event_type'].id,
            'name': model['event_type'].name,
            'slug': model['event_type'].slug,
        }]

        self.assertEqual(json, expected)
        self.assertEqual(response.status_code, 200)

        self.assertEqual(self.all_event_type_dict(), [{
            **self.model_to_dict(model, 'event_type'),
        }])

    def test_academy_event_type_no_match_slug(self):
        self.headers(academy=1)
        url = reverse_lazy('events:type') + '?academy=banana'
        event_type_kwargs = {
            'slug': 'potato',
            'name': 'Potato',
            'created_at': timezone.now(),
            'updated_at': timezone.now()
        }
        model = self.generate_models(authenticate=True,
                                     event=True,
                                     event_type=True,
                                     event_type_kwargs=event_type_kwargs)

        response = self.client.get(url)
        json = response.json()
        expected = []

        self.assertEqual(json, expected)
        self.assertEqual(response.status_code, 200)

        self.assertEqual(self.all_event_type_dict(), [{
            **self.model_to_dict(model, 'event_type'),
        }])

    """
<<<<<<< HEAD
    🔽🔽🔽 Spy the extensions
    """

    @patch.object(APIViewExtensionHandlers, '_spy_extensions', MagicMock())
    def test_all_academy_events__spy_extensions(self):
        self.headers(academy=1)
        model = self.generate_models(authenticate=True,
                                     profile_academy=True,
                                     capability='read_event',
                                     role='potato',
                                     syllabus=True,
                                     venue=True,
                                     event=True)

        url = reverse_lazy('events:academy_event') + '?city=patata'
        self.client.get(url)

        self.assertEqual(APIViewExtensionHandlers._spy_extensions.call_args_list, [
            call(['CacheExtension', 'PaginationExtension', 'SortExtension']),
        ])

    @patch.object(APIViewExtensionHandlers, '_spy_extension_arguments', MagicMock())
    def test_all_academy_events__spy_extension_arguments(self):
        self.headers(academy=1)
        model = self.generate_models(authenticate=True,
                                     profile_academy=True,
                                     capability='read_event',
                                     role='potato',
                                     syllabus=True,
                                     venue=True,
                                     event=True)

        url = reverse_lazy('events:academy_event') + '?city=patata'
        self.client.get(url)

        self.assertEqual(APIViewExtensionHandlers._spy_extension_arguments.call_args_list, [
            call(cache=EventCache, sort='-starting_at', paginate=True),
        ])
=======
    🔽🔽🔽 DELETE
    """

    def test_academy_event__delete__without_lookups(self):
        status = 'DRAFT'
        self.headers(academy=1)

        event = {'status': status}
        model = self.generate_models(authenticate=True,
                                     role=1,
                                     capability='crud_event',
                                     profile_academy=1,
                                     event=(2, event))

        url = reverse_lazy('events:academy_event')

        response = self.client.delete(url)
        json = response.json()
        expected = {'detail': 'without-lookups-and-event-id', 'status_code': 400}

        self.assertEqual(json, expected)
        self.assertEqual(response.status_code, 400)
        self.assertEqual(self.bc.database.list_of('events.Event'), self.bc.format.to_dict(model.event))

    def test_academy_event__delete__can_delete(self):
        status = 'DRAFT'
        self.headers(academy=1)

        event = {'status': status}
        model = self.generate_models(authenticate=True,
                                     role=1,
                                     capability='crud_event',
                                     profile_academy=1,
                                     event=(2, event))

        url = reverse_lazy('events:academy_event') + f'?id={",".join([str(x.id) for x in model.event])}'

        response = self.client.delete(url)

        self.assertEqual(response.status_code, 204)
        self.assertEqual(self.bc.database.list_of('events.Event'), [])

    def test_academy_event__delete__bad_status(self):
        statuses = ['ACTIVE', 'DELETED']
        for status in statuses:

            event = {'status': status}
            model = self.generate_models(user=1,
                                         role=1,
                                         capability='crud_event',
                                         profile_academy=1,
                                         event=(2, event))

            self.bc.request.set_headers(academy=model.academy.id)
            self.bc.request.authenticate(model.user)

            url = reverse_lazy('events:academy_event') + f'?id={",".join([str(x.id) for x in model.event])}'

            response = self.client.delete(url)

            self.assertEqual(response.status_code, 204)
            self.assertEqual(self.bc.database.list_of('events.Event'), self.bc.format.to_dict(model.event))
            self.bc.database.delete('events.Event')
>>>>>>> b14f7163
<|MERGE_RESOLUTION|>--- conflicted
+++ resolved
@@ -1164,7 +1164,6 @@
         }])
 
     """
-<<<<<<< HEAD
     🔽🔽🔽 Spy the extensions
     """
 
@@ -1203,7 +1202,8 @@
         self.assertEqual(APIViewExtensionHandlers._spy_extension_arguments.call_args_list, [
             call(cache=EventCache, sort='-starting_at', paginate=True),
         ])
-=======
+
+    """
     🔽🔽🔽 DELETE
     """
 
@@ -1263,8 +1263,117 @@
             url = reverse_lazy('events:academy_event') + f'?id={",".join([str(x.id) for x in model.event])}'
 
             response = self.client.delete(url)
-
-            self.assertEqual(response.status_code, 204)
+            json = response.json()
+            expected = {
+                'failure': [{
+                    'detail':
+                    'non-draft-event',
+                    'resources': [{
+                        'display_field': 'slug',
+                        'display_value': model.event[0].slug,
+                        'pk': model.event[0].id,
+                    }, {
+                        'display_field': 'slug',
+                        'display_value': model.event[1].slug,
+                        'pk': model.event[1].id,
+                    }],
+                    'status_code':
+                    400,
+                }],
+                'success': []
+            }
+
+            self.assertEqual(json, expected)
+            self.assertEqual(response.status_code, 207)
             self.assertEqual(self.bc.database.list_of('events.Event'), self.bc.format.to_dict(model.event))
+
             self.bc.database.delete('events.Event')
->>>>>>> b14f7163
+
+    def test_academy_event__delete__all_errors_and_success_cases(self):
+        bad_statuses = ['ACTIVE', 'DELETED']
+
+        events_with_bad_statuses = [{
+            'status': status,
+            'slug': self.bc.fake.slug(),
+        } for status in bad_statuses]
+        events_from_other_academy = [{
+            'status': 'DRAFT',
+            'academy_id': 2,
+            'slug': None,
+        }, {
+            'status': 'DRAFT',
+            'academy_id': 2,
+            'slug': None,
+        }]
+        right_events = [{
+            'status': 'DRAFT',
+            'academy_id': 1,
+            'slug': self.bc.fake.slug(),
+        }, {
+            'status': 'DRAFT',
+            'academy_id': 1,
+            'slug': self.bc.fake.slug(),
+        }]
+        events = events_with_bad_statuses + events_from_other_academy + right_events
+        model = self.generate_models(user=1,
+                                     role=1,
+                                     academy=2,
+                                     capability='crud_event',
+                                     profile_academy=1,
+                                     event=events)
+
+        self.bc.request.set_headers(academy=1)
+        self.bc.request.authenticate(model.user)
+
+        url = reverse_lazy('events:academy_event') + f'?id={",".join([str(x.id) for x in model.event])}'
+
+        response = self.client.delete(url)
+        json = response.json()
+        expected = {
+            'success': [{
+                'status_code':
+                204,
+                'resources': [{
+                    'pk': model.event[4].id,
+                    'display_field': 'slug',
+                    'display_value': model.event[4].slug,
+                }, {
+                    'pk': model.event[5].id,
+                    'display_field': 'slug',
+                    'display_value': model.event[5].slug,
+                }],
+            }],
+            'failure': [{
+                'detail':
+                'not-found',
+                'status_code':
+                400,
+                'resources': [{
+                    'pk': model.event[2].id,
+                    'display_field': 'slug',
+                    'display_value': model.event[2].slug,
+                }, {
+                    'pk': model.event[3].id,
+                    'display_field': 'slug',
+                    'display_value': model.event[3].slug,
+                }],
+            }, {
+                'detail':
+                'non-draft-event',
+                'status_code':
+                400,
+                'resources': [{
+                    'pk': model.event[0].id,
+                    'display_field': 'slug',
+                    'display_value': model.event[0].slug,
+                }, {
+                    'pk': model.event[1].id,
+                    'display_field': 'slug',
+                    'display_value': model.event[1].slug,
+                }],
+            }]
+        }
+
+        self.assertEqual(json, expected)
+        self.assertEqual(response.status_code, 207)
+        self.assertEqual(self.bc.database.list_of('events.Event'), self.bc.format.to_dict(model.event[:4]))