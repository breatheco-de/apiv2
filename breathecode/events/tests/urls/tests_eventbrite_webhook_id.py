--- conflicted
+++ resolved
@@ -27,10 +27,7 @@
 
 class EventbriteWebhookTestSuite(EventTestCase):
     """Test /eventbrite/webhook"""
-<<<<<<< HEAD
-=======
-
->>>>>>> b3be5cba
+
     @patch(EVENTBRITE_PATH['get'], apply_eventbrite_requests_post_mock())
     @patch('time.sleep', MagicMock())
     def test_eventbrite_webhook_without_data(self):
@@ -395,10 +392,7 @@
            apply_requests_get_mock([(200, eventbrite_url_with_query, EVENTBRITE_EVENT)]))
     @patch.object(actions, 'update_or_create_event',
                   MagicMock(side_effect=Exception('Random error in creating')))
-<<<<<<< HEAD
-=======
-    @patch('time.sleep', MagicMock())
->>>>>>> b3be5cba
+    @patch('time.sleep', MagicMock())
     def test_eventbrite_webhook__event_created__raise_error(self):
         """Test /eventbrite/webhook without auth"""
         model = self.generate_models(organization=True)
@@ -471,10 +465,7 @@
            apply_requests_get_mock([(200, eventbrite_url_with_query, EVENTBRITE_EVENT)]))
     @patch.object(actions, 'update_or_create_event',
                   MagicMock(side_effect=Exception('Random error in creating')))
-<<<<<<< HEAD
-=======
-    @patch('time.sleep', MagicMock())
->>>>>>> b3be5cba
+    @patch('time.sleep', MagicMock())
     def test_eventbrite_webhook__event_updated__raise_error(self):
         """Test /eventbrite/webhook without auth"""
         model = self.generate_models(organization=True)
