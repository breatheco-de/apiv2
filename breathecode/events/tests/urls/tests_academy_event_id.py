from breathecode.events.caches import EventCache
from django.urls.base import reverse_lazy
from ..mixins.new_events_tests_case import EventTestCase
from breathecode.services import datetime_to_iso_format
from breathecode.tests.mixins.cache_mixin import CacheMixin
from .tests_academy_event import AcademyEventTestSuite
from unittest.mock import MagicMock, call, patch


class AcademyEventIdTestSuite(EventTestCase):
    cache = EventCache()

    @patch('breathecode.marketing.signals.downloadable_saved.send', MagicMock())
    def test_academy_single_event_no_auth(self):
        self.headers(academy=1)
        url = reverse_lazy('events:academy_event_id', kwargs={'event_id': 1})

        response = self.client.get(url)
        json = response.json()
        expected = {'detail': 'Authentication credentials were not provided.', 'status_code': 401}

        self.assertEqual(json, expected)
        self.assertEqual(response.status_code, 401)

    @patch('breathecode.marketing.signals.downloadable_saved.send', MagicMock())
    def test_all_academy_events_without_capability(self):
        self.headers(academy=1)
        url = reverse_lazy('events:academy_event_id', kwargs={'event_id': 1})
        self.generate_models(authenticate=True)

        response = self.client.get(url)
        json = response.json()
        expected = {
            'detail': "You (user: 1) don't have this capability: read_event for academy 1",
            'status_code': 403
        }

        self.assertEqual(json, expected)
        self.assertEqual(response.status_code, 403)

    @patch('breathecode.marketing.signals.downloadable_saved.send', MagicMock())
    def test_academy_event_id_invalid_id(self):
        self.headers(academy=1)
        url = reverse_lazy('events:academy_event_id', kwargs={'event_id': 1})
        model = self.generate_models(authenticate=True,
                                     profile_academy=True,
                                     capability='read_event',
                                     role='potato',
                                     syllabus=True)

        response = self.client.get(url)
        json = response.json()
        expected = {'detail': 'Event not found', 'status_code': 404}

        self.assertEqual(json, expected)
        self.assertEqual(response.status_code, 404)

    @patch('breathecode.marketing.signals.downloadable_saved.send', MagicMock())
    def test_academy_event_id_valid_id(self):
        self.headers(academy=1)
        url = reverse_lazy('events:academy_event_id', kwargs={'event_id': 1})
        model = self.generate_models(authenticate=True,
                                     profile_academy=True,
                                     capability='read_event',
                                     role='potato',
                                     syllabus=True,
                                     event=True)

        response = self.client.get(url)
        json = response.json()
        expected = {
            'id': model['event'].id,
            'capacity': model['event'].capacity,
            'description': model['event'].description,
            'excerpt': model['event'].excerpt,
            'title': model['event'].title,
            'lang': model['event'].lang,
            'url': model['event'].url,
            'banner': model['event'].banner,
            'tags': model['event'].tags,
            'slug': model['event'].slug,
            'host': model['event'].host,
            'starting_at': datetime_to_iso_format(model['event'].starting_at),
            'ending_at': datetime_to_iso_format(model['event'].ending_at),
            # 'updated_at': datetime_to_iso_format(model['event'].updated_at),
            'status': model['event'].status,
            'event_type': model['event'].event_type,
            'online_event': model['event'].online_event,
            'venue': model['event'].venue,
            'academy': {
                'id': 1,
                'slug': model['academy'].slug,
                'name': model['academy'].name,
                'city': {
                    'name': model['event'].academy.city.name
                }
            },
            'sync_with_eventbrite': False,
            'eventbrite_sync_status': 'PENDING',
            'eventbrite_sync_description': None,
        }

        self.assertEqual(json, expected)
        self.assertEqual(response.status_code, 200)

    @patch('breathecode.marketing.signals.downloadable_saved.send', MagicMock())
    def test_academy_cohort_id_put__without_organization(self):
        """Test /cohort without auth"""
        self.headers(academy=1)

        model = self.generate_models(authenticate=True,
                                     profile_academy=True,
                                     capability='crud_event',
                                     role='potato2',
                                     event=True)

        url = reverse_lazy('events:academy_event_id', kwargs={'event_id': 1})
        data = {}

        response = self.client.put(url, data)
        json = response.json()
        expected = {'detail': 'organization-not-exist', 'status_code': 400}

        self.assertEqual(json, expected)
        self.assertEqual(response.status_code, 400)
        self.assertEqual(self.all_event_dict(), [{
            **self.model_to_dict(model, 'event'),
        }])

    @patch('breathecode.marketing.signals.downloadable_saved.send', MagicMock())
    def test_academy_cohort_id_put_without_required_fields(self):
        """Test /cohort without auth"""
        self.headers(academy=1)

        model = self.generate_models(authenticate=True,
                                     organization=True,
                                     profile_academy=True,
                                     capability='crud_event',
                                     role='potato2',
                                     event=True)

        url = reverse_lazy('events:academy_event_id', kwargs={'event_id': 1})
        current_date = self.datetime_now()
        data = {
            'id': 1,
        }

        response = self.client.put(url, data)
        json = response.json()

        expected = {
            'url': ['This field is required.'],
            'banner': ['This field is required.'],
            'capacity': ['This field is required.'],
            'starting_at': ['This field is required.'],
            'ending_at': ['This field is required.']
        }

        self.assertEqual(json, expected)
        self.assertEqual(response.status_code, 400)
        self.assertEqual(self.all_event_dict(), [{
            **self.model_to_dict(model, 'event'),
        }])

    """
    🔽🔽🔽 Put - bad tags
    """

    @patch('breathecode.marketing.signals.downloadable_saved.send', MagicMock())
    def test_academy_cohort_id__put__two_commas(self):
        """Test /cohort without auth"""
        self.headers(academy=1)

        model = self.generate_models(authenticate=True,
                                     organization=True,
                                     profile_academy=True,
                                     capability='crud_event',
                                     role='potato2',
                                     event=True)

        url = reverse_lazy('events:academy_event_id', kwargs={'event_id': 1})
        current_date = self.datetime_now()
        data = {
            'id': 1,
            'url': 'https://www.google.com/',
            'banner': 'https://www.google.com/banner',
            'tags': ',,',
            'capacity': 11,
            'starting_at': self.datetime_to_iso(current_date),
            'ending_at': self.datetime_to_iso(current_date),
        }

        response = self.client.put(url, data, format='json')
        json = response.json()

        expected = {'detail': 'two-commas-together', 'status_code': 400}

        self.assertEqual(json, expected)
        self.assertEqual(response.status_code, 400)
        self.assertEqual(self.all_event_dict(), [self.model_to_dict(model, 'event')])

    @patch('breathecode.marketing.signals.downloadable_saved.send', MagicMock())
    def test_academy_cohort_id__put__with_spaces(self):
        """Test /cohort without auth"""
        self.headers(academy=1)

        model = self.generate_models(authenticate=True,
                                     organization=True,
                                     profile_academy=True,
                                     capability='crud_event',
                                     role='potato2',
                                     event=True)

        url = reverse_lazy('events:academy_event_id', kwargs={'event_id': 1})
        current_date = self.datetime_now()
        data = {
            'id': 1,
            'url': 'https://www.google.com/',
            'banner': 'https://www.google.com/banner',
            'tags': ' expecto-patronum sirius-black ',
            'capacity': 11,
            'starting_at': self.datetime_to_iso(current_date),
            'ending_at': self.datetime_to_iso(current_date),
        }

        response = self.client.put(url, data, format='json')
        json = response.json()

        expected = {'detail': 'spaces-are-not-allowed', 'status_code': 400}

        self.assertEqual(json, expected)
        self.assertEqual(response.status_code, 400)
        self.assertEqual(self.all_event_dict(), [self.model_to_dict(model, 'event')])

    @patch('breathecode.marketing.signals.downloadable_saved.send', MagicMock())
    def test_academy_cohort_id__put__starts_with_comma(self):
        """Test /cohort without auth"""
        self.headers(academy=1)

        model = self.generate_models(authenticate=True,
                                     organization=True,
                                     profile_academy=True,
                                     capability='crud_event',
                                     role='potato2',
                                     event=True)

        url = reverse_lazy('events:academy_event_id', kwargs={'event_id': 1})
        current_date = self.datetime_now()
        data = {
            'id': 1,
            'url': 'https://www.google.com/',
            'banner': 'https://www.google.com/banner',
            'tags': ',expecto-patronum',
            'capacity': 11,
            'starting_at': self.datetime_to_iso(current_date),
            'ending_at': self.datetime_to_iso(current_date),
        }

        response = self.client.put(url, data, format='json')
        json = response.json()

        expected = {'detail': 'starts-with-comma', 'status_code': 400}

        self.assertEqual(json, expected)
        self.assertEqual(response.status_code, 400)
        self.assertEqual(self.all_event_dict(), [self.model_to_dict(model, 'event')])

    @patch('breathecode.marketing.signals.downloadable_saved.send', MagicMock())
    def test_academy_cohort_id__put__ends_with_comma(self):
        """Test /cohort without auth"""
        self.headers(academy=1)

        model = self.generate_models(authenticate=True,
                                     organization=True,
                                     profile_academy=True,
                                     capability='crud_event',
                                     role='potato2',
                                     event=True)

        url = reverse_lazy('events:academy_event_id', kwargs={'event_id': 1})
        current_date = self.datetime_now()
        data = {
            'id': 1,
            'url': 'https://www.google.com/',
            'banner': 'https://www.google.com/banner',
            'tags': 'expecto-patronum,',
            'capacity': 11,
            'starting_at': self.datetime_to_iso(current_date),
            'ending_at': self.datetime_to_iso(current_date),
        }

        response = self.client.put(url, data, format='json')
        json = response.json()

        expected = {'detail': 'ends-with-comma', 'status_code': 400}

        self.assertEqual(json, expected)
        self.assertEqual(response.status_code, 400)
        self.assertEqual(self.all_event_dict(), [self.model_to_dict(model, 'event')])

    @patch('breathecode.marketing.signals.downloadable_saved.send', MagicMock())
    def test_academy_cohort_id__put__one_tag_not_exists(self):
        """Test /cohort without auth"""
        self.headers(academy=1)

        model = self.generate_models(authenticate=True,
                                     organization=True,
                                     profile_academy=True,
                                     capability='crud_event',
                                     role='potato2',
                                     event=True)

        url = reverse_lazy('events:academy_event_id', kwargs={'event_id': 1})
        current_date = self.datetime_now()
        data = {
            'id': 1,
            'url': 'https://www.google.com/',
            'banner': 'https://www.google.com/banner',
            'tags': 'expecto-patronum',
            'capacity': 11,
            'starting_at': self.datetime_to_iso(current_date),
            'ending_at': self.datetime_to_iso(current_date),
        }

        response = self.client.put(url, data, format='json')
        json = response.json()

        expected = {'detail': 'tag-not-exist', 'status_code': 400}

        self.assertEqual(json, expected)
        self.assertEqual(response.status_code, 400)
        self.assertEqual(self.all_event_dict(), [self.model_to_dict(model, 'event')])

    @patch('breathecode.marketing.signals.downloadable_saved.send', MagicMock())
    def test_academy_cohort_id__put__one_of_two_tags_not_exists(self):
        """Test /cohort without auth"""
        self.headers(academy=1)

        model = self.generate_models(authenticate=True,
                                     organization=True,
                                     profile_academy=True,
                                     tag=True,
                                     capability='crud_event',
                                     role='potato2',
                                     event=True)

        url = reverse_lazy('events:academy_event_id', kwargs={'event_id': 1})
        current_date = self.datetime_now()
        data = {
            'id': 1,
            'url': 'https://www.google.com/',
            'banner': 'https://www.google.com/banner',
            'tags': f'expecto-patronum,{model.tag.slug}',
            'capacity': 11,
            'starting_at': self.datetime_to_iso(current_date),
            'ending_at': self.datetime_to_iso(current_date),
        }

        response = self.client.put(url, data, format='json')
        json = response.json()

        expected = {'detail': 'tag-not-exist', 'status_code': 400}

        self.assertEqual(json, expected)
        self.assertEqual(response.status_code, 400)
        self.assertEqual(self.all_event_dict(), [self.model_to_dict(model, 'event')])

    """
    🔽🔽🔽 Put
    """

    @patch('breathecode.marketing.signals.downloadable_saved.send', MagicMock())
    def test_academy_cohort_id__put__tags_is_blank(self):
        """Test /cohort without auth"""
        self.headers(academy=1)

        model = self.generate_models(authenticate=True,
                                     organization=True,
                                     profile_academy=True,
                                     capability='crud_event',
                                     role='potato2',
                                     event=True)

        url = reverse_lazy('events:academy_event_id', kwargs={'event_id': 1})
        current_date = self.datetime_now()
        data = {
            'id': 1,
            'url': 'https://www.google.com/',
            'banner': 'https://www.google.com/banner',
            'tags': '',
            'capacity': 11,
            'starting_at': self.datetime_to_iso(current_date),
            'ending_at': self.datetime_to_iso(current_date),
        }

        response = self.client.put(url, data, format='json')
        json = response.json()

        self.assertDatetime(json['created_at'])
        self.assertDatetime(json['updated_at'])

        del json['created_at']
        del json['updated_at']

        expected = {
            'academy': 1,
            'author': 1,
            'description': None,
            'event_type': None,
            'eventbrite_id': None,
            'eventbrite_organizer_id': None,
            'eventbrite_status': None,
            'eventbrite_url': None,
            'excerpt': None,
            'host': model['event'].host,
            'id': 2,
            'lang': None,
            'slug': None,
            'online_event': False,
            'organization': 1,
            'published_at': None,
            'status': 'DRAFT',
            'eventbrite_sync_description': None,
            'eventbrite_sync_status': 'PENDING',
            'title': None,
            'venue': None,
            'sync_with_eventbrite': False,
            'eventbrite_sync_status': 'PENDING',
            'currency': 'USD',
            **data,
        }

        self.assertEqual(json, expected)
        self.assertEqual(response.status_code, 201)
        self.assertEqual(self.all_event_dict(), [{
            **self.model_to_dict(model, 'event'),
            **data,
            'organization_id': 1,
            'starting_at': current_date,
            'ending_at': current_date,
        }])

    @patch('breathecode.marketing.signals.downloadable_saved.send', MagicMock())
    def test_academy_cohort_id__put__with_tags__without_acp(self):
        """Test /cohort without auth"""
        self.headers(academy=1)

        model = self.generate_models(authenticate=True,
                                     organization=True,
                                     profile_academy=True,
                                     academy=True,
                                     tag={'tag_type': 'DISCOVERY'},
                                     capability='crud_event',
                                     role='potato2',
                                     event=True)

        url = reverse_lazy('events:academy_event_id', kwargs={'event_id': 1})
        current_date = self.datetime_now()
        data = {
            'id': 1,
            'url': 'https://www.google.com/',
            'banner': 'https://www.google.com/banner',
            'tags': model.tag.slug,
            'capacity': 11,
            'starting_at': self.datetime_to_iso(current_date),
            'ending_at': self.datetime_to_iso(current_date),
        }

        response = self.client.put(url, data, format='json')
        json = response.json()

        expected = {'detail': 'tag-not-exist', 'status_code': 400}

        self.assertEqual(json, expected)
        self.assertEqual(response.status_code, 400)
        self.assertEqual(self.all_event_dict(), [{
            **self.model_to_dict(model, 'event'),
        }])

    @patch('breathecode.marketing.signals.downloadable_saved.send', MagicMock())
    def test_academy_cohort_id__put__with_tags(self):
        """Test /cohort without auth"""
        self.headers(academy=1)

        model = self.generate_models(authenticate=True,
                                     organization=True,
                                     profile_academy=True,
                                     academy=True,
                                     active_campaign_academy=True,
                                     tag={'tag_type': 'DISCOVERY'},
                                     capability='crud_event',
                                     role='potato2',
                                     event=True)

        url = reverse_lazy('events:academy_event_id', kwargs={'event_id': 1})
        current_date = self.datetime_now()
        data = {
            'id': 1,
            'url': 'https://www.google.com/',
            'banner': 'https://www.google.com/banner',
            'tags': model.tag.slug,
            'capacity': 11,
            'starting_at': self.datetime_to_iso(current_date),
            'ending_at': self.datetime_to_iso(current_date),
        }

        response = self.client.put(url, data, format='json')
        json = response.json()

        del json['updated_at']
        del json['created_at']

        expected = {
            'academy': 1,
            'author': 1,
            'description': None,
            'event_type': None,
            'eventbrite_id': None,
            'eventbrite_organizer_id': None,
            'eventbrite_status': None,
            'eventbrite_url': None,
            'excerpt': None,
            'host': model['event'].host,
            'id': 2,
            'lang': None,
            'slug': None,
            'online_event': False,
            'organization': 1,
            'published_at': None,
            'status': 'DRAFT',
            'eventbrite_sync_description': None,
            'eventbrite_sync_status': 'PENDING',
            'title': None,
            'venue': None,
            'sync_with_eventbrite': False,
            'eventbrite_sync_status': 'PENDING',
            'currency': 'USD',
            **data,
        }

        self.assertEqual(json, expected)
        self.assertEqual(response.status_code, 201)
        self.assertEqual(self.all_event_dict(), [{
            **self.model_to_dict(model, 'event'),
            **data,
            'organization_id': 1,
            'starting_at': current_date,
            'ending_at': current_date,
        }])

<<<<<<< HEAD
    """
    🔽🔽🔽 Put with duplicate tags
    """

    def test_academy_cohort_id__put__with_duplicate_tags(self):
        self.headers(academy=1)

        tags = [
            {
                'slug': 'they-killed-kenny',
                'tag_type': 'DISCOVERY'
            },
            {
                'slug': 'they-killed-kenny',
                'tag_type': 'DISCOVERY'
            },
        ]
        model = self.generate_models(authenticate=True,
                                     organization=True,
                                     profile_academy=True,
                                     academy=True,
                                     active_campaign_academy=True,
                                     tag=tags,
                                     capability='crud_event',
                                     role='potato2',
                                     event=True)

        url = reverse_lazy('events:academy_event_id', kwargs={'event_id': 1})
        current_date = self.datetime_now()
        data = {
            'id': 1,
            'url': 'https://www.google.com/',
            'banner': 'https://www.google.com/banner',
            'tags': model.tag[0].slug,
            'capacity': 11,
            'starting_at': self.datetime_to_iso(current_date),
            'ending_at': self.datetime_to_iso(current_date),
        }

        response = self.client.put(url, data, format='json')
        json = response.json()

        del json['updated_at']
        del json['created_at']

        expected = {
            'academy': 1,
            'author': 1,
            'description': None,
            'event_type': None,
            'eventbrite_id': None,
            'eventbrite_organizer_id': None,
            'eventbrite_status': None,
            'eventbrite_url': None,
            'excerpt': None,
            'host': model['event'].host,
            'id': 2,
            'lang': None,
            'slug': None,
            'online_event': False,
            'organization': 1,
            'published_at': None,
            'status': 'DRAFT',
            'eventbrite_sync_description': None,
            'eventbrite_sync_status': 'PENDING',
            'title': None,
            'venue': None,
            'sync_with_eventbrite': False,
            'eventbrite_sync_status': 'PENDING',
            'currency': 'USD',
            **data,
        }

        self.assertEqual(json, expected)
        self.assertEqual(response.status_code, 201)
        self.assertEqual(self.all_event_dict(), [{
            **self.model_to_dict(model, 'event'),
            **data,
            'organization_id': 1,
            'starting_at': current_date,
            'ending_at': current_date,
        }])

    """
    🔽🔽🔽 Cache
    """

=======
    @patch('breathecode.marketing.signals.downloadable_saved.send', MagicMock())
>>>>>>> c9bf219d
    def test_academy_cohort_with_data_testing_cache_and_remove_in_put(self):
        """Test /cohort without auth"""
        cache_keys = [
            'Event__academy_id=1&event_id=None&city=None&'
            'country=None&zip_code=None&upcoming=None&past=None&limit=None&offset=None'
        ]

        self.assertEqual(self.cache.keys(), [])

        old_model = self.check_all_academy_events()
        self.assertEqual(self.cache.keys(), cache_keys)

        self.headers(academy=1)

        base = old_model[0].copy()

        del base['profile_academy']
        del base['capability']
        del base['role']
        del base['user']

        model = self.generate_models(authenticate=True,
                                     organization=True,
                                     profile_academy=True,
                                     capability='crud_event',
                                     role='potato2',
                                     models=base)

        url = reverse_lazy('events:academy_event_id', kwargs={'event_id': 1})
        current_date = self.datetime_now()
        data = {
            'id': 1,
            'url': 'https://www.google.com/',
            'banner': 'https://www.google.com/banner',
            'capacity': 11,
            'starting_at': self.datetime_to_iso(current_date),
            'ending_at': self.datetime_to_iso(current_date),
        }

        response = self.client.put(url, data, format='json')
        json = response.json()

        self.assertDatetime(json['created_at'])
        self.assertDatetime(json['updated_at'])

        del json['created_at']
        del json['updated_at']

        expected = {
            'academy': 1,
            'author': 1,
            'description': None,
            'event_type': None,
            'eventbrite_id': None,
            'eventbrite_organizer_id': None,
            'eventbrite_status': None,
            'eventbrite_url': None,
            'excerpt': None,
            'tags': model['event'].tags,
            'slug': model['event'].slug,
            'host': model['event'].host,
            'id': 2,
            'lang': None,
            'online_event': False,
            'organization': 1,
            'published_at': None,
            'status': 'DRAFT',
            'eventbrite_sync_description': None,
            'eventbrite_sync_status': 'PENDING',
            'title': None,
            'venue': None,
            'sync_with_eventbrite': False,
            'currency': 'USD',
            **data,
        }

        self.assertEqual(json, expected)
        self.assertEqual(response.status_code, 201)
        self.assertEqual(self.all_event_dict(), [{
            **self.model_to_dict(model, 'event'),
            **data,
            'starting_at': current_date,
            'ending_at': current_date,
        }])
        self.assertEqual(self.cache.keys(), [])
        event = old_model[0]['event']

        for x in data:
            setattr(event, x, data[x])

        event.starting_at = current_date
        event.ending_at = current_date
        old_model[0]['event'] = event

        base = [
            self.generate_models(authenticate=True, models=old_model[0]),
        ]

        self.check_all_academy_events(base)
        self.assertEqual(self.cache.keys(), cache_keys)<|MERGE_RESOLUTION|>--- conflicted
+++ resolved
@@ -548,11 +548,11 @@
             'ending_at': current_date,
         }])
 
-<<<<<<< HEAD
     """
     🔽🔽🔽 Put with duplicate tags
     """
 
+    @patch('breathecode.marketing.signals.downloadable_saved.send', MagicMock())
     def test_academy_cohort_id__put__with_duplicate_tags(self):
         self.headers(academy=1)
 
@@ -636,9 +636,7 @@
     🔽🔽🔽 Cache
     """
 
-=======
-    @patch('breathecode.marketing.signals.downloadable_saved.send', MagicMock())
->>>>>>> c9bf219d
+    @patch('breathecode.marketing.signals.downloadable_saved.send', MagicMock())
     def test_academy_cohort_with_data_testing_cache_and_remove_in_put(self):
         """Test /cohort without auth"""
         cache_keys = [
