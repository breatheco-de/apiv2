--- conflicted
+++ resolved
@@ -527,11 +527,8 @@
             'tags': '',
             'slug': None,
             'live_stream_url': None,
-<<<<<<< HEAD
             'asset_slug': None,
-=======
             'ended_at': None,
->>>>>>> 430e88c5
             'host_user': 1,
             'free_for_bootcamps': True,
             'free_for_all': False,
