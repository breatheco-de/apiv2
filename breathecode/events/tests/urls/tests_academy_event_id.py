from breathecode.events.caches import EventCache
from django.urls.base import reverse_lazy
from ..mixins.new_events_tests_case import EventTestCase
from breathecode.services import datetime_to_iso_format
<<<<<<< HEAD
from breathecode.tests.mixins.cache_mixin import CacheMixin
from .tests_academy_event import AcademyEventTestSuite
from unittest.mock import MagicMock, call, patch
=======
>>>>>>> 4dbec0fd


class AcademyEventIdTestSuite(EventTestCase):
    cache = EventCache()

<<<<<<< HEAD
    @patch('breathecode.marketing.signals.downloadable_saved.send', MagicMock())
    def test_academy_single_event_no_auth(self):
=======
    def test_academy_event_id_no_auth(self):
>>>>>>> 4dbec0fd
        self.headers(academy=1)
        url = reverse_lazy('events:academy_event_id', kwargs={'event_id': 1})

        response = self.client.get(url)
        json = response.json()
        expected = {'detail': 'Authentication credentials were not provided.', 'status_code': 401}

        self.assertEqual(json, expected)
        self.assertEqual(response.status_code, 401)

    @patch('breathecode.marketing.signals.downloadable_saved.send', MagicMock())
    def test_all_academy_events_without_capability(self):
        self.headers(academy=1)
        url = reverse_lazy('events:academy_event_id', kwargs={'event_id': 1})
        self.generate_models(authenticate=True)

        response = self.client.get(url)
        json = response.json()
        expected = {
            'detail': "You (user: 1) don't have this capability: read_event for academy 1",
            'status_code': 403
        }

        self.assertEqual(json, expected)
        self.assertEqual(response.status_code, 403)

<<<<<<< HEAD
    @patch('breathecode.marketing.signals.downloadable_saved.send', MagicMock())
    def test_academy_single_event_invalid_id(self):
=======
    def test_academy_event_id_invalid_id(self):
>>>>>>> 4dbec0fd
        self.headers(academy=1)
        url = reverse_lazy('events:academy_event_id', kwargs={'event_id': 1})
        model = self.generate_models(authenticate=True,
                                     profile_academy=True,
                                     capability='read_event',
                                     role='potato',
                                     syllabus=True)

        response = self.client.get(url)
        json = response.json()
        expected = {'detail': 'Event not found', 'status_code': 404}

        self.assertEqual(json, expected)
        self.assertEqual(response.status_code, 404)

<<<<<<< HEAD
    @patch('breathecode.marketing.signals.downloadable_saved.send', MagicMock())
    def test_academy_single_event_valid_id(self):
=======
    def test_academy_event_id_valid_id(self):
>>>>>>> 4dbec0fd
        self.headers(academy=1)
        url = reverse_lazy('events:academy_event_id', kwargs={'event_id': 1})
        model = self.generate_models(authenticate=True,
                                     profile_academy=True,
                                     capability='read_event',
                                     role='potato',
                                     syllabus=True,
                                     event=True)

        response = self.client.get(url)
        json = response.json()
        expected = {
            'id': model['event'].id,
            'capacity': model['event'].capacity,
            'description': model['event'].description,
            'excerpt': model['event'].excerpt,
            'title': model['event'].title,
            'lang': model['event'].lang,
            'url': model['event'].url,
            'banner': model['event'].banner,
            'tags': model['event'].tags,
            'slug': model['event'].slug,
            'host': model['event'].host,
            'starting_at': datetime_to_iso_format(model['event'].starting_at),
            'ending_at': datetime_to_iso_format(model['event'].ending_at),
            # 'updated_at': datetime_to_iso_format(model['event'].updated_at),
            'status': model['event'].status,
            'event_type': model['event'].event_type,
            'online_event': model['event'].online_event,
            'venue': model['event'].venue,
            'academy': {
                'id': 1,
                'slug': model['academy'].slug,
                'name': model['academy'].name,
                'city': {
                    'name': model['event'].academy.city.name
                }
            },
            'sync_with_eventbrite': False,
            'eventbrite_sync_status': 'PENDING',
            'eventbrite_sync_description': None,
        }

        self.assertEqual(json, expected)
        self.assertEqual(response.status_code, 200)

    @patch('breathecode.marketing.signals.downloadable_saved.send', MagicMock())
    def test_academy_cohort_id_put__without_organization(self):
        """Test /cohort without auth"""
        self.headers(academy=1)

        model = self.generate_models(authenticate=True,
                                     profile_academy=True,
                                     capability='crud_event',
                                     role='potato2',
                                     event=True)

        url = reverse_lazy('events:academy_event_id', kwargs={'event_id': 1})
        data = {}

        response = self.client.put(url, data)
        json = response.json()
        expected = {'detail': 'organization-not-exist', 'status_code': 400}

        self.assertEqual(json, expected)
        self.assertEqual(response.status_code, 400)
        self.assertEqual(self.all_event_dict(), [{
            **self.model_to_dict(model, 'event'),
        }])

    @patch('breathecode.marketing.signals.downloadable_saved.send', MagicMock())
    def test_academy_cohort_id_put_without_required_fields(self):
        """Test /cohort without auth"""
        self.headers(academy=1)

        model = self.generate_models(authenticate=True,
                                     organization=True,
                                     profile_academy=True,
                                     capability='crud_event',
                                     role='potato2',
                                     event=True)

        url = reverse_lazy('events:academy_event_id', kwargs={'event_id': 1})
        current_date = self.datetime_now()
        data = {
            'id': 1,
        }

        response = self.client.put(url, data)
        json = response.json()

        expected = {
            'url': ['This field is required.'],
            'banner': ['This field is required.'],
            'capacity': ['This field is required.'],
            'starting_at': ['This field is required.'],
            'ending_at': ['This field is required.']
        }

        self.assertEqual(json, expected)
        self.assertEqual(response.status_code, 400)
        self.assertEqual(self.all_event_dict(), [{
            **self.model_to_dict(model, 'event'),
        }])

    """
    🔽🔽🔽 Put - bad tags
    """

    @patch('breathecode.marketing.signals.downloadable_saved.send', MagicMock())
    def test_academy_cohort_id__put__two_commas(self):
        """Test /cohort without auth"""
        self.headers(academy=1)

        model = self.generate_models(authenticate=True,
                                     organization=True,
                                     profile_academy=True,
                                     capability='crud_event',
                                     role='potato2',
                                     event=True)

        url = reverse_lazy('events:academy_event_id', kwargs={'event_id': 1})
        current_date = self.datetime_now()
        data = {
            'id': 1,
            'url': 'https://www.google.com/',
            'banner': 'https://www.google.com/banner',
            'tags': ',,',
            'capacity': 11,
            'starting_at': self.datetime_to_iso(current_date),
            'ending_at': self.datetime_to_iso(current_date),
        }

        response = self.client.put(url, data, format='json')
        json = response.json()

        expected = {'detail': 'two-commas-together', 'status_code': 400}

        self.assertEqual(json, expected)
        self.assertEqual(response.status_code, 400)
        self.assertEqual(self.all_event_dict(), [self.model_to_dict(model, 'event')])

    @patch('breathecode.marketing.signals.downloadable_saved.send', MagicMock())
    def test_academy_cohort_id__put__with_spaces(self):
        """Test /cohort without auth"""
        self.headers(academy=1)

        model = self.generate_models(authenticate=True,
                                     organization=True,
                                     profile_academy=True,
                                     capability='crud_event',
                                     role='potato2',
                                     event=True)

        url = reverse_lazy('events:academy_event_id', kwargs={'event_id': 1})
        current_date = self.datetime_now()
        data = {
            'id': 1,
            'url': 'https://www.google.com/',
            'banner': 'https://www.google.com/banner',
            'tags': ' expecto-patronum sirius-black ',
            'capacity': 11,
            'starting_at': self.datetime_to_iso(current_date),
            'ending_at': self.datetime_to_iso(current_date),
        }

        response = self.client.put(url, data, format='json')
        json = response.json()

        expected = {'detail': 'spaces-are-not-allowed', 'status_code': 400}

        self.assertEqual(json, expected)
        self.assertEqual(response.status_code, 400)
        self.assertEqual(self.all_event_dict(), [self.model_to_dict(model, 'event')])

    @patch('breathecode.marketing.signals.downloadable_saved.send', MagicMock())
    def test_academy_cohort_id__put__starts_with_comma(self):
        """Test /cohort without auth"""
        self.headers(academy=1)

        model = self.generate_models(authenticate=True,
                                     organization=True,
                                     profile_academy=True,
                                     capability='crud_event',
                                     role='potato2',
                                     event=True)

        url = reverse_lazy('events:academy_event_id', kwargs={'event_id': 1})
        current_date = self.datetime_now()
        data = {
            'id': 1,
            'url': 'https://www.google.com/',
            'banner': 'https://www.google.com/banner',
            'tags': ',expecto-patronum',
            'capacity': 11,
            'starting_at': self.datetime_to_iso(current_date),
            'ending_at': self.datetime_to_iso(current_date),
        }

        response = self.client.put(url, data, format='json')
        json = response.json()

        expected = {'detail': 'starts-with-comma', 'status_code': 400}

        self.assertEqual(json, expected)
        self.assertEqual(response.status_code, 400)
        self.assertEqual(self.all_event_dict(), [self.model_to_dict(model, 'event')])

    @patch('breathecode.marketing.signals.downloadable_saved.send', MagicMock())
    def test_academy_cohort_id__put__ends_with_comma(self):
        """Test /cohort without auth"""
        self.headers(academy=1)

        model = self.generate_models(authenticate=True,
                                     organization=True,
                                     profile_academy=True,
                                     capability='crud_event',
                                     role='potato2',
                                     event=True)

        url = reverse_lazy('events:academy_event_id', kwargs={'event_id': 1})
        current_date = self.datetime_now()
        data = {
            'id': 1,
            'url': 'https://www.google.com/',
            'banner': 'https://www.google.com/banner',
            'tags': 'expecto-patronum,',
            'capacity': 11,
            'starting_at': self.datetime_to_iso(current_date),
            'ending_at': self.datetime_to_iso(current_date),
        }

        response = self.client.put(url, data, format='json')
        json = response.json()

        expected = {'detail': 'ends-with-comma', 'status_code': 400}

        self.assertEqual(json, expected)
        self.assertEqual(response.status_code, 400)
        self.assertEqual(self.all_event_dict(), [self.model_to_dict(model, 'event')])

    @patch('breathecode.marketing.signals.downloadable_saved.send', MagicMock())
    def test_academy_cohort_id__put__one_tag_not_exists(self):
        """Test /cohort without auth"""
        self.headers(academy=1)

        model = self.generate_models(authenticate=True,
                                     organization=True,
                                     profile_academy=True,
                                     capability='crud_event',
                                     role='potato2',
                                     event=True)

        url = reverse_lazy('events:academy_event_id', kwargs={'event_id': 1})
        current_date = self.datetime_now()
        data = {
            'id': 1,
            'url': 'https://www.google.com/',
            'banner': 'https://www.google.com/banner',
            'tags': 'expecto-patronum',
            'capacity': 11,
            'starting_at': self.datetime_to_iso(current_date),
            'ending_at': self.datetime_to_iso(current_date),
        }

        response = self.client.put(url, data, format='json')
        json = response.json()

        expected = {'detail': 'tag-not-exist', 'status_code': 400}

        self.assertEqual(json, expected)
        self.assertEqual(response.status_code, 400)
        self.assertEqual(self.all_event_dict(), [self.model_to_dict(model, 'event')])

    @patch('breathecode.marketing.signals.downloadable_saved.send', MagicMock())
    def test_academy_cohort_id__put__one_of_two_tags_not_exists(self):
        """Test /cohort without auth"""
        self.headers(academy=1)

        model = self.generate_models(authenticate=True,
                                     organization=True,
                                     profile_academy=True,
                                     tag=True,
                                     capability='crud_event',
                                     role='potato2',
                                     event=True)

        url = reverse_lazy('events:academy_event_id', kwargs={'event_id': 1})
        current_date = self.datetime_now()
        data = {
            'id': 1,
            'url': 'https://www.google.com/',
            'banner': 'https://www.google.com/banner',
            'tags': f'expecto-patronum,{model.tag.slug}',
            'capacity': 11,
            'starting_at': self.datetime_to_iso(current_date),
            'ending_at': self.datetime_to_iso(current_date),
        }

        response = self.client.put(url, data, format='json')
        json = response.json()

        expected = {'detail': 'tag-not-exist', 'status_code': 400}

        self.assertEqual(json, expected)
        self.assertEqual(response.status_code, 400)
        self.assertEqual(self.all_event_dict(), [self.model_to_dict(model, 'event')])

    """
    🔽🔽🔽 Put
    """

    @patch('breathecode.marketing.signals.downloadable_saved.send', MagicMock())
    def test_academy_cohort_id__put__tags_is_blank(self):
        """Test /cohort without auth"""
        self.headers(academy=1)

        model = self.generate_models(authenticate=True,
                                     organization=True,
                                     profile_academy=True,
                                     capability='crud_event',
                                     role='potato2',
                                     event=True)

        url = reverse_lazy('events:academy_event_id', kwargs={'event_id': 1})
        current_date = self.datetime_now()
        data = {
            'id': 1,
            'url': 'https://www.google.com/',
            'banner': 'https://www.google.com/banner',
            'tags': '',
            'capacity': 11,
            'starting_at': self.datetime_to_iso(current_date),
            'ending_at': self.datetime_to_iso(current_date),
        }

        response = self.client.put(url, data, format='json')
        json = response.json()

        self.assertDatetime(json['created_at'])
        self.assertDatetime(json['updated_at'])

        del json['created_at']
        del json['updated_at']

        expected = {
            'academy': 1,
            'author': 1,
            'description': None,
            'event_type': None,
            'eventbrite_id': None,
            'eventbrite_organizer_id': None,
            'eventbrite_status': None,
            'eventbrite_url': None,
            'excerpt': None,
            'host': model['event'].host,
            'id': 2,
            'lang': None,
            'slug': None,
            'online_event': False,
            'organization': 1,
            'published_at': None,
            'status': 'DRAFT',
            'eventbrite_sync_description': None,
            'eventbrite_sync_status': 'PENDING',
            'title': None,
            'venue': None,
            'sync_with_eventbrite': False,
            'eventbrite_sync_status': 'PENDING',
            'currency': 'USD',
            **data,
        }

        self.assertEqual(json, expected)
        self.assertEqual(response.status_code, 201)
        self.assertEqual(self.all_event_dict(), [{
            **self.model_to_dict(model, 'event'),
            **data,
            'organization_id': 1,
            'starting_at': current_date,
            'ending_at': current_date,
        }])

<<<<<<< HEAD
    @patch('breathecode.marketing.signals.downloadable_saved.send', MagicMock())
=======
    def test_academy_cohort_id__put__with_tags__without_acp(self):
        """Test /cohort without auth"""
        self.headers(academy=1)

        model = self.generate_models(authenticate=True,
                                     organization=True,
                                     profile_academy=True,
                                     academy=True,
                                     tag={'tag_type': 'DISCOVERY'},
                                     capability='crud_event',
                                     role='potato2',
                                     event=True)

        url = reverse_lazy('events:academy_event_id', kwargs={'event_id': 1})
        current_date = self.datetime_now()
        data = {
            'id': 1,
            'url': 'https://www.google.com/',
            'banner': 'https://www.google.com/banner',
            'tags': model.tag.slug,
            'capacity': 11,
            'starting_at': self.datetime_to_iso(current_date),
            'ending_at': self.datetime_to_iso(current_date),
        }

        response = self.client.put(url, data, format='json')
        json = response.json()

        expected = {'detail': 'tag-not-exist', 'status_code': 400}

        self.assertEqual(json, expected)
        self.assertEqual(response.status_code, 400)
        self.assertEqual(self.all_event_dict(), [{
            **self.model_to_dict(model, 'event'),
        }])

>>>>>>> 4dbec0fd
    def test_academy_cohort_id__put__with_tags(self):
        """Test /cohort without auth"""
        self.headers(academy=1)

        model = self.generate_models(authenticate=True,
                                     organization=True,
                                     profile_academy=True,
                                     academy=True,
                                     active_campaign_academy=True,
                                     tag={'tag_type': 'DISCOVERY'},
                                     capability='crud_event',
                                     role='potato2',
                                     event=True)

        url = reverse_lazy('events:academy_event_id', kwargs={'event_id': 1})
        current_date = self.datetime_now()
        data = {
            'id': 1,
            'url': 'https://www.google.com/',
            'banner': 'https://www.google.com/banner',
            'tags': model.tag.slug,
            'capacity': 11,
            'starting_at': self.datetime_to_iso(current_date),
            'ending_at': self.datetime_to_iso(current_date),
        }

        response = self.client.put(url, data, format='json')
        json = response.json()

        del json['updated_at']
        del json['created_at']

        expected = {
            'academy': 1,
            'author': 1,
            'description': None,
            'event_type': None,
            'eventbrite_id': None,
            'eventbrite_organizer_id': None,
            'eventbrite_status': None,
            'eventbrite_url': None,
            'excerpt': None,
            'host': model['event'].host,
            'id': 2,
            'lang': None,
            'slug': None,
            'online_event': False,
            'organization': 1,
            'published_at': None,
            'status': 'DRAFT',
            'eventbrite_sync_description': None,
            'eventbrite_sync_status': 'PENDING',
            'title': None,
            'venue': None,
            'sync_with_eventbrite': False,
            'eventbrite_sync_status': 'PENDING',
            'currency': 'USD',
            **data,
        }

        self.assertEqual(json, expected)
        self.assertEqual(response.status_code, 201)
        self.assertEqual(self.all_event_dict(), [{
            **self.model_to_dict(model, 'event'),
            **data,
            'organization_id': 1,
            'starting_at': current_date,
            'ending_at': current_date,
        }])

    @patch('breathecode.marketing.signals.downloadable_saved.send', MagicMock())
    def test_academy_cohort_with_data_testing_cache_and_remove_in_put(self):
        """Test /cohort without auth"""
        cache_keys = [
            'Event__academy_id=1&event_id=None&city=None&'
            'country=None&zip_code=None&upcoming=None&past=None&limit=None&offset=None'
        ]

        self.assertEqual(self.cache.keys(), [])

        old_model = self.check_all_academy_events()
        self.assertEqual(self.cache.keys(), cache_keys)

        self.headers(academy=1)

        base = old_model[0].copy()

        del base['profile_academy']
        del base['capability']
        del base['role']
        del base['user']

        model = self.generate_models(authenticate=True,
                                     organization=True,
                                     profile_academy=True,
                                     capability='crud_event',
                                     role='potato2',
                                     models=base)

        url = reverse_lazy('events:academy_event_id', kwargs={'event_id': 1})
        current_date = self.datetime_now()
        data = {
            'id': 1,
            'url': 'https://www.google.com/',
            'banner': 'https://www.google.com/banner',
            'capacity': 11,
            'starting_at': self.datetime_to_iso(current_date),
            'ending_at': self.datetime_to_iso(current_date),
        }

        response = self.client.put(url, data, format='json')
        json = response.json()

        self.assertDatetime(json['created_at'])
        self.assertDatetime(json['updated_at'])

        del json['created_at']
        del json['updated_at']

        expected = {
            'academy': 1,
            'author': 1,
            'description': None,
            'event_type': None,
            'eventbrite_id': None,
            'eventbrite_organizer_id': None,
            'eventbrite_status': None,
            'eventbrite_url': None,
            'excerpt': None,
            'tags': model['event'].tags,
            'slug': model['event'].slug,
            'host': model['event'].host,
            'id': 2,
            'lang': None,
            'online_event': False,
            'organization': 1,
            'published_at': None,
            'status': 'DRAFT',
            'eventbrite_sync_description': None,
            'eventbrite_sync_status': 'PENDING',
            'title': None,
            'venue': None,
            'sync_with_eventbrite': False,
            'currency': 'USD',
            **data,
        }

        self.assertEqual(json, expected)
        self.assertEqual(response.status_code, 201)
        self.assertEqual(self.all_event_dict(), [{
            **self.model_to_dict(model, 'event'),
            **data,
            'starting_at': current_date,
            'ending_at': current_date,
        }])
        self.assertEqual(self.cache.keys(), [])
        event = old_model[0]['event']

        for x in data:
            setattr(event, x, data[x])

        event.starting_at = current_date
        event.ending_at = current_date
        old_model[0]['event'] = event

        base = [
            self.generate_models(authenticate=True, models=old_model[0]),
        ]

        self.check_all_academy_events(base)
        self.assertEqual(self.cache.keys(), cache_keys)<|MERGE_RESOLUTION|>--- conflicted
+++ resolved
@@ -2,23 +2,16 @@
 from django.urls.base import reverse_lazy
 from ..mixins.new_events_tests_case import EventTestCase
 from breathecode.services import datetime_to_iso_format
-<<<<<<< HEAD
 from breathecode.tests.mixins.cache_mixin import CacheMixin
 from .tests_academy_event import AcademyEventTestSuite
 from unittest.mock import MagicMock, call, patch
-=======
->>>>>>> 4dbec0fd
 
 
 class AcademyEventIdTestSuite(EventTestCase):
     cache = EventCache()
 
-<<<<<<< HEAD
     @patch('breathecode.marketing.signals.downloadable_saved.send', MagicMock())
     def test_academy_single_event_no_auth(self):
-=======
-    def test_academy_event_id_no_auth(self):
->>>>>>> 4dbec0fd
         self.headers(academy=1)
         url = reverse_lazy('events:academy_event_id', kwargs={'event_id': 1})
 
@@ -45,12 +38,8 @@
         self.assertEqual(json, expected)
         self.assertEqual(response.status_code, 403)
 
-<<<<<<< HEAD
-    @patch('breathecode.marketing.signals.downloadable_saved.send', MagicMock())
-    def test_academy_single_event_invalid_id(self):
-=======
+    @patch('breathecode.marketing.signals.downloadable_saved.send', MagicMock())
     def test_academy_event_id_invalid_id(self):
->>>>>>> 4dbec0fd
         self.headers(academy=1)
         url = reverse_lazy('events:academy_event_id', kwargs={'event_id': 1})
         model = self.generate_models(authenticate=True,
@@ -66,12 +55,8 @@
         self.assertEqual(json, expected)
         self.assertEqual(response.status_code, 404)
 
-<<<<<<< HEAD
-    @patch('breathecode.marketing.signals.downloadable_saved.send', MagicMock())
-    def test_academy_single_event_valid_id(self):
-=======
+    @patch('breathecode.marketing.signals.downloadable_saved.send', MagicMock())
     def test_academy_event_id_valid_id(self):
->>>>>>> 4dbec0fd
         self.headers(academy=1)
         url = reverse_lazy('events:academy_event_id', kwargs={'event_id': 1})
         model = self.generate_models(authenticate=True,
@@ -455,9 +440,7 @@
             'ending_at': current_date,
         }])
 
-<<<<<<< HEAD
-    @patch('breathecode.marketing.signals.downloadable_saved.send', MagicMock())
-=======
+    @patch('breathecode.marketing.signals.downloadable_saved.send', MagicMock())
     def test_academy_cohort_id__put__with_tags__without_acp(self):
         """Test /cohort without auth"""
         self.headers(academy=1)
@@ -494,7 +477,7 @@
             **self.model_to_dict(model, 'event'),
         }])
 
->>>>>>> 4dbec0fd
+    @patch('breathecode.marketing.signals.downloadable_saved.send', MagicMock())
     def test_academy_cohort_id__put__with_tags(self):
         """Test /cohort without auth"""
         self.headers(academy=1)
