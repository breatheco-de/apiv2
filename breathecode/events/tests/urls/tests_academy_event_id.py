from breathecode.events.caches import EventCache
from django.urls.base import reverse_lazy

from breathecode.utils.api_view_extensions.api_view_extension_handlers import APIViewExtensionHandlers
from ..mixins.new_events_tests_case import EventTestCase
from breathecode.services import datetime_to_iso_format
from unittest.mock import MagicMock, call, patch


class AcademyEventIdTestSuite(EventTestCase):
    cache = EventCache()

    @patch('breathecode.marketing.signals.downloadable_saved.send', MagicMock())
    def test_academy_event_id_no_auth(self):
        self.headers(academy=1)
        url = reverse_lazy('events:academy_event_id', kwargs={'event_id': 1})

        response = self.client.get(url)
        json = response.json()
        expected = {'detail': 'Authentication credentials were not provided.', 'status_code': 401}

        self.assertEqual(json, expected)
        self.assertEqual(response.status_code, 401)

    @patch('breathecode.marketing.signals.downloadable_saved.send', MagicMock())
    def test_all_academy_events_without_capability(self):
        self.headers(academy=1)
        url = reverse_lazy('events:academy_event_id', kwargs={'event_id': 1})
        self.generate_models(authenticate=True)

        response = self.client.get(url)
        json = response.json()
        expected = {
            'detail': "You (user: 1) don't have this capability: read_event for academy 1",
            'status_code': 403
        }

        self.assertEqual(json, expected)
        self.assertEqual(response.status_code, 403)

    @patch('breathecode.marketing.signals.downloadable_saved.send', MagicMock())
    def test_academy_event_id_invalid_id(self):
        self.headers(academy=1)
        url = reverse_lazy('events:academy_event_id', kwargs={'event_id': 1})
        model = self.generate_models(authenticate=True,
                                     profile_academy=True,
                                     capability='read_event',
                                     role='potato',
                                     syllabus=True)

        response = self.client.get(url)
        json = response.json()
        expected = {'detail': 'Event not found', 'status_code': 404}

        self.assertEqual(json, expected)
        self.assertEqual(response.status_code, 404)

    @patch('breathecode.marketing.signals.downloadable_saved.send', MagicMock())
    def test_academy_event_id_valid_id(self):
        self.headers(academy=1)
        url = reverse_lazy('events:academy_event_id', kwargs={'event_id': 1})
        model = self.generate_models(authenticate=True,
                                     profile_academy=True,
                                     capability='read_event',
                                     role='potato',
                                     syllabus=True,
                                     event=True)

        response = self.client.get(url)
        json = response.json()
        expected = {
            'id': model['event'].id,
            'capacity': model['event'].capacity,
            'description': model['event'].description,
            'excerpt': model['event'].excerpt,
            'title': model['event'].title,
            'lang': model['event'].lang,
            'url': model['event'].url,
            'banner': model['event'].banner,
            'tags': model['event'].tags,
            'slug': model['event'].slug,
            'host': model['event'].host,
            'starting_at': datetime_to_iso_format(model['event'].starting_at),
            'ending_at': datetime_to_iso_format(model['event'].ending_at),
            # 'updated_at': datetime_to_iso_format(model['event'].updated_at),
            'status': model['event'].status,
            'event_type': model['event'].event_type,
            'online_event': model['event'].online_event,
            'venue': model['event'].venue,
            'academy': {
                'id': 1,
                'slug': model['academy'].slug,
                'name': model['academy'].name,
                'city': {
                    'name': model['event'].academy.city.name
                }
            },
            'sync_with_eventbrite': False,
            'eventbrite_sync_status': 'PENDING',
            'eventbrite_sync_description': None,
        }

        self.assertEqual(json, expected)
        self.assertEqual(response.status_code, 200)

    @patch('breathecode.marketing.signals.downloadable_saved.send', MagicMock())
    def test_academy_cohort_id_put__without_organization(self):
        """Test /cohort without auth"""
        self.headers(academy=1)

        model = self.generate_models(authenticate=True,
                                     profile_academy=True,
                                     capability='crud_event',
                                     role='potato2',
                                     event=True)

        url = reverse_lazy('events:academy_event_id', kwargs={'event_id': 1})
        data = {}

        response = self.client.put(url, data)
        json = response.json()
        expected = {'detail': 'organization-not-exist', 'status_code': 400}

        self.assertEqual(json, expected)
        self.assertEqual(response.status_code, 400)
        self.assertEqual(self.all_event_dict(), [{
            **self.model_to_dict(model, 'event'),
        }])

    @patch('breathecode.marketing.signals.downloadable_saved.send', MagicMock())
    def test_academy_cohort_id_put_without_required_fields(self):
        """Test /cohort without auth"""
        self.headers(academy=1)

        model = self.generate_models(authenticate=True,
                                     organization=True,
                                     profile_academy=True,
                                     capability='crud_event',
                                     role='potato2',
                                     event=True)

        url = reverse_lazy('events:academy_event_id', kwargs={'event_id': 1})
        current_date = self.datetime_now()
        data = {
            'id': 1,
        }

        response = self.client.put(url, data)
        json = response.json()

        expected = {
            'banner': ['This field is required.'],
            'capacity': ['This field is required.'],
            'starting_at': ['This field is required.'],
            'ending_at': ['This field is required.']
        }

        self.assertEqual(json, expected)
        self.assertEqual(response.status_code, 400)
        self.assertEqual(self.all_event_dict(), [{
            **self.model_to_dict(model, 'event'),
        }])

    """
    🔽🔽🔽 Put - bad tags
    """

    @patch('breathecode.marketing.signals.downloadable_saved.send', MagicMock())
    def test_academy_cohort_id__put__two_commas(self):
        """Test /cohort without auth"""
        self.headers(academy=1)

        model = self.generate_models(authenticate=True,
                                     organization=True,
                                     profile_academy=True,
                                     capability='crud_event',
                                     role='potato2',
                                     event=True)

        url = reverse_lazy('events:academy_event_id', kwargs={'event_id': 1})
        current_date = self.datetime_now()
        data = {
            'id': 1,
            'url': 'https://www.google.com/',
            'banner': 'https://www.google.com/banner',
            'tags': ',,',
            'capacity': 11,
            'starting_at': self.datetime_to_iso(current_date),
            'ending_at': self.datetime_to_iso(current_date),
        }

        response = self.client.put(url, data, format='json')
        json = response.json()

        expected = {'detail': 'two-commas-together', 'status_code': 400}

        self.assertEqual(json, expected)
        self.assertEqual(response.status_code, 400)
        self.assertEqual(self.all_event_dict(), [self.model_to_dict(model, 'event')])

    @patch('breathecode.marketing.signals.downloadable_saved.send', MagicMock())
    def test_academy_cohort_id__put__with_spaces(self):
        """Test /cohort without auth"""
        self.headers(academy=1)

        model = self.generate_models(authenticate=True,
                                     organization=True,
                                     profile_academy=True,
                                     capability='crud_event',
                                     role='potato2',
                                     event=True)

        url = reverse_lazy('events:academy_event_id', kwargs={'event_id': 1})
        current_date = self.datetime_now()
        data = {
            'id': 1,
            'url': 'https://www.google.com/',
            'banner': 'https://www.google.com/banner',
            'tags': ' expecto-patronum sirius-black ',
            'capacity': 11,
            'starting_at': self.datetime_to_iso(current_date),
            'ending_at': self.datetime_to_iso(current_date),
        }

        response = self.client.put(url, data, format='json')
        json = response.json()

        expected = {'detail': 'spaces-are-not-allowed', 'status_code': 400}

        self.assertEqual(json, expected)
        self.assertEqual(response.status_code, 400)
        self.assertEqual(self.all_event_dict(), [self.model_to_dict(model, 'event')])

    @patch('breathecode.marketing.signals.downloadable_saved.send', MagicMock())
    def test_academy_cohort_id__put__starts_with_comma(self):
        """Test /cohort without auth"""
        self.headers(academy=1)

        model = self.generate_models(authenticate=True,
                                     organization=True,
                                     profile_academy=True,
                                     capability='crud_event',
                                     role='potato2',
                                     event=True)

        url = reverse_lazy('events:academy_event_id', kwargs={'event_id': 1})
        current_date = self.datetime_now()
        data = {
            'id': 1,
            'url': 'https://www.google.com/',
            'banner': 'https://www.google.com/banner',
            'tags': ',expecto-patronum',
            'capacity': 11,
            'starting_at': self.datetime_to_iso(current_date),
            'ending_at': self.datetime_to_iso(current_date),
        }

        response = self.client.put(url, data, format='json')
        json = response.json()

        expected = {'detail': 'starts-with-comma', 'status_code': 400}

        self.assertEqual(json, expected)
        self.assertEqual(response.status_code, 400)
        self.assertEqual(self.all_event_dict(), [self.model_to_dict(model, 'event')])

    @patch('breathecode.marketing.signals.downloadable_saved.send', MagicMock())
    def test_academy_cohort_id__put__ends_with_comma(self):
        """Test /cohort without auth"""
        self.headers(academy=1)

        model = self.generate_models(authenticate=True,
                                     organization=True,
                                     profile_academy=True,
                                     capability='crud_event',
                                     role='potato2',
                                     event=True)

        url = reverse_lazy('events:academy_event_id', kwargs={'event_id': 1})
        current_date = self.datetime_now()
        data = {
            'id': 1,
            'url': 'https://www.google.com/',
            'banner': 'https://www.google.com/banner',
            'tags': 'expecto-patronum,',
            'capacity': 11,
            'starting_at': self.datetime_to_iso(current_date),
            'ending_at': self.datetime_to_iso(current_date),
        }

        response = self.client.put(url, data, format='json')
        json = response.json()

        expected = {'detail': 'ends-with-comma', 'status_code': 400}

        self.assertEqual(json, expected)
        self.assertEqual(response.status_code, 400)
        self.assertEqual(self.all_event_dict(), [self.model_to_dict(model, 'event')])

    @patch('breathecode.marketing.signals.downloadable_saved.send', MagicMock())
    def test_academy_cohort_id__put__one_tag_not_exists(self):
        """Test /cohort without auth"""
        self.headers(academy=1)

        model = self.generate_models(authenticate=True,
                                     organization=True,
                                     profile_academy=True,
                                     capability='crud_event',
                                     role='potato2',
                                     event=True)

        url = reverse_lazy('events:academy_event_id', kwargs={'event_id': 1})
        current_date = self.datetime_now()
        data = {
            'id': 1,
            'url': 'https://www.google.com/',
            'banner': 'https://www.google.com/banner',
            'tags': 'expecto-patronum',
            'capacity': 11,
            'starting_at': self.datetime_to_iso(current_date),
            'ending_at': self.datetime_to_iso(current_date),
        }

        response = self.client.put(url, data, format='json')
        json = response.json()

        expected = {'detail': 'have-less-two-tags', 'status_code': 400}

        self.assertEqual(json, expected)
        self.assertEqual(response.status_code, 400)
        self.assertEqual(self.all_event_dict(), [self.model_to_dict(model, 'event')])

    @patch('breathecode.marketing.signals.downloadable_saved.send', MagicMock())
    def test_academy_cohort_id__put__two_tags_not_exists(self):
        """Test /cohort without auth"""
        self.headers(academy=1)

        model = self.generate_models(authenticate=True,
                                     organization=True,
                                     profile_academy=True,
                                     capability='crud_event',
                                     role='potato2',
                                     event=True)

        url = reverse_lazy('events:academy_event_id', kwargs={'event_id': 1})
        current_date = self.datetime_now()
        data = {
            'id': 1,
            'url': 'https://www.google.com/',
            'banner': 'https://www.google.com/banner',
            'tags': 'expecto-patronum,wingardium-leviosa',
            'capacity': 11,
            'starting_at': self.datetime_to_iso(current_date),
            'ending_at': self.datetime_to_iso(current_date),
        }

        response = self.client.put(url, data, format='json')
        json = response.json()

        expected = {'detail': 'tag-not-exist', 'status_code': 400}

        self.assertEqual(json, expected)
        self.assertEqual(response.status_code, 400)
        self.assertEqual(self.all_event_dict(), [self.model_to_dict(model, 'event')])

    @patch('breathecode.marketing.signals.downloadable_saved.send', MagicMock())
    def test_academy_cohort_id__put__one_of_two_tags_not_exists(self):
        """Test /cohort without auth"""
        self.headers(academy=1)

        model = self.generate_models(authenticate=True,
                                     organization=True,
                                     profile_academy=True,
                                     tag=True,
                                     capability='crud_event',
                                     role='potato2',
                                     event=True)

        url = reverse_lazy('events:academy_event_id', kwargs={'event_id': 1})
        current_date = self.datetime_now()
        data = {
            'id': 1,
            'url': 'https://www.google.com/',
            'banner': 'https://www.google.com/banner',
            'tags': f'expecto-patronum,{model.tag.slug}',
            'capacity': 11,
            'starting_at': self.datetime_to_iso(current_date),
            'ending_at': self.datetime_to_iso(current_date),
        }

        response = self.client.put(url, data, format='json')
        json = response.json()

        expected = {'detail': 'tag-not-exist', 'status_code': 400}

        self.assertEqual(json, expected)
        self.assertEqual(response.status_code, 400)
        self.assertEqual(self.all_event_dict(), [self.model_to_dict(model, 'event')])

    """
    🔽🔽🔽 Put
    """

    def test_academy_cohort_id__put(self):
        """Test /cohort without auth"""
        self.headers(academy=1)

        model = self.generate_models(authenticate=True,
                                     organization=True,
                                     profile_academy=True,
                                     capability='crud_event',
                                     role='potato2',
                                     tag=(2, {
                                         'tag_type': 'DISCOVERY'
                                     }),
                                     active_campaign_academy=True,
                                     event=True)

        url = reverse_lazy('events:academy_event_id', kwargs={'event_id': 1})
        current_date = self.datetime_now()
        data = {
            'id': 1,
            'url': 'https://www.google.com/',
            'banner': 'https://www.google.com/banner',
            'tags': ','.join([x.slug for x in model.tag]),
            'capacity': 11,
            'starting_at': self.datetime_to_iso(current_date),
            'ending_at': self.datetime_to_iso(current_date),
        }

        response = self.client.put(url, data, format='json')
        json = response.json()

        self.assertDatetime(json['created_at'])
        self.assertDatetime(json['updated_at'])

        del json['created_at']
        del json['updated_at']

        expected = {
            'academy': 1,
            'author': 1,
            'description': None,
            'event_type': None,
            'eventbrite_id': None,
            'eventbrite_organizer_id': None,
            'eventbrite_status': None,
            'eventbrite_url': None,
            'excerpt': None,
            'host': model['event'].host,
            'id': 2,
            'lang': None,
            'online_event': False,
            'organization': 1,
            'published_at': None,
            'status': 'DRAFT',
            'eventbrite_sync_description': None,
            'eventbrite_sync_status': 'PENDING',
            'title': None,
            'venue': None,
            'sync_with_eventbrite': False,
            'eventbrite_sync_status': 'PENDING',
            'currency': 'USD',
            'tags': '',
            'slug': None,
            **data,
        }

        self.assertEqual(json, expected)
        self.assertEqual(response.status_code, 200)
        self.assertEqual(self.all_event_dict(), [{
            **self.model_to_dict(model, 'event'),
            **data,
            'organization_id': 1,
            'starting_at': current_date,
            'ending_at': current_date,
            'slug': None,
        }])

    """
    🔽🔽🔽 Put, tags empty
    """

    @patch('breathecode.marketing.signals.downloadable_saved.send', MagicMock())
    def test_academy_cohort_id__put__tags_is_blank(self):
        """Test /cohort without auth"""
        self.headers(academy=1)

        model = self.generate_models(authenticate=True,
                                     organization=True,
                                     profile_academy=True,
                                     capability='crud_event',
                                     role='potato2',
                                     event=True)

        url = reverse_lazy('events:academy_event_id', kwargs={'event_id': 1})
        current_date = self.datetime_now()
        data = {
            'id': 1,
            'url': 'https://www.google.com/',
            'banner': 'https://www.google.com/banner',
            'tags': '',
            'slug': 'event-they-killed-kenny',
            'capacity': 11,
            'starting_at': self.datetime_to_iso(current_date),
            'ending_at': self.datetime_to_iso(current_date),
        }

        response = self.client.put(url, data, format='json')
        json = response.json()

        expected = {'detail': 'empty-tags', 'status_code': 400}

        self.assertEqual(json, expected)
        self.assertEqual(response.status_code, 400)
        self.assertEqual(self.all_event_dict(), [{
            **self.model_to_dict(model, 'event'),
        }])

    """
    🔽🔽🔽 Try to update the slug
    """

    @patch('breathecode.marketing.signals.downloadable_saved.send', MagicMock())
    def test_academy_cohort_id__put__tags_is_blank__try_to_update_the_slug(self):
        """Test /cohort without auth"""
        self.headers(academy=1)

        model = self.generate_models(authenticate=True,
                                     organization=True,
                                     profile_academy=True,
                                     capability='crud_event',
                                     role='potato2',
                                     tag=(2, {
                                         'tag_type': 'DISCOVERY'
                                     }),
                                     active_campaign_academy=True,
                                     event=True)

        url = reverse_lazy('events:academy_event_id', kwargs={'event_id': 1})
        current_date = self.datetime_now()
        data = {
            'id': 1,
            'url': 'https://www.google.com/',
            'banner': 'https://www.google.com/banner',
            'tags': ','.join([x.slug for x in model.tag]),
            'slug': 'EVENT-THEY-KILLED-KENNY',
            'capacity': 11,
            'starting_at': self.datetime_to_iso(current_date),
            'ending_at': self.datetime_to_iso(current_date),
        }

        response = self.client.put(url, data, format='json')
        json = response.json()

        expected = {'detail': 'try-update-slug', 'status_code': 400}

        self.assertEqual(json, expected)
        self.assertEqual(response.status_code, 400)
        self.assertEqual(self.all_event_dict(), [{
            **self.model_to_dict(model, 'event'),
        }])

    @patch('breathecode.marketing.signals.downloadable_saved.send', MagicMock())
    def test_academy_cohort_id__put__with_tags__without_acp(self):
        """Test /cohort without auth"""
        self.headers(academy=1)

        model = self.generate_models(authenticate=True,
                                     organization=True,
                                     profile_academy=True,
                                     academy=True,
                                     tag=(2, {
                                         'tag_type': 'DISCOVERY'
                                     }),
                                     capability='crud_event',
                                     role='potato2',
                                     event=True)

        url = reverse_lazy('events:academy_event_id', kwargs={'event_id': 1})
        current_date = self.datetime_now()
        data = {
            'id': 1,
            'url': 'https://www.google.com/',
            'banner': 'https://www.google.com/banner',
            'tags': ','.join([x.slug for x in model.tag]),
            'capacity': 11,
            'starting_at': self.datetime_to_iso(current_date),
            'ending_at': self.datetime_to_iso(current_date),
        }

        response = self.client.put(url, data, format='json')
        json = response.json()

        expected = {'detail': 'tag-not-exist', 'status_code': 400}

        self.assertEqual(json, expected)
        self.assertEqual(response.status_code, 400)
        self.assertEqual(self.all_event_dict(), [{
            **self.model_to_dict(model, 'event'),
        }])

    @patch('breathecode.marketing.signals.downloadable_saved.send', MagicMock())
    def test_academy_cohort_id__put__with_tags(self):
        """Test /cohort without auth"""
        self.headers(academy=1)

        model = self.generate_models(authenticate=True,
                                     organization=True,
                                     profile_academy=True,
                                     academy=True,
                                     active_campaign_academy=True,
                                     tag=(2, {
                                         'tag_type': 'DISCOVERY'
                                     }),
                                     capability='crud_event',
                                     role='potato2',
                                     event=True)

        url = reverse_lazy('events:academy_event_id', kwargs={'event_id': 1})
        current_date = self.datetime_now()
        data = {
            'id': 1,
            'url': 'https://www.google.com/',
            'banner': 'https://www.google.com/banner',
            'tags': ','.join([x.slug for x in model.tag]),
            'capacity': 11,
            'starting_at': self.datetime_to_iso(current_date),
            'ending_at': self.datetime_to_iso(current_date),
        }

        response = self.client.put(url, data, format='json')
        json = response.json()

        del json['updated_at']
        del json['created_at']

        expected = {
            'academy': 1,
            'author': 1,
            'description': None,
            'event_type': None,
            'eventbrite_id': None,
            'eventbrite_organizer_id': None,
            'eventbrite_status': None,
            'eventbrite_url': None,
            'excerpt': None,
            'host': model['event'].host,
            'id': 2,
            'lang': None,
            'slug': None,
            'online_event': False,
            'organization': 1,
            'published_at': None,
            'status': 'DRAFT',
            'eventbrite_sync_description': None,
            'eventbrite_sync_status': 'PENDING',
            'title': None,
            'venue': None,
            'sync_with_eventbrite': False,
            'eventbrite_sync_status': 'PENDING',
            'currency': 'USD',
            **data,
        }

        self.assertEqual(json, expected)
        self.assertEqual(response.status_code, 200)
        self.assertEqual(self.all_event_dict(), [{
            **self.model_to_dict(model, 'event'),
            **data,
            'organization_id': 1,
            'starting_at': current_date,
            'ending_at': current_date,
        }])

    """
    🔽🔽🔽 Put with duplicate tags
    """

    @patch('breathecode.marketing.signals.downloadable_saved.send', MagicMock())
    def test_academy_cohort_id__put__with_duplicate_tags(self):
        self.headers(academy=1)

        tags = [
            {
                'slug': 'they-killed-kenny',
                'tag_type': 'DISCOVERY'
            },
            {
                'slug': 'they-killed-kenny',
                'tag_type': 'DISCOVERY'
            },
            {
                'slug': 'kenny-has-born-again',
                'tag_type': 'DISCOVERY'
            },
        ]
        model = self.generate_models(authenticate=True,
                                     organization=True,
                                     profile_academy=True,
                                     academy=True,
                                     active_campaign_academy=True,
                                     tag=tags,
                                     capability='crud_event',
                                     role='potato2',
                                     event=True)

        url = reverse_lazy('events:academy_event_id', kwargs={'event_id': 1})
        current_date = self.datetime_now()
        data = {
            'id': 1,
            'url': 'https://www.google.com/',
            'banner': 'https://www.google.com/banner',
            'tags': 'they-killed-kenny,kenny-has-born-again',
            'capacity': 11,
            'starting_at': self.datetime_to_iso(current_date),
            'ending_at': self.datetime_to_iso(current_date),
        }

        response = self.client.put(url, data, format='json')
        json = response.json()

        del json['updated_at']
        del json['created_at']

        expected = {
            'academy': 1,
            'author': 1,
            'description': None,
            'event_type': None,
            'eventbrite_id': None,
            'eventbrite_organizer_id': None,
            'eventbrite_status': None,
            'eventbrite_url': None,
            'excerpt': None,
            'host': model['event'].host,
            'id': 2,
            'lang': None,
            'slug': None,
            'online_event': False,
            'organization': 1,
            'published_at': None,
            'status': 'DRAFT',
            'eventbrite_sync_description': None,
            'eventbrite_sync_status': 'PENDING',
            'title': None,
            'venue': None,
            'sync_with_eventbrite': False,
            'eventbrite_sync_status': 'PENDING',
            'currency': 'USD',
            **data,
        }

        self.assertEqual(json, expected)
        self.assertEqual(response.status_code, 200)
        self.assertEqual(self.all_event_dict(), [{
            **self.model_to_dict(model, 'event'),
            **data,
            'organization_id': 1,
            'starting_at': current_date,
            'ending_at': current_date,
        }])

    @patch('breathecode.marketing.signals.downloadable_saved.send', MagicMock())
    @patch.object(APIViewExtensionHandlers, '_spy_extensions', MagicMock())
    def test_academy_event_id__spy_extensions(self):
        self.headers(academy=1)
        url = reverse_lazy('events:academy_event_id', kwargs={'event_id': 1})
        model = self.generate_models(authenticate=True,
                                     profile_academy=True,
                                     capability='read_event',
                                     role='potato',
                                     syllabus=True,
                                     event=True)

        self.client.get(url)

        self.assertEqual(APIViewExtensionHandlers._spy_extensions.call_args_list, [
            call(['CacheExtension', 'PaginationExtension', 'SortExtension']),
        ])

    @patch('breathecode.marketing.signals.downloadable_saved.send', MagicMock())
    @patch.object(APIViewExtensionHandlers, '_spy_extension_arguments', MagicMock())
    def test_academy_event_id__spy_extension_arguments(self):
        self.headers(academy=1)
        url = reverse_lazy('events:academy_event_id', kwargs={'event_id': 1})
        model = self.generate_models(authenticate=True,
                                     profile_academy=True,
                                     capability='read_event',
                                     role='potato',
                                     syllabus=True,
                                     event=True)

        self.client.get(url)

<<<<<<< HEAD
        self.assertEqual(APIViewExtensionHandlers._spy_extension_arguments.call_args_list, [
            call(cache=EventCache, sort='-starting_at', paginate=True),
        ])
=======
        self.check_all_academy_events(base)
        self.assertEqual(self.cache.keys(), cache_keys)

    """
    🔽🔽🔽 DELETE
    """

    def test_academy_event__delete__with_lookups(self):
        status = 'DRAFT'
        self.headers(academy=1)

        event = {'status': status}
        model = self.generate_models(authenticate=True,
                                     role=1,
                                     capability='crud_event',
                                     profile_academy=1,
                                     event=(2, event))

        url = reverse_lazy('events:academy_event_id', kwargs={'event_id': 1}) + '?id=1,2'

        response = self.client.delete(url)
        json = response.json()
        expected = {'detail': 'lookups-and-event-id-together', 'status_code': 400}

        self.assertEqual(json, expected)
        self.assertEqual(response.status_code, 400)
        self.assertEqual(self.bc.database.list_of('events.Event'), self.bc.format.to_dict(model.event))

    def test_academy_event__delete__deleting(self):
        status = 'DRAFT'
        self.headers(academy=1)

        event = {'status': status}
        model = self.generate_models(authenticate=True,
                                     role=1,
                                     capability='crud_event',
                                     profile_academy=1,
                                     event=event)

        url = reverse_lazy('events:academy_event_id', kwargs={'event_id': 1})

        response = self.client.delete(url)

        self.assertEqual(response.status_code, 204)
        self.assertEqual(self.bc.database.list_of('events.Event'), [])

    def test_academy_event__delete__non_draft_event(self):
        statuses = ['ACTIVE', 'DELETED']
        for status in statuses:

            event = {'status': status}
            model = self.generate_models(authenticate=True,
                                         role=1,
                                         capability='crud_event',
                                         profile_academy=1,
                                         event=event)

            url = reverse_lazy('events:academy_event_id', kwargs={'event_id': model.event.id})

            self.headers(academy=model.academy.id)
            response = self.client.delete(url)
            json = response.json()
            expected = {'detail': 'non-draft-event', 'status_code': 400}

            self.assertEqual(json, expected)
            self.assertEqual(response.status_code, 400)
            self.assertEqual(self.bc.database.list_of('events.Event'), [self.bc.format.to_dict(model.event)])
            self.bc.database.delete('events.Event')

    def test_academy_event__delete__deleting_from_other_academy(self):
        status = 'DRAFT'
        self.headers(academy=1)

        event = {'status': status, 'academy_id': 2}
        model = self.generate_models(authenticate=True,
                                     role=1,
                                     academy=2,
                                     capability='crud_event',
                                     profile_academy=1,
                                     event=event)

        url = reverse_lazy('events:academy_event_id', kwargs={'event_id': 1})

        response = self.client.delete(url)
        json = response.json()
        expected = {'detail': 'not-found', 'status_code': 400}

        self.assertEqual(json, expected)
        self.assertEqual(response.status_code, 400)

        self.assertEqual(self.bc.database.list_of('events.Event'), [self.bc.format.to_dict(model.event)])
>>>>>>> b14f7163
<|MERGE_RESOLUTION|>--- conflicted
+++ resolved
@@ -793,13 +793,9 @@
 
         self.client.get(url)
 
-<<<<<<< HEAD
         self.assertEqual(APIViewExtensionHandlers._spy_extension_arguments.call_args_list, [
             call(cache=EventCache, sort='-starting_at', paginate=True),
         ])
-=======
-        self.check_all_academy_events(base)
-        self.assertEqual(self.cache.keys(), cache_keys)
 
     """
     🔽🔽🔽 DELETE
@@ -888,5 +884,4 @@
         self.assertEqual(json, expected)
         self.assertEqual(response.status_code, 400)
 
-        self.assertEqual(self.bc.database.list_of('events.Event'), [self.bc.format.to_dict(model.event)])
->>>>>>> b14f7163
+        self.assertEqual(self.bc.database.list_of('events.Event'), [self.bc.format.to_dict(model.event)])