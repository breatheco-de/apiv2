--- conflicted
+++ resolved
@@ -24,258 +24,11 @@
     @patch(GOOGLE_CLOUD_PATH['client'], apply_google_cloud_client_mock())
     @patch(GOOGLE_CLOUD_PATH['bucket'], apply_google_cloud_bucket_mock())
     @patch(GOOGLE_CLOUD_PATH['blob'], apply_google_cloud_blob_mock())
-    def test_send_question_without_cohort(self):
+    def test_sync_org_venues_without_cohort(self):
         """Test /answer without auth"""
         model = self.generate_models(organization=True)
         
         try:
             sync_org_venues(model['organization'])
         except Exception as e:
-<<<<<<< HEAD
-            self.assertEquals(str(e), ('The path you requested does not exist.'))
-=======
-            self.assertEquals(str(e), ('The path you requested does not exist.'))
-
-    # TODO: check why it's commented
-    # @patch(GOOGLE_CLOUD_PATH['client'], apply_google_cloud_client_mock())
-    # @patch(GOOGLE_CLOUD_PATH['bucket'], apply_google_cloud_bucket_mock())
-    # @patch(GOOGLE_CLOUD_PATH['blob'], apply_google_cloud_blob_mock())
-    # @patch(MAILGUN_PATH['post'], apply_requests_post_mock())
-    # def test_send_question_wit_one_user_with_two_cohort(self):
-    #     """Test /answer without auth"""
-    #     model = self.generate_models(cohort_user=True, cohort_user_two=True)
-        
-    #     try:
-    #         send_question(model['user'])
-    #     except Exception as e:
-    #         self.assertEquals(str(e), ('Impossible to determine the student cohort, maybe it has '
-    #             'more than one, or cero.'))
-
-    # @patch(GOOGLE_CLOUD_PATH['client'], apply_google_cloud_client_mock())
-    # @patch(GOOGLE_CLOUD_PATH['bucket'], apply_google_cloud_bucket_mock())
-    # @patch(GOOGLE_CLOUD_PATH['blob'], apply_google_cloud_blob_mock())
-    # @patch(MAILGUN_PATH['post'], apply_requests_post_mock())
-    # def test_send_question_with_cohort_with_slack_user_with_slack_team(self):
-    #     """Test /answer without auth"""
-    #     mock_mailgun = MAILGUN_INSTANCES['post']
-    #     mock_mailgun.call_args_list = []
-
-    #     mock_slack = SLACK_INSTANCES['request']
-    #     mock_slack.call_args_list = []
-
-    #     model = self.generate_models(user=True, cohort_user=True, lang='en', slack_user=True,
-    #         slack_team=True)
-    #     academy = model['cohort'].academy.name
-        
-    #     send_question(model['user'])
-
-    #     expected = [{
-    #         'academy_id': 1,
-    #         'cohort_id': 1,
-    #         'comment': None,
-    #         'event_id': None,
-    #         'highest': 'very likely',
-    #         'id': 1,
-    #         'lang': 'en',
-    #         'lowest': 'not likely',
-    #         'mentor_id': None,
-    #         'opened_at': None,
-    #         'score': None,
-    #         'status': 'SENT',
-    #         'title': f'How likely are you to recommend {academy} to your friends and family?',
-    #         'token_id': 1,
-    #         'user_id': 1,
-    #     }]
-
-    #     dicts = [answer for answer in self.all_answer_dict() if isinstance(answer['created_at'],
-    #         datetime) and answer.pop('created_at')]
-    #     self.assertEqual(dicts, expected)
-    #     self.check_email_contain_a_correct_token('en', academy, dicts, mock_mailgun, model)
-    #     self.assertEqual(mock_slack.call_args_list, [])
-
-    # @patch(GOOGLE_CLOUD_PATH['client'], apply_google_cloud_client_mock())
-    # @patch(GOOGLE_CLOUD_PATH['bucket'], apply_google_cloud_bucket_mock())
-    # @patch(GOOGLE_CLOUD_PATH['blob'], apply_google_cloud_blob_mock())
-    # @patch(MAILGUN_PATH['post'], apply_requests_post_mock())
-    # @patch(SLACK_PATH['request'], apply_slack_requests_request_mock())
-    # def test_send_question_with_cohort_with_slack_user_with_slack_team_with_credentials_slack(self):
-    #     """Test /answer without auth"""
-    #     mock_mailgun = MAILGUN_INSTANCES['post']
-    #     mock_mailgun.call_args_list = []
-
-    #     mock_slack = SLACK_INSTANCES['request']
-    #     mock_slack.call_args_list = []
-
-    #     model = self.generate_models(user=True, cohort_user=True, lang='en', slack_user=True,
-    #         slack_team=True, credentials_slack=True, academy=True)
-    #     academy = model['cohort'].academy.name
-        
-    #     try:
-    #         send_question(model['user'])
-    #     except Exception as e:
-    #         self.assertEqual(str(e), f"Team owner not has slack credentials")
-
-    #     expected = [{
-    #         'id': 1,
-    #         'title': f'How likely are you to recommend {academy} to your friends and family?',
-    #         'lowest': 'not likely',
-    #         'highest': 'very likely',
-    #         'lang': 'en',
-    #         'cohort_id': 1,
-    #         'academy_id': 1,
-    #         'mentor_id': None,
-    #         'event_id': None,
-    #         'token_id': 1,
-    #         'score': None,
-    #         'comment': None,
-    #         'status': 'PENDING',
-    #         'user_id': 1,
-    #         'opened_at': None,
-    #     }]
-
-    #     dicts = [answer for answer in self.all_answer_dict() if isinstance(answer['created_at'],
-    #         datetime) and answer.pop('created_at')]
-    #     self.assertEqual(dicts, expected)
-    #     self.check_email_contain_a_correct_token('en', academy, dicts, mock_mailgun, model)
-    #     self.assertEqual(mock_slack.call_args_list, [])
-
-    # @patch(GOOGLE_CLOUD_PATH['client'], apply_google_cloud_client_mock())
-    # @patch(GOOGLE_CLOUD_PATH['bucket'], apply_google_cloud_bucket_mock())
-    # @patch(GOOGLE_CLOUD_PATH['blob'], apply_google_cloud_blob_mock())
-    # @patch(MAILGUN_PATH['post'], apply_requests_post_mock())
-    # @patch(SLACK_PATH['request'], apply_slack_requests_request_mock())
-    # def test_send_question_with_cohort_lang_en(self):
-    #     """Test /answer without auth"""
-    #     mock_mailgun = MAILGUN_INSTANCES['post']
-    #     mock_mailgun.call_args_list = []
-
-    #     mock_slack = SLACK_INSTANCES['request']
-    #     mock_slack.call_args_list = []
-
-    #     model = self.generate_models(user=True, cohort_user=True, lang='en', slack_user=True,
-    #         slack_team=True, credentials_slack=True, academy=True, slack_team_owner=True)
-    #     academy = model['cohort'].academy.name
-        
-    #     try:
-    #         send_question(model['user'])
-    #     except Exception as e:
-    #         self.assertEqual(str(e), f"Team owner not has slack credentials")
-
-    #     expected = [{
-    #         'id': 1,
-    #         'title': f'How likely are you to recommend {academy} to your friends and family?',
-    #         'lowest': 'not likely',
-    #         'highest': 'very likely',
-    #         'lang': 'en',
-    #         'cohort_id': 1,
-    #         'academy_id': 1,
-    #         'mentor_id': None,
-    #         'event_id': None,
-    #         'token_id': 1,
-    #         'score': None,
-    #         'comment': None,
-    #         'status': 'SENT',
-    #         'user_id': 1,
-    #         'opened_at': None,
-    #     }]
-
-    #     print('asdasd', model['slack_team'].__dict__)
-    #     dicts = [answer for answer in self.all_answer_dict() if isinstance(answer['created_at'],
-    #         datetime) and answer.pop('created_at')]
-    #     self.assertEqual(dicts, expected)
-    #     self.check_email_contain_a_correct_token('en', academy, dicts, mock_mailgun, model)
-    #     self.check_stack_contain_a_correct_token('en', academy, mock_slack, model)
-
-    # @patch(GOOGLE_CLOUD_PATH['client'], apply_google_cloud_client_mock())
-    # @patch(GOOGLE_CLOUD_PATH['bucket'], apply_google_cloud_bucket_mock())
-    # @patch(GOOGLE_CLOUD_PATH['blob'], apply_google_cloud_blob_mock())
-    # @patch(MAILGUN_PATH['post'], apply_requests_post_mock())
-    # @patch(SLACK_PATH['request'], apply_slack_requests_request_mock())
-    # def test_send_question_with_cohort_lang_es(self):
-    #     """Test /answer without auth"""
-    #     mock_mailgun = MAILGUN_INSTANCES['post']
-    #     mock_mailgun.call_args_list = []
-
-    #     mock_slack = SLACK_INSTANCES['request']
-    #     mock_slack.call_args_list = []
-
-    #     model = self.generate_models(user=True, cohort_user=True, lang='es', slack_user=True,
-    #         slack_team=True, credentials_slack=True, academy=True, slack_team_owner=True)
-    #     academy = model['cohort'].academy.name
-
-    #     send_question(model['user'])
-    #     expected = [{
-    #         'academy_id': 1,
-    #         'cohort_id': 1,
-    #         'comment': None,
-    #         'event_id': None,
-    #         'highest': 'muy probable',
-    #         'id': 1,
-    #         'lang': 'es',
-    #         'lowest': 'no es probable',
-    #         'mentor_id': None,
-    #         'opened_at': None,
-    #         'score': None,
-    #         'status': 'SENT',
-    #         'title': f'¿Qué tan probable es que recomiendes {academy} a tus amigos y familiares?',
-    #         'token_id': 1,
-    #         'user_id': 1,
-    #     }]
-
-    #     dicts = [answer for answer in self.all_answer_dict() if isinstance(answer['created_at'],
-    #         datetime) and answer.pop('created_at')]
-    #     self.assertEqual(dicts, expected)
-    #     self.assertEqual(self.count_token(), 1)
-    #     self.check_email_contain_a_correct_token('es', academy, dicts, mock_mailgun, model)
-    #     self.check_stack_contain_a_correct_token('es', academy, mock_slack, model)
-
-    # @patch(GOOGLE_CLOUD_PATH['client'], apply_google_cloud_client_mock())
-    # @patch(GOOGLE_CLOUD_PATH['bucket'], apply_google_cloud_bucket_mock())
-    # @patch(GOOGLE_CLOUD_PATH['blob'], apply_google_cloud_blob_mock())
-    # @patch(MAILGUN_PATH['post'], apply_requests_post_mock())
-    # @patch(SLACK_PATH['request'], apply_slack_requests_request_mock())
-    # def test_send_question_with_cohort_resent(self):
-    #     """Test /answer without auth"""
-    #     mock_mailgun = MAILGUN_INSTANCES['post']
-    #     mock_mailgun.call_args_list = []
-
-    #     mock_slack = SLACK_INSTANCES['request']
-    #     mock_slack.call_args_list = []
-
-    #     model = self.generate_models(user=True, cohort_user=True, lang='es', slack_user=True,
-    #         slack_team=True, credentials_slack=True, academy=True, slack_team_owner=True)
-    #     academy = model['cohort'].academy.name
-
-    #     send_question(model['user'])
-
-    #     mock_mailgun.call_args_list = []
-    #     mock_slack.call_args_list = []
-
-    #     print(len(mock_mailgun.call_args_list))
-    #     send_question(model['user'])
-    #     print(len(mock_mailgun.call_args_list))
-    #     expected = [{
-    #         'academy_id': 1,
-    #         'cohort_id': 1,
-    #         'comment': None,
-    #         'event_id': None,
-    #         'highest': 'muy probable',
-    #         'id': 1,
-    #         'lang': 'es',
-    #         'lowest': 'no es probable',
-    #         'mentor_id': None,
-    #         'opened_at': None,
-    #         'score': None,
-    #         'status': 'SENT',
-    #         'title': f'¿Qué tan probable es que recomiendes {academy} a tus amigos y familiares?',
-    #         'token_id': 2,
-    #         'user_id': 1,
-    #     }]
-
-    #     dicts = [answer for answer in self.all_answer_dict() if isinstance(answer['created_at'],
-    #         datetime) and answer.pop('created_at')]
-    #     self.assertEqual(dicts, expected)
-    #     self.assertEqual(self.count_token(), 1)
-    #     self.check_email_contain_a_correct_token('es', academy, dicts, mock_mailgun, model)
-    #     self.check_stack_contain_a_correct_token('es', academy, mock_slack, model)
->>>>>>> b5adec4c
+            self.assertEquals(str(e), ('The path you requested does not exist.'))