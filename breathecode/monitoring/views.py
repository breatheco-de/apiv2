import os, logging
import stripe

from breathecode.authenticate.actions import get_user_language
from breathecode.utils.i18n import translation
from breathecode.admissions.models import Academy
from .signals import github_webhook
from .models import CSVDownload, CSVUpload, RepositorySubscription, RepositoryWebhook
from rest_framework.permissions import AllowAny
from .serializers import CSVDownloadSmallSerializer, CSVUploadSmallSerializer, RepositorySubscriptionSerializer
from rest_framework.response import Response
from rest_framework.decorators import api_view, permission_classes
from rest_framework import status
from django.http import StreamingHttpResponse
from .actions import add_github_webhook, add_stripe_webhook
from .tasks import async_unsubscribe_repo
from .serializers import RepoSubscriptionSmallSerializer
from breathecode.monitoring import signals
from circuitbreaker import CircuitBreakerError
from rest_framework.views import APIView
from django.db.models import Q
from breathecode.authenticate.actions import get_user_language
from breathecode.utils import GenerateLookupsMixin, ValidationException, capable_of
from breathecode.utils.api_view_extensions.api_view_extensions import APIViewExtensions

logger = logging.getLogger(__name__)


def get_stripe_webhook_secret():
    return os.getenv('STRIPE_WEBHOOK_SECRET', '')


@api_view(['GET'])
@permission_classes([AllowAny])
def get_endpoints(request):
    return Response([], status=status.HTTP_200_OK)


@api_view(['GET'])
@permission_classes([AllowAny])
def get_apps(request):
    return Response([], status=status.HTTP_200_OK)


@api_view(['GET'])
@permission_classes([AllowAny])
def get_download(request, download_id=None):
    lang = get_user_language(request)

    # if request.user.is_staff == False:
    #     raise ValidationException("You are not authorized to review this download",
    #                               code=status.HTTP_401_UNAUTHORIZED)

    if download_id is not None:
        download = CSVDownload.objects.filter(id=download_id).first()
        if download is None:
            raise ValidationException(f'CSV Download {download_id} not found', code=status.HTTP_404_NOT_FOUND)

        raw = request.GET.get('raw', '')
        if raw == 'true':
            from ..services.google_cloud import Storage

            try:
                storage = Storage()
                cloud_file = storage.file(os.getenv('DOWNLOADS_BUCKET', None), download.name)
                buffer = cloud_file.stream_download()

            except CircuitBreakerError:
                raise ValidationException(translation(
                    lang,
                    en='The circuit breaker is open due to an error, please try again later',
                    es='El circuit breaker está abierto debido a un error, por favor intente más tarde',
                    slug='circuit-breaker-open'),
                                          slug='circuit-breaker-open',
                                          data={'service': 'Google Cloud Storage'},
                                          silent=True,
                                          code=503)

            return StreamingHttpResponse(
                buffer.all(),
                content_type='text/csv',
                headers={'Content-Disposition': f'attachment; filename={download.name}'},
            )
        else:
            serializer = CSVDownloadSmallSerializer(download, many=False)
            return Response(serializer.data, status=status.HTTP_200_OK)

    csv = CSVDownload.objects.all()
    serializer = CSVDownloadSmallSerializer(csv, many=True)

    return Response(serializer.data, status=status.HTTP_200_OK)


@api_view(['GET'])
@permission_classes([AllowAny])
def get_upload(request, upload_id=None):

    # if request.user.is_staff == False:
    #     raise ValidationException("You are not authorized to review this download",
    #                               code=status.HTTP_401_UNAUTHORIZED)

    if upload_id is not None:
        upload = CSVUpload.objects.filter(id=upload_id).first()
        if upload is None:
            raise ValidationException(f'CSV Upload {upload_id} not found', code=status.HTTP_404_NOT_FOUND)

        serializer = CSVUploadSmallSerializer(upload, many=False)
        return Response(serializer.data, status=status.HTTP_200_OK)

    csv = CSVUpload.objects.all()
    serializer = CSVUploadSmallSerializer(csv, many=True)

    return Response(serializer.data, status=status.HTTP_200_OK)


@api_view(['POST'])
@permission_classes([AllowAny])
def process_github_webhook(request, subscription_token):

    subscription = RepositorySubscription.objects.filter(token=subscription_token).first()
    if subscription is None:
        raise ValidationException(f'Subscription not found with token {subscription_token}')

    if subscription.status == 'DISABLED':
        logger.debug(f'Ignored because subscription has been disabled')
        async_unsubscribe_repo.delayed(subscription.hook_id, force_delete=False)
        return Response('Ignored because subscription has been disabled', status=status.HTTP_200_OK)

    academy_slugs = set([subscription.owner.slug] + [academy.slug for academy in subscription.shared_with.all()])
    payload = request.data.copy()
    payload['scope'] = request.headers['X-GitHub-Event']

<<<<<<< HEAD
    if subscription.repository != payload['repository']['html_url']:
        raise ValidationException('Webhook was called from a different repository than its original subscription: ' +
                                  payload['repository']['html_url'])
=======
    if 'repository' in payload and subscription.repository != payload['repository']['html_url']:
        raise ValidationException(
            'Webhook was called from a different repository than its original subscription: ' +
            payload['repository']['html_url'])
>>>>>>> aeb4995d

    if payload['scope'] == 'ping':
        subscription.status = 'OPERATIONAL'
        subscription.status_message = 'Answered github ping successfully'
        subscription.save()
        return Response('Ready', status=status.HTTP_200_OK)

    for academy_slug in academy_slugs:
        webhook = add_github_webhook(payload, academy_slug)
        if webhook:
            logger.debug('triggering signal github_webhook: ' + payload['scope'])
            github_webhook.send(instance=webhook, sender=RepositoryWebhook)
            return Response(payload, status=status.HTTP_200_OK)
        else:
            logger.debug(f'Error at processing github webhook from academy {academy_slug}')
            raise ValidationException(f'Error at processing github webhook from academy {academy_slug}')


@api_view(['POST'])
@permission_classes([AllowAny])
def process_stripe_webhook(request):
    event = None
    payload = request.data
    sig_header = request.headers.get('Stripe-Signature', None)
    endpoint_secret = get_stripe_webhook_secret()

    try:
        if not sig_header:
            raise stripe.error.SignatureVerificationError(None, None)

        event = stripe.Webhook.construct_event(payload, sig_header, endpoint_secret)

    except ValueError:
        raise ValidationException('Invalid payload', code=400, slug='invalid-payload')

    except stripe.error.SignatureVerificationError:
        raise ValidationException('Not allowed', code=403, slug='not-allowed')

    if event := add_stripe_webhook(event):
        signals.stripe_webhook.send(event=event, sender=event.__class__)

    return Response({'success': True})


class RepositorySubscriptionView(APIView, GenerateLookupsMixin):
    """
    List all snippets, or create a new snippet.
    """
    extensions = APIViewExtensions(sort='-created_at', paginate=True)

    @capable_of('read_asset')
    def get(self, request, academy_id=None):
        lang = get_user_language(request)
        handler = self.extensions(request)

        _academy = Academy.objects.get(id=academy_id)
        items = RepositorySubscription.objects.filter(Q(shared_with=_academy) | Q(owner=_academy))
        lookup = {}

        if 'repository' in self.request.GET:
            param = self.request.GET.get('repository')
            items = items.filter(repository=param)

        items = items.filter(**lookup)
        items = handler.queryset(items)

        serializer = RepoSubscriptionSmallSerializer(items, many=True)

        return handler.response(serializer.data)

    @capable_of('crud_asset')
    def post(self, request, academy_id=None):
        lang = get_user_language(request)

        serializer = RepositorySubscriptionSerializer(data=request.data,
                                                      context={
                                                          'request': request,
                                                          'academy': academy_id,
                                                          'lang': lang
                                                      })
        if serializer.is_valid():
            instance = serializer.save()
            return Response(RepoSubscriptionSmallSerializer(instance).data, status=status.HTTP_201_CREATED)
        return Response(serializer.errors, status=status.HTTP_400_BAD_REQUEST)

    @capable_of('crud_asset')
    def put(self, request, academy_id=None, subscription_id=None):
        lang = get_user_language(request)

        subs = RepositorySubscription.objects.filter(id=subscription_id).first()
        if subs is None:
            raise ValidationException(
                translation(lang,
                            en=f'No subscription has been found with id {subscription_id}',
                            es=f'No se ha encontrado una subscripcion con id {subscription_id}',
                            slug='subscription-not-found'))

        serializer = RepositorySubscriptionSerializer(subs,
                                                      data=request.data,
                                                      context={
                                                          'request': request,
                                                          'academy': academy_id,
                                                          'lang': lang
                                                      })
        if serializer.is_valid():
            instance = serializer.save()
            return Response(RepoSubscriptionSmallSerializer(instance).data, status=status.HTTP_201_CREATED)
        return Response(serializer.errors, status=status.HTTP_400_BAD_REQUEST)<|MERGE_RESOLUTION|>--- conflicted
+++ resolved
@@ -130,16 +130,9 @@
     payload = request.data.copy()
     payload['scope'] = request.headers['X-GitHub-Event']
 
-<<<<<<< HEAD
-    if subscription.repository != payload['repository']['html_url']:
+    if 'repository' in payload and subscription.repository != payload['repository']['html_url']:
         raise ValidationException('Webhook was called from a different repository than its original subscription: ' +
                                   payload['repository']['html_url'])
-=======
-    if 'repository' in payload and subscription.repository != payload['repository']['html_url']:
-        raise ValidationException(
-            'Webhook was called from a different repository than its original subscription: ' +
-            payload['repository']['html_url'])
->>>>>>> aeb4995d
 
     if payload['scope'] == 'ping':
         subscription.status = 'OPERATIONAL'
