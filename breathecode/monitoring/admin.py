<<<<<<< HEAD
import os, ast
from django.contrib import admin, messages
=======
import ast
import os

>>>>>>> 01c93d1e
from django import forms
from django.contrib import admin
from django.utils import timezone
from django.utils.html import format_html

from breathecode.notify.models import SlackChannel

from .actions import subscribe_repository, unsubscribe_repository
from .models import (
    Application,
    CSVDownload,
    CSVUpload,
    Endpoint,
    MonitorScript,
    RepositorySubscription,
    RepositoryWebhook,
)
from .signals import github_webhook
from .tasks import async_unsubscribe_repo


@admin.display(description='Run Applications Diagnostic')
def test_app(modeladmin, request, queryset):
    # stay this here for use the poor mocking system
    from .tasks import monitor_app

    for app in queryset.all():
        monitor_app.delay(app.id)


class CustomAppModelForm(forms.ModelForm):

    class Meta:
        model = Application
        fields = '__all__'

    def __init__(self, *args, **kwargs):
        super(CustomAppModelForm, self).__init__(*args, **kwargs)
        if hasattr(self.instance, 'academy') and self.instance.academy is not None:
            self.fields['notify_slack_channel'].queryset = SlackChannel.objects.filter(
                team__academy__id=self.instance.academy.id)  # or something else


# Register your models here.
@admin.register(Application)
class ApplicationAdmin(admin.ModelAdmin):
    form = CustomAppModelForm
    list_display = ('title', 'current_status', 'academy', 'paused_until', 'status_text')
    actions = [test_app]
    list_filter = ['status', 'academy__slug']
    raw_id_fields = ['notify_slack_channel']

    def current_status(self, obj):
        colors = {
            'OPERATIONAL': 'bg-success',
            'CRITICAL': 'bg-error',
            'MINOR': 'bg-warning',
            'LOADING': 'bg-warning',
        }
        now = timezone.now()
        if obj.paused_until is not None and obj.paused_until > now:
            return format_html("<span class='badge bc-warning'> ⏸ PAUSED</span>")

        return format_html(f"<span class='badge {colors[obj.status]}'>{obj.status}</span>")


@admin.display(description='Test Endpoint')
def test_endpoint(modeladmin, request, queryset):
    # stay this here for use the poor mocking system
    from .tasks import test_endpoint

    for end in queryset.all():
        test_endpoint.delay(end.id)


@admin.display(description='PAUSE for 1 day')
def pause_for_one_day(modeladmin, request, queryset):
    for end in queryset.all():
        end.paused_until = timezone.now() + timezone.timedelta(days=1)
        end.save()


# Register your models here.
@admin.register(Endpoint)
class EndpointAdmin(admin.ModelAdmin):
    list_display = ('url', 'current_status', 'test_pattern', 'status_code', 'paused_until', 'last_check')
    actions = [test_endpoint, pause_for_one_day]
    list_filter = ['status', 'application__title']

    def get_readonly_fields(self, request, obj=None):
        return ['status_text']

    def current_status(self, obj):
        colors = {
            'OPERATIONAL': 'bg-success',
            'CRITICAL': 'bg-error',
            'MINOR': 'bg-warning',
        }
        now = timezone.now()
        if obj.paused_until is not None and obj.paused_until > now:
            return format_html("<span class='badge bc-warning'> ⏸ PAUSED</span>")

        return format_html(f"<span class='badge {colors[obj.status]}'>{obj.status}</span>")


@admin.display(description='Run Script')
def run_single_script(modeladmin, request, queryset):
    # stay this here for use the poor mocking system
    from .tasks import execute_scripts

    for s in queryset.all():
        execute_scripts.delay(s.id)


class CustomForm(forms.ModelForm):

    def __init__(self, *args, **kwargs):
        super(CustomForm, self).__init__(*args, **kwargs)

        options = []
        dir_path = os.path.dirname(os.path.realpath(__file__))
        files = os.listdir(dir_path + '/scripts')
        for file_name in files:
            if '.py' not in file_name:
                continue
            doc = file_name
            with open(dir_path + '/scripts/' + file_name) as f:
                doc = ast.get_docstring(ast.parse(f.read()))
            options.append((file_name[0:-3], doc))
        options.append(('other', 'other'))

        # timezones = [(x, x) for x in pytz.common_timezones]
        self.fields['script_slug'] = forms.ChoiceField(choices=options)


@admin.register(MonitorScript)
class MonitorScriptAdmin(admin.ModelAdmin):
    form = CustomForm
    list_display = ('script_slug', 'application', 'current_status', 'frequency_delta', 'status_code', 'paused_until',
                    'last_run')
    actions = [run_single_script]
    list_filter = ['status', 'application__title']

    def current_status(self, obj):
        colors = {
            'OPERATIONAL': 'bg-success',
            'CRITICAL': 'bg-error',
            'FATAL': 'bg-error',  # important: this status was deprecated and deleted!
            'MINOR': 'bg-warning',
        }
        now = timezone.now()
        if obj.paused_until is not None and obj.paused_until > now:
            return format_html("<span class='badge bc-warning'> ⏸ PAUSED</span>")

        return format_html(f"<span class='badge {colors[obj.status]}'>{obj.status}</span>")


@admin.register(CSVDownload)
class CSVDownloadAdmin(admin.ModelAdmin):
    list_display = ('id', 'name', 'current_status', 'created_at', 'finished_at', 'download')
    list_filter = ['academy', 'status']

    def current_status(self, obj):
        colors = {
            'DONE': 'bg-success',
            'ERROR': 'bg-error',
            'LOADING': 'bg-warning',
        }
        return format_html(f"<span class='badge {colors[obj.status]}'>{obj.status}</span>")

    def download(self, obj):
        if obj.status == 'DONE':
            return format_html(f"<a href='/v1/monitoring/download/{obj.id}?raw=true' target='_blank'>download</span>")
        return format_html('nothing to download')


@admin.register(CSVUpload)
class CSVUploadAdmin(admin.ModelAdmin):
    list_display = ('name', 'url', 'status', 'academy', 'hash')
    list_filter = ['academy', 'status']
    search_fields = ['name', 'url', 'hash']


def delete_subscription(modeladmin, request, queryset):
    # stay this here for use the poor mocking system
    for subs in queryset.all():
        # unsubscribe_repo_subscription(subs.hook_id)
        async_unsubscribe_repo.delay(subs.hook_id, force_delete=True)


def disable_subscription(modeladmin, request, queryset):
    # stay this here for use the poor mocking system
    for subs in queryset.all():
        if subs.hook_id is not None and subs.hook_id != "": 
            unsubscribe_repository(subs.id, force_delete=False)
        else:
            subs.status = 'DISABLED'
            subs.save()


def activate_subscription(modeladmin, request, queryset):
    # stay this here for use the poor mocking system
    for subs in queryset.all():
        try:
            subscribe_repository(subs.id)
        except Exception as e:
            messages.error(request, str(e))
            return False


@admin.register(RepositorySubscription)
class RepositorySubscriptionAdmin(admin.ModelAdmin):
    list_display = ('id', 'current_status', 'hook_id', 'repo', 'owner', 'shared')
    list_filter = ['status','owner']
    search_fields = ['repository', 'token','hook_id']
    readonly_fields = ['token']
    actions = [delete_subscription, disable_subscription, activate_subscription]

    def get_actions(self, request):
        actions = super(RepositorySubscriptionAdmin, self).get_actions(request)
        if 'delete_selected' in actions:
            del actions['delete_selected']
        return actions

    def has_delete_permission(self, request, obj=None):
        # Return False to remove the "Delete" button from the update form.
        # You can add additional logic here if you want to conditionally
        # enable the delete button for certain cases.
        return False

    def repo(self, obj):
        return format_html(f"""
            <a rel='noopener noreferrer' target='_blank' href='{obj.repository}/settings/hooks'>{obj.repository}</a>
        """)

    def shared(self, obj):
        return format_html(''.join([o.name for o in obj.shared_with.all()]))

    def current_status(self, obj):
        colors = {
            'OPERATIONAL': 'bg-success',
            'CRITICAL': 'bg-error',
            'DISABLED': 'bg-warning',
            None: 'bg-warning',
        }
        return format_html(f"<span class='badge {colors[obj.status]}'>{obj.status}</span>")


def process_webhook(modeladmin, request, queryset):
    # stay this here for use the poor mocking system
    for hook in queryset.all():
        github_webhook.send(instance=hook, sender=RepositoryWebhook)


@admin.register(RepositoryWebhook)
class RepositoryWebhookAdmin(admin.ModelAdmin):
    list_display = ('id', 'webhook_action', 'scope', 'current_status', 'run_at', 'academy_slug', 'created_at')
    list_filter = ['status', 'webhook_action', 'scope', 'academy_slug']
    actions = [process_webhook]

    def current_status(self, obj):
        colors = {
            'DONE': 'bg-success',
            'ERROR': 'bg-error',
            'PENDING': 'bg-warning',
        }
        return format_html(f"<span class='badge {colors[obj.status]}'>{obj.status}</span>")<|MERGE_RESOLUTION|>--- conflicted
+++ resolved
@@ -1,13 +1,8 @@
-<<<<<<< HEAD
-import os, ast
-from django.contrib import admin, messages
-=======
 import ast
 import os
 
->>>>>>> 01c93d1e
 from django import forms
-from django.contrib import admin
+from django.contrib import admin, messages
 from django.utils import timezone
 from django.utils.html import format_html
 
@@ -199,7 +194,7 @@
 def disable_subscription(modeladmin, request, queryset):
     # stay this here for use the poor mocking system
     for subs in queryset.all():
-        if subs.hook_id is not None and subs.hook_id != "": 
+        if subs.hook_id is not None and subs.hook_id != '':
             unsubscribe_repository(subs.id, force_delete=False)
         else:
             subs.status = 'DISABLED'
@@ -219,8 +214,8 @@
 @admin.register(RepositorySubscription)
 class RepositorySubscriptionAdmin(admin.ModelAdmin):
     list_display = ('id', 'current_status', 'hook_id', 'repo', 'owner', 'shared')
-    list_filter = ['status','owner']
-    search_fields = ['repository', 'token','hook_id']
+    list_filter = ['status', 'owner']
+    search_fields = ['repository', 'token', 'hook_id']
     readonly_fields = ['token']
     actions = [delete_subscription, disable_subscription, activate_subscription]
 
