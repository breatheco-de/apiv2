from django.shortcuts import render
from django.utils import timezone
from django.http import HttpResponse
from breathecode.admissions.models import CohortUser
from .models import Answer, Survey
from .tasks import generate_user_cohort_survey_answers
from rest_framework import serializers
from rest_framework.exceptions import ValidationError, NotFound
from rest_framework.permissions import AllowAny, IsAuthenticated
from .serializers import (AnswerPUTSerializer, AnswerSerializer,
                          SurveySerializer, SurveyPUTSerializer,
                          BigAnswerSerializer, SurveySmallSerializer)
from rest_framework.response import Response
from rest_framework.decorators import api_view, permission_classes
from rest_framework.views import APIView
from rest_framework import status
from breathecode.utils import capable_of, ValidationException, HeaderLimitOffsetPagination
from PIL import Image
from django.db.models import Q
from breathecode.utils.find_by_full_name import query_like_by_full_name


@api_view(['GET'])
@permission_classes([AllowAny])
def track_survey_open(request, answer_id=None):

    item = None
    if answer_id is not None:
        item = Answer.objects.filter(id=answer_id, status='SENT').first()

    if item is not None:
        item.status = 'OPENED'
        item.opened_at = timezone.now()
        item.save()

    image = Image.new('RGB', (1, 1))
    response = HttpResponse(content_type='image/png')
    image.save(response, 'PNG')
    return response


@api_view(['GET'])
def get_survey_questions(request, survey_id=None):

    survey = Survey.objects.filter(id=survey_id).first()
    if survey is None:
        raise ValidationException('Survey not found', 404)

    utc_now = timezone.now()
    if utc_now > survey.created_at + survey.duration:
        raise ValidationException('This survey has already expired', 400)

    cu = CohortUser.objects.filter(cohort=survey.cohort,
                                   role='STUDENT',
                                   user=request.user).first()
    if cu is None:
        raise ValidationException(
            'This student does not belong to this cohort', 400)

    cohort_teacher = CohortUser.objects.filter(cohort=survey.cohort,
                                               role='TEACHER')
    if cohort_teacher.count() == 0:
        raise ValidationException(
            'This cohort must have a teacher assigned to be able to survey it',
            400)

    answers = generate_user_cohort_survey_answers(request.user,
                                                  survey,
                                                  status='OPENED')
    serializer = AnswerSerializer(answers, many=True)
    return Response(serializer.data, status=status.HTTP_200_OK)


# Create your views here.
class GetAnswerView(APIView, HeaderLimitOffsetPagination):
    """
    List all snippets, or create a new snippet.
    """
    @capable_of('read_nps_answers')
    def get(self, request, format=None, academy_id=None):

        items = Answer.objects.filter(academy__id=academy_id)
        lookup = {}

        if 'user' in self.request.GET:
            param = self.request.GET.get('user')
            lookup['user__id'] = param

        if 'cohort' in self.request.GET:
            param = self.request.GET.get('cohort')
            lookup['cohort__slug'] = param

        if 'mentor' in self.request.GET:
            param = self.request.GET.get('mentor')
            lookup['mentor__id'] = param

        if 'event' in self.request.GET:
            param = self.request.GET.get('event')
            lookup['event__id'] = param

        if 'score' in self.request.GET:
            param = self.request.GET.get('score')
            lookup['score'] = param

        if 'status' in self.request.GET:
            param = self.request.GET.get('status')
            lookup['status'] = param

        if 'survey' in self.request.GET:
            param = self.request.GET.get('survey')
            lookup['survey__id'] = param

        items = items.filter(**lookup).order_by('-created_at')

        like = request.GET.get('like', None)
        if like is not None:
            items = query_like_by_full_name(like=like,
                                            items=items,
                                            prefix='user__')

        page = self.paginate_queryset(items, request)
        serializer = AnswerSerializer(page, many=True)

        if self.is_paginate(request):
            return self.get_paginated_response(serializer.data)
        else:
            return Response(serializer.data, status=status.HTTP_200_OK)


class AnswerMeView(APIView):
    """
    Student answers a survey (normally several answers are required for each survey)
    """
    def put(self, request, answer_id=None):
        if answer_id is None:
<<<<<<< HEAD
            raise ValidationException("Missing answer_id",
                                      slug='missing-answer-id')
=======
            raise serializers.ValidationError('Missing answer_id', code=400)
>>>>>>> 7917c0f2

        answer = Answer.objects.filter(user=request.user, id=answer_id).first()
        if answer is None:
            raise ValidationException(
                'This survey does not exist for this user',
                code=404,
                slug='answer-of-other-user-or-not-exists')

        serializer = AnswerPUTSerializer(answer,
                                         data=request.data,
                                         context={
                                             'request': request,
                                             'answer': answer_id
                                         })
        if serializer.is_valid():
            serializer.save()
            return Response(serializer.data, status=status.HTTP_200_OK)
        return Response(serializer.errors, status=status.HTTP_400_BAD_REQUEST)

    def get(self, request, answer_id=None):
        if answer_id is None:
<<<<<<< HEAD
            raise ValidationException("Missing answer_id",
                                      slug='missing-answer-id')
=======
            raise serializers.ValidationError('Missing answer_id', code=404)
>>>>>>> 7917c0f2

        answer = Answer.objects.filter(user=request.user, id=answer_id).first()
        if answer is None:
            raise ValidationException(
                'This survey does not exist for this user',
                code=404,
                slug='answer-of-other-user-or-not-exists')

        serializer = BigAnswerSerializer(answer)
        return Response(serializer.data, status=status.HTTP_200_OK)


class AcademyAnswerView(APIView):
    @capable_of('read_nps_answers')
    def get(self, request, academy_id=None, answer_id=None):
        if answer_id is None:
            raise ValidationException('Missing answer_id', code=404)

        answer = Answer.objects.filter(academy__id=academy_id,
                                       id=answer_id).first()
        if answer is None:
            raise ValidationException(
                'This survey does not exist for this academy')

        serializer = BigAnswerSerializer(answer)
        return Response(serializer.data, status=status.HTTP_200_OK)


class SurveyView(APIView, HeaderLimitOffsetPagination):
    """
    List all snippets, or create a new snippet.
    """
    @capable_of('crud_survey')
    def post(self, request, academy_id=None):

        serializer = SurveySerializer(data=request.data,
                                      context={
                                          'request': request,
                                          'academy_id': academy_id
                                      })
        if serializer.is_valid():
            serializer.save()
            return Response(serializer.data, status=status.HTTP_200_OK)
        return Response(serializer.errors, status=status.HTTP_400_BAD_REQUEST)

    """
    List all snippets, or create a new snippet.
    """

    @capable_of('crud_survey')
    def put(self, request, survey_id=None, academy_id=None):
        if survey_id is None:
            raise ValidationException('Missing survey_id')

        survey = Survey.objects.filter(id=survey_id).first()
        if survey is None:
            raise NotFound('This survey does not exist')

        serializer = SurveyPUTSerializer(survey,
                                         data=request.data,
                                         context={
                                             'request': request,
                                             'survey': survey_id,
                                             'academy_id': academy_id
                                         })
        if serializer.is_valid():
            serializer.save()
            return Response(serializer.data, status=status.HTTP_200_OK)
        return Response(serializer.errors, status=status.HTTP_400_BAD_REQUEST)

    @capable_of('read_survey')
    def get(self, request, survey_id=None, academy_id=None):

        if survey_id is not None:
            survey = Survey.objects.filter(id=survey_id).first()
            if survey is None:
                raise NotFound('This survey does not exist')

            serializer = SurveySerializer(survey)
            return Response(serializer.data, status=status.HTTP_200_OK)

        items = Survey.objects.filter(cohort__academy__id=academy_id)
        lookup = {}

        if 'status' in self.request.GET:
            param = self.request.GET.get('status')
            lookup['status'] = param

        if 'cohort' in self.request.GET:
            param = self.request.GET.get('cohort')
            lookup['cohort__slug'] = param

        if 'lang' in self.request.GET:
            param = self.request.GET.get('lang')
            lookup['lang'] = param

        items = items.filter(**lookup).order_by('-created_at')

        page = self.paginate_queryset(items, request)
        serializer = SurveySmallSerializer(page, many=True)

        if self.is_paginate(request):
            return self.get_paginated_response(serializer.data)
        else:
            return Response(serializer.data, status=status.HTTP_200_OK)<|MERGE_RESOLUTION|>--- conflicted
+++ resolved
@@ -7,8 +7,7 @@
 from rest_framework import serializers
 from rest_framework.exceptions import ValidationError, NotFound
 from rest_framework.permissions import AllowAny, IsAuthenticated
-from .serializers import (AnswerPUTSerializer, AnswerSerializer,
-                          SurveySerializer, SurveyPUTSerializer,
+from .serializers import (AnswerPUTSerializer, AnswerSerializer, SurveySerializer, SurveyPUTSerializer,
                           BigAnswerSerializer, SurveySmallSerializer)
 from rest_framework.response import Response
 from rest_framework.decorators import api_view, permission_classes
@@ -50,23 +49,15 @@
     if utc_now > survey.created_at + survey.duration:
         raise ValidationException('This survey has already expired', 400)
 
-    cu = CohortUser.objects.filter(cohort=survey.cohort,
-                                   role='STUDENT',
-                                   user=request.user).first()
+    cu = CohortUser.objects.filter(cohort=survey.cohort, role='STUDENT', user=request.user).first()
     if cu is None:
-        raise ValidationException(
-            'This student does not belong to this cohort', 400)
-
-    cohort_teacher = CohortUser.objects.filter(cohort=survey.cohort,
-                                               role='TEACHER')
+        raise ValidationException('This student does not belong to this cohort', 400)
+
+    cohort_teacher = CohortUser.objects.filter(cohort=survey.cohort, role='TEACHER')
     if cohort_teacher.count() == 0:
-        raise ValidationException(
-            'This cohort must have a teacher assigned to be able to survey it',
-            400)
-
-    answers = generate_user_cohort_survey_answers(request.user,
-                                                  survey,
-                                                  status='OPENED')
+        raise ValidationException('This cohort must have a teacher assigned to be able to survey it', 400)
+
+    answers = generate_user_cohort_survey_answers(request.user, survey, status='OPENED')
     serializer = AnswerSerializer(answers, many=True)
     return Response(serializer.data, status=status.HTTP_200_OK)
 
@@ -114,9 +105,7 @@
 
         like = request.GET.get('like', None)
         if like is not None:
-            items = query_like_by_full_name(like=like,
-                                            items=items,
-                                            prefix='user__')
+            items = query_like_by_full_name(like=like, items=items, prefix='user__')
 
         page = self.paginate_queryset(items, request)
         serializer = AnswerSerializer(page, many=True)
@@ -133,19 +122,13 @@
     """
     def put(self, request, answer_id=None):
         if answer_id is None:
-<<<<<<< HEAD
-            raise ValidationException("Missing answer_id",
-                                      slug='missing-answer-id')
-=======
-            raise serializers.ValidationError('Missing answer_id', code=400)
->>>>>>> 7917c0f2
+            raise ValidationException("Missing answer_id", slug='missing-answer-id')
 
         answer = Answer.objects.filter(user=request.user, id=answer_id).first()
         if answer is None:
-            raise ValidationException(
-                'This survey does not exist for this user',
-                code=404,
-                slug='answer-of-other-user-or-not-exists')
+            raise ValidationException('This survey does not exist for this user',
+                                      code=404,
+                                      slug='answer-of-other-user-or-not-exists')
 
         serializer = AnswerPUTSerializer(answer,
                                          data=request.data,
@@ -160,19 +143,13 @@
 
     def get(self, request, answer_id=None):
         if answer_id is None:
-<<<<<<< HEAD
-            raise ValidationException("Missing answer_id",
-                                      slug='missing-answer-id')
-=======
-            raise serializers.ValidationError('Missing answer_id', code=404)
->>>>>>> 7917c0f2
+            raise ValidationException("Missing answer_id", slug='missing-answer-id')
 
         answer = Answer.objects.filter(user=request.user, id=answer_id).first()
         if answer is None:
-            raise ValidationException(
-                'This survey does not exist for this user',
-                code=404,
-                slug='answer-of-other-user-or-not-exists')
+            raise ValidationException('This survey does not exist for this user',
+                                      code=404,
+                                      slug='answer-of-other-user-or-not-exists')
 
         serializer = BigAnswerSerializer(answer)
         return Response(serializer.data, status=status.HTTP_200_OK)
@@ -184,11 +161,9 @@
         if answer_id is None:
             raise ValidationException('Missing answer_id', code=404)
 
-        answer = Answer.objects.filter(academy__id=academy_id,
-                                       id=answer_id).first()
+        answer = Answer.objects.filter(academy__id=academy_id, id=answer_id).first()
         if answer is None:
-            raise ValidationException(
-                'This survey does not exist for this academy')
+            raise ValidationException('This survey does not exist for this academy')
 
         serializer = BigAnswerSerializer(answer)
         return Response(serializer.data, status=status.HTTP_200_OK)
