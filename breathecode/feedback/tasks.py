--- conflicted
+++ resolved
@@ -44,29 +44,17 @@
         question['lowest'] = strings[lang]['event']['lowest']
         question['highest'] = strings[lang]['event']['highest']
     elif answer.mentor is not None:
-<<<<<<< HEAD
-        question['title'] = strings[answer.lang]['mentor']['title'].format(answer.mentor.first_name + ' ' +
-                                                                           answer.mentor.last_name)
-        question['lowest'] = strings[answer.lang]['mentor']['lowest']
-        question['highest'] = strings[answer.lang]['mentor']['highest']
-    elif answer.cohort is not None:
-        title = answer.cohort.syllabus_version.syllabus.name if answer.cohort.syllabus_version \
-            and answer.cohort.syllabus_version.syllabus.name else answer.cohort.name
-
-        question['title'] = strings[answer.lang]['cohort']['title'].format(title)
-        question['lowest'] = strings[answer.lang]['cohort']['lowest']
-        question['highest'] = strings[answer.lang]['cohort']['highest']
-=======
         question['title'] = strings[lang]['mentor']['title'].format(answer.mentor.first_name + ' ' +
                                                                     answer.mentor.last_name)
         question['lowest'] = strings[lang]['mentor']['lowest']
         question['highest'] = strings[lang]['mentor']['highest']
-    elif answer.cohort is not None and answer.cohort.syllabus_version:
-        question['title'] = strings[lang]['cohort']['title'].format(
-            answer.cohort.syllabus_version.syllabus.name)
+    elif answer.cohort is not None:
+        title = answer.cohort.syllabus_version.syllabus.name if answer.cohort.syllabus_version \
+            and answer.cohort.syllabus_version.syllabus.name else answer.cohort.name
+
+        question['title'] = strings[lang]['cohort']['title'].format(title)
         question['lowest'] = strings[lang]['cohort']['lowest']
         question['highest'] = strings[lang]['cohort']['highest']
->>>>>>> cc620ce4
     elif answer.academy is not None:
         question['title'] = strings[lang]['academy']['title'].format(answer.academy.name)
         question['lowest'] = strings[lang]['academy']['lowest']
