import logging
from celery import shared_task, Task
from django.utils import timezone
from breathecode.notify.actions import send_email_message, send_slack
from .utils import strings
from breathecode.admissions.models import CohortUser
from django.contrib.auth.models import User
from .models import Survey, Answer
from django.utils import timezone

# Get an instance of a logger
logger = logging.getLogger(__name__)


class BaseTaskWithRetry(Task):
    autoretry_for = (Exception, )
    #                                           seconds
    retry_kwargs = {'max_retries': 5, 'countdown': 60 * 5}
    retry_backoff = True


def build_question(answer):

    question = {'title': '', 'lowest': '', 'highest': ''}
    if answer.event is not None:
        question['title'] = strings[answer.lang]['event']['title']
        question['lowest'] = strings[answer.lang]['event']['lowest']
        question['highest'] = strings[answer.lang]['event']['highest']
    elif answer.mentor is not None:
        question['title'] = strings[answer.lang]['mentor']['title'].format(
            answer.mentor.first_name + ' ' + answer.mentor.last_name)
        question['lowest'] = strings[answer.lang]['mentor']['lowest']
        question['highest'] = strings[answer.lang]['mentor']['highest']
    elif answer.cohort is not None:
<<<<<<< HEAD
        question["title"] = strings[answer.lang]["cohort"]["title"].format(
            answer.cohort.specialty_mode.name)
        question["lowest"] = strings[answer.lang]["cohort"]["lowest"]
        question["highest"] = strings[answer.lang]["cohort"]["highest"]
=======
        question['title'] = strings[answer.lang]['cohort']['title'].format(
            answer.cohort.syllabus.certificate.name)
        question['lowest'] = strings[answer.lang]['cohort']['lowest']
        question['highest'] = strings[answer.lang]['cohort']['highest']
>>>>>>> 7917c0f2
    elif answer.academy is not None:
        question['title'] = strings[answer.lang]['academy']['title'].format(
            answer.academy.name)
        question['lowest'] = strings[answer.lang]['academy']['lowest']
        question['highest'] = strings[answer.lang]['academy']['highest']

    return question


def generate_user_cohort_survey_answers(user, survey, status='OPENED'):

    cohort_teacher = CohortUser.objects.filter(cohort=survey.cohort,
                                               role='TEACHER')
    if cohort_teacher.count() == 0:
        raise ValidationException(
            'This cohort must have a teacher assigned to be able to survey it',
            400)

    def new_answer(answer):
        question = build_question(answer)
        answer.title = question['title']
        answer.lowest = question['lowest']
        answer.highest = question['highest']
        answer.user = user
        answer.status = status
        answer.survey = survey
        answer.opened_at = timezone.now()
        answer.save()
        return answer

    _answers = Answer.objects.filter(survey__id=survey.id, user=user)
    if _answers.count() == 0:
        _answers = []

        # ask for the cohort in general
        answer = Answer(cohort=survey.cohort,
                        academy=survey.cohort.academy,
                        lang=survey.lang)
        _answers.append(new_answer(answer))

        # ask for each teacher, with a max of 2 teachers
        cont = 0
        for ct in cohort_teacher:
            if cont >= survey.max_teachers_to_ask:
                break
            answer = Answer(mentor=ct.user,
                            cohort=survey.cohort,
                            academy=survey.cohort.academy,
                            lang=survey.lang)
            _answers.append(new_answer(answer))
            cont = cont + 1

        # ask for the first TA
        cohort_assistant = CohortUser.objects.filter(cohort=survey.cohort,
                                                     role='ASSISTANT')
        cont = 0
        for ca in cohort_assistant:
            if cont >= survey.max_assistants_to_ask:
                break
            answer = Answer(mentor=ca.user,
                            cohort=survey.cohort,
                            academy=survey.cohort.academy,
                            lang=survey.lang)
            _answers.append(new_answer(answer))
            cont = cont + 1

        # ask for the whole academy
        answer = Answer(academy=survey.cohort.academy, lang=survey.lang)
        _answers.append(new_answer(answer))

    return _answers


@shared_task(bind=True, base=BaseTaskWithRetry)
def send_cohort_survey(self, user_id, survey_id):
    logger.debug('Starting send_cohort_survey')
    survey = Survey.objects.filter(id=survey_id).first()
    if survey is None:
        logger.error('Survey not found')
        return False

    user = User.objects.filter(id=user_id).first()
    if user is None:
        logger.error('User not found')
        return False

    utc_now = timezone.now()
    if utc_now > survey.created_at + survey.duration:
        logger.error('This survey has already expired')
        return False

    cu = CohortUser.objects.filter(cohort=survey.cohort,
                                   role='STUDENT',
                                   user=user).first()
    if cu is None:
        raise ValidationException(
            'This student does not belong to this cohort', 400)

    answers = generate_user_cohort_survey_answers(user, survey, status='SENT')

    has_slackuser = hasattr(user, 'slackuser')
    if not user.email and not has_slackuser:
        message = f'Author not have email and slack, this survey cannot be send by {str(user.id)}'
        logger.info(message)
        raise Exception(message)

    token, created = Token.get_or_create(user, hours_length=48)
    data = {
        'SUBJECT': strings[survey.lang]['survey_subject'],
        'MESSAGE': strings[survey.lang]['survey_message'],
        'SURVEY_ID': survey_id,
        'BUTTON': strings[survey.lang]['button_label'],
        'LINK':
        f'https://nps.breatheco.de/survey/{survey_id}?token={token.key}',
    }

    if user.email:
        send_email_message('nps_survey', user.email, data)
        survey.sent_at = timezone.now()

    if hasattr(user, 'slackuser') and hasattr(survey.cohort.academy,
                                              'slackteam'):
        send_slack('nps_survey',
                   user.slackuser,
                   survey.cohort.academy.slackteam,
                   data=data)<|MERGE_RESOLUTION|>--- conflicted
+++ resolved
@@ -1,3 +1,5 @@
+from breathecode.authenticate.models import Token
+from breathecode.utils import ValidationException
 import logging
 from celery import shared_task, Task
 from django.utils import timezone
@@ -27,25 +29,16 @@
         question['lowest'] = strings[answer.lang]['event']['lowest']
         question['highest'] = strings[answer.lang]['event']['highest']
     elif answer.mentor is not None:
-        question['title'] = strings[answer.lang]['mentor']['title'].format(
-            answer.mentor.first_name + ' ' + answer.mentor.last_name)
+        question['title'] = strings[answer.lang]['mentor']['title'].format(answer.mentor.first_name + ' ' +
+                                                                           answer.mentor.last_name)
         question['lowest'] = strings[answer.lang]['mentor']['lowest']
         question['highest'] = strings[answer.lang]['mentor']['highest']
     elif answer.cohort is not None:
-<<<<<<< HEAD
-        question["title"] = strings[answer.lang]["cohort"]["title"].format(
-            answer.cohort.specialty_mode.name)
+        question["title"] = strings[answer.lang]["cohort"]["title"].format(answer.cohort.specialty_mode.name)
         question["lowest"] = strings[answer.lang]["cohort"]["lowest"]
         question["highest"] = strings[answer.lang]["cohort"]["highest"]
-=======
-        question['title'] = strings[answer.lang]['cohort']['title'].format(
-            answer.cohort.syllabus.certificate.name)
-        question['lowest'] = strings[answer.lang]['cohort']['lowest']
-        question['highest'] = strings[answer.lang]['cohort']['highest']
->>>>>>> 7917c0f2
     elif answer.academy is not None:
-        question['title'] = strings[answer.lang]['academy']['title'].format(
-            answer.academy.name)
+        question['title'] = strings[answer.lang]['academy']['title'].format(answer.academy.name)
         question['lowest'] = strings[answer.lang]['academy']['lowest']
         question['highest'] = strings[answer.lang]['academy']['highest']
 
@@ -54,12 +47,9 @@
 
 def generate_user_cohort_survey_answers(user, survey, status='OPENED'):
 
-    cohort_teacher = CohortUser.objects.filter(cohort=survey.cohort,
-                                               role='TEACHER')
+    cohort_teacher = CohortUser.objects.filter(cohort=survey.cohort, role='TEACHER')
     if cohort_teacher.count() == 0:
-        raise ValidationException(
-            'This cohort must have a teacher assigned to be able to survey it',
-            400)
+        raise ValidationException('This cohort must have a teacher assigned to be able to survey it', 400)
 
     def new_answer(answer):
         question = build_question(answer)
@@ -78,9 +68,7 @@
         _answers = []
 
         # ask for the cohort in general
-        answer = Answer(cohort=survey.cohort,
-                        academy=survey.cohort.academy,
-                        lang=survey.lang)
+        answer = Answer(cohort=survey.cohort, academy=survey.cohort.academy, lang=survey.lang)
         _answers.append(new_answer(answer))
 
         # ask for each teacher, with a max of 2 teachers
@@ -96,8 +84,7 @@
             cont = cont + 1
 
         # ask for the first TA
-        cohort_assistant = CohortUser.objects.filter(cohort=survey.cohort,
-                                                     role='ASSISTANT')
+        cohort_assistant = CohortUser.objects.filter(cohort=survey.cohort, role='ASSISTANT')
         cont = 0
         for ca in cohort_assistant:
             if cont >= survey.max_assistants_to_ask:
@@ -134,12 +121,9 @@
         logger.error('This survey has already expired')
         return False
 
-    cu = CohortUser.objects.filter(cohort=survey.cohort,
-                                   role='STUDENT',
-                                   user=user).first()
+    cu = CohortUser.objects.filter(cohort=survey.cohort, role='STUDENT', user=user).first()
     if cu is None:
-        raise ValidationException(
-            'This student does not belong to this cohort', 400)
+        raise ValidationException('This student does not belong to this cohort', 400)
 
     answers = generate_user_cohort_survey_answers(user, survey, status='SENT')
 
@@ -155,17 +139,12 @@
         'MESSAGE': strings[survey.lang]['survey_message'],
         'SURVEY_ID': survey_id,
         'BUTTON': strings[survey.lang]['button_label'],
-        'LINK':
-        f'https://nps.breatheco.de/survey/{survey_id}?token={token.key}',
+        'LINK': f'https://nps.breatheco.de/survey/{survey_id}?token={token.key}',
     }
 
     if user.email:
         send_email_message('nps_survey', user.email, data)
         survey.sent_at = timezone.now()
 
-    if hasattr(user, 'slackuser') and hasattr(survey.cohort.academy,
-                                              'slackteam'):
-        send_slack('nps_survey',
-                   user.slackuser,
-                   survey.cohort.academy.slackteam,
-                   data=data)+    if hasattr(user, 'slackuser') and hasattr(survey.cohort.academy, 'slackteam'):
+        send_slack('nps_survey', user.slackuser, survey.cohort.academy.slackteam, data=data)