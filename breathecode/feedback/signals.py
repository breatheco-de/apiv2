--- conflicted
+++ resolved
@@ -3,10 +3,5 @@
 declare a new variable here like this:
 """
 from django import dispatch
-<<<<<<< HEAD
-
-invite_accepted = dispatch.Signal(providing_args=['task_id'])
-=======
->>>>>>> 34e11065
 
 survey_answered = dispatch.Signal(providing_args=['answer'])