from breathecode.authenticate.models import Token
from breathecode.admissions.models import CohortUser, Cohort
from breathecode.admissions.serializers import CohortSerializer
from breathecode.utils import ValidationException
from .models import Answer, Survey, Review
from .actions import send_survey_group
from rest_framework import serializers
from rest_framework.exceptions import ValidationError
import serpy, re
from django.utils import timezone
import breathecode.feedback.actions as actions


class GetAcademySerializer(serpy.Serializer):
    id = serpy.Field()
    slug = serpy.Field()
    name = serpy.Field()


class GetCohortSerializer(serpy.Serializer):
    id = serpy.Field()
    slug = serpy.Field()
    name = serpy.Field()


class GetProfileSmallSerializer(serpy.Serializer):
    """The serializer schema definition."""
    # Use a Field subclass like IntField if you need more validation.
    avatar_url = serpy.Field()


class UserSerializer(serpy.Serializer):
    id = serpy.Field()
    first_name = serpy.Field()
    last_name = serpy.Field()
    profile = serpy.MethodField()

    def get_profile(self, obj):
        if not hasattr(obj, 'profile'):
            return None

        return GetProfileSmallSerializer(obj.profile).data


class GithubSmallSerializer(serpy.Serializer):
    """The serializer schema definition."""
    # Use a Field subclass like IntField if you need more validation.
    avatar_url = serpy.Field()
    name = serpy.Field()
    username = serpy.Field()


class UserSmallSerializer(serpy.Serializer):
    """The serializer schema definition."""
    # Use a Field subclass like IntField if you need more validation.
    id = serpy.Field()
    email = serpy.Field()
    first_name = serpy.Field()
    last_name = serpy.Field()
    github = serpy.MethodField()

    def get_github(self, obj):
        if not hasattr(obj, 'credentialsgithub'):
            return None

        return GithubSmallSerializer(obj.credentialsgithub).data


class EventTypeSmallSerializer(serpy.Serializer):
    id = serpy.Field()
    description = serpy.Field()
    excerpt = serpy.Field()
    title = serpy.Field()
    lang = serpy.Field()


class AnswerSerializer(serpy.Serializer):
    id = serpy.Field()
    title = serpy.Field()
    lowest = serpy.Field()
    highest = serpy.Field()
    lang = serpy.Field()
    comment = serpy.Field()
    score = serpy.Field()
    status = serpy.Field()
    created_at = serpy.Field()
    user = UserSerializer(required=False)

    academy = GetAcademySerializer(required=False)
    cohort = GetCohortSerializer(required=False)
    mentor = UserSerializer(required=False)
    event = EventTypeSmallSerializer(required=False)


class SurveySmallSerializer(serpy.Serializer):
    id = serpy.Field()
    lang = serpy.Field()
    cohort = GetCohortSerializer()
    scores = serpy.Field()
    response_rate = serpy.Field()
    status = serpy.Field()
    status_json = serpy.Field()
    duration = serpy.Field()
    created_at = serpy.Field()
    sent_at = serpy.Field()
    public_url = serpy.MethodField()

    def get_public_url(self, obj):
        return 'https://nps.4geeks.com/survey/' + str(obj.id)


class BigAnswerSerializer(serpy.Serializer):
    id = serpy.Field()
    title = serpy.Field()
    lowest = serpy.Field()
    highest = serpy.Field()
    lang = serpy.Field()
    comment = serpy.Field()
    score = serpy.Field()
    status = serpy.Field()
    created_at = serpy.Field()
    updated_at = serpy.Field()
    opened_at = serpy.Field()
    user = UserSerializer(required=False)

    score = serpy.Field()
    academy = GetAcademySerializer(required=False)
    cohort = GetCohortSerializer(required=False)
    mentor = UserSerializer(required=False)
    event = EventTypeSmallSerializer(required=False)


class ReviewPlatformSerializer(serpy.Serializer):
    slug = serpy.Field()
    name = serpy.Field()
    website = serpy.Field()


class ReviewSmallSerializer(serpy.Serializer):
    id = serpy.Field()
    total_rating = serpy.Field()
    nps_previous_rating = serpy.Field()
    public_url = serpy.Field()
    status = serpy.Field()
    status_text = serpy.Field()
    cohort = GetCohortSerializer()
    author = UserSerializer()
    comments = serpy.Field()
<<<<<<< HEAD
=======
    lang = serpy.Field()
>>>>>>> 4d29e80f
    platform = ReviewPlatformSerializer()
    updated_at = serpy.Field()


class AnswerPUTSerializer(serializers.ModelSerializer):

    class Meta:
        model = Answer
        exclude = ('token', )

    def validate(self, data):
        utc_now = timezone.now()

        # the user cannot vote to the same entity within 5 minutes
        answer = Answer.objects.filter(user=self.context['request'].user, id=self.context['answer']).first()
        if answer is None:
            raise ValidationError('This survey does not exist for this user')

        if not 'score' in data or int(data['score']) > 10 or int(data['score']) < 1:
            raise ValidationError('Score must be between 1 and 10')

        if answer.status == 'ANSWERED' and data['score'] != answer.score:
            raise ValidationError(f'You have already answered {answer.score}, you must keep the same score')

        return data

    def update(self, instance, validated_data):
        instance.score = validated_data['score']
        instance.status = 'ANSWERED'
        # instance.token = None

        if 'comment' in validated_data:
            instance.comment = validated_data['comment']

        instance.save()

        return instance


class SurveySerializer(serializers.ModelSerializer):
    send_now = serializers.BooleanField(required=False, write_only=True)
    status = serializers.BooleanField(required=False, read_only=True)
    public_url = serializers.SerializerMethodField()

    def get_public_url(self, obj):
        return 'https://nps.4geeks.com/survey/' + str(obj.id)

    class Meta:
        model = Survey
        exclude = ('scores', 'status_json', 'response_rate')

    def validate(self, data):

        if data['cohort'].academy.id != int(self.context['academy_id']):
            raise ValidationException(
                f'You don\'t have rights for this cohort academy {self.context["academy_id"]}.',
                code=400,
                slug='cohort-academy-needs-rights')

        reg = re.compile('^[0-9]{0,3}\s[0-9]{1,2}:[0-9]{1,2}:[0-9]{1,2}$')
        if 'duration' in data and data['duration'] < timezone.timedelta(hours=1):
            raise ValidationException(f'Minimum duration for surveys is one hour.',
                                      code=400,
                                      slug='minimum-survey-duration-1h')

        cohort_teacher = CohortUser.objects.filter(cohort=data['cohort'], role='TEACHER')
        if cohort_teacher.count() == 0:
            raise ValidationException('This cohort must have a teacher assigned to be able to survey it',
                                      code=400,
                                      slug='cohort-needs-teacher-assigned')

        return data

    def create(self, validated_data):

        send_now = False
        if 'send_now' in validated_data:
            if validated_data['send_now']:
                send_now = True
            del validated_data['send_now']

        cohort = validated_data['cohort']

        if 'lang' not in validated_data:
            validated_data['lang'] = cohort.language.lower()

        result = super().create(validated_data)

        if send_now:
            actions.send_survey_group(survey=result)

        return result


class SurveyPUTSerializer(serializers.ModelSerializer):
    send_now = serializers.BooleanField(required=False, write_only=True)
    cohort = serializers.IntegerField(required=False, write_only=True)

    class Meta:
        model = Survey
        exclude = ('scores', 'status_json', 'status', 'response_rate')

    def validate(self, data):

        if self.instance.status != 'PENDING':
            raise ValidationException('This survey was already send, therefore it cannot be updated')

        if 'cohort' in data:
            raise ValidationException(
                'The cohort cannot be updated in a survey, please create a new survey instead.')

        if self.instance.cohort.academy.id != int(self.context['academy_id']):
            raise ValidationException('You don\'t have rights for this cohort academy')

        return data

    def update(self, instance, validated_data):

        send_now = False
        if 'send_now' in validated_data:
            if validated_data['send_now']:
                send_now = True
            del validated_data['send_now']

        result = super().update(instance, validated_data)

        if send_now:
            send_survey_group(survey=result)

        return result


class ReviewPUTSerializer(serializers.ModelSerializer):

    class Meta:
        model = Review
        exclude = ('created_at', 'updated_at', 'author', 'platform', 'nps_previous_rating')

    def validate(self, data):

        if 'cohort' in data:
            raise ValidationException(
                'The cohort cannot be updated in a review, please create a new review instead.')

        if 'author' in data:
            raise ValidationException(
                'The author cannot be updated in a review, please create a new review instead.')

        if 'platform' in data:
            raise ValidationException(
                'The platform cannot be updated in a review, please create a new review instead.')

        if self.instance.cohort.academy.id != int(self.context['academy_id']):
            raise ValidationException('You don\'t have rights for this cohort academy')

        return data

    def update(self, instance, validated_data):
        result = super().update(instance, validated_data)
        return result<|MERGE_RESOLUTION|>--- conflicted
+++ resolved
@@ -146,10 +146,7 @@
     cohort = GetCohortSerializer()
     author = UserSerializer()
     comments = serpy.Field()
-<<<<<<< HEAD
-=======
-    lang = serpy.Field()
->>>>>>> 4d29e80f
+    lang = serpy.Field()
     platform = ReviewPlatformSerializer()
     updated_at = serpy.Field()
 
