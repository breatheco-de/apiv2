"""
Test /answer/:id
"""
import re
from datetime import datetime
from unittest.mock import patch
from django.urls.base import reverse_lazy
from rest_framework import status
from breathecode.services.datetime_to_iso_format import datetime_to_iso_format
from breathecode.tests.mocks import (
    GOOGLE_CLOUD_PATH,
    apply_google_cloud_client_mock,
    apply_google_cloud_bucket_mock,
    apply_google_cloud_blob_mock,
)
from ..mixins import FeedbackTestCase


class AnswerIdTestSuite(FeedbackTestCase):
    """Test /answer/:id"""
    @patch(GOOGLE_CLOUD_PATH['client'], apply_google_cloud_client_mock())
    @patch(GOOGLE_CLOUD_PATH['bucket'], apply_google_cloud_bucket_mock())
    @patch(GOOGLE_CLOUD_PATH['blob'], apply_google_cloud_blob_mock())
    def test_answer_id_without_auth(self):
        """Test /answer/:id without auth"""
        url = reverse_lazy('feedback:answer_id', kwargs={'answer_id': 9999})
        response = self.client.get(url)
        json = response.json()
        expected = {
            'detail': 'Authentication credentials were not provided.',
            'status_code': 401
        }

        self.assertEqual(json, expected)
        self.assertEqual(response.status_code, status.HTTP_401_UNAUTHORIZED)
        self.assertEqual(self.count_answer(), 0)

    @patch(GOOGLE_CLOUD_PATH['client'], apply_google_cloud_client_mock())
    @patch(GOOGLE_CLOUD_PATH['bucket'], apply_google_cloud_bucket_mock())
    @patch(GOOGLE_CLOUD_PATH['blob'], apply_google_cloud_blob_mock())
    def test_answer_id_without_data(self):
        """Test /answer/:id without auth"""
        self.generate_models(authenticate=True)
        url = reverse_lazy('feedback:answer_id', kwargs={'answer_id': 9999})
        response = self.client.get(url)
        json = response.json()
        expected = {
            'detail': 'answer-of-other-user-or-not-exists',
            'status_code': 404,
        }

        self.assertEqual(json, expected)
        self.assertEqual(response.status_code, status.HTTP_404_NOT_FOUND)
        self.assertEqual(self.count_answer(), 0)

    @patch(GOOGLE_CLOUD_PATH['client'], apply_google_cloud_client_mock())
    @patch(GOOGLE_CLOUD_PATH['bucket'], apply_google_cloud_bucket_mock())
    @patch(GOOGLE_CLOUD_PATH['blob'], apply_google_cloud_blob_mock())
    def test_answer_id__answer_of_other_user(self):
        """Test /answer/:id without auth"""
        self.generate_models(authenticate=True)
        model = self.generate_models(answer=True)
        db = self.model_to_dict(model, 'answer')
        url = reverse_lazy('feedback:answer_id',
                           kwargs={'answer_id': model['answer'].id})
        response = self.client.get(url)
        json = response.json()
        expected = {
            'detail': 'answer-of-other-user-or-not-exists',
            'status_code': 404
        }

        self.assertEqual(json, expected)
        self.assertEqual(response.status_code, status.HTTP_404_NOT_FOUND)
        self.assertEqual(self.all_answer_dict(), [db])

    @patch(GOOGLE_CLOUD_PATH['client'], apply_google_cloud_client_mock())
    @patch(GOOGLE_CLOUD_PATH['bucket'], apply_google_cloud_bucket_mock())
    @patch(GOOGLE_CLOUD_PATH['blob'], apply_google_cloud_blob_mock())
    def test_answer_id_with_data(self):
        """Test /answer/:id without auth"""
        answer_kwargs = {'status': 'SENT'}
        model = self.generate_models(authenticate=True,
                                     answer=True,
                                     user=True,
                                     answer_kwargs=answer_kwargs)

        db = self.model_to_dict(model, 'answer')
        url = reverse_lazy('feedback:answer_id',
                           kwargs={'answer_id': model['answer'].id})
        response = self.client.get(url)
        json = response.json()
        expected = {
            'id': model['answer'].id,
            'title': model['answer'].title,
            'lowest': model['answer'].lowest,
            'highest': model['answer'].highest,
            'lang': model['answer'].lang,
            'score': model['answer'].score,
            'comment': model['answer'].comment,
            'status': model['answer'].status,
            'opened_at': model['answer'].opened_at,
            'created_at': datetime_to_iso_format(model['answer'].created_at),
            'updated_at': datetime_to_iso_format(model['answer'].updated_at),
            'cohort': model['answer'].cohort,
            'academy': model['answer'].academy,
            'mentor': {
                'first_name': model['answer'].mentor.first_name,
                'id': model['answer'].mentor.id,
                'last_name': model['answer'].mentor.last_name,
            },
            'user': {
                'first_name': model['answer'].user.first_name,
                'id': model['answer'].user.id,
                'last_name': model['answer'].user.last_name,
            },
            'event': model['answer'].event,
        }

<<<<<<< HEAD
        self.assertEqual(json, expected)
=======
        del json['user']
        self.assertEqual(
            json, {
                'id': model['answer'].id,
                'title': model['answer'].title,
                'lowest': model['answer'].lowest,
                'highest': model['answer'].highest,
                'lang': model['answer'].lang,
                'score': model['answer'].score,
                'comment': model['answer'].comment,
                'status': model['answer'].status,
                'opened_at': model['answer'].opened_at,
                'created_at': datetime_to_iso_format(
                    model['answer'].created_at),
                'updated_at': datetime_to_iso_format(
                    model['answer'].updated_at),
                'cohort': model['answer'].cohort,
                'academy': model['answer'].academy,
                'mentor': model['answer'].mentor,
                'event': model['answer'].event,
            })

>>>>>>> 7917c0f2
        self.assertEqual(response.status_code, status.HTTP_200_OK)
        self.assertEqual(self.all_answer_dict(), [db])

    @patch(GOOGLE_CLOUD_PATH['client'], apply_google_cloud_client_mock())
    @patch(GOOGLE_CLOUD_PATH['bucket'], apply_google_cloud_bucket_mock())
    @patch(GOOGLE_CLOUD_PATH['blob'], apply_google_cloud_blob_mock())
    def test_answer_id_put_with_bad_id(self):
        """Test /answer/:id without auth"""
        self.generate_models(authenticate=True)
        url = reverse_lazy('feedback:answer_id', kwargs={'answer_id': 9999})
        response = self.client.put(url, {})
        json = response.json()
        expected = {
            'detail': 'answer-of-other-user-or-not-exists',
            'status_code': 404,
        }

        self.assertEqual(json, expected)
        self.assertEqual(response.status_code, status.HTTP_404_NOT_FOUND)

    @patch(GOOGLE_CLOUD_PATH['client'], apply_google_cloud_client_mock())
    @patch(GOOGLE_CLOUD_PATH['bucket'], apply_google_cloud_bucket_mock())
    @patch(GOOGLE_CLOUD_PATH['blob'], apply_google_cloud_blob_mock())
    def test_answer_id_put_without_score(self):
        """Test /answer/:id without auth"""
        answer_kwargs = {'status': 'SENT'}
        model = self.generate_models(authenticate=True,
                                     answer=True,
                                     user=True,
                                     answer_kwargs=answer_kwargs)
        db = self.model_to_dict(model, 'answer')
        data = {
            'comment': 'They killed kenny',
        }
        url = reverse_lazy('feedback:answer_id',
                           kwargs={'answer_id': model['answer'].id})
        response = self.client.put(url, data)
        json = response.json()

        self.assertEqual(
            json, {'non_field_errors': ['Score must be between 1 and 10']})
        self.assertEqual(response.status_code, status.HTTP_400_BAD_REQUEST)
        self.assertEqual(self.all_answer_dict(), [db])

    @patch(GOOGLE_CLOUD_PATH['client'], apply_google_cloud_client_mock())
    @patch(GOOGLE_CLOUD_PATH['bucket'], apply_google_cloud_bucket_mock())
    @patch(GOOGLE_CLOUD_PATH['blob'], apply_google_cloud_blob_mock())
    def test_answer_id_put_with_score_less_of_1(self):
        """Test /answer/:id without auth"""
        answer_kwargs = {'status': 'SENT'}
        model = self.generate_models(authenticate=True,
                                     answer=True,
                                     user=True,
                                     answer_kwargs=answer_kwargs)
        db = self.model_to_dict(model, 'answer')
        url = reverse_lazy('feedback:answer_id',
                           kwargs={'answer_id': model['answer'].id})
        data = {
            'comment': 'They killed kenny',
            'score': 0,
        }
        response = self.client.put(url, data)
        json = response.json()

        self.assertEqual(
            json, {'non_field_errors': ['Score must be between 1 and 10']})
        self.assertEqual(response.status_code, status.HTTP_400_BAD_REQUEST)
        self.assertEqual(self.all_answer_dict(), [db])

    @patch(GOOGLE_CLOUD_PATH['client'], apply_google_cloud_client_mock())
    @patch(GOOGLE_CLOUD_PATH['bucket'], apply_google_cloud_bucket_mock())
    @patch(GOOGLE_CLOUD_PATH['blob'], apply_google_cloud_blob_mock())
    def test_answer_id_put_with_score_more_of_10(self):
        """Test /answer/:id without auth"""
        answer_kwargs = {'status': 'SENT'}
        model = self.generate_models(authenticate=True,
                                     answer=True,
                                     user=True,
                                     answer_kwargs=answer_kwargs)
        db = self.model_to_dict(model, 'answer')
        url = reverse_lazy('feedback:answer_id',
                           kwargs={'answer_id': model['answer'].id})
        data = {
            'comment': 'They killed kenny',
            'score': 11,
        }
        response = self.client.put(url, data)
        json = response.json()

        self.assertEqual(
            json, {'non_field_errors': ['Score must be between 1 and 10']})
        self.assertEqual(response.status_code, status.HTTP_400_BAD_REQUEST)
        self.assertEqual(self.all_answer_dict(), [db])

    @patch(GOOGLE_CLOUD_PATH['client'], apply_google_cloud_client_mock())
    @patch(GOOGLE_CLOUD_PATH['bucket'], apply_google_cloud_bucket_mock())
    @patch(GOOGLE_CLOUD_PATH['blob'], apply_google_cloud_blob_mock())
    def test_answer_id_put_with_all_valid_scores(self):
        """Test /answer/:id without auth"""
<<<<<<< HEAD
        answer_kwargs = {'status': 'SENT'}

        for number in range(1, 10):
=======
        for score in range(1, 10):
>>>>>>> 7917c0f2
            self.remove_all_answer()
            model = self.generate_models(authenticate=True,
                                         answer=True,
                                         user=True,
                                         answer_kwargs=answer_kwargs)
            db = self.model_to_dict(model, 'answer')
            url = reverse_lazy('feedback:answer_id',
                               kwargs={'answer_id': model['answer'].id})

            data = {
                'comment': 'They killed kenny',
                'score': score,
            }
            response = self.client.put(url, data)
            json = response.json()

            expected = {
                'id': model['answer'].id,
                'title': model['answer'].title,
                'lowest': model['answer'].lowest,
                'highest': model['answer'].highest,
                'lang': model['answer'].lang,
                'score': score,
                'comment': data['comment'],
                'status': 'ANSWERED',
                'opened_at': model['answer'].opened_at,
                'created_at':
                datetime_to_iso_format(model['answer'].created_at),
                'cohort': model['answer'].cohort,
                'academy': model['answer'].academy,
                'survey': None,
                'mentor': model['answer'].mentor.id,
                'event': model['answer'].event,
                'user': model['answer'].user.id,
            }

            del json['updated_at']

            self.assertEqual(json, expected)

            dicts = [
                answer for answer in self.all_answer_dict()
                if not 'updated_at' in answer
                or isinstance(answer['updated_at'], datetime)
                and answer.pop('updated_at')
            ]

            self.assertEqual(response.status_code, status.HTTP_200_OK)

            db['score'] = score
            db['status'] = 'ANSWERED'
            db['comment'] = data['comment']

            self.assertEqual(dicts, [db])

    # # TODO: this test should return 400 but its returning 200, why? If needs to return 400 because you cannot change your score in the answer once you already answered

    # @patch(GOOGLE_CLOUD_PATH['client'], apply_google_cloud_client_mock())
    # @patch(GOOGLE_CLOUD_PATH['bucket'], apply_google_cloud_bucket_mock())
    # @patch(GOOGLE_CLOUD_PATH['blob'], apply_google_cloud_blob_mock())
    # def test_answer_id_put_twice_different_score(self):
    #     """Test /answer/:id without auth"""
    #     model = self.generate_models(authenticate=True,
    #                                  answer=True,
    #                                  user=True,
    #                                  answer_score=7,
    #                                  answer_status='SENT')
    #     db = self.model_to_dict(model, 'answer')
    #     url = reverse_lazy('feedback:answer_id',
    #                        kwargs={'answer_id': model['answer'].id})
    #     data = {
    #         'comment': 'They killed kenny',
    #         'score': 1,
    #     }
    #     self.client.put(url, data)

    #     response = self.client.put(url, data)
    #     json = response.json()

    #     # assert False
    #     self.assertEqual(response.status_code, status.HTTP_400_BAD_REQUEST)

    @patch(GOOGLE_CLOUD_PATH['client'], apply_google_cloud_client_mock())
    @patch(GOOGLE_CLOUD_PATH['bucket'], apply_google_cloud_bucket_mock())
    @patch(GOOGLE_CLOUD_PATH['blob'], apply_google_cloud_blob_mock())
    def test_answer_id_put_twice_same_score(self):
        """Test /answer/:id without auth"""
        answer_kwargs = {'status': 'SENT', 'score': 3}
        model = self.generate_models(authenticate=True,
                                     answer=True,
                                     user=True,
                                     answer_kwargs=answer_kwargs)
        db = self.model_to_dict(model, 'answer')
        url = reverse_lazy('feedback:answer_id',
                           kwargs={'answer_id': model['answer'].id})
        data = {
            'comment': 'They killed kenny',
            'score': 3,
        }
        self.client.put(url, data)

        # self.auth_with_token(model['user'])
        response = self.client.put(url, data)
        json = response.json()

        # assert False
        self.assertEqual(response.status_code, status.HTTP_200_OK)

        db['score'] = data['score']
        db['status'] = 'ANSWERED'
        db['comment'] = data['comment']

        self.assertEqual(self.all_answer_dict(), [db])<|MERGE_RESOLUTION|>--- conflicted
+++ resolved
@@ -26,10 +26,7 @@
         url = reverse_lazy('feedback:answer_id', kwargs={'answer_id': 9999})
         response = self.client.get(url)
         json = response.json()
-        expected = {
-            'detail': 'Authentication credentials were not provided.',
-            'status_code': 401
-        }
+        expected = {'detail': 'Authentication credentials were not provided.', 'status_code': 401}
 
         self.assertEqual(json, expected)
         self.assertEqual(response.status_code, status.HTTP_401_UNAUTHORIZED)
@@ -61,14 +58,10 @@
         self.generate_models(authenticate=True)
         model = self.generate_models(answer=True)
         db = self.model_to_dict(model, 'answer')
-        url = reverse_lazy('feedback:answer_id',
-                           kwargs={'answer_id': model['answer'].id})
+        url = reverse_lazy('feedback:answer_id', kwargs={'answer_id': model['answer'].id})
         response = self.client.get(url)
         json = response.json()
-        expected = {
-            'detail': 'answer-of-other-user-or-not-exists',
-            'status_code': 404
-        }
+        expected = {'detail': 'answer-of-other-user-or-not-exists', 'status_code': 404}
 
         self.assertEqual(json, expected)
         self.assertEqual(response.status_code, status.HTTP_404_NOT_FOUND)
@@ -80,14 +73,10 @@
     def test_answer_id_with_data(self):
         """Test /answer/:id without auth"""
         answer_kwargs = {'status': 'SENT'}
-        model = self.generate_models(authenticate=True,
-                                     answer=True,
-                                     user=True,
-                                     answer_kwargs=answer_kwargs)
-
-        db = self.model_to_dict(model, 'answer')
-        url = reverse_lazy('feedback:answer_id',
-                           kwargs={'answer_id': model['answer'].id})
+        model = self.generate_models(authenticate=True, answer=True, user=True, answer_kwargs=answer_kwargs)
+
+        db = self.model_to_dict(model, 'answer')
+        url = reverse_lazy('feedback:answer_id', kwargs={'answer_id': model['answer'].id})
         response = self.client.get(url)
         json = response.json()
         expected = {
@@ -117,32 +106,7 @@
             'event': model['answer'].event,
         }
 
-<<<<<<< HEAD
-        self.assertEqual(json, expected)
-=======
-        del json['user']
-        self.assertEqual(
-            json, {
-                'id': model['answer'].id,
-                'title': model['answer'].title,
-                'lowest': model['answer'].lowest,
-                'highest': model['answer'].highest,
-                'lang': model['answer'].lang,
-                'score': model['answer'].score,
-                'comment': model['answer'].comment,
-                'status': model['answer'].status,
-                'opened_at': model['answer'].opened_at,
-                'created_at': datetime_to_iso_format(
-                    model['answer'].created_at),
-                'updated_at': datetime_to_iso_format(
-                    model['answer'].updated_at),
-                'cohort': model['answer'].cohort,
-                'academy': model['answer'].academy,
-                'mentor': model['answer'].mentor,
-                'event': model['answer'].event,
-            })
-
->>>>>>> 7917c0f2
+        self.assertEqual(json, expected)
         self.assertEqual(response.status_code, status.HTTP_200_OK)
         self.assertEqual(self.all_answer_dict(), [db])
 
@@ -169,21 +133,16 @@
     def test_answer_id_put_without_score(self):
         """Test /answer/:id without auth"""
         answer_kwargs = {'status': 'SENT'}
-        model = self.generate_models(authenticate=True,
-                                     answer=True,
-                                     user=True,
-                                     answer_kwargs=answer_kwargs)
+        model = self.generate_models(authenticate=True, answer=True, user=True, answer_kwargs=answer_kwargs)
         db = self.model_to_dict(model, 'answer')
         data = {
             'comment': 'They killed kenny',
         }
-        url = reverse_lazy('feedback:answer_id',
-                           kwargs={'answer_id': model['answer'].id})
+        url = reverse_lazy('feedback:answer_id', kwargs={'answer_id': model['answer'].id})
         response = self.client.put(url, data)
         json = response.json()
 
-        self.assertEqual(
-            json, {'non_field_errors': ['Score must be between 1 and 10']})
+        self.assertEqual(json, {'non_field_errors': ['Score must be between 1 and 10']})
         self.assertEqual(response.status_code, status.HTTP_400_BAD_REQUEST)
         self.assertEqual(self.all_answer_dict(), [db])
 
@@ -193,13 +152,9 @@
     def test_answer_id_put_with_score_less_of_1(self):
         """Test /answer/:id without auth"""
         answer_kwargs = {'status': 'SENT'}
-        model = self.generate_models(authenticate=True,
-                                     answer=True,
-                                     user=True,
-                                     answer_kwargs=answer_kwargs)
-        db = self.model_to_dict(model, 'answer')
-        url = reverse_lazy('feedback:answer_id',
-                           kwargs={'answer_id': model['answer'].id})
+        model = self.generate_models(authenticate=True, answer=True, user=True, answer_kwargs=answer_kwargs)
+        db = self.model_to_dict(model, 'answer')
+        url = reverse_lazy('feedback:answer_id', kwargs={'answer_id': model['answer'].id})
         data = {
             'comment': 'They killed kenny',
             'score': 0,
@@ -207,8 +162,7 @@
         response = self.client.put(url, data)
         json = response.json()
 
-        self.assertEqual(
-            json, {'non_field_errors': ['Score must be between 1 and 10']})
+        self.assertEqual(json, {'non_field_errors': ['Score must be between 1 and 10']})
         self.assertEqual(response.status_code, status.HTTP_400_BAD_REQUEST)
         self.assertEqual(self.all_answer_dict(), [db])
 
@@ -218,13 +172,9 @@
     def test_answer_id_put_with_score_more_of_10(self):
         """Test /answer/:id without auth"""
         answer_kwargs = {'status': 'SENT'}
-        model = self.generate_models(authenticate=True,
-                                     answer=True,
-                                     user=True,
-                                     answer_kwargs=answer_kwargs)
-        db = self.model_to_dict(model, 'answer')
-        url = reverse_lazy('feedback:answer_id',
-                           kwargs={'answer_id': model['answer'].id})
+        model = self.generate_models(authenticate=True, answer=True, user=True, answer_kwargs=answer_kwargs)
+        db = self.model_to_dict(model, 'answer')
+        url = reverse_lazy('feedback:answer_id', kwargs={'answer_id': model['answer'].id})
         data = {
             'comment': 'They killed kenny',
             'score': 11,
@@ -232,8 +182,7 @@
         response = self.client.put(url, data)
         json = response.json()
 
-        self.assertEqual(
-            json, {'non_field_errors': ['Score must be between 1 and 10']})
+        self.assertEqual(json, {'non_field_errors': ['Score must be between 1 and 10']})
         self.assertEqual(response.status_code, status.HTTP_400_BAD_REQUEST)
         self.assertEqual(self.all_answer_dict(), [db])
 
@@ -242,21 +191,16 @@
     @patch(GOOGLE_CLOUD_PATH['blob'], apply_google_cloud_blob_mock())
     def test_answer_id_put_with_all_valid_scores(self):
         """Test /answer/:id without auth"""
-<<<<<<< HEAD
-        answer_kwargs = {'status': 'SENT'}
-
-        for number in range(1, 10):
-=======
+        answer_kwargs = {'status': 'SENT'}
+
         for score in range(1, 10):
->>>>>>> 7917c0f2
             self.remove_all_answer()
             model = self.generate_models(authenticate=True,
                                          answer=True,
                                          user=True,
                                          answer_kwargs=answer_kwargs)
             db = self.model_to_dict(model, 'answer')
-            url = reverse_lazy('feedback:answer_id',
-                               kwargs={'answer_id': model['answer'].id})
+            url = reverse_lazy('feedback:answer_id', kwargs={'answer_id': model['answer'].id})
 
             data = {
                 'comment': 'They killed kenny',
@@ -275,8 +219,7 @@
                 'comment': data['comment'],
                 'status': 'ANSWERED',
                 'opened_at': model['answer'].opened_at,
-                'created_at':
-                datetime_to_iso_format(model['answer'].created_at),
+                'created_at': datetime_to_iso_format(model['answer'].created_at),
                 'cohort': model['answer'].cohort,
                 'academy': model['answer'].academy,
                 'survey': None,
@@ -290,10 +233,8 @@
             self.assertEqual(json, expected)
 
             dicts = [
-                answer for answer in self.all_answer_dict()
-                if not 'updated_at' in answer
-                or isinstance(answer['updated_at'], datetime)
-                and answer.pop('updated_at')
+                answer for answer in self.all_answer_dict() if not 'updated_at' in answer
+                or isinstance(answer['updated_at'], datetime) and answer.pop('updated_at')
             ]
 
             self.assertEqual(response.status_code, status.HTTP_200_OK)
@@ -337,13 +278,9 @@
     def test_answer_id_put_twice_same_score(self):
         """Test /answer/:id without auth"""
         answer_kwargs = {'status': 'SENT', 'score': 3}
-        model = self.generate_models(authenticate=True,
-                                     answer=True,
-                                     user=True,
-                                     answer_kwargs=answer_kwargs)
-        db = self.model_to_dict(model, 'answer')
-        url = reverse_lazy('feedback:answer_id',
-                           kwargs={'answer_id': model['answer'].id})
+        model = self.generate_models(authenticate=True, answer=True, user=True, answer_kwargs=answer_kwargs)
+        db = self.model_to_dict(model, 'answer')
+        url = reverse_lazy('feedback:answer_id', kwargs={'answer_id': model['answer'].id})
         data = {
             'comment': 'They killed kenny',
             'score': 3,
