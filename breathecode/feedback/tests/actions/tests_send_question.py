--- conflicted
+++ resolved
@@ -22,10 +22,7 @@
     """
     🔽🔽🔽 Without Cohort
     """
-<<<<<<< HEAD
-=======
-
->>>>>>> b3be5cba
+
     @patch(MAILGUN_PATH['post'], apply_mailgun_requests_post_mock())
     @patch(SLACK_PATH['request'], apply_slack_requests_request_mock())
     def test_send_question__without_cohort(self):
