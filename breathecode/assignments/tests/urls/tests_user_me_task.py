--- conflicted
+++ resolved
@@ -6,11 +6,8 @@
 from django.urls.base import reverse_lazy
 from pytz import UTC
 from rest_framework import status
-<<<<<<< HEAD
-=======
 import random
 
->>>>>>> b3be5cba
 from breathecode.assignments import tasks
 
 from ..mixins import AssignmentsTestCase
@@ -75,23 +72,6 @@
     }
 
 
-def put_serializer(self, task, data={}):
-    return {
-        'associated_slug': task.associated_slug,
-        'cohort': task.cohort.id if task.cohort else None,
-        'created_at': self.bc.datetime.to_iso_string(task.created_at),
-        'description': task.description,
-        'github_url': task.github_url,
-        'id': task.id,
-        'live_url': task.live_url,
-        'revision_status': task.revision_status,
-        'task_status': task.task_status,
-        'task_type': task.task_type,
-        'title': task.title,
-        **data,
-    }
-
-
 class MediaTestSuite(AssignmentsTestCase):
     """Test /answer"""
     """
@@ -202,9 +182,6 @@
         self.assertEqual(self.bc.database.list_of('assignments.Task'), self.bc.format.to_dict(model.task))
 
     """
-<<<<<<< HEAD
-    🔽🔽🔽 Put without Task
-=======
     🔽🔽🔽 Delete
     """
 
@@ -282,16 +259,11 @@
 
     """
     🔽🔽🔽 Put
->>>>>>> b3be5cba
-    """
-
-    @patch('breathecode.assignments.tasks.student_task_notification', MagicMock())
-    @patch('breathecode.assignments.tasks.teacher_task_notification', MagicMock())
-<<<<<<< HEAD
-    def test__put__without_task__passing_dict(self):
-=======
+    """
+
+    @patch('breathecode.assignments.tasks.student_task_notification', MagicMock())
+    @patch('breathecode.assignments.tasks.teacher_task_notification', MagicMock())
     def test_put__without_task(self):
->>>>>>> b3be5cba
         model = self.bc.database.create(user=1)
         self.bc.request.authenticate(model.user)
 
@@ -313,12 +285,7 @@
         self.bc.request.authenticate(model.user)
 
         url = reverse_lazy('assignments:user_me_task')
-<<<<<<< HEAD
-        data = []
-        response = self.client.put(url, data, format='json')
-=======
         response = self.client.put(url, [], format='json')
->>>>>>> b3be5cba
 
         json = response.json()
         expected = []
@@ -363,17 +330,10 @@
         response = self.client.put(url, data, format='json')
 
         json = response.json()
-<<<<<<< HEAD
-        expected = {'detail': 'task-not-found', 'status_code': 400}
-
-        self.assertEqual(json, expected)
-        self.assertEqual(response.status_code, status.HTTP_400_BAD_REQUEST)
-=======
         expected = {'detail': 'task-not-found', 'status_code': 404}
 
         self.assertEqual(json, expected)
         self.assertEqual(response.status_code, status.HTTP_404_NOT_FOUND)
->>>>>>> b3be5cba
         self.assertEqual(self.bc.database.list_of('assignments.Task'), [])
 
     """
@@ -382,29 +342,6 @@
 
     @patch('breathecode.assignments.tasks.student_task_notification', MagicMock())
     @patch('breathecode.assignments.tasks.teacher_task_notification', MagicMock())
-<<<<<<< HEAD
-    def test__put__with_task__one_item_in_body__with_id(self):
-        model = self.bc.database.create(user=1, task=1)
-        self.bc.request.authenticate(model.user)
-
-        url = reverse_lazy('assignments:user_me_task')
-        data = [{'id': 1}]
-        start = timezone.now()
-        response = self.client.put(url, data, format='json')
-        end = timezone.now()
-
-        json = response.json()
-        json = [
-            x for x in json
-            if self.bc.check.datetime_in_range(start, end, self.bc.datetime.from_iso_string(x['updated_at']))
-            or x.pop('updated_at')
-        ]
-        expected = [put_serializer(self, model.task)]
-
-        self.assertEqual(json, expected)
-        self.assertEqual(response.status_code, status.HTTP_200_OK)
-        self.assertEqual(self.bc.database.list_of('assignments.Task'), [self.bc.format.to_dict(model.task)])
-=======
     @patch('django.utils.timezone.now', MagicMock(return_value=UTC_NOW))
     def test_put_passing_taks_id(self):
         model = self.bc.database.create(user=1, task=2)
@@ -458,7 +395,6 @@
             **self.bc.format.to_dict(model.task[x]),
             **data[x]
         } for x in range(0, 2)])
->>>>>>> b3be5cba
 
     """
     🔽🔽🔽 Put with Task, one item in body, passing revision_status
