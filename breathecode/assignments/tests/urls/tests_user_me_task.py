"""
Test /answer
"""
from django.utils import timezone
from unittest.mock import MagicMock, call, patch

from django.urls.base import reverse_lazy
from rest_framework import status
from breathecode.assignments import tasks

from ..mixins import AssignmentsTestCase


<<<<<<< HEAD
def put_serializer(self, task, data={}):
    return {
        'associated_slug': task.associated_slug,
        'cohort': task.cohort.id if task.cohort else None,
        'created_at': self.bc.datetime.to_iso_string(task.created_at),
        'description': task.description,
=======
def get_serializer(self, task, user):
    return {
        'associated_slug': task.associated_slug,
        'created_at': self.bc.datetime.to_iso_string(task.created_at),
>>>>>>> 80049b27
        'github_url': task.github_url,
        'id': task.id,
        'live_url': task.live_url,
        'revision_status': task.revision_status,
        'task_status': task.task_status,
        'task_type': task.task_type,
        'title': task.title,
<<<<<<< HEAD
        **data,
=======
        'description': task.description,
        'user': {
            'first_name': user.first_name,
            'id': user.id,
            'last_name': user.last_name
        }
>>>>>>> 80049b27
    }


class MediaTestSuite(AssignmentsTestCase):
    """Test /answer"""
    """
    🔽🔽🔽 Auth
    """
    def test_user_me_task__without_auth(self):
        url = reverse_lazy('assignments:user_me_task')
        response = self.client.get(url)

        json = response.json()
        expected = {'detail': 'Authentication credentials were not provided.', 'status_code': 401}

        self.assertEqual(json, expected)
        self.assertEqual(response.status_code, status.HTTP_401_UNAUTHORIZED)
        self.assertEqual(self.bc.database.list_of('assignments.Task'), [])

    """
    🔽🔽🔽 Get without Task
    """

    def test_user_me_task__without_task(self):
        model = self.bc.database.create(user=1)
        self.bc.request.authenticate(model.user)

        url = reverse_lazy('assignments:user_me_task')
        response = self.client.get(url)

        json = response.json()
        expected = []

        self.assertEqual(json, expected)
        self.assertEqual(response.status_code, status.HTTP_200_OK)
        self.assertEqual(self.bc.database.list_of('assignments.Task'), [])

    """
    🔽🔽🔽 Get with one Task
    """

    def test_user_me_task__with_one_task(self):
        model = self.bc.database.create(user=1, task=1)
        self.bc.request.authenticate(model.user)

        url = reverse_lazy('assignments:user_me_task')
        response = self.client.get(url)

        json = response.json()
        expected = [get_serializer(self, model.task, model.user)]

        self.assertEqual(json, expected)
        self.assertEqual(response.status_code, status.HTTP_200_OK)
        self.assertEqual(self.bc.database.list_of('assignments.Task'), [self.bc.format.to_dict(model.task)])

    """
    🔽🔽🔽 Get with two Task
    """

    def test_user_me_task__with_two_task(self):
        model = self.bc.database.create(user=1, task=2)
        self.bc.request.authenticate(model.user)

        url = reverse_lazy('assignments:user_me_task')
        response = self.client.get(url)

        json = response.json()
        expected = [get_serializer(self, task, model.user) for task in model.task]

        self.assertEqual(json, expected)
        self.assertEqual(response.status_code, status.HTTP_200_OK)
        self.assertEqual(self.bc.database.list_of('assignments.Task'), self.bc.format.to_dict(model.task))

    """
    🔽🔽🔽 Get with one Task but the other user
    """

    def test_user_me_task__with_one_task__but_the_other_user(self):
        task = {'user_id': 2}
        model = self.bc.database.create(user=2, task=task)
        self.bc.request.authenticate(model.user[0])

        url = reverse_lazy('assignments:user_me_task')
        response = self.client.get(url)

        json = response.json()
        expected = []

        self.assertEqual(json, expected)
        self.assertEqual(response.status_code, status.HTTP_200_OK)
        self.assertEqual(self.bc.database.list_of('assignments.Task'), [self.bc.format.to_dict(model.task)])

    """
    🔽🔽🔽 Get with two Task but the other user
    """

    def test_user_me_task__with_two_tasks__but_the_other_user(self):
        task = {'user_id': 2}
        model = self.bc.database.create(user=2, task=(2, task))
        self.bc.request.authenticate(model.user[0])

        url = reverse_lazy('assignments:user_me_task')
        response = self.client.get(url)

        json = response.json()
        expected = []

        self.assertEqual(json, expected)
        self.assertEqual(response.status_code, status.HTTP_200_OK)
        self.assertEqual(self.bc.database.list_of('assignments.Task'), self.bc.format.to_dict(model.task))

    """
    🔽🔽🔽 Put without Task
    """

    @patch('breathecode.assignments.tasks.student_task_notification', MagicMock())
    @patch('breathecode.assignments.tasks.teacher_task_notification', MagicMock())
    def test__put__without_task__passing_dict(self):
        model = self.bc.database.create(user=1)
        self.bc.request.authenticate(model.user)

        url = reverse_lazy('assignments:user_me_task')
        data = {}
        response = self.client.put(url, data, format='json')

        json = response.json()
        expected = {'detail': 'update-whout-list', 'status_code': 400}

        self.assertEqual(json, expected)
        self.assertEqual(response.status_code, status.HTTP_400_BAD_REQUEST)
        self.assertEqual(self.bc.database.list_of('assignments.Task'), [])

    @patch('breathecode.assignments.tasks.student_task_notification', MagicMock())
    @patch('breathecode.assignments.tasks.teacher_task_notification', MagicMock())
    def test__put__without_task__passing_list(self):
        model = self.bc.database.create(user=1)
        self.bc.request.authenticate(model.user)

        url = reverse_lazy('assignments:user_me_task')
        data = []
        response = self.client.put(url, data, format='json')

        json = response.json()
        expected = []

        self.assertEqual(json, expected)
        self.assertEqual(response.status_code, status.HTTP_200_OK)
        self.assertEqual(self.bc.database.list_of('assignments.Task'), [])

    """
    🔽🔽🔽 Put without Task, one item in body
    """

    @patch('breathecode.assignments.tasks.student_task_notification', MagicMock())
    @patch('breathecode.assignments.tasks.teacher_task_notification', MagicMock())
    def test__put__without_task__one_item_in_body(self):
        model = self.bc.database.create(user=1)
        self.bc.request.authenticate(model.user)

        url = reverse_lazy('assignments:user_me_task')
        data = [{}]
        response = self.client.put(url, data, format='json')

        json = response.json()
        expected = {'detail': 'missing=task-id', 'status_code': 400}

        self.assertEqual(json, expected)
        self.assertEqual(response.status_code, status.HTTP_400_BAD_REQUEST)
        self.assertEqual(self.bc.database.list_of('assignments.Task'), [])

    """
    🔽🔽🔽 Put without Task, one item in body, with id
    """

    @patch('breathecode.assignments.tasks.student_task_notification', MagicMock())
    @patch('breathecode.assignments.tasks.teacher_task_notification', MagicMock())
    def test__put__without_task__one_item_in_body__with_id(self):
        model = self.bc.database.create(user=1)
        self.bc.request.authenticate(model.user)

        url = reverse_lazy('assignments:user_me_task')
        data = [{'id': 1}]
        response = self.client.put(url, data, format='json')

        json = response.json()
        expected = {'detail': 'task-not-found', 'status_code': 400}

        self.assertEqual(json, expected)
        self.assertEqual(response.status_code, status.HTTP_400_BAD_REQUEST)
        self.assertEqual(self.bc.database.list_of('assignments.Task'), [])

    """
    🔽🔽🔽 Put with Task, one item in body, with id
    """

    @patch('breathecode.assignments.tasks.student_task_notification', MagicMock())
    @patch('breathecode.assignments.tasks.teacher_task_notification', MagicMock())
    def test__put__with_task__one_item_in_body__with_id(self):
        model = self.bc.database.create(user=1, task=1)
        self.bc.request.authenticate(model.user)

        url = reverse_lazy('assignments:user_me_task')
        data = [{'id': 1}]
        start = timezone.now()
        response = self.client.put(url, data, format='json')
        end = timezone.now()

        json = response.json()
        json = [
            x for x in json
            if self.bc.check.datetime_in_range(start, end, self.bc.datetime.from_iso_string(x['updated_at']))
            or x.pop('updated_at')
        ]
        expected = [put_serializer(self, model.task)]

        self.assertEqual(json, expected)
        self.assertEqual(response.status_code, status.HTTP_200_OK)
        self.assertEqual(self.bc.database.list_of('assignments.Task'), [self.bc.format.to_dict(model.task)])

    """
    🔽🔽🔽 Put with Task, one item in body, passing revision_status
    """

    @patch('breathecode.assignments.tasks.student_task_notification', MagicMock())
    @patch('breathecode.assignments.tasks.teacher_task_notification', MagicMock())
    def test__put__with_task__one_item_in_body__passing_revision_status(self):
        statuses = ['APPROVED', 'REJECTED', 'IGNORED']
        for index in range(0, 3):
            current_status = statuses[index]
            next_status = statuses[index - 1 if index > 0 else 2]
            task = {'revision_status': current_status, 'task_status': 'DONE'}
            model = self.bc.database.create(user=1, task=task)
            self.bc.request.authenticate(model.user)

            url = reverse_lazy('assignments:user_me_task')
            data = [{
                'id': index + 1,
                'revision_status': next_status,
            }]
            response = self.client.put(url, data, format='json')

            json = response.json()
            expected = {
                'detail': 'editing-revision-status-but-is-not-teacher-or-assistant',
                'status_code': 400,
            }

            self.assertEqual(json, expected)
            self.assertEqual(response.status_code, status.HTTP_400_BAD_REQUEST)
            self.assertEqual(self.bc.database.list_of('assignments.Task'), [
                self.bc.format.to_dict(model.task),
            ])

            # teardown
            self.bc.database.delete('assignments.Task')

    """
    🔽🔽🔽 Put with Task, one item in body, passing revision_status, teacher is auth
    """

    @patch('breathecode.assignments.tasks.student_task_notification', MagicMock())
    @patch('breathecode.assignments.tasks.teacher_task_notification', MagicMock())
    def test__put__with_task__one_item_in_body__passing_revision_status__teacher_token(self):
        statuses = ['APPROVED', 'REJECTED', 'IGNORED']
        for index in range(0, 3):
            current_status = statuses[index]
            next_status = statuses[index - 1 if index > 0 else 2]
            task = {'revision_status': current_status, 'task_status': 'DONE'}
            cohort_users = [
                {
                    'role': 'STUDENT',
                    'user_id': (index * 2) + 1,
                },
                {
                    'role': 'TEACHER',
                    'user_id': (index * 2) + 2,
                },
            ]
            model = self.bc.database.create(user=2, task=task, cohort_user=cohort_users)
            self.bc.request.authenticate(model.user[1])

            url = reverse_lazy('assignments:user_me_task')
            data = [{
                'id': index + 1,
                'revision_status': next_status,
            }]
            start = timezone.now()
            response = self.client.put(url, data, format='json')
            end = timezone.now()

            json = response.json()
            json = [
                x for x in json if self.bc.check.datetime_in_range(
                    start, end, self.bc.datetime.from_iso_string(x['updated_at'])) or x.pop('updated_at')
            ]
            expected = [put_serializer(self, model.task, data={'revision_status': next_status})]

            self.assertEqual(json, expected)
            self.assertEqual(response.status_code, status.HTTP_200_OK)
            self.assertEqual(self.bc.database.list_of('assignments.Task'), [
                {
                    **self.bc.format.to_dict(model.task),
                    'revision_status': next_status,
                },
            ])

            self.assertEqual(tasks.student_task_notification.delay.call_args_list, [call(index + 1)])
            self.assertEqual(tasks.teacher_task_notification.delay.call_args_list, [])

            # teardown
            self.bc.database.delete('assignments.Task')
            tasks.student_task_notification.delay.call_args_list = []<|MERGE_RESOLUTION|>--- conflicted
+++ resolved
@@ -11,19 +11,10 @@
 from ..mixins import AssignmentsTestCase
 
 
-<<<<<<< HEAD
-def put_serializer(self, task, data={}):
-    return {
-        'associated_slug': task.associated_slug,
-        'cohort': task.cohort.id if task.cohort else None,
-        'created_at': self.bc.datetime.to_iso_string(task.created_at),
-        'description': task.description,
-=======
 def get_serializer(self, task, user):
     return {
         'associated_slug': task.associated_slug,
         'created_at': self.bc.datetime.to_iso_string(task.created_at),
->>>>>>> 80049b27
         'github_url': task.github_url,
         'id': task.id,
         'live_url': task.live_url,
@@ -31,16 +22,29 @@
         'task_status': task.task_status,
         'task_type': task.task_type,
         'title': task.title,
-<<<<<<< HEAD
-        **data,
-=======
         'description': task.description,
         'user': {
             'first_name': user.first_name,
             'id': user.id,
             'last_name': user.last_name
         }
->>>>>>> 80049b27
+    }
+
+
+def put_serializer(self, task, data={}):
+    return {
+        'associated_slug': task.associated_slug,
+        'cohort': task.cohort.id if task.cohort else None,
+        'created_at': self.bc.datetime.to_iso_string(task.created_at),
+        'description': task.description,
+        'github_url': task.github_url,
+        'id': task.id,
+        'live_url': task.live_url,
+        'revision_status': task.revision_status,
+        'task_status': task.task_status,
+        'task_type': task.task_type,
+        'title': task.title,
+        **data,
     }
 
 
