"""
Test /answer
"""
from django.utils import timezone
from datetime import timedelta
from unittest.mock import MagicMock, call, patch

from django.urls.base import reverse_lazy
from rest_framework import status

from breathecode.services.google_cloud import Datastore

from ..mixins import AssignmentsTestCase


class MediaTestSuite(AssignmentsTestCase):
    """Test /answer"""
    """
    🔽🔽🔽 Auth
    """
    def test_task_id__without_auth(self):
        url = reverse_lazy('assignments:task_id', kwargs={'task_id': 1})
        response = self.client.get(url)

        json = response.json()
        expected = {'detail': 'Authentication credentials were not provided.', 'status_code': 401}

        self.assertEqual(json, expected)
        self.assertEqual(response.status_code, status.HTTP_401_UNAUTHORIZED)
        self.assertEqual(self.bc.database.list_of('assignments.Task'), [])

    """
    🔽🔽🔽 Get without Task
    """

    def test_task_id__without_task(self):
        model = self.bc.database.create(user=1)
        self.bc.request.authenticate(model.user)

        url = reverse_lazy('assignments:task_id', kwargs={'task_id': 1})
        response = self.client.get(url)

        json = response.json()
        expected = {'detail': 'task-not-found', 'status_code': 404}

        self.assertEqual(json, expected)
        self.assertEqual(response.status_code, status.HTTP_404_NOT_FOUND)
        self.assertEqual(self.bc.database.list_of('assignments.Task'), [])

    """
    🔽🔽🔽 Get with Task
    """

    def test_task_id__with_one_task(self):
        model = self.bc.database.create(user=1, task=1)
        self.bc.request.authenticate(model.user)

        url = reverse_lazy('assignments:task_id', kwargs={'task_id': 1})
        response = self.client.get(url)

        json = response.json()
        expected = {
            'associated_slug': model.task.associated_slug,
            'github_url': model.task.github_url,
            'id': model.task.id,
            'live_url': model.task.live_url,
            'revision_status': model.task.revision_status,
            'task_status': model.task.task_status,
            'task_type': model.task.task_type,
            'title': model.task.title,
            'description': model.task.description,
            'user': {
                'first_name': model.user.first_name,
                'id': model.user.id,
                'last_name': model.user.last_name
            }
        }

        self.assertEqual(json, expected)
        self.assertEqual(response.status_code, status.HTTP_200_OK)
        self.assertEqual(self.bc.database.list_of('assignments.Task'), [self.bc.format.to_dict(model.task)])

    """
    🔽🔽🔽 Get with Task but the other user
    """

    def test_task_id__with_one_task__but_the_other_user(self):
        task = {'user_id': 2}
        model = self.bc.database.create(user=2, task=task)
        self.bc.request.authenticate(model.user[0])

        url = reverse_lazy('assignments:task_id', kwargs={'task_id': 1})
        response = self.client.get(url)

        json = response.json()
        expected = {'detail': 'task-not-found', 'status_code': 404}

        self.assertEqual(json, expected)
        self.assertEqual(response.status_code, status.HTTP_404_NOT_FOUND)
        self.assertEqual(self.bc.database.list_of('assignments.Task'), [self.bc.format.to_dict(model.task)])

    """
    🔽🔽🔽 Put without Task
    """

    @patch('breathecode.assignments.tasks.student_task_notification', MagicMock())
    @patch('breathecode.assignments.tasks.teacher_task_notification', MagicMock())
    def test_task_id__put__without_tasks(self):
        from breathecode.assignments.tasks import student_task_notification
        from breathecode.assignments.tasks import teacher_task_notification

        model = self.bc.database.create(user=1)
        self.bc.request.authenticate(model.user)

        url = reverse_lazy('assignments:task_id', kwargs={'task_id': 1})
        response = self.client.put(url)

        json = response.json()
        expected = {'detail': 'task-not-found', 'status_code': 400}

        self.assertEqual(json, expected)
        self.assertEqual(response.status_code, status.HTTP_400_BAD_REQUEST)
        self.assertEqual(self.bc.database.list_of('assignments.Task'), [])

        self.assertEqual(student_task_notification.delay.call_args_list, [])
        self.assertEqual(teacher_task_notification.delay.call_args_list, [])

    """
    🔽🔽🔽 Put with Task
    """

    @patch('breathecode.assignments.tasks.student_task_notification', MagicMock())
    @patch('breathecode.assignments.tasks.teacher_task_notification', MagicMock())
<<<<<<< HEAD
=======
    def test_task_id__put__with_one_task__prividing_nothing_in_body(self):
        from breathecode.assignments.tasks import student_task_notification
        from breathecode.assignments.tasks import teacher_task_notification

        model = self.bc.database.create(user=1, task=1)
        self.bc.request.authenticate(model.user)

        url = reverse_lazy('assignments:task_id', kwargs={'task_id': 1})
        start = self.bc.datetime.now()
        response = self.client.put(url)
        end = self.bc.datetime.now()
        json = response.json()

        updated_at = self.bc.datetime.from_iso_string(json['updated_at'])
        self.bc.check.datetime_in_range(start, end, updated_at)
        del json['updated_at']

        expected = {
            'associated_slug': model.task.associated_slug,
            'title': model.task.title,
            'github_url': model.task.github_url,
            'cohort': model.task.cohort,
            'created_at': self.bc.datetime.to_iso_string(model.task.created_at),
            'id': model.task.id,
            'description': model.task.description,
            'live_url': model.task.live_url,
            'revision_status': model.task.revision_status,
            'task_status': model.task.task_status,
            'task_type': model.task.task_type,
        }

        self.assertEqual(json, expected)
        self.assertEqual(response.status_code, status.HTTP_200_OK)
        self.assertEqual(self.bc.database.list_of('assignments.Task'), [self.bc.format.to_dict(model.task)])

        self.assertEqual(student_task_notification.delay.call_args_list, [])
        self.assertEqual(teacher_task_notification.delay.call_args_list, [])

    """
    🔽🔽🔽 Put with Task
    """

    @patch('breathecode.assignments.tasks.student_task_notification', MagicMock())
    @patch('breathecode.assignments.tasks.teacher_task_notification', MagicMock())
>>>>>>> 7ff059f9
    def test_task_id__put__with_one_task(self):
        from breathecode.assignments.tasks import student_task_notification
        from breathecode.assignments.tasks import teacher_task_notification

        model = self.bc.database.create(user=1, task=1)
        self.bc.request.authenticate(model.user)

        url = reverse_lazy('assignments:task_id', kwargs={'task_id': 1})
        data = {'title': 'They killed kennyy'}
        start = self.bc.datetime.now()
        response = self.client.put(url, data, format='json')
        end = self.bc.datetime.now()

        json = response.json()

        updated_at = self.bc.datetime.from_iso_string(json['updated_at'])
        self.bc.check.datetime_in_range(start, end, updated_at)
        del json['updated_at']

        expected = {
            'github_url': model.task.github_url,
            'cohort': model.task.cohort,
            'created_at': self.bc.datetime.to_iso_string(model.task.created_at),
            'id': model.task.id,
            'description': model.task.description,
            'live_url': model.task.live_url,
            'task_type': model.task.task_type,
            'associated_slug': model.task.associated_slug,
            'revision_status': model.task.revision_status,
            'task_status': model.task.task_status,
            **data,
            'associated_slug': model.task.associated_slug,
            'task_type': model.task.task_type,
        }

        self.assertEqual(json, expected)
        self.assertEqual(response.status_code, status.HTTP_200_OK)
        self.assertEqual(self.bc.database.list_of('assignments.Task'),
                         [{
                             **self.bc.format.to_dict(model.task),
                             **data,
                             'associated_slug': model.task.associated_slug,
                         }])

        self.assertEqual(student_task_notification.delay.call_args_list, [])
        self.assertEqual(teacher_task_notification.delay.call_args_list, [])

    """
    🔽🔽🔽 Put with Task of other user passing task_status
    """

    @patch('breathecode.assignments.tasks.student_task_notification', MagicMock())
    @patch('breathecode.assignments.tasks.teacher_task_notification', MagicMock())
    def test_task_id__put__with_one_task__with_task_status(self):
        from breathecode.assignments.tasks import student_task_notification
        from breathecode.assignments.tasks import teacher_task_notification

        task = {'task_status': 'PENDING', 'user_id': 2}
        model = self.bc.database.create(user=2, task=task)
        self.bc.request.authenticate(model.user[0])

        url = reverse_lazy('assignments:task_id', kwargs={'task_id': 1})
        data = {
            'associated_slug': 'they-killed-kenny',
            'title': 'They killed kenny',
            'task_status': 'DONE',
        }
        response = self.client.put(url, data, format='json')

        json = response.json()
        expected = {'detail': 'put-task-status-of-other-user', 'status_code': 400}

        self.assertEqual(json, expected)
        self.assertEqual(response.status_code, status.HTTP_400_BAD_REQUEST)
        self.assertEqual(self.bc.database.list_of('assignments.Task'), [self.bc.format.to_dict(model.task)])

        self.assertEqual(student_task_notification.delay.call_args_list, [])
        self.assertEqual(teacher_task_notification.delay.call_args_list, [])

    """
    🔽🔽🔽 Put with Task of other user passing live_url
    """

    @patch('breathecode.assignments.tasks.student_task_notification', MagicMock())
    @patch('breathecode.assignments.tasks.teacher_task_notification', MagicMock())
    def test_task_id__put__with_one_task__with_live_url(self):
        from breathecode.assignments.tasks import student_task_notification
        from breathecode.assignments.tasks import teacher_task_notification

        task = {'live_url': 'PENDING', 'user_id': 2}
        model = self.bc.database.create(user=2, task=task)
        self.bc.request.authenticate(model.user[0])

        url = reverse_lazy('assignments:task_id', kwargs={'task_id': 1})
        data = {
            'associated_slug': 'they-killed-kenny',
            'title': 'They killed kenny',
            'live_url': 'DONE',
        }
        response = self.client.put(url, data, format='json')

        json = response.json()
        expected = {'detail': 'put-live-url-of-other-user', 'status_code': 400}

        self.assertEqual(json, expected)
        self.assertEqual(response.status_code, status.HTTP_400_BAD_REQUEST)
        self.assertEqual(self.bc.database.list_of('assignments.Task'), [self.bc.format.to_dict(model.task)])

        self.assertEqual(student_task_notification.delay.call_args_list, [])
        self.assertEqual(teacher_task_notification.delay.call_args_list, [])

    """
    🔽🔽🔽 Put with Task of other user passing github_url
    """

    @patch('breathecode.assignments.tasks.student_task_notification', MagicMock())
    @patch('breathecode.assignments.tasks.teacher_task_notification', MagicMock())
    def test_task_id__put__with_one_task__with_github_url(self):
        from breathecode.assignments.tasks import student_task_notification
        from breathecode.assignments.tasks import teacher_task_notification

        task = {'github_url': 'PENDING', 'user_id': 2}
        model = self.bc.database.create(user=2, task=task)
        self.bc.request.authenticate(model.user[0])

        url = reverse_lazy('assignments:task_id', kwargs={'task_id': 1})
        data = {
            'associated_slug': 'they-killed-kenny',
            'title': 'They killed kenny',
            'github_url': 'DONE',
        }
        response = self.client.put(url, data, format='json')

        json = response.json()
        expected = {'detail': 'put-github-url-of-other-user', 'status_code': 400}

        self.assertEqual(json, expected)
        self.assertEqual(response.status_code, status.HTTP_400_BAD_REQUEST)
        self.assertEqual(self.bc.database.list_of('assignments.Task'), [self.bc.format.to_dict(model.task)])

        self.assertEqual(student_task_notification.delay.call_args_list, [])
        self.assertEqual(teacher_task_notification.delay.call_args_list, [])

    """
    🔽🔽🔽 Put with Task of other user passing revision_status
    """

    @patch('breathecode.assignments.tasks.student_task_notification', MagicMock())
    @patch('breathecode.assignments.tasks.teacher_task_notification', MagicMock())
    def test_task_id__put__with_one_task__with_revision_status(self):
        from breathecode.assignments.tasks import student_task_notification
        from breathecode.assignments.tasks import teacher_task_notification

        task = {'revision_status': 'PENDING', 'user_id': 2, 'task_status': 'DONE'}
        model = self.bc.database.create(user=2, task=task)
        self.bc.request.authenticate(model.user[0])

        url = reverse_lazy('assignments:task_id', kwargs={'task_id': 1})
        data = {
            'title': 'They killed kenny',
            'revision_status': 'APPROVED',
        }
        response = self.client.put(url, data, format='json')

        json = response.json()
        expected = {'detail': 'editing-revision-status-but-is-not-teacher-or-assistant', 'status_code': 400}

        self.assertEqual(json, expected)
        self.assertEqual(response.status_code, status.HTTP_400_BAD_REQUEST)
        self.assertEqual(self.bc.database.list_of('assignments.Task'), [self.bc.format.to_dict(model.task)])

        self.assertEqual(student_task_notification.delay.call_args_list, [])
        self.assertEqual(teacher_task_notification.delay.call_args_list, [])

    @patch('breathecode.assignments.tasks.student_task_notification', MagicMock())
    @patch('breathecode.assignments.tasks.teacher_task_notification', MagicMock())
    def test_task_id__put__with_one_task__with_revision_status__teacher_auth(self):
        from breathecode.assignments.tasks import student_task_notification
        from breathecode.assignments.tasks import teacher_task_notification

        task = {'revision_status': 'PENDING', 'user_id': 1, 'task_status': 'DONE'}
        cohort_users = [{'role': 'STUDENT', 'user_id': 1}, {'role': 'TEACHER', 'user_id': 2}]
        model = self.bc.database.create(user=2, task=task, cohort=1, cohort_user=cohort_users)
        model2 = self.bc.database.create(cohort=1)
        self.bc.request.authenticate(model.user[1])

        url = reverse_lazy('assignments:task_id', kwargs={'task_id': 1})
        data = {
            'title': 'They killed kenny',
            'revision_status': 'APPROVED',
        }
        start = self.bc.datetime.now()
        response = self.client.put(url, data, format='json')
        end = self.bc.datetime.now()

        json = response.json()
        updated_at = self.bc.datetime.from_iso_string(json['updated_at'])
        self.bc.check.datetime_in_range(start, end, updated_at)
        del json['updated_at']
        del json['cohort']

        expected = {
            'github_url': model.task.github_url,
            'created_at': self.bc.datetime.to_iso_string(model.task.created_at),
            'id': model.task.id,
            'task_type': model.task.task_type,
            'associated_slug': model.task.associated_slug,
            'description': model.task.description,
            'live_url': model.task.live_url,
            'revision_status': model.task.revision_status,
            'task_status': model.task.task_status,
            **data,
            'associated_slug': model.task.associated_slug,
            'task_type': model.task.task_type,
        }

        self.assertEqual(json, expected)
        self.assertEqual(response.status_code, status.HTTP_200_OK)
        self.assertEqual(self.bc.database.list_of('assignments.Task'),
                         [{
                             **self.bc.format.to_dict(model.task),
                             **data,
                             'associated_slug': model.task.associated_slug,
                         }])

        self.assertEqual(student_task_notification.delay.call_args_list, [call(1)])
        self.assertEqual(teacher_task_notification.delay.call_args_list, [])

    @patch('breathecode.assignments.tasks.student_task_notification', MagicMock())
    @patch('breathecode.assignments.tasks.teacher_task_notification', MagicMock())
    def test_task_id__put__with_one_task__with_revision_status__staff_auth(self):
        from breathecode.assignments.tasks import student_task_notification
        from breathecode.assignments.tasks import teacher_task_notification

        task = {'revision_status': 'PENDING', 'user_id': 1, 'task_status': 'DONE'}
        cohort_user = {'role': 'STUDENT', 'user_id': 1}
        profile_academy = {'user_id': 2}
        model = self.bc.database.create(user=2,
                                        task=task,
                                        cohort=1,
                                        cohort_user=cohort_user,
                                        profile_academy=profile_academy)
        self.bc.request.authenticate(model.user[1])

        url = reverse_lazy('assignments:task_id', kwargs={'task_id': 1})
        data = {
            'title': 'They killed kenny',
            'revision_status': 'APPROVED',
        }
        start = self.bc.datetime.now()
        response = self.client.put(url, data, format='json')
        end = self.bc.datetime.now()

        json = response.json()
        updated_at = self.bc.datetime.from_iso_string(json['updated_at'])
        self.bc.check.datetime_in_range(start, end, updated_at)
        del json['updated_at']

        expected = {
            'github_url': model.task.github_url,
            'created_at': self.bc.datetime.to_iso_string(model.task.created_at),
            'id': model.task.id,
            'description': model.task.description,
            'associated_slug': model.task.associated_slug,
            'task_type': model.task.task_type,
            'cohort': model.task.cohort.id,
            'live_url': model.task.live_url,
            'revision_status': model.task.revision_status,
            'task_status': model.task.task_status,
            **data,
            'associated_slug': model.task.associated_slug,
            'task_type': model.task.task_type,
        }

        self.assertEqual(json, expected)
        self.assertEqual(response.status_code, status.HTTP_200_OK)
        self.assertEqual(self.bc.database.list_of('assignments.Task'),
                         [{
                             **self.bc.format.to_dict(model.task),
                             **data,
                             'associated_slug': model.task.associated_slug,
                         }])

        self.assertEqual(student_task_notification.delay.call_args_list, [call(1)])
        self.assertEqual(teacher_task_notification.delay.call_args_list, [])

    """
    🔽🔽🔽 Put prevent mark task as done if it is not delivered
    """

    @patch('breathecode.assignments.tasks.student_task_notification', MagicMock())
    @patch('breathecode.assignments.tasks.teacher_task_notification', MagicMock())
    def test_task_status_pending_and_revision_status_pending(self):
        """Test /task with task_status = pending and revision_status = pending should pass"""

        from breathecode.assignments.tasks import student_task_notification
        from breathecode.assignments.tasks import teacher_task_notification

        model = self.bc.database.create(task=1, user=1, cohort=1)
        self.bc.request.authenticate(model.user)

        url = reverse_lazy('assignments:task_id', kwargs={
            'task_id': model.task.id,
        })
        data = {'cohort': model['cohort'].id, 'title': 'hello'}
        response = self.client.put(url, data)
        json = response.json()
        self.assertDatetime(json['created_at'])
        self.assertDatetime(json['updated_at'])
        del json['created_at']
        del json['updated_at']
        expected = {
            'id': 1,
            'associated_slug': model.task.associated_slug,
            'title': 'hello',
            'task_status': 'PENDING',
            'revision_status': 'PENDING',
            'github_url': None,
            'live_url': None,
            'task_type': model.task.task_type,
            'description': model.task.description,
<<<<<<< HEAD
            'cohort': model['cohort'].id
=======
            'task_type': model.task.task_type,
            'cohort': None,
>>>>>>> 7ff059f9
        }

        self.assertEqual(json, expected)
        self.assertEqual(self.bc.database.list_of('assignments.Task'), [{
            'id': 1,
            'associated_slug': model.task.associated_slug,
            'title': 'hello',
            'task_status': 'PENDING',
            'revision_status': 'PENDING',
            'task_type': model.task.task_type,
            'github_url': None,
            'live_url': None,
            'description': model.task.description,
            'cohort_id': model['cohort'].id,
            'user_id': 1
        }])
        self.assertEqual(response.status_code, status.HTTP_200_OK)

        self.assertEqual(student_task_notification.delay.call_args_list, [])
        self.assertEqual(teacher_task_notification.delay.call_args_list, [])

    @patch('breathecode.assignments.tasks.student_task_notification', MagicMock())
    @patch('breathecode.assignments.tasks.teacher_task_notification', MagicMock())
    def test_task_status_pending_and_revision_status_approved(self):
        """Test /task with task_status = pending and revision_status = approved should fail"""

        from breathecode.assignments.tasks import student_task_notification
        from breathecode.assignments.tasks import teacher_task_notification

        model = self.bc.database.create(task=1, user=1)
        self.bc.request.authenticate(model.user)

        url = reverse_lazy('assignments:task_id', kwargs={
            'task_id': model.task.id,
        })

        data = {
            'associated_slug': 'hello',
            'title': 'hello',
            'revision_status': 'APPROVED',
        }

        response = self.client.put(url, data)
        json = response.json()

        expected = {'detail': 'task-marked-approved-when-pending', 'status_code': 400}

        self.assertEqual(json, expected)
        self.assertEqual(response.status_code, status.HTTP_400_BAD_REQUEST)
        self.assertEqual(self.bc.database.list_of('assignments.Task'), [self.bc.format.to_dict(model.task)])

        self.assertEqual(student_task_notification.delay.call_args_list, [])
        self.assertEqual(teacher_task_notification.delay.call_args_list, [])

    @patch('breathecode.assignments.tasks.student_task_notification', MagicMock())
    @patch('breathecode.assignments.tasks.teacher_task_notification', MagicMock())
    def test_task_status_pending_and_revision_status_approved_both(self):
        """Test /task with task_status = pending and revision_status = approved should fail"""

        from breathecode.assignments.tasks import student_task_notification
        from breathecode.assignments.tasks import teacher_task_notification

        model = self.bc.database.create(task=1, user=1)
        self.bc.request.authenticate(model.user)

        url = reverse_lazy('assignments:task_id', kwargs={
            'task_id': model.task.id,
        })

        data = {
            'associated_slug': 'hello',
            'title': 'hello',
            'task_status': 'DONE',
            'revision_status': 'APPROVED'
        }

        response = self.client.put(url, data)
        json = response.json()

        expected = {'detail': 'task-marked-approved-when-pending', 'status_code': 400}

        self.assertEqual(json, expected)
        self.assertEqual(response.status_code, status.HTTP_400_BAD_REQUEST)
        self.assertEqual(self.bc.database.list_of('assignments.Task'), [self.bc.format.to_dict(model.task)])

        self.assertEqual(student_task_notification.delay.call_args_list, [])
        self.assertEqual(teacher_task_notification.delay.call_args_list, [])<|MERGE_RESOLUTION|>--- conflicted
+++ resolved
@@ -131,53 +131,6 @@
 
     @patch('breathecode.assignments.tasks.student_task_notification', MagicMock())
     @patch('breathecode.assignments.tasks.teacher_task_notification', MagicMock())
-<<<<<<< HEAD
-=======
-    def test_task_id__put__with_one_task__prividing_nothing_in_body(self):
-        from breathecode.assignments.tasks import student_task_notification
-        from breathecode.assignments.tasks import teacher_task_notification
-
-        model = self.bc.database.create(user=1, task=1)
-        self.bc.request.authenticate(model.user)
-
-        url = reverse_lazy('assignments:task_id', kwargs={'task_id': 1})
-        start = self.bc.datetime.now()
-        response = self.client.put(url)
-        end = self.bc.datetime.now()
-        json = response.json()
-
-        updated_at = self.bc.datetime.from_iso_string(json['updated_at'])
-        self.bc.check.datetime_in_range(start, end, updated_at)
-        del json['updated_at']
-
-        expected = {
-            'associated_slug': model.task.associated_slug,
-            'title': model.task.title,
-            'github_url': model.task.github_url,
-            'cohort': model.task.cohort,
-            'created_at': self.bc.datetime.to_iso_string(model.task.created_at),
-            'id': model.task.id,
-            'description': model.task.description,
-            'live_url': model.task.live_url,
-            'revision_status': model.task.revision_status,
-            'task_status': model.task.task_status,
-            'task_type': model.task.task_type,
-        }
-
-        self.assertEqual(json, expected)
-        self.assertEqual(response.status_code, status.HTTP_200_OK)
-        self.assertEqual(self.bc.database.list_of('assignments.Task'), [self.bc.format.to_dict(model.task)])
-
-        self.assertEqual(student_task_notification.delay.call_args_list, [])
-        self.assertEqual(teacher_task_notification.delay.call_args_list, [])
-
-    """
-    🔽🔽🔽 Put with Task
-    """
-
-    @patch('breathecode.assignments.tasks.student_task_notification', MagicMock())
-    @patch('breathecode.assignments.tasks.teacher_task_notification', MagicMock())
->>>>>>> 7ff059f9
     def test_task_id__put__with_one_task(self):
         from breathecode.assignments.tasks import student_task_notification
         from breathecode.assignments.tasks import teacher_task_notification
@@ -499,12 +452,7 @@
             'live_url': None,
             'task_type': model.task.task_type,
             'description': model.task.description,
-<<<<<<< HEAD
             'cohort': model['cohort'].id
-=======
-            'task_type': model.task.task_type,
-            'cohort': None,
->>>>>>> 7ff059f9
         }
 
         self.assertEqual(json, expected)
