--- conflicted
+++ resolved
@@ -61,7 +61,6 @@
     list_display = ('slug', 'name', 'stage')
     actions = [sync_cohort_tasks, delete_cohort_tasks]
 
-<<<<<<< HEAD
 def mark_as_delivered(modeladmin, request, queryset):
     queryset.update(task_status='DONE')
 mark_as_delivered.short_description = "Mark task status as DONE"
@@ -74,14 +73,6 @@
 
 @admin.register(Task)
 class TaskAdmin(admin.ModelAdmin):
-    search_fields = ['title', 'associated_slug', 'user__first_name', 'user__last_name', 'user__email']
-    list_display = ('title', 'task_type', 'associated_slug', 'task_status', 'revision_status', 'user')
-    list_filter = ['task_type', 'task_status', 'revision_status']
-    actions = [mark_as_delivered, mark_as_approved, mark_as_rejected]
-=======
-
-@admin.register(Task)
-class TaskAdmin(admin.ModelAdmin):
     search_fields = [
         'title', 'associated_slug', 'user__first_name', 'user__last_name',
         'user__email'
@@ -89,4 +80,4 @@
     list_display = ('title', 'task_type', 'associated_slug', 'task_status',
                     'revision_status', 'user')
     list_filter = ['task_type', 'task_status', 'revision_status']
->>>>>>> 1b6e22be
+    actions = [mark_as_delivered, mark_as_approved, mark_as_rejected]