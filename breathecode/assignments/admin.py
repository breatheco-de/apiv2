import logging
import os

from django.contrib import admin, messages
from django.contrib.auth.admin import UserAdmin
from django.utils.html import format_html
from django import forms
from django.db import models

from breathecode.assignments.tasks import async_learnpack_webhook, async_validate_flags
from breathecode.authenticate.models import Token
from breathecode.services.learnpack import LearnPack
from breathecode.utils.admin.widgets import PrettyJSONWidget

from .actions import sync_student_tasks, calculate_telemetry_indicator
from .models import (
    AssignmentTelemetry,
    CohortProxy,
    FinalProject,
    LearnPackWebhook,
    RepositoryDeletionOrder,
    RepositoryWhiteList,
    Task,
    UserAttachment,
    UserProxy,
)
from .tasks import async_calculate_telemetry_indicator

# Register your models here.
logger = logging.getLogger(__name__)


@admin.display(description="Delete and sync Tasks")
def sync_tasks(modeladmin, request, queryset):

    for u in queryset:
        try:
            Task.objects.filter(user_id=u.id).delete()
            sync_student_tasks(u)
        except Exception:
            logger.exception(f"There was a problem syncronizing tassks for student {u.email}")


@admin.register(UserProxy)
class UserAdmin(UserAdmin):
    list_display = ("username", "email", "first_name", "last_name")
    actions = [sync_tasks]


@admin.display(description="Delete AND SYNC Tasks for all students of this cohort")
def sync_cohort_tasks(modeladmin, request, queryset):
    from .actions import sync_cohort_tasks

    for c in queryset:
        try:
            Task.objects.filter(cohort__id=c.id).delete()
            sync_cohort_tasks(c)
        except Exception:
            pass


@admin.display(description="Delete tasks for all students of this cohort")
def delete_cohort_tasks(modeladmin, request, queryset):

    for c in queryset:
        try:
            Task.objects.filter(cohort__id=c.id).delete()
        except Exception:
            pass


@admin.register(CohortProxy)
class CohortAdmin(admin.ModelAdmin):
    list_display = ("id", "slug", "stage", "name", "kickoff_date", "syllabus_version", "schedule")
    actions = [sync_cohort_tasks, delete_cohort_tasks]


@admin.display(description="Mark task status as DONE")
def mark_as_delivered(modeladmin, request, queryset):
    queryset.update(task_status="DONE")


@admin.display(description="Mark task status as PENDING")
def mark_as_pending(modeladmin, request, queryset):
    queryset.update(task_status="PENDING")


@admin.display(description="Mark revision status as APPROVED")
def mark_as_approved(modeladmin, request, queryset):
    queryset.update(revision_status="APPROVED")


@admin.display(description="Mark revision status as IGNORED")
def mark_as_ignored(modeladmin, request, queryset):
    queryset.update(revision_status="IGNORED")


@admin.display(description="Mark revision status as REJECTED")
def mark_as_rejected(modeladmin, request, queryset):
    queryset.update(revision_status="REJECTED")


@admin.display(description="Mark revision status as PENDING")
def mark_revision_as_pending(modeladmin, request, queryset):
    queryset.update(revision_status="PENDING")


<<<<<<< HEAD
=======
@admin.display(description="Re-validate flags for selected tasks")
def revalidate_flags(modeladmin, request, queryset):
    """Re-validate flags for selected tasks by calling async_validate_flags task."""
    count = 0
    for task in queryset:
        if task.delivered_flags and task.associated_slug:
            # Convert delivered_flags list to comma-separated string
            flags_str = ",".join(task.delivered_flags) if isinstance(task.delivered_flags, list) else str(task.delivered_flags)
            
            # Call the async task
            async_validate_flags.delay(
                assignment_id=task.id,
                associated_slug=task.associated_slug,
                flags=flags_str
            )
            count += 1
    
    if count > 0:
        messages.success(request, f"Flag re-validation scheduled for {count} task(s)")
    else:
        messages.warning(request, "No tasks with flags found for re-validation")


class DeliveryTypeFilter(admin.SimpleListFilter):
    title = "Delivery Type"
    parameter_name = "delivery_type"

    def lookups(self, request, model_admin):
        return (
            ("url", "URL (Live URL)"),
            ("flag", "Flag (CTF)"),
            ("file", "File (Attachments)"),
            ("repository", "Repository (GitHub)"),
            ("none", "No Delivery"),
        )

    def queryset(self, request, queryset):
        if self.value() == "url":
            return queryset.filter(live_url__isnull=False).exclude(live_url="")
        elif self.value() == "flag":
            return queryset.filter(delivered_flags__isnull=False).exclude(delivered_flags=[])
        elif self.value() == "file":
            return queryset.filter(attachments__isnull=False)
        elif self.value() == "repository":
            return queryset.filter(github_url__isnull=False).exclude(github_url="")
        elif self.value() == "none":
            return queryset.filter(
                models.Q(live_url__isnull=True) | models.Q(live_url=""),
                models.Q(delivered_flags__isnull=True) | models.Q(delivered_flags=[]),
                models.Q(attachments__isnull=True),
                models.Q(github_url__isnull=True) | models.Q(github_url="")
            )
        return queryset

    
>>>>>>> 1691fe13
@admin.register(Task)
class TaskAdmin(admin.ModelAdmin):
    search_fields = ["title", "associated_slug", "user__first_name", "user__last_name", "user__email"]
    list_display = ("title", "task_type", "associated_slug", "task_status", "revision_status", "user", "delivery_url")
<<<<<<< HEAD
    list_filter = ["task_type", "task_status", "revision_status"]
=======
    list_filter = ["task_type", "task_status", "revision_status", DeliveryTypeFilter]
>>>>>>> 1691fe13
    actions = [
        mark_as_delivered,
        mark_as_pending,
        mark_as_approved,
        mark_as_rejected,
        mark_as_ignored,
        mark_revision_as_pending,
<<<<<<< HEAD
    ]
    raw_id_fields = ["user", "cohort", "telemetry", "attachments"]
=======
        revalidate_flags
    ]
    raw_id_fields = ["user", "cohort", "telemetry", "attachments"]

>>>>>>> 1691fe13

    def delivery_url(self, obj):
        token, created = Token.get_or_create(obj.user, token_type="temporal")
        url = os.getenv("API_URL") + f"/v1/assignment/task/{str(obj.id)}/deliver/{token}"
        return format_html(f"<a rel='noopener noreferrer' target='_blank' href='{url}'>deliver</a>")

    def get_queryset(self, request):
        return super().get_queryset(request).select_related("user", "cohort", "telemetry")


@admin.register(UserAttachment)
class UserAttachmentAdmin(admin.ModelAdmin):
    search_fields = ["slug", "name", "user__first_name", "user__last_name", "user__email"]
    list_display = ("slug", "name", "user", "url", "mime")
    list_filter = ["mime"]


class HasLiveUrlFilter(admin.SimpleListFilter):
    title = "Has Live URL"
    parameter_name = "has_live_url"

    def lookups(self, request, model_admin):
        return (
            ("yes", "Yes"),
            ("no", "No"),
        )

    def queryset(self, request, queryset):
        if self.value() == "yes":
            return queryset.filter(public_url__isnull=False).exclude(public_url="")
        if self.value() == "no":
            return queryset.filter(models.Q(public_url__isnull=True) | models.Q(public_url=""))
        return queryset


class HasGithubUrlFilter(admin.SimpleListFilter):
    title = "Has GitHub URL"
    parameter_name = "has_github_url"

    def lookups(self, request, model_admin):
        return (
            ("yes", "Yes"),
            ("no", "No"),
        )

    def queryset(self, request, queryset):
        if self.value() == "yes":
            return queryset.filter(repo_url__isnull=False).exclude(repo_url="")
        if self.value() == "no":
            return queryset.filter(models.Q(repo_url__isnull=True) | models.Q(repo_url=""))
        return queryset


class HasScreenshotFilter(admin.SimpleListFilter):
    title = "Has Screenshot"
    parameter_name = "has_screenshot"

    def lookups(self, request, model_admin):
        return (
            ("yes", "Yes"),
            ("no", "No"),
        )

    def queryset(self, request, queryset):
        if self.value() == "yes":
            return queryset.filter(screenshot__isnull=False).exclude(screenshot="")
        if self.value() == "no":
            return queryset.filter(models.Q(screenshot__isnull=True) | models.Q(screenshot=""))
        return queryset



@admin.register(FinalProject)
class FinalProjectAdmin(admin.ModelAdmin):
    list_display = [
        "name",
        "cohort",
        "project_status",
        "revision_status",
        "visibility_status",
        "github_url",
        "live_url",
        "has_screenshot",
    ]
    search_fields = ("name", "cohort__slug", "repo_url", "members__email")
    filter_horizontal = ["members"]
    raw_id_fields = ["cohort"]
    list_filter = [
        "project_status",
        "revision_status",
        "visibility_status",
        "cohort__academy__slug",
        HasLiveUrlFilter,
        HasGithubUrlFilter,
        HasScreenshotFilter,
    ]
    # actions = [mark_as_delivered, mark_as_approved, mark_as_rejected, mark_as_ignored]

    def github_url(self, obj):
        if obj.repo_url:
            return format_html(f"<a rel='noopener noreferrer' target='_blank' href='{obj.repo_url}'>🔗 GitHub</a>")
        return "-"

    def live_url(self, obj):
        if obj.public_url:
            return format_html(f"<a rel='noopener noreferrer' target='_blank' href='{obj.public_url}'>🌐 Live</a>")
        return "-"

    def has_screenshot(self, obj):
        if obj.screenshot:
            return format_html(f"<a rel='noopener noreferrer' target='_blank' href='{obj.screenshot}'>📸 View</a>")
        return "-"

    github_url.short_description = "GitHub"
    live_url.short_description = "Live URL"
    has_screenshot.short_description = "Screenshot"

    # def delivery_url(self, obj):
    #     token, created = Token.get_or_create(obj.user, token_type='temporal')
    #     url = os.getenv('API_URL') + f'/v1/assignment/task/{str(obj.id)}/deliver/{token}'
    #     return format_html(f"<a rel='noopener noreferrer' target='_blank' href='{url}'>deliver</a>")


def async_process_hook(modeladmin, request, queryset):
    # stay this here for use the poor mocking system
    for hook in queryset.all().order_by("created_at"):
        async_learnpack_webhook.delay(hook.id)


def process_hook(modeladmin, request, queryset):
    # stay this here for use the poor mocking system
    for hook in queryset.all().order_by("created_at"):
        client = LearnPack()
        try:
            client.execute_action(hook.id)
        except Exception as e:
            raise e
            pass

    messages.success(request, message="Check each updated status on the webhook list for details")


class EngagementScoreFilter(admin.SimpleListFilter):
    title = "Engagement Score"
    parameter_name = "engagement_score"

    def lookups(self, request, model_admin):
        return (
            ("high", "High"),
            ("medium", "Medium"),
            ("low", "Low"),
            ("none", "None"),
        )

    def queryset(self, request, queryset):
        if self.value() == "high":
            return queryset.filter(engagement_score__gte=70)
        if self.value() == "medium":
            return queryset.filter(engagement_score__gte=40, engagement_score__lt=70)
        if self.value() == "low":
            return queryset.filter(engagement_score__lt=40)
        if self.value() == "none":
            return queryset.filter(engagement_score__isnull=True)
        return queryset


class FrustrationScoreFilter(admin.SimpleListFilter):
    title = "Frustration Score"
    parameter_name = "frustration_score"

    def lookups(self, request, model_admin):
        return (
            ("high", "High"),
            ("medium", "Medium"),
            ("low", "Low"),
            ("none", "None"),
        )

    def queryset(self, request, queryset):
        if self.value() == "high":
            return queryset.filter(frustration_score__gte=70)
        if self.value() == "medium":
            return queryset.filter(frustration_score__gte=40, frustration_score__lt=70)
        if self.value() == "low":
            return queryset.filter(frustration_score__lt=40)
        if self.value() == "none":
            return queryset.filter(frustration_score__isnull=True)
        return queryset


@admin.action(description="Async: Calculate Telemetry Indicators")
def async_calculate_telemetry_indicators(modeladmin, request, queryset):
    for telemetry in queryset:
        async_calculate_telemetry_indicator.delay(telemetry.id)


@admin.action(description="Calculate Telemetry Indicators")
def calculate_telemetry_indicators(modeladmin, request, queryset):
    for telemetry in queryset:
        calculate_telemetry_indicator(telemetry)


@admin.register(AssignmentTelemetry)
class AssignmentTelemetryAdmin(admin.ModelAdmin):
    list_display = (
        "id",
        "asset_slug",
        "user",
        "created_at",
        "engagement_score_display",
        "frustration_score_display",
        "total_time",
        "completion_rate",
    )
    search_fields = ["asset_slug", "user__email", "user__id"]
    raw_id_fields = ["user"]
    list_filter = [EngagementScoreFilter, FrustrationScoreFilter]
    actions = [calculate_telemetry_indicators, async_calculate_telemetry_indicators]

    def engagement_score_display(self, obj):
        if obj.engagement_score is None:
            return "-"
        color = (
            "bg-success" if obj.engagement_score >= 70 else "bg-warning" if obj.engagement_score >= 40 else "bg-error"
        )
        emoji = "🥳" if obj.engagement_score >= 70 else "😐" if obj.engagement_score >= 40 else "😴"
        return format_html(
            f"<span class='badge {color}'>{emoji} {obj.engagement_score}% v{obj.metrics_algo_version}</span>"
        )

    def frustration_score_display(self, obj):
        if obj.frustration_score is None:
            return "-"
        color = (
            "bg-error" if obj.frustration_score >= 70 else "bg-warning" if obj.frustration_score >= 40 else "bg-success"
        )
        emoji = "🤬" if obj.frustration_score >= 70 else "😤" if obj.frustration_score >= 40 else "😍"
        return format_html(
            f"<span class='badge {color}'>{emoji} {obj.frustration_score}% v{obj.metrics_algo_version}</span>"
        )

    engagement_score_display.short_description = "Engagement Score"
    frustration_score_display.short_description = "Frustration Score"


class LearnPackWebhookForm(forms.ModelForm):
    class Meta:
        model = LearnPackWebhook
        fields = "__all__"
        widgets = {
            "payload": PrettyJSONWidget(attrs={"help_text": "Edit the JSON payload here"}),
        }


@admin.register(LearnPackWebhook)
class LearnPackWebhookAdmin(admin.ModelAdmin):
    form = LearnPackWebhookForm
    list_display = ("id", "event", "status", "student", "created_at")
    search_fields = ["telemetry__asset_slug", "telemetry__user__email"]
    list_filter = ["status", "event"]
    raw_id_fields = ["student", "telemetry"]
    actions = [process_hook, async_process_hook]

    def current_status(self, obj):
        colors = {
            "DONE": "bg-success",
            "ERROR": "bg-error",
            "PENDING": "bg-warning",
            "IGNORED": "",
            "webhook": "bg-warning",
            None: "bg-warning",
        }

        def from_status(s):
            if s in colors:
                return colors[s]
            return ""

        return format_html(
            f"<div><span class='badge {from_status(obj.status)}'>{obj.status}</span></div><small>{obj.status_text}</small>"
        )


@admin.register(RepositoryDeletionOrder)
class RepositoryDeletionOrderAdmin(admin.ModelAdmin):
    list_display = ("provider", "status", "repository_user", "repository_name")
    search_fields = ["repository_user", "repository_name"]
    list_filter = ["provider", "status"]
    raw_id_fields = ["user"]


@admin.register(RepositoryWhiteList)
class RepositoryWhiteListAdmin(admin.ModelAdmin):
    list_display = ("provider", "repository_user", "repository_name")
    search_fields = ["repository_user", "repository_name"]
    list_filter = ["provider"]
<|MERGE_RESOLUTION|>--- conflicted
+++ resolved
@@ -105,8 +105,6 @@
     queryset.update(revision_status="PENDING")
 
 
-<<<<<<< HEAD
-=======
 @admin.display(description="Re-validate flags for selected tasks")
 def revalidate_flags(modeladmin, request, queryset):
     """Re-validate flags for selected tasks by calling async_validate_flags task."""
@@ -114,16 +112,14 @@
     for task in queryset:
         if task.delivered_flags and task.associated_slug:
             # Convert delivered_flags list to comma-separated string
-            flags_str = ",".join(task.delivered_flags) if isinstance(task.delivered_flags, list) else str(task.delivered_flags)
-            
+            flags_str = (
+                ",".join(task.delivered_flags) if isinstance(task.delivered_flags, list) else str(task.delivered_flags)
+            )
+
             # Call the async task
-            async_validate_flags.delay(
-                assignment_id=task.id,
-                associated_slug=task.associated_slug,
-                flags=flags_str
-            )
+            async_validate_flags.delay(assignment_id=task.id, associated_slug=task.associated_slug, flags=flags_str)
             count += 1
-    
+
     if count > 0:
         messages.success(request, f"Flag re-validation scheduled for {count} task(s)")
     else:
@@ -157,21 +153,16 @@
                 models.Q(live_url__isnull=True) | models.Q(live_url=""),
                 models.Q(delivered_flags__isnull=True) | models.Q(delivered_flags=[]),
                 models.Q(attachments__isnull=True),
-                models.Q(github_url__isnull=True) | models.Q(github_url="")
+                models.Q(github_url__isnull=True) | models.Q(github_url=""),
             )
         return queryset
 
-    
->>>>>>> 1691fe13
+
 @admin.register(Task)
 class TaskAdmin(admin.ModelAdmin):
     search_fields = ["title", "associated_slug", "user__first_name", "user__last_name", "user__email"]
     list_display = ("title", "task_type", "associated_slug", "task_status", "revision_status", "user", "delivery_url")
-<<<<<<< HEAD
-    list_filter = ["task_type", "task_status", "revision_status"]
-=======
     list_filter = ["task_type", "task_status", "revision_status", DeliveryTypeFilter]
->>>>>>> 1691fe13
     actions = [
         mark_as_delivered,
         mark_as_pending,
@@ -179,15 +170,9 @@
         mark_as_rejected,
         mark_as_ignored,
         mark_revision_as_pending,
-<<<<<<< HEAD
+        revalidate_flags,
     ]
     raw_id_fields = ["user", "cohort", "telemetry", "attachments"]
-=======
-        revalidate_flags
-    ]
-    raw_id_fields = ["user", "cohort", "telemetry", "attachments"]
-
->>>>>>> 1691fe13
 
     def delivery_url(self, obj):
         token, created = Token.get_or_create(obj.user, token_type="temporal")
@@ -257,7 +242,6 @@
         if self.value() == "no":
             return queryset.filter(models.Q(screenshot__isnull=True) | models.Q(screenshot=""))
         return queryset
-
 
 
 @admin.register(FinalProject)
@@ -483,4 +467,4 @@
 class RepositoryWhiteListAdmin(admin.ModelAdmin):
     list_display = ("provider", "repository_user", "repository_name")
     search_fields = ["repository_user", "repository_name"]
-    list_filter = ["provider"]
+    list_filter = ["provider"]