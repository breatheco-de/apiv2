--- conflicted
+++ resolved
@@ -27,18 +27,13 @@
             profile_ids = ProfileAcademy.objects.filter(
                 user=request.user.id).values_list('academy__id', flat=True)
             if profile_ids is None:
-<<<<<<< HEAD
                 raise APIException(
                     "The quest user must belong to at least one academy to be able to request student tasks"
                 )
             items = items.filter(
                 Q(cohort__academy__id__in=profile_ids)
                 | Q(cohort__isnull=True))
-            print(items)
-=======
-                raise APIException("The quest user must belong to at least one academy to be able to request student tasks")
-            items = items.filter(Q(cohort__academy__id__in=profile_ids) | Q(cohort__isnull=True))
->>>>>>> 29e387f7
+
 
         academy = request.GET.get('academy', None)
         if academy is not None:
@@ -60,17 +55,11 @@
         # tasks from users that belong to these cohort
         stu_cohort = request.GET.get('stu_cohort', None)
         if stu_cohort is not None:
-<<<<<<< HEAD
-            items = items.filter(
-                user__cohortuser__cohort__id__in=stu_cohort.split(","),
-                user__cohortuser__role="STUDENT")
-=======
             ids = stu_cohort.split(",")
             if ids[0].isnumeric():
                 items = items.filter(user__cohortuser__cohort__id__in=ids, user__cohortuser__role="STUDENT")
             else:
                 items = items.filter(user__cohortuser__cohort__slug__in=ids, user__cohortuser__role="STUDENT")
->>>>>>> 29e387f7
 
         # tasks from users that belong to these cohort
         teacher = request.GET.get('teacher', None)
