--- conflicted
+++ resolved
@@ -898,7 +898,8 @@
         for key in request.GET.keys():
             params[key] = request.GET.get(key)
 
-        if task_id and not (task := Task.objects.filter(id=task_id, user__id=request.user.id).exclude(github_url=None).first()):
+        if task_id and not (task := Task.objects.filter(id=task_id,
+                                                        user__id=request.user.id).exclude(github_url=None).first()):
             raise ValidationException('Task not found', code=404, slug='task-not-found')
 
         elif not hasattr(request.user, 'credentialsgithub'):
@@ -943,15 +944,10 @@
 
 class AcademyCodeRevisionView(APIView):
 
-<<<<<<< HEAD
     @acapable_of('read_assignment')
     async def get(self, request, academy_id=None, task_id=None, coderevision_id=None):
-        if task_id and not (task := await Task.objects.filter(id=task_id, cohort__academy__id=academy_id).afirst()):
-=======
-    async def get_code_revision(self, request, academy_id, task_id, coderevision_id):
         if task_id and not (task := await Task.objects.filter(
                 id=task_id, cohort__academy__id=academy_id).exclude(github_url=None).prefetch_related('user').afirst()):
->>>>>>> a1faf96a
             raise ValidationException('Task not found', code=404, slug='task-not-found')
 
         params = {}
