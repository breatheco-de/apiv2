from django.urls import path

from .views import (
    AcademyCodeRevisionView,
    AcademyCommitFileView,
    CohortTaskView,
    FinalProjectMeView,
    FinalProjectScreenshotView,
    MeCodeRevisionRateView,
    MeCodeRevisionView,
    MeCommitFileView,
    SubtaskMeView,
    TaskMeAttachmentView,
    TaskMeDeliverView,
    TaskMeView,
    TaskTeacherView,
    deliver_assignment_view,
    sync_cohort_tasks_view,
    AssignmentTelemetryView,
    FinalProjectCohortView,
<<<<<<< HEAD
    CompletionJob,
=======
    SyncTasksView,
>>>>>>> 0afe6892
)

app_name = "assignments"
urlpatterns = [
    path("task/", TaskTeacherView.as_view(), name="task"),
    path("user/me/task", TaskMeView.as_view(), name="user_me_task"),
    path("user/me/final_project", FinalProjectMeView.as_view(), name="user_me_final_project"),
    path(
        "user/me/final_project/screenshot",
        FinalProjectScreenshotView.as_view(),
        name="user_me_final_project_screenshot",
    ),
    path("user/me/final_project/<int:project_id>", FinalProjectMeView.as_view(), name="user_me_project"),
    path("user/me/task/<int:task_id>", TaskMeView.as_view(), name="user_me_task_id"),
    path("user/me/task/<int:task_id>/subtasks", SubtaskMeView.as_view(), name="user_me_task_id"),
    path("me/telemetry", AssignmentTelemetryView.as_view(), name="me_telemetry"),
    path("me/task/<int:task_id>/commitfile", MeCommitFileView.as_view(), name="me_task_id_commitfile"),
    path("me/commitfile/<int:commitfile_id>", MeCommitFileView.as_view(), name="me_commitfile_id"),
    path("academy/task/<int:task_id>/commitfile", AcademyCommitFileView.as_view(), name="academy_task_id_commitfile"),
    path(
        "academy/task/<int:task_id>/commitfile/<int:commitfile_id>",
        AcademyCommitFileView.as_view(),
        name="academy_commitfile_id",
    ),
    path("me/coderevision", MeCodeRevisionView.as_view(), name="me_coderevision"),
    path("me/task/<int:task_id>/coderevision", MeCodeRevisionView.as_view(), name="me_task_id_coderevision"),
    path(
        "me/coderevision/<int:coderevision_id>/rate", MeCodeRevisionRateView.as_view(), name="me_coderevision_id_rate"
    ),
    path("academy/coderevision", AcademyCodeRevisionView.as_view(), name="academy_coderevision"),
    path(
        "academy/task/<int:task_id>/coderevision",
        AcademyCodeRevisionView.as_view(),
        name="academy_task_id_coderevision",
    ),
    path(
        "academy/coderevision/<int:coderevision_id>", AcademyCodeRevisionView.as_view(), name="academy_coderevision_id"
    ),
    path("user/<int:user_id>/task", TaskMeView.as_view(), name="user_id_task"),
    path("user/<int:user_id>/task/<int:task_id>", TaskMeView.as_view(), name="user_id_task_id"),
    path("academy/cohort/<int:cohort_id>/task", CohortTaskView.as_view()),
    path("academy/cohort/<int:cohort_id>/final_project", FinalProjectCohortView.as_view(), name="final_project_cohort"),
    path(
        "academy/cohort/<int:cohort_id>/final_project/<int:final_project_id>",
        FinalProjectCohortView.as_view(),
        name="final_project_cohort_update",
    ),
    path("academy/cohort/<int:cohort_id>/synctasks", SyncTasksView.as_view(), name="sync_cohort_tasks"),
    path("academy/user/<int:user_id>/task", TaskMeView.as_view(), name="academy_user_id_task"),
    path("task/<int:task_id>/deliver/<str:token>", deliver_assignment_view, name="task_id_deliver_token"),
    path("task/<int:task_id>/deliver", TaskMeDeliverView.as_view(), name="task_id_deliver"),
    path("task/<int:task_id>/attachment", TaskMeAttachmentView.as_view(), name="task_id_attachment"),
    path("task/<int:task_id>", TaskMeView.as_view(), name="task_id"),
    path("sync/cohort/<int:cohort_id>/task", sync_cohort_tasks_view, name="sync_cohort_id_task"),
    path("completion_job/<int:task_id>", CompletionJob.as_view(), name="completion_job"),
]<|MERGE_RESOLUTION|>--- conflicted
+++ resolved
@@ -18,11 +18,8 @@
     sync_cohort_tasks_view,
     AssignmentTelemetryView,
     FinalProjectCohortView,
-<<<<<<< HEAD
     CompletionJob,
-=======
     SyncTasksView,
->>>>>>> 0afe6892
 )
 
 app_name = "assignments"
