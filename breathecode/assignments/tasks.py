--- conflicted
+++ resolved
@@ -115,10 +115,7 @@
     try:
         if hasattr(task.user, 'credentialsgithub') and task.github_url:
             s = Service('rigobot', task.user.id)
-<<<<<<< HEAD
             logger.info('Service rigobot found')
-=======
->>>>>>> 28c67f2c
 
         if s and task.task_status == 'DONE':
             response = s.post('/v1/finetuning/me/repository/',
