--- conflicted
+++ resolved
@@ -1,9 +1,6 @@
 from django.contrib.auth.models import User
 from django.db import models
-<<<<<<< HEAD
 from django.utils import timezone
-=======
->>>>>>> 5723a9bd
 
 PENDING = 'PENDING'
 DONE = 'DONE'
