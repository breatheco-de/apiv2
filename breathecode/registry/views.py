--- conflicted
+++ resolved
@@ -761,20 +761,14 @@
     @capable_of('read_asset')
     def get(self, request, asset_slug=None, academy_id=None):
         handler = self.extensions(request)
-<<<<<<< HEAD
-
-        cache = handler.cache.get()
-        if cache is not None:
-            return cache
+
+        # cache = handler.cache.get()
+        # if cache is not None:
+        #     return cache
 
         member = ProfileAcademy.objects.filter(user=request.user, academy__id=academy_id).first()
         if member is None:
             raise ValidationException("You don't belong to this academy", status.HTTP_400_BAD_REQUEST)
-=======
-        # cache = handler.cache.get()
-        # if cache is not None:
-        #     return HttpResponse(cache, content_type='application/json', status=status.HTTP_200_OK)
->>>>>>> d9437ca0
 
         if asset_slug is not None:
             asset = Asset.get_by_slug(asset_slug, request)
