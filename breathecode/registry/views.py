--- conflicted
+++ resolved
@@ -4,10 +4,9 @@
 from pathlib import Path
 from typing import Any
 
-from urllib.parse import urlparse, parse_qs, urlencode
+from urllib.parse import urlparse
 import aiohttp
 import requests
-import base64
 from breathecode.services.github import Github
 from adrf.decorators import api_view
 from adrf.views import APIView
@@ -173,25 +172,24 @@
         return render_message(request, "Missing asset parameter", status=400)
     if not file_path:
         return render_message(request, "Missing path parameter", status=400)
-    
-    # Strip query string from file_path to get the correct file extension
+
     parsed_path = urlparse(file_path)
-    clean_file_path = parsed_path.path  # Get the path without query string
-    file_extension = Path(clean_file_path).suffix.lower()  # Extract extension from clean path
-    
+    clean_file_path = parsed_path.path
+    file_extension = Path(clean_file_path).suffix.lower()
+
     # Get the asset
     try:
         asset = Asset.objects.get(id=asset_id)
     except Asset.DoesNotExist:
         return render_message(request, f"Asset with id {asset_id} not found", status=404)
-    
+
     # Check if asset has an owner with GitHub credentials
     if not asset.owner:
         return render_message(request, "Asset has no owner configured", status=400)
     credentials = CredentialsGithub.objects.filter(user=asset.owner).first()
     if not credentials:
         return render_message(request, "No GitHub credentials found for asset owner", status=400)
-    
+
     # Optional token validation for private access
     if token:
         try:
@@ -200,18 +198,17 @@
                 return render_message(request, "Invalid or expired token", status=401)
         except Exception:
             return render_message(request, "Invalid token", status=401)
-    
+
     # Get repository information from asset
     try:
         org_name, repo_name, branch_name = asset.get_repo_meta()
     except Exception as e:
         logger.error(f"Error parsing repository metadata for asset {asset_id}: {str(e)}")
         return render_message(request, "Invalid repository URL in asset", status=400)
-    
+
     # Use GitHub API to fetch the file content
     try:
         github = Github(credentials.token)
-<<<<<<< HEAD
 
         # Sanitize path (strip query like ?raw=true) and build GitHub Contents API URL
         from urllib.parse import urlparse
@@ -271,68 +268,9 @@
 
         return render_message(request, "File content not found", status=404)
 
-=======
-        # Construct the API URL for the file (use clean_file_path to avoid query string)
-        api_url = f"/repos/{org_name}/{repo_name}/contents/{clean_file_path}"
-        if branch_name:
-            api_url += f"?ref={branch_name}"
-        # Fetch the file content
-        response = github.get(api_url)
-        is_binary = False
-        content = None
-        if "content" in response:
-            # Decode the base64 content
-            content = base64.b64decode(response["content"])
-            if not content:
-                raise Exception("File is empty")
-            # Determine content type based on file extension
-            content_type = "text/plain"
-            # Text file types
-            if file_extension in [".md", ".markdown"]:
-                content_type = "text/markdown"
-            elif file_extension in [".html", ".htm"]:
-                content_type = "text/html"
-            elif file_extension in [".json"]:
-                content_type = "application/json"
-            elif file_extension in [".py"]:
-                content_type = "text/x-python"
-            elif file_extension in [".js"]:
-                content_type = "text/javascript"
-            elif file_extension in [".css"]:
-                content_type = "text/css"
-            elif file_extension in [".xml"]:
-                content_type = "application/xml"
-            elif file_extension in [".yml", ".yaml"]:
-                content_type = "text/yaml"
-           
-            # Binary file types
-            elif file_extension in [".png"]:
-                content_type = "image/png"
-                is_binary = True
-            elif file_extension in [".jpg", ".jpeg"]:
-                content_type = "image/jpeg"
-                is_binary = True
-            elif file_extension in [".gif"]:
-                content_type = "image/gif"
-                is_binary = True
-            elif file_extension in [".pdf"]:
-                content_type = "application/pdf"
-                is_binary = True
-            
-            # Return content based on file type
-            if is_binary:
-                return HttpResponse(content, content_type=content_type)
-            else:
-                # Decode text content as UTF-8
-                content = content.decode("utf-8")
-                return HttpResponse(content, content_type=content_type)
-        else:
-            return render_message(request, "File content not found", status=404)
->>>>>>> dff4cd0a
     except Exception as e:
         logger.error(f"Error fetching file from GitHub: {str(e)}")
         error_str = str(e).lower()
-        binary_str = 'as binary' if is_binary else 'as non-binary/text'
         if "404" in error_str or "not found" in error_str:
             return render_message(request, f"File not found: {file_path}", status=404)
         elif "403" in error_str or "forbidden" in error_str:
@@ -340,8 +278,7 @@
         elif "401" in error_str or "unauthorized" in error_str:
             return render_message(request, "GitHub authentication failed", status=401)
         else:
-            # Avoid leaking large/binary content in error messages
-            return render_message(request, f"Error accessing '{file_extension}' file {binary_str}: {str(e)}", status=500)
+            return render_message(request, f"Error accessing file: {str(e)}", status=500)
 
 
 @api_view(["GET"])
