import re
import requests, logging, os
from pathlib import Path
from django.shortcuts import redirect, render
<<<<<<< HEAD
from django.utils import timezone
=======
>>>>>>> b3be5cba
from django.db.models import Q, Count
from django.http import HttpResponse
from django.core.validators import URLValidator

<<<<<<< HEAD
from breathecode.media.models import Media, MediaResolution
from breathecode.media.views import media_gallery_bucket
from breathecode.services.google_cloud.function import Function
from .models import Asset, AssetAlias, AssetTechnology, AssetErrorLog, KeywordCluster, AssetCategory, AssetKeyword, AssetComment
=======
from .models import (Asset, AssetAlias, AssetTechnology, AssetErrorLog, KeywordCluster, AssetCategory,
                     AssetKeyword, AssetComment)

>>>>>>> b3be5cba
from .actions import AssetThumbnailGenerator, test_syllabus, test_asset, pull_from_github, test_asset
from breathecode.utils.api_view_extensions.api_view_extensions import APIViewExtensions
from breathecode.notify.actions import send_email_message
from breathecode.authenticate.models import ProfileAcademy
from .caches import AssetCache, AssetCommentCache, KeywordCache, KeywordClusterCache, TechnologyCache

from rest_framework.permissions import AllowAny
from .serializers import (AssetSerializer, AssetBigSerializer, AssetMidSerializer, AssetTechnologySerializer,
                          PostAssetSerializer, AssetCategorySerializer, AssetKeywordSerializer,
                          AcademyAssetSerializer, AssetPUTSerializer, AcademyCommentSerializer,
                          PostAssetCommentSerializer, PutAssetCommentSerializer, AssetBigTechnologySerializer,
                          TechnologyPUTSerializer, KeywordSmallSerializer, KeywordClusterBigSerializer,
                          PostKeywordClusterSerializer, PostKeywordSerializer, PUTKeywordSerializer)
from breathecode.utils import ValidationException, capable_of, GenerateLookupsMixin
from breathecode.utils.views import render_message
from rest_framework.response import Response
from rest_framework.decorators import api_view, permission_classes
from rest_framework.views import APIView
from rest_framework import status
from django.http import HttpResponseRedirect
from django.views.decorators.clickjacking import xframe_options_exempt

logger = logging.getLogger(__name__)

SYSTEM_EMAIL = os.getenv('SYSTEM_EMAIL', None)
APP_URL = os.getenv('APP_URL', '')
ENV = os.getenv('ENV', 'development')


@api_view(['GET'])
@permission_classes([AllowAny])
def forward_asset_url(request, asset_slug=None):

    asset = Asset.get_by_slug(asset_slug, request)
    if asset is None:
        return render_message(request, f'Asset with slug {asset_slug} not found')

    validator = URLValidator()
    try:

        if not asset.external and asset.asset_type == 'LESSON':
            slug = Path(asset.readme_url).stem
            url = 'https://content.breatheco.de/en/lesson/' + slug + '?plain=true'
            if ENV == 'development':
                return render_message(request, 'Redirect to: ' + url)
            else:
                return HttpResponseRedirect(redirect_to=url)

        validator(asset.url)
        if asset.gitpod:
            return HttpResponseRedirect(redirect_to='https://gitpod.io#' + asset.url)
        else:
            return HttpResponseRedirect(redirect_to=asset.url)
    except Exception as e:
        logger.error(e)
        msg = f'The url for the {asset.asset_type.lower()} your are trying to open ({asset_slug}) was not found, this error has been reported and will be fixed soon.'
        AssetErrorLog(slug=AssetErrorLog.INVALID_URL,
                      path=asset_slug,
                      asset=asset,
                      asset_type=asset.asset_type,
                      status_text=msg).save()
        return render_message(request, msg)


@api_view(['GET'])
@permission_classes([AllowAny])
@xframe_options_exempt
def render_preview_html(request, asset_slug):
    asset = Asset.get_by_slug(asset_slug, request)
    if asset is None:
        return render_message(request, f'Asset with slug {asset_slug} not found')

    if asset.asset_type == 'QUIZ':
        return render_message(request, f'Quiz cannot be previewed')

    readme = asset.get_readme(parse=True)
    return render(
        request, readme['frontmatter']['format'] + '.html', {
            **AssetBigSerializer(asset).data, 'html': readme['html'],
            'theme': request.GET.get('theme', 'light'),
            'plain': request.GET.get('plain', 'false'),
            'styles':
            readme['frontmatter']['inlining']['css'][0] if 'inlining' in readme['frontmatter'] else None,
            'frontmatter': readme['frontmatter'].items()
        })


@api_view(['GET'])
@permission_classes([AllowAny])
def get_technologies(request):
    tech = AssetTechnology.objects.filter(parent__isnull=True)

    serializer = AssetTechnologySerializer(tech, many=True)
    return Response(serializer.data)


# Create your views here.
class AcademyTechnologyView(APIView, GenerateLookupsMixin):
    """
    List all snippets, or create a new snippet.
    """
    extensions = APIViewExtensions(cache=TechnologyCache, sort='-slug', paginate=True)

    def _has_valid_parent(self):
        regex = r'^(?:\d+,)*(?:\d+)$'
        return bool(re.findall(regex, self.request.GET.get('parent', '')))

    @capable_of('read_technology')
    def get(self, request, academy_id=None):
        handler = self.extensions(request)
        cache = handler.cache.get()
        if cache is not None:
            return Response(cache, status=status.HTTP_200_OK)

        items = AssetTechnology.objects.all()
        lookup = {}

        has_valid_parent = self._has_valid_parent()
        if self.request.GET.get('include_children') != 'true' and not has_valid_parent:
            items = items.filter(parent__isnull=True)

        if 'language' in self.request.GET:
            param = self.request.GET.get('language')
            if param == 'en':
                param = 'us'
            items = items.filter(Q(lang=param) | Q(lang='') | Q(lang__isnull=True))

        if 'visibility' in self.request.GET:
            param = self.request.GET.get('visibility')
            lookup['visibility__in'] = [p.upper() for p in param.split(',')]
        else:
            lookup['visibility'] = 'PUBLIC'

        if has_valid_parent:
            param = self.request.GET.get('parent')
            lookup['parent__id__in'] = [int(p) for p in param.split(',')]

        like = request.GET.get('like', None)
        if like is not None and like != 'undefined' and like != '':
            items = items.filter(Q(slug__icontains=like) | Q(title__icontains=like))

        if slug := request.GET.get('slug'):
            lookup['slug__in'] = slug.split(',')

        if asset_slug := request.GET.get('asset_slug'):
            lookup['featured_asset__slug__in'] = asset_slug.split(',')

        if asset_type := request.GET.get('asset_type'):
            lookup['featured_asset__asset_type__in'] = asset_type.split(',')

        items = items.filter(**lookup)
        items = handler.queryset(items)

        serializer = AssetBigTechnologySerializer(items, many=True)

        return handler.response(serializer.data)

    @capable_of('crud_technology')
    def put(self, request, tech_slug=None, academy_id=None):

        lookups = self.generate_lookups(request, many_fields=['slug'])

        if lookups and tech_slug:
            raise ValidationException(
                'user_id or cohort_id was provided in url '
                'in bulk mode request, use querystring style instead',
                code=400)

        if 'slug' not in request.GET and tech_slug is None:
            raise ValidationException('Missing technology slug(s)')
        elif tech_slug is not None:
            lookups['slug__in'] = [tech_slug]

        techs = AssetTechnology.objects.filter(**lookups)
        _count = techs.count()
        if _count == 0:
            raise ValidationException('This technolog(ies) does not exist for this academy', 404)

        serializers = []
        for t in techs:
            serializer = TechnologyPUTSerializer(t,
                                                 data=request.data,
                                                 many=False,
                                                 context={
                                                     'request': request,
                                                     'academy_id': academy_id
                                                 })
            if not serializer.is_valid():
                return Response(serializer.errors, status=status.HTTP_400_BAD_REQUEST)
            serializers.append(serializer)

        resp = []
        for s in serializers:
            tech = s.save()
            resp.append(AssetBigTechnologySerializer(tech, many=False).data)

        if tech_slug is not None:
            return Response(resp.pop(), status=status.HTTP_200_OK)
        else:
            return Response(resp, status=status.HTTP_200_OK)


@api_view(['GET'])
def get_categories(request):
    items = AssetCategory.objects.all()
    serializer = AssetCategorySerializer(items, many=True)
    return Response(serializer.data)


@api_view(['GET'])
def get_keywords(request):
    items = AssetKeyword.objects.all()
    serializer = AssetKeywordSerializer(items, many=True)
    return Response(serializer.data)


@api_view(['GET'])
@permission_classes([AllowAny])
def get_translations(request):
    langs = Asset.objects.all().values_list('lang', flat=True)
    langs = set(langs)

    return Response([{'slug': l, 'title': l} for l in langs])


@api_view(['POST'])
@permission_classes([AllowAny])
def handle_test_syllabus(request):
    report = test_syllabus(request.data)
    return Response({'status': 'ok'})


@api_view(['POST'])
@permission_classes([AllowAny])
def handle_test_asset(request):
    report = test_asset(request.data)
    return Response({'status': 'ok'})


@api_view(['GET'])
@permission_classes([AllowAny])
@xframe_options_exempt
def render_readme(request, asset_slug, extension='raw'):

    asset = Asset.get_by_slug(asset_slug, request)
    if asset is None:
        raise ValidationException('Asset {asset_slug} not found', status.HTTP_404_NOT_FOUND)

    is_parse = True
    if asset.asset_type == 'QUIZ':
        is_parse = False
    readme = asset.get_readme(parse=is_parse)

    response = HttpResponse('Invalid extension format', content_type='text/html')
    if extension == 'html':
        response = HttpResponse(readme['html'], content_type='text/html')
    elif extension in ['md', 'mdx', 'txt']:
        response = HttpResponse(readme['decoded'], content_type='text/markdown')
    elif extension == 'ipynb':
        response = HttpResponse(readme['decoded'], content_type='application/json')

    return response


@api_view(['GET'])
@permission_classes([AllowAny])
def get_alias_redirects(request):
    aliases = AssetAlias.objects.all()
    redirects = {}
    for a in aliases:
        if a.slug != a.asset.slug:
            redirects[a.slug] = a.asset.slug

    return Response(redirects)


@api_view(['GET'])
@permission_classes([AllowAny])
def get_config(request, asset_slug):
    asset = Asset.get_by_slug(asset_slug, request)
    if asset is None:
        raise ValidationException(f'Asset not {asset_slug} found', status.HTTP_404_NOT_FOUND)

    main_branch = 'master'
    response = requests.head(f'{asset.url}/tree/{main_branch}', allow_redirects=False)
    if response.status_code == 302:
        main_branch = 'main'

    try:
        response = requests.get(f'{asset.url}/blob/{main_branch}/learn.json?raw=true')
        if response.status_code == 404:
            response = requests.get(f'{asset.url}/blob/{main_branch}/bc.json?raw=true')
            if response.status_code == 404:
                raise ValidationException(f'Config file not found for {asset.url}',
                                          code=404,
                                          slug='config_not_found')

        return Response(response.json())
    except Exception as e:
        data = {
            'MESSAGE':
            f'learn.json or bc.json not found or invalid for for: \n {asset.url}',
            'TITLE':
            f'Error fetching the exercise meta-data learn.json for {asset.asset_type.lower()} {asset.slug}',
        }

        to = SYSTEM_EMAIL
        if asset.author is not None:
            to = asset.author.email

        send_email_message('message', to=to, data=data)
        raise ValidationException(f'Config file invalid or not found for {asset.url}',
                                  code=404,
                                  slug='config_not_found')


class AssetThumbnailView(APIView):
    """
    get:
        Get asset thumbnail.
    """
<<<<<<< HEAD
=======

    permission_classes = [AllowAny]

>>>>>>> b3be5cba
    def get(self, request, asset_slug):
        width = int(request.GET.get('width', '0'))
        height = int(request.GET.get('height', '0'))

        asset = Asset.objects.filter(slug=asset_slug).first()
        generator = AssetThumbnailGenerator(asset, width, height)

        url, permanent = generator.get_thumbnail_url()
        return redirect(url, permanent=permanent)


# Create your views here.
class AssetView(APIView, GenerateLookupsMixin):
    """
    List all snippets, or create a new snippet.
    """
    permission_classes = [AllowAny]
    extensions = APIViewExtensions(cache=AssetCache, sort='-created_at', paginate=True)

    def get(self, request, asset_slug=None):
        handler = self.extensions(request)
        cache = handler.cache.get()
        if cache is not None:
            return Response(cache, status=status.HTTP_200_OK)

        if asset_slug is not None:
            asset = Asset.get_by_slug(asset_slug, request)
            if asset is None:
                raise ValidationException(f'Asset {asset_slug} not found', status.HTTP_404_NOT_FOUND)

            serializer = AssetBigSerializer(asset)
            return handler.response(serializer.data)

        items = Asset.objects.all()
        lookup = {}

        if 'author' in self.request.GET:
            param = self.request.GET.get('author')
            lookup['author__id'] = param

        if 'owner' in self.request.GET:
            param = self.request.GET.get('owner')
            lookup['owner__id'] = param

        like = request.GET.get('like', None)
        if like is not None:
            items = items.filter(
                Q(slug__icontains=like) | Q(title__icontains=like)
                | Q(assetalias__slug__icontains=like))

        if 'type' in self.request.GET:
            param = self.request.GET.get('type')
            lookup['asset_type__iexact'] = param

        if 'category' in self.request.GET:
            param = self.request.GET.get('category')
            lookup['category__slug__iexact'] = param

        if 'slug' in self.request.GET:
            asset_type = self.request.GET.get('type', None)
            param = self.request.GET.get('slug')
            asset = Asset.get_by_slug(param, request, asset_type=asset_type)
            if asset is not None:
                lookup['slug'] = asset.slug
            else:
                lookup['slug'] = param

        if 'language' in self.request.GET:
            param = self.request.GET.get('language')
            if param == 'en':
                param = 'us'
            lookup['lang'] = param

        if 'visibility' in self.request.GET:
            param = self.request.GET.get('visibility')
            lookup['visibility__in'] = [p.upper() for p in param.split(',')]
        else:
            lookup['visibility'] = 'PUBLIC'

        if 'technologies' in self.request.GET:
            param = self.request.GET.get('technologies')
            lookup['technologies__in'] = [p.lower() for p in param.split(',')]

        if 'status' in self.request.GET:
            param = self.request.GET.get('status')
            lookup['status__in'] = [p.upper() for p in param.split(',')]

        if 'video' in self.request.GET:
            param = self.request.GET.get('video')
            if param == 'true':
                lookup['with_video'] = True

        if 'interactive' in self.request.GET:
            param = self.request.GET.get('interactive')
            if param == 'true':
                lookup['interactive'] = True

        if 'graded' in self.request.GET:
            param = self.request.GET.get('graded')
            if param == 'true':
                lookup['graded'] = True

        lookup['external'] = False
        if 'external' in self.request.GET:
            param = self.request.GET.get('external')
            if param == 'true':
                lookup['external'] = True
            elif param == 'both':
                lookup.pop('external', None)

        need_translation = self.request.GET.get('need_translation', False)
        if need_translation == 'true':
            items = items.annotate(num_translations=Count('all_translations')).filter(num_translations__lte=1) \

        items = items.filter(**lookup)
        items = handler.queryset(items)

        if 'big' in self.request.GET:
            serializer = AssetMidSerializer(items, many=True)
        else:
            serializer = AssetSerializer(items, many=True)

        return handler.response(serializer.data)


# Create your views here.
class AcademyAssetActionView(APIView):
    """
    List all snippets, or create a new snippet.
    """

    @capable_of('crud_asset')
    def put(self, request, asset_slug, action_slug, academy_id=None):

        if asset_slug is None:
            raise ValidationException('Missing asset_slug')

        asset = Asset.objects.filter(slug=asset_slug, academy__id=academy_id).first()
        if asset is None:
            raise ValidationException('This asset does not exist for this academy', 404)

        try:
            if action_slug == 'test':
                test_asset(asset)
            elif action_slug == 'sync':
                pull_from_github(asset.slug)
        except Exception as e:
            pass

        serializer = AssetBigSerializer(asset)
        return Response(serializer.data, status=status.HTTP_200_OK)


# Create your views here.
class AcademyAssetView(APIView, GenerateLookupsMixin):
    """
    List all snippets, or create a new snippet.
    """
    extensions = APIViewExtensions(cache=AssetCache, sort='-created_at', paginate=True)

    @capable_of('read_asset')
    def get(self, request, asset_slug=None, academy_id=None):

        member = ProfileAcademy.objects.filter(user=request.user, academy__id=academy_id).first()
        if member is None:
            raise ValidationException(f"You don't belong to this academy", status.HTTP_400_BAD_REQUEST)

        handler = self.extensions(request)
        cache = handler.cache.get()
        if cache is not None:
            return Response(cache, status=status.HTTP_200_OK)

        if asset_slug is not None:
            asset = Asset.get_by_slug(asset_slug, request)
            if asset is None or (asset.academy is not None and asset.academy.id != academy_id):
                raise ValidationException(f'Asset {asset_slug} not found for this academy',
                                          status.HTTP_404_NOT_FOUND)

            serializer = AssetBigSerializer(asset)
            return handler.response(serializer.data)

        items = Asset.objects.filter(Q(academy__id=academy_id) | Q(academy__isnull=True))

        lookup = {}

        if 'author' in self.request.GET:
            param = self.request.GET.get('author')
            lookup['author__id'] = param

        if member.role.slug == 'content_writer':
            items = items.filter(owner__id=request.user.id)
        elif 'owner' in self.request.GET:
            param = self.request.GET.get('owner')
            lookup['owner__id'] = param

        like = request.GET.get('like', None)
        if like is not None:
            items = items.filter(
                Q(slug__icontains=like) | Q(title__icontains=like)
                | Q(assetalias__slug__icontains=like))

        if 'type' in self.request.GET:
            param = self.request.GET.get('type')
            lookup['asset_type__iexact'] = param

        if 'category' in self.request.GET:
            param = self.request.GET.get('category')
            lookup['category__slug__iexact'] = param

        if 'slug' in self.request.GET:
            asset_type = self.request.GET.get('type', None)
            param = self.request.GET.get('slug')
            asset = Asset.get_by_slug(param, request, asset_type=asset_type)
            if asset is not None:
                lookup['slug'] = asset.slug
            else:
                lookup['slug'] = param

        if 'language' in self.request.GET:
            param = self.request.GET.get('language')
            if param == 'en':
                param = 'us'
            lookup['lang'] = param

        if 'visibility' in self.request.GET:
            param = self.request.GET.get('visibility')
            lookup['visibility__in'] = [p.upper() for p in param.split(',')]
        else:
            lookup['visibility'] = 'PUBLIC'

        if 'technologies' in self.request.GET:
            param = self.request.GET.get('technologies')
            lookup['technologies__slug__in'] = [p.lower() for p in param.split(',')]

        if 'status' in self.request.GET:
            param = self.request.GET.get('status')
            lookup['status__in'] = [p.upper() for p in param.split(',')]

        if 'sync_status' in self.request.GET:
            param = self.request.GET.get('sync_status')
            lookup['sync_status__in'] = [p.upper() for p in param.split(',')]

        if 'video' in self.request.GET:
            param = self.request.GET.get('video')
            if param == 'true':
                lookup['with_video'] = True

        if 'interactive' in self.request.GET:
            param = self.request.GET.get('interactive')
            if param == 'true':
                lookup['interactive'] = True

        if 'graded' in self.request.GET:
            param = self.request.GET.get('graded')
            if param == 'true':
                lookup['graded'] = True

        lookup['external'] = False
        if 'external' in self.request.GET:
            param = self.request.GET.get('external')
            if param == 'true':
                lookup['external'] = True
            elif param == 'both':
                lookup.pop('external', None)

        published_before = request.GET.get('published_before', '')
        if published_before != '':
            items = items.filter(Q(published_at__lte=published_before) | Q(published_at__isnull=True))

        need_translation = self.request.GET.get('need_translation', False)
        if need_translation == 'true':
            items = items.annotate(num_translations=Count('all_translations')).filter(num_translations__lte=1) \

        items = items.filter(**lookup)
        items = handler.queryset(items)

        serializer = AcademyAssetSerializer(items, many=True)

        return handler.response(serializer.data)

    @capable_of('crud_asset')
    def put(self, request, asset_slug=None, academy_id=None):
        if asset_slug is None:
            raise ValidationException('Missing asset_slug')

        asset = Asset.objects.filter(slug=asset_slug, academy__id=academy_id).first()
        if asset is None:
            raise ValidationException('This asset does not exist for this academy', 404)

        serializer = AssetPUTSerializer(asset,
                                        data=request.data,
                                        context={
                                            'request': request,
                                            'academy_id': academy_id
                                        })
        if serializer.is_valid():
            serializer.save()
            serializer = AcademyAssetSerializer(asset, many=False)
            return Response(serializer.data, status=status.HTTP_200_OK)
        return Response(serializer.errors, status=status.HTTP_400_BAD_REQUEST)

    @capable_of('crud_asset')
    def post(self, request, academy_id=None):

        data = {
            **request.data,
        }

        if 'seo_keywords' in data and len(data['seo_keywords']) > 0:
            if isinstance(data['seo_keywords'][0], str):
                data['seo_keywords'] = AssetKeyword.objects.filter(slug__in=data['seo_keywords']).values_list(
                    'pk', flat=True)

        serializer = PostAssetSerializer(data=data, context={'request': request, 'academy': academy_id})
        if serializer.is_valid():
            serializer.save()
            return Response(serializer.data, status=status.HTTP_201_CREATED)
        return Response(serializer.errors, status=status.HTTP_400_BAD_REQUEST)


class AcademyAssetCommentView(APIView, GenerateLookupsMixin):
    """
    List all snippets, or create a new snippet.
    """
    extensions = APIViewExtensions(cache=AssetCommentCache, sort='-created_at', paginate=True)

    @capable_of('read_asset')
    def get(self, request, academy_id=None):

        handler = self.extensions(request)
        cache = handler.cache.get()
        if cache is not None:
            return Response(cache, status=status.HTTP_200_OK)

        items = AssetComment.objects.filter(asset__academy__id=academy_id)
        lookup = {}

        if 'asset' in self.request.GET:
            param = self.request.GET.get('asset')
            lookup['asset__slug__in'] = [p.lower() for p in param.split(',')]

        if 'resolved' in self.request.GET:
            param = self.request.GET.get('resolved')
            if param == 'true':
                lookup['resolved'] = True

        items = items.filter(**lookup)
        items = handler.queryset(items)

        serializer = AcademyCommentSerializer(items, many=True)
        return handler.response(serializer.data)

    @capable_of('crud_asset')
    def post(self, request, academy_id=None):

        payload = {**request.data, 'author': request.user.id}

        serializer = PostAssetCommentSerializer(data=payload,
                                                context={
                                                    'request': request,
                                                    'academy': academy_id
                                                })
        if serializer.is_valid():
            serializer.save()
            serializer = AcademyCommentSerializer(serializer.instance)
            return Response(serializer.data, status=status.HTTP_201_CREATED)
        return Response(serializer.errors, status=status.HTTP_400_BAD_REQUEST)

    @capable_of('crud_asset')
    def put(self, request, comment_id, academy_id=None):

        if comment_id is None:
            raise ValidationException('Missing comment_id')

        comment = AssetComment.objects.filter(id=comment_id, asset__academy__id=academy_id).first()
        if comment is None:
            raise ValidationException('This comment does not exist for this academy', 404)

        data = {**request.data}
        if 'status' in request.data and request.data['status'] == 'UNASSIGNED':
            data['author'] = None

        serializer = PutAssetCommentSerializer(comment,
                                               data=data,
                                               context={
                                                   'request': request,
                                                   'academy': academy_id
                                               })
        if serializer.is_valid():
            serializer.save()
            serializer = AcademyCommentSerializer(serializer.instance)
            return Response(serializer.data, status=status.HTTP_200_OK)
        return Response(serializer.errors, status=status.HTTP_400_BAD_REQUEST)

    @capable_of('crud_asset')
    def delete(self, request, comment_id=None, academy_id=None):

        if comment_id is None:
            raise ValidationException('Missing comment ID on the URL', 404)

        comment = AssetComment.objects.filter(id=comment_id, asset__academy__id=academy_id).first()
        if comment is None:
            raise ValidationException('This comment does not exist', 404)

        comment.delete()
        return Response(None, status=status.HTTP_204_NO_CONTENT)


class AcademyKeywordView(APIView, GenerateLookupsMixin):
    """
    List all snippets, or create a new snippet.
    """
    extensions = APIViewExtensions(cache=KeywordCache, sort='-created_at', paginate=True)

    @capable_of('read_keyword')
    def get(self, request, keyword_slug=None, academy_id=None):

        handler = self.extensions(request)
        cache = handler.cache.get()
        if cache is not None:
            return Response(cache, status=status.HTTP_200_OK)

        items = AssetKeyword.objects.filter(academy__id=academy_id)
        lookup = {}

        if 'cluster' in self.request.GET:
            param = self.request.GET.get('cluster')
            if param == 'null':
                lookup['cluster'] = None
            else:
                lookup['cluster__slug__in'] = [p.lower() for p in param.split(',')]

        like = request.GET.get('like', None)
        if like is not None and like != 'undefined' and like != '':
            items = items.filter(Q(slug__icontains=like) | Q(title__icontains=like))

        items = items.filter(**lookup)
        items = handler.queryset(items)

        serializer = KeywordSmallSerializer(items, many=True)
        return handler.response(serializer.data)

    @capable_of('crud_keyword')
    def post(self, request, academy_id=None):

        payload = {**request.data}

        serializer = PostKeywordSerializer(data=payload, context={'request': request, 'academy': academy_id})
        if serializer.is_valid():
            serializer.save()
            serializer = AssetKeywordSerializer(serializer.instance)
            return Response(serializer.data, status=status.HTTP_201_CREATED)
        return Response(serializer.errors, status=status.HTTP_400_BAD_REQUEST)

    @capable_of('crud_keyword')
    def put(self, request, keyword_slug, academy_id=None):

        keywd = AssetKeyword.objects.filter(slug=keyword_slug, academy__id=academy_id).first()
        if keywd is None:
            raise ValidationException('This keyword does not exist for this academy', 404)

        data = {**request.data}

        serializer = PUTKeywordSerializer(keywd,
                                          data=data,
                                          context={
                                              'request': request,
                                              'academy': academy_id
                                          })
        if serializer.is_valid():
            serializer.save()
            serializer = AssetKeywordSerializer(serializer.instance)
            return Response(serializer.data, status=status.HTTP_200_OK)
        return Response(serializer.errors, status=status.HTTP_400_BAD_REQUEST)

    # @capable_of('crud_keyword')
    # def delete(self, request, comment_id=None, academy_id=None):

    #     if comment_id is None:
    #         raise ValidationException('Missing comment ID on the URL', 404)

    #     comment = AssetComment.objects.filter(id=comment_id, asset__academy__id=academy_id).first()
    #     if comment is None:
    #         raise ValidationException('This comment does not exist', 404)

    #     comment.delete()
    #     return Response(None, status=status.HTTP_204_NO_CONTENT)


class AcademyKeywordClusterView(APIView, GenerateLookupsMixin):
    """
    List all snippets, or create a new snippet.
    """
    extensions = APIViewExtensions(cache=KeywordClusterCache, sort='-created_at', paginate=True)

    @capable_of('read_keywordcluster')
    def get(self, request, keywordcluster_slug=None, academy_id=None):

        handler = self.extensions(request)
        cache = handler.cache.get()
        if cache is not None:
            return Response(cache, status=status.HTTP_200_OK)

        items = KeywordCluster.objects.filter(academy__id=academy_id)
        lookup = {}

        if 'visibility' in self.request.GET:
            param = self.request.GET.get('visibility')
            lookup['visibility'] = param.upper()
        else:
            lookup['visibility'] = 'PUBLIC'

        like = request.GET.get('like', None)
        if like is not None and like != 'undefined' and like != '':
            items = items.filter(Q(slug__icontains=like) | Q(title__icontains=like))

        items = items.filter(**lookup)
        items = handler.queryset(items)

        serializer = KeywordClusterBigSerializer(items, many=True)
        return handler.response(serializer.data)

    @capable_of('crud_keywordcluster')
    def post(self, request, academy_id=None):

        payload = {**request.data, 'author': request.user.id}

        serializer = PostKeywordClusterSerializer(data=payload,
                                                  context={
                                                      'request': request,
                                                      'academy': academy_id
                                                  })
        if serializer.is_valid():
            serializer.save()
            serializer = KeywordClusterBigSerializer(serializer.instance)
            return Response(serializer.data, status=status.HTTP_201_CREATED)
        return Response(serializer.errors, status=status.HTTP_400_BAD_REQUEST)

    @capable_of('crud_keywordcluster')
    def put(self, request, cluster_slug, academy_id=None):

        cluster = KeywordCluster.objects.filter(slug=cluster_slug, academy__id=academy_id).first()
        if cluster is None:
            raise ValidationException('This cluster does not exist for this academy', 404)

        data = {**request.data}
        remove_academy = data.pop('academy', False)

        serializer = PostKeywordClusterSerializer(cluster,
                                                  data=data,
                                                  context={
                                                      'request': request,
                                                      'academy': academy_id
                                                  })
        if serializer.is_valid():
            serializer.save()
            serializer = KeywordClusterBigSerializer(serializer.instance)
            return Response(serializer.data, status=status.HTTP_200_OK)
        return Response(serializer.errors, status=status.HTTP_400_BAD_REQUEST)

    # @capable_of('crud_keyword')
    # def delete(self, request, comment_id=None, academy_id=None):

    #     if comment_id is None:
    #         raise ValidationException('Missing comment ID on the URL', 404)

    #     comment = AssetComment.objects.filter(id=comment_id, asset__academy__id=academy_id).first()
    #     if comment is None:
    #         raise ValidationException('This comment does not exist', 404)

    #     comment.delete()
    #     return Response(None, status=status.HTTP_204_NO_CONTENT)<|MERGE_RESOLUTION|>--- conflicted
+++ resolved
@@ -2,24 +2,13 @@
 import requests, logging, os
 from pathlib import Path
 from django.shortcuts import redirect, render
-<<<<<<< HEAD
-from django.utils import timezone
-=======
->>>>>>> b3be5cba
 from django.db.models import Q, Count
 from django.http import HttpResponse
 from django.core.validators import URLValidator
 
-<<<<<<< HEAD
-from breathecode.media.models import Media, MediaResolution
-from breathecode.media.views import media_gallery_bucket
-from breathecode.services.google_cloud.function import Function
-from .models import Asset, AssetAlias, AssetTechnology, AssetErrorLog, KeywordCluster, AssetCategory, AssetKeyword, AssetComment
-=======
 from .models import (Asset, AssetAlias, AssetTechnology, AssetErrorLog, KeywordCluster, AssetCategory,
                      AssetKeyword, AssetComment)
 
->>>>>>> b3be5cba
 from .actions import AssetThumbnailGenerator, test_syllabus, test_asset, pull_from_github, test_asset
 from breathecode.utils.api_view_extensions.api_view_extensions import APIViewExtensions
 from breathecode.notify.actions import send_email_message
@@ -341,12 +330,9 @@
     get:
         Get asset thumbnail.
     """
-<<<<<<< HEAD
-=======
 
     permission_classes = [AllowAny]
 
->>>>>>> b3be5cba
     def get(self, request, asset_slug):
         width = int(request.GET.get('width', '0'))
         height = int(request.GET.get('height', '0'))
