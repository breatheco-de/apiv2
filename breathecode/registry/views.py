import re
import requests, logging, os
from pathlib import Path
from django.shortcuts import redirect, render
from django.db.models import Q, Count
from django.http import HttpResponse
from django.core.validators import URLValidator

from .models import Asset, AssetAlias, AssetTechnology, AssetErrorLog, KeywordCluster, AssetCategory, AssetKeyword, AssetComment
from .actions import AssetThumbnailGenerator, test_syllabus, test_asset, pull_from_github, test_asset
from breathecode.utils.api_view_extensions.api_view_extensions import APIViewExtensions
from breathecode.notify.actions import send_email_message
from breathecode.authenticate.models import ProfileAcademy
<<<<<<< HEAD
from .caches import AssetCache, AssetCommentCache, TechnologyCache
from rest_framework.permissions import AllowAny
=======
from .caches import AssetCache, AssetCommentCache, TechnologyCache, KeywordCache, KeywordClusterCache
from rest_framework import serializers
from rest_framework.exceptions import ValidationError
from rest_framework.permissions import AllowAny, IsAuthenticated
>>>>>>> 86b15cf5
from .serializers import (AssetSerializer, AssetBigSerializer, AssetMidSerializer, AssetTechnologySerializer,
                          PostAssetSerializer, AssetCategorySerializer, AssetKeywordSerializer,
                          KeywordClusterSerializer, AcademyAssetSerializer, AssetPUTSerializer,
                          AcademyCommentSerializer, PostAssetCommentSerializer, PutAssetCommentSerializer,
                          AssetBigTechnologySerializer, TechnologyPUTSerializer, KeywordSmallSerializer,
                          KeywordClusterBigSerializer, PostKeywordClusterSerializer, PostKeywordSerializer,
                          PUTKeywordSerializer)
from breathecode.utils import ValidationException, capable_of, GenerateLookupsMixin
from breathecode.utils.views import render_message
from rest_framework.response import Response
from rest_framework.decorators import api_view, permission_classes
from rest_framework.views import APIView
from rest_framework import status
from django.http import HttpResponseRedirect
from django.views.decorators.clickjacking import xframe_options_exempt

logger = logging.getLogger(__name__)

SYSTEM_EMAIL = os.getenv('SYSTEM_EMAIL', None)
APP_URL = os.getenv('APP_URL', '')
ENV = os.getenv('ENV', 'development')


@api_view(['GET'])
@permission_classes([AllowAny])
def forward_asset_url(request, asset_slug=None):

    asset = Asset.get_by_slug(asset_slug, request)
    if asset is None:
        return render_message(request, f'Asset with slug {asset_slug} not found')

    validator = URLValidator()
    try:

        if not asset.external and asset.asset_type == 'LESSON':
            slug = Path(asset.readme_url).stem
            url = 'https://content.breatheco.de/en/lesson/' + slug + '?plain=true'
            if ENV == 'development':
                return render_message(request, 'Redirect to: ' + url)
            else:
                return HttpResponseRedirect(redirect_to=url)

        validator(asset.url)
        if asset.gitpod:
            return HttpResponseRedirect(redirect_to='https://gitpod.io#' + asset.url)
        else:
            return HttpResponseRedirect(redirect_to=asset.url)
    except Exception as e:
        logger.error(e)
        msg = f'The url for the {asset.asset_type.lower()} your are trying to open ({asset_slug}) was not found, this error has been reported and will be fixed soon.'
        AssetErrorLog(slug=AssetErrorLog.INVALID_URL,
                      path=asset_slug,
                      asset=asset,
                      asset_type=asset.asset_type,
                      status_text=msg).save()
        return render_message(request, msg)


@api_view(['GET'])
@permission_classes([AllowAny])
@xframe_options_exempt
def render_preview_html(request, asset_slug):
    asset = Asset.get_by_slug(asset_slug, request)
    if asset is None:
        return render_message(request, f'Asset with slug {asset_slug} not found')

    if asset.asset_type == 'QUIZ':
        return render_message(request, f'Quiz cannot be previewed')

    readme = asset.get_readme(parse=True)
    return render(
        request, readme['frontmatter']['format'] + '.html', {
            **AssetBigSerializer(asset).data, 'html': readme['html'],
            'theme': request.GET.get('theme', 'light'),
            'plain': request.GET.get('plain', 'false'),
            'styles':
            readme['frontmatter']['inlining']['css'][0] if 'inlining' in readme['frontmatter'] else None,
            'frontmatter': readme['frontmatter'].items()
        })


@api_view(['GET'])
@permission_classes([AllowAny])
def get_technologies(request):
    tech = AssetTechnology.objects.filter(parent__isnull=True)

    serializer = AssetTechnologySerializer(tech, many=True)
    return Response(serializer.data)


# Create your views here.
class AcademyTechnologyView(APIView, GenerateLookupsMixin):
    """
    List all snippets, or create a new snippet.
    """
    extensions = APIViewExtensions(cache=TechnologyCache, sort='-slug', paginate=True)

    def _has_valid_parent(self):
        regex = r'^(?:\d+,)*(?:\d+)$'
        return bool(re.findall(regex, self.request.GET.get('parent', '')))

    @capable_of('read_technology')
    def get(self, request, academy_id=None):
        handler = self.extensions(request)
        cache = handler.cache.get()
        if cache is not None:
            return Response(cache, status=status.HTTP_200_OK)

        items = AssetTechnology.objects.all()
        lookup = {}

        has_valid_parent = self._has_valid_parent()
        if self.request.GET.get('include_children') != 'true' and not has_valid_parent:
            items = items.filter(parent__isnull=True)

        if 'language' in self.request.GET:
            param = self.request.GET.get('language')
            if param == 'en':
                param = 'us'
            items = items.filter(Q(lang=param) | Q(lang='') | Q(lang__isnull=True))

        if 'visibility' in self.request.GET:
            param = self.request.GET.get('visibility')
            lookup['visibility__in'] = [p.upper() for p in param.split(',')]
        else:
            lookup['visibility'] = 'PUBLIC'

        if has_valid_parent:
            param = self.request.GET.get('parent')
            lookup['parent__id__in'] = [int(p) for p in param.split(',')]

        like = request.GET.get('like', None)
        if like is not None and like != 'undefined' and like != '':
            items = items.filter(Q(slug__icontains=like) | Q(title__icontains=like))

        if slug := request.GET.get('slug'):
            lookup['slug__in'] = slug.split(',')

        if asset_slug := request.GET.get('asset_slug'):
            lookup['featured_asset__slug__in'] = asset_slug.split(',')

        if asset_type := request.GET.get('asset_type'):
            lookup['featured_asset__asset_type__in'] = asset_type.split(',')

        items = items.filter(**lookup)
        items = handler.queryset(items)

        serializer = AssetBigTechnologySerializer(items, many=True)

        return handler.response(serializer.data)

    @capable_of('crud_technology')
    def put(self, request, tech_slug=None, academy_id=None):

        lookups = self.generate_lookups(request, many_fields=['slug'])

        if lookups and tech_slug:
            raise ValidationException(
                'user_id or cohort_id was provided in url '
                'in bulk mode request, use querystring style instead',
                code=400)

        if 'slug' not in request.GET and tech_slug is None:
            raise ValidationException('Missing technology slug(s)')
        elif tech_slug is not None:
            lookups['slug__in'] = [tech_slug]

        techs = AssetTechnology.objects.filter(**lookups)
        _count = techs.count()
        if _count == 0:
            raise ValidationException('This technolog(ies) does not exist for this academy', 404)

        serializers = []
        for t in techs:
            serializer = TechnologyPUTSerializer(t,
                                                 data=request.data,
                                                 many=False,
                                                 context={
                                                     'request': request,
                                                     'academy_id': academy_id
                                                 })
            if not serializer.is_valid():
                return Response(serializer.errors, status=status.HTTP_400_BAD_REQUEST)
            serializers.append(serializer)

        resp = []
        for s in serializers:
            tech = s.save()
            resp.append(AssetBigTechnologySerializer(tech, many=False).data)

        if tech_slug is not None:
            return Response(resp.pop(), status=status.HTTP_200_OK)
        else:
            return Response(resp, status=status.HTTP_200_OK)


@api_view(['GET'])
def get_categories(request):
    items = AssetCategory.objects.all()
    serializer = AssetCategorySerializer(items, many=True)
    return Response(serializer.data)


@api_view(['GET'])
def get_keywords(request):
    items = AssetKeyword.objects.all()
    serializer = AssetKeywordSerializer(items, many=True)
    return Response(serializer.data)


@api_view(['GET'])
@permission_classes([AllowAny])
def get_translations(request):
    langs = Asset.objects.all().values_list('lang', flat=True)
    langs = set(langs)

    return Response([{'slug': l, 'title': l} for l in langs])


@api_view(['POST'])
@permission_classes([AllowAny])
def handle_test_syllabus(request):
    report = test_syllabus(request.data)
    return Response({'status': 'ok'})


@api_view(['POST'])
@permission_classes([AllowAny])
def handle_test_asset(request):
    report = test_asset(request.data)
    return Response({'status': 'ok'})


@api_view(['GET'])
@permission_classes([AllowAny])
@xframe_options_exempt
def render_readme(request, asset_slug, extension='raw'):

    asset = Asset.get_by_slug(asset_slug, request)
    if asset is None:
        raise ValidationException('Asset {asset_slug} not found', status.HTTP_404_NOT_FOUND)

    is_parse = True
    if asset.asset_type == 'QUIZ':
        is_parse = False
    readme = asset.get_readme(parse=is_parse)

    response = HttpResponse('Invalid extension format', content_type='text/html')
    if extension == 'html':
        response = HttpResponse(readme['html'], content_type='text/html')
    elif extension in ['md', 'mdx', 'txt']:
        response = HttpResponse(readme['decoded'], content_type='text/markdown')
    elif extension == 'ipynb':
        response = HttpResponse(readme['decoded'], content_type='application/json')

    return response


@api_view(['GET'])
@permission_classes([AllowAny])
def get_alias_redirects(request):
    aliases = AssetAlias.objects.all()
    redirects = {}
    for a in aliases:
        if a.slug != a.asset.slug:
            redirects[a.slug] = a.asset.slug

    return Response(redirects)


@api_view(['GET'])
@permission_classes([AllowAny])
def get_config(request, asset_slug):
    asset = Asset.get_by_slug(asset_slug, request)
    if asset is None:
        raise ValidationException(f'Asset not {asset_slug} found', status.HTTP_404_NOT_FOUND)

    main_branch = 'master'
    response = requests.head(f'{asset.url}/tree/{main_branch}', allow_redirects=False)
    if response.status_code == 302:
        main_branch = 'main'

    try:
        response = requests.get(f'{asset.url}/blob/{main_branch}/learn.json?raw=true')
        if response.status_code == 404:
            response = requests.get(f'{asset.url}/blob/{main_branch}/bc.json?raw=true')
            if response.status_code == 404:
                raise ValidationException(f'Config file not found for {asset.url}',
                                          code=404,
                                          slug='config_not_found')

        return Response(response.json())
    except Exception as e:
        data = {
            'MESSAGE':
            f'learn.json or bc.json not found or invalid for for: \n {asset.url}',
            'TITLE':
            f'Error fetching the exercise meta-data learn.json for {asset.asset_type.lower()} {asset.slug}',
        }

        to = SYSTEM_EMAIL
        if asset.author is not None:
            to = asset.author.email

        send_email_message('message', to=to, data=data)
        raise ValidationException(f'Config file invalid or not found for {asset.url}',
                                  code=404,
                                  slug='config_not_found')


class AssetThumbnailView(APIView):
    """
    get:
        Get asset thumbnail.
    """

    permission_classes = [AllowAny]

    def get(self, request, asset_slug):
        width = int(request.GET.get('width', '0'))
        height = int(request.GET.get('height', '0'))

        asset = Asset.objects.filter(slug=asset_slug).first()
        generator = AssetThumbnailGenerator(asset, width, height)

        url, permanent = generator.get_thumbnail_url()
        return redirect(url, permanent=permanent)


# Create your views here.
class AssetView(APIView, GenerateLookupsMixin):
    """
    List all snippets, or create a new snippet.
    """
    permission_classes = [AllowAny]
    extensions = APIViewExtensions(cache=AssetCache, sort='-created_at', paginate=True)

    def get(self, request, asset_slug=None):
        handler = self.extensions(request)
        cache = handler.cache.get()
        if cache is not None:
            return Response(cache, status=status.HTTP_200_OK)

        if asset_slug is not None:
            asset = Asset.get_by_slug(asset_slug, request)
            if asset is None:
                raise ValidationException(f'Asset {asset_slug} not found', status.HTTP_404_NOT_FOUND)

            serializer = AssetBigSerializer(asset)
            return handler.response(serializer.data)

        items = Asset.objects.all()
        lookup = {}

        if 'author' in self.request.GET:
            param = self.request.GET.get('author')
            lookup['author__id'] = param

        if 'owner' in self.request.GET:
            param = self.request.GET.get('owner')
            lookup['owner__id'] = param

        like = request.GET.get('like', None)
        if like is not None:
            items = items.filter(
                Q(slug__icontains=like) | Q(title__icontains=like)
                | Q(assetalias__slug__icontains=like))

        if 'type' in self.request.GET:
            param = self.request.GET.get('type')
            lookup['asset_type__iexact'] = param

        if 'category' in self.request.GET:
            param = self.request.GET.get('category')
            lookup['category__slug__iexact'] = param

        if 'slug' in self.request.GET:
            asset_type = self.request.GET.get('type', None)
            param = self.request.GET.get('slug')
            asset = Asset.get_by_slug(param, request, asset_type=asset_type)
            if asset is not None:
                lookup['slug'] = asset.slug
            else:
                lookup['slug'] = param

        if 'language' in self.request.GET:
            param = self.request.GET.get('language')
            if param == 'en':
                param = 'us'
            lookup['lang'] = param

        if 'visibility' in self.request.GET:
            param = self.request.GET.get('visibility')
            lookup['visibility__in'] = [p.upper() for p in param.split(',')]
        else:
            lookup['visibility'] = 'PUBLIC'

        if 'technologies' in self.request.GET:
            param = self.request.GET.get('technologies')
            lookup['technologies__in'] = [p.lower() for p in param.split(',')]

        if 'status' in self.request.GET:
            param = self.request.GET.get('status')
            lookup['status__in'] = [p.upper() for p in param.split(',')]

        if 'video' in self.request.GET:
            param = self.request.GET.get('video')
            if param == 'true':
                lookup['with_video'] = True

        if 'interactive' in self.request.GET:
            param = self.request.GET.get('interactive')
            if param == 'true':
                lookup['interactive'] = True

        if 'graded' in self.request.GET:
            param = self.request.GET.get('graded')
            if param == 'true':
                lookup['graded'] = True

        lookup['external'] = False
        if 'external' in self.request.GET:
            param = self.request.GET.get('external')
            if param == 'true':
                lookup['external'] = True
            elif param == 'both':
                lookup.pop('external', None)

        need_translation = self.request.GET.get('need_translation', False)
        if need_translation == 'true':
            items = items.annotate(num_translations=Count('all_translations')).filter(num_translations__lte=1) \

        items = items.filter(**lookup)
        items = handler.queryset(items)

        if 'big' in self.request.GET:
            serializer = AssetMidSerializer(items, many=True)
        else:
            serializer = AssetSerializer(items, many=True)

        return handler.response(serializer.data)


# Create your views here.
class AcademyAssetActionView(APIView):
    """
    List all snippets, or create a new snippet.
    """
    @capable_of('crud_asset')
    def put(self, request, asset_slug, action_slug, academy_id=None):

        if asset_slug is None:
            raise ValidationException('Missing asset_slug')

        asset = Asset.objects.filter(slug=asset_slug, academy__id=academy_id).first()
        if asset is None:
            raise ValidationException('This asset does not exist for this academy', 404)

        try:
            if action_slug == 'test':
                test_asset(asset)
            elif action_slug == 'sync':
                pull_from_github(asset.slug)
        except Exception as e:
            pass

        serializer = AssetBigSerializer(asset)
        return Response(serializer.data, status=status.HTTP_200_OK)


# Create your views here.
class AcademyAssetView(APIView, GenerateLookupsMixin):
    """
    List all snippets, or create a new snippet.
    """
    extensions = APIViewExtensions(cache=AssetCache, sort='-created_at', paginate=True)

    @capable_of('read_asset')
    def get(self, request, asset_slug=None, academy_id=None):

        member = ProfileAcademy.objects.filter(user=request.user, academy__id=academy_id).first()
        if member is None:
            raise ValidationException(f"You don't belong to this academy", status.HTTP_400_BAD_REQUEST)

        handler = self.extensions(request)
        cache = handler.cache.get()
        if cache is not None:
            return Response(cache, status=status.HTTP_200_OK)

        if asset_slug is not None:
            asset = Asset.get_by_slug(asset_slug, request)
            if asset is None or (asset.academy is not None and asset.academy.id != academy_id):
                raise ValidationException(f'Asset {asset_slug} not found for this academy',
                                          status.HTTP_404_NOT_FOUND)

            serializer = AssetBigSerializer(asset)
            return handler.response(serializer.data)

        items = Asset.objects.filter(Q(academy__id=academy_id) | Q(academy__isnull=True))

        lookup = {}

        if 'author' in self.request.GET:
            param = self.request.GET.get('author')
            lookup['author__id'] = param

        if member.role.slug == 'content_writer':
            items = items.filter(owner__id=request.user.id)
        elif 'owner' in self.request.GET:
            param = self.request.GET.get('owner')
            lookup['owner__id'] = param

        like = request.GET.get('like', None)
        if like is not None:
            items = items.filter(
                Q(slug__icontains=like) | Q(title__icontains=like)
                | Q(assetalias__slug__icontains=like))

        if 'type' in self.request.GET:
            param = self.request.GET.get('type')
            lookup['asset_type__iexact'] = param

        if 'category' in self.request.GET:
            param = self.request.GET.get('category')
            lookup['category__slug__iexact'] = param

        if 'slug' in self.request.GET:
            asset_type = self.request.GET.get('type', None)
            param = self.request.GET.get('slug')
            asset = Asset.get_by_slug(param, request, asset_type=asset_type)
            if asset is not None:
                lookup['slug'] = asset.slug
            else:
                lookup['slug'] = param

        if 'language' in self.request.GET:
            param = self.request.GET.get('language')
            if param == 'en':
                param = 'us'
            lookup['lang'] = param

        if 'visibility' in self.request.GET:
            param = self.request.GET.get('visibility')
            lookup['visibility__in'] = [p.upper() for p in param.split(',')]
        else:
            lookup['visibility'] = 'PUBLIC'

        if 'technologies' in self.request.GET:
            param = self.request.GET.get('technologies')
            lookup['technologies__slug__in'] = [p.lower() for p in param.split(',')]

        if 'status' in self.request.GET:
            param = self.request.GET.get('status')
            lookup['status__in'] = [p.upper() for p in param.split(',')]

        if 'sync_status' in self.request.GET:
            param = self.request.GET.get('sync_status')
            lookup['sync_status__in'] = [p.upper() for p in param.split(',')]

        if 'video' in self.request.GET:
            param = self.request.GET.get('video')
            if param == 'true':
                lookup['with_video'] = True

        if 'interactive' in self.request.GET:
            param = self.request.GET.get('interactive')
            if param == 'true':
                lookup['interactive'] = True

        if 'graded' in self.request.GET:
            param = self.request.GET.get('graded')
            if param == 'true':
                lookup['graded'] = True

        lookup['external'] = False
        if 'external' in self.request.GET:
            param = self.request.GET.get('external')
            if param == 'true':
                lookup['external'] = True
            elif param == 'both':
                lookup.pop('external', None)

        published_before = request.GET.get('published_before', '')
        if published_before != '':
            items = items.filter(Q(published_at__lte=published_before) | Q(published_at__isnull=True))

        need_translation = self.request.GET.get('need_translation', False)
        if need_translation == 'true':
            items = items.annotate(num_translations=Count('all_translations')).filter(num_translations__lte=1) \

        items = items.filter(**lookup)
        items = handler.queryset(items)

        serializer = AcademyAssetSerializer(items, many=True)

        return handler.response(serializer.data)

    @capable_of('crud_asset')
    def put(self, request, asset_slug=None, academy_id=None):
        if asset_slug is None:
            raise ValidationException('Missing asset_slug')

        asset = Asset.objects.filter(slug=asset_slug, academy__id=academy_id).first()
        if asset is None:
            raise ValidationException('This asset does not exist for this academy', 404)

        serializer = AssetPUTSerializer(asset,
                                        data=request.data,
                                        context={
                                            'request': request,
                                            'academy_id': academy_id
                                        })
        if serializer.is_valid():
            serializer.save()
            serializer = AcademyAssetSerializer(asset, many=False)
            return Response(serializer.data, status=status.HTTP_200_OK)
        return Response(serializer.errors, status=status.HTTP_400_BAD_REQUEST)

    @capable_of('crud_asset')
    def post(self, request, academy_id=None):

        data = {
            **request.data,
        }

        if 'seo_keywords' in data and len(data['seo_keywords']) > 0:
            if isinstance(data['seo_keywords'][0], str):
                data['seo_keywords'] = AssetKeyword.objects.filter(slug__in=data['seo_keywords']).values_list(
                    'pk', flat=True)

        serializer = PostAssetSerializer(data=data, context={'request': request, 'academy': academy_id})
        if serializer.is_valid():
            serializer.save()
            return Response(serializer.data, status=status.HTTP_201_CREATED)
        return Response(serializer.errors, status=status.HTTP_400_BAD_REQUEST)


class AcademyAssetCommentView(APIView, GenerateLookupsMixin):
    """
    List all snippets, or create a new snippet.
    """
    extensions = APIViewExtensions(cache=AssetCommentCache, sort='-created_at', paginate=True)

    @capable_of('read_asset')
    def get(self, request, academy_id=None):

        handler = self.extensions(request)
        cache = handler.cache.get()
        if cache is not None:
            return Response(cache, status=status.HTTP_200_OK)

        items = AssetComment.objects.filter(asset__academy__id=academy_id)
        lookup = {}

        if 'asset' in self.request.GET:
            param = self.request.GET.get('asset')
            lookup['asset__slug__in'] = [p.lower() for p in param.split(',')]

        if 'resolved' in self.request.GET:
            param = self.request.GET.get('resolved')
            if param == 'true':
                lookup['resolved'] = True

        items = items.filter(**lookup)
        items = handler.queryset(items)

        serializer = AcademyCommentSerializer(items, many=True)
        return handler.response(serializer.data)

    @capable_of('crud_asset')
    def post(self, request, academy_id=None):

        payload = {**request.data, 'author': request.user.id}

        serializer = PostAssetCommentSerializer(data=payload,
                                                context={
                                                    'request': request,
                                                    'academy': academy_id
                                                })
        if serializer.is_valid():
            serializer.save()
            serializer = AcademyCommentSerializer(serializer.instance)
            return Response(serializer.data, status=status.HTTP_201_CREATED)
        return Response(serializer.errors, status=status.HTTP_400_BAD_REQUEST)

    @capable_of('crud_asset')
    def put(self, request, comment_id, academy_id=None):

        if comment_id is None:
            raise ValidationException('Missing comment_id')

        comment = AssetComment.objects.filter(id=comment_id, asset__academy__id=academy_id).first()
        if comment is None:
            raise ValidationException('This comment does not exist for this academy', 404)

        data = {**request.data}
        if 'status' in request.data and request.data['status'] == 'UNASSIGNED':
            data['author'] = None

        serializer = PutAssetCommentSerializer(comment,
                                               data=data,
                                               context={
                                                   'request': request,
                                                   'academy': academy_id
                                               })
        if serializer.is_valid():
            serializer.save()
            serializer = AcademyCommentSerializer(serializer.instance)
            return Response(serializer.data, status=status.HTTP_200_OK)
        return Response(serializer.errors, status=status.HTTP_400_BAD_REQUEST)

    @capable_of('crud_asset')
    def delete(self, request, comment_id=None, academy_id=None):

        if comment_id is None:
            raise ValidationException('Missing comment ID on the URL', 404)

        comment = AssetComment.objects.filter(id=comment_id, asset__academy__id=academy_id).first()
        if comment is None:
            raise ValidationException('This comment does not exist', 404)

        comment.delete()
        return Response(None, status=status.HTTP_204_NO_CONTENT)


class AcademyKeywordView(APIView, GenerateLookupsMixin):
    """
    List all snippets, or create a new snippet.
    """
    extensions = APIViewExtensions(cache=KeywordCache, sort='-created_at', paginate=True)

    @capable_of('read_keyword')
    def get(self, request, keyword_slug=None, academy_id=None):

        handler = self.extensions(request)
        cache = handler.cache.get()
        if cache is not None:
            return Response(cache, status=status.HTTP_200_OK)

        items = AssetKeyword.objects.filter(academy__id=academy_id)
        lookup = {}

        if 'cluster' in self.request.GET:
            param = self.request.GET.get('cluster')
            if param == 'null':
                lookup['cluster'] = None
            else:
                lookup['cluster__slug__in'] = [p.lower() for p in param.split(',')]

        like = request.GET.get('like', None)
        if like is not None and like != 'undefined' and like != '':
            items = items.filter(Q(slug__icontains=like) | Q(title__icontains=like))

        items = items.filter(**lookup)
        items = handler.queryset(items)

        serializer = KeywordSmallSerializer(items, many=True)
        return handler.response(serializer.data)

    @capable_of('crud_keyword')
    def post(self, request, academy_id=None):

        payload = {**request.data}

        serializer = PostKeywordSerializer(data=payload, context={'request': request, 'academy': academy_id})
        if serializer.is_valid():
            serializer.save()
            serializer = AssetKeywordSerializer(serializer.instance)
            return Response(serializer.data, status=status.HTTP_201_CREATED)
        return Response(serializer.errors, status=status.HTTP_400_BAD_REQUEST)

    @capable_of('crud_keyword')
    def put(self, request, keyword_slug, academy_id=None):

        keywd = AssetKeyword.objects.filter(slug=keyword_slug, academy__id=academy_id).first()
        if keywd is None:
            raise ValidationException('This keyword does not exist for this academy', 404)

        data = {**request.data}

        serializer = PUTKeywordSerializer(keywd,
                                          data=data,
                                          context={
                                              'request': request,
                                              'academy': academy_id
                                          })
        if serializer.is_valid():
            serializer.save()
            serializer = AssetKeywordSerializer(serializer.instance)
            return Response(serializer.data, status=status.HTTP_200_OK)
        return Response(serializer.errors, status=status.HTTP_400_BAD_REQUEST)

    # @capable_of('crud_keyword')
    # def delete(self, request, comment_id=None, academy_id=None):

    #     if comment_id is None:
    #         raise ValidationException('Missing comment ID on the URL', 404)

    #     comment = AssetComment.objects.filter(id=comment_id, asset__academy__id=academy_id).first()
    #     if comment is None:
    #         raise ValidationException('This comment does not exist', 404)

    #     comment.delete()
    #     return Response(None, status=status.HTTP_204_NO_CONTENT)


class AcademyKeywordClusterView(APIView, GenerateLookupsMixin):
    """
    List all snippets, or create a new snippet.
    """
    extensions = APIViewExtensions(cache=KeywordClusterCache, sort='-created_at', paginate=True)

    @capable_of('read_keywordcluster')
    def get(self, request, keywordcluster_slug=None, academy_id=None):

        handler = self.extensions(request)
        cache = handler.cache.get()
        if cache is not None:
            return Response(cache, status=status.HTTP_200_OK)

        items = KeywordCluster.objects.filter(academy__id=academy_id)
        lookup = {}

        if 'visibility' in self.request.GET:
            param = self.request.GET.get('visibility')
            lookup['visibility'] = param.upper()
        else:
            lookup['visibility'] = 'PUBLIC'

        like = request.GET.get('like', None)
        if like is not None and like != 'undefined' and like != '':
            items = items.filter(Q(slug__icontains=like) | Q(title__icontains=like))

        items = items.filter(**lookup)
        items = handler.queryset(items)

        serializer = KeywordClusterBigSerializer(items, many=True)
        return handler.response(serializer.data)

    @capable_of('crud_keywordcluster')
    def post(self, request, academy_id=None):

        payload = {**request.data, 'author': request.user.id}

        serializer = PostKeywordClusterSerializer(data=payload,
                                                  context={
                                                      'request': request,
                                                      'academy': academy_id
                                                  })
        if serializer.is_valid():
            serializer.save()
            serializer = KeywordClusterBigSerializer(serializer.instance)
            return Response(serializer.data, status=status.HTTP_201_CREATED)
        return Response(serializer.errors, status=status.HTTP_400_BAD_REQUEST)

    @capable_of('crud_keywordcluster')
    def put(self, request, cluster_slug, academy_id=None):

        cluster = KeywordCluster.objects.filter(slug=cluster_slug, academy__id=academy_id).first()
        if cluster is None:
            raise ValidationException('This cluster does not exist for this academy', 404)

        data = {**request.data}
        remove_academy = data.pop('academy', False)

        serializer = PostKeywordClusterSerializer(cluster,
                                                  data=data,
                                                  context={
                                                      'request': request,
                                                      'academy': academy_id
                                                  })
        if serializer.is_valid():
            serializer.save()
            serializer = KeywordClusterBigSerializer(serializer.instance)
            return Response(serializer.data, status=status.HTTP_200_OK)
        return Response(serializer.errors, status=status.HTTP_400_BAD_REQUEST)

    # @capable_of('crud_keyword')
    # def delete(self, request, comment_id=None, academy_id=None):

    #     if comment_id is None:
    #         raise ValidationException('Missing comment ID on the URL', 404)

    #     comment = AssetComment.objects.filter(id=comment_id, asset__academy__id=academy_id).first()
    #     if comment is None:
    #         raise ValidationException('This comment does not exist', 404)

    #     comment.delete()
    #     return Response(None, status=status.HTTP_204_NO_CONTENT)<|MERGE_RESOLUTION|>--- conflicted
+++ resolved
@@ -11,15 +11,8 @@
 from breathecode.utils.api_view_extensions.api_view_extensions import APIViewExtensions
 from breathecode.notify.actions import send_email_message
 from breathecode.authenticate.models import ProfileAcademy
-<<<<<<< HEAD
-from .caches import AssetCache, AssetCommentCache, TechnologyCache
+from .caches import AssetCache, AssetCommentCache, KeywordCache, KeywordClusterCache, TechnologyCache
 from rest_framework.permissions import AllowAny
-=======
-from .caches import AssetCache, AssetCommentCache, TechnologyCache, KeywordCache, KeywordClusterCache
-from rest_framework import serializers
-from rest_framework.exceptions import ValidationError
-from rest_framework.permissions import AllowAny, IsAuthenticated
->>>>>>> 86b15cf5
 from .serializers import (AssetSerializer, AssetBigSerializer, AssetMidSerializer, AssetTechnologySerializer,
                           PostAssetSerializer, AssetCategorySerializer, AssetKeywordSerializer,
                           KeywordClusterSerializer, AcademyAssetSerializer, AssetPUTSerializer,
