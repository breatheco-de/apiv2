--- conflicted
+++ resolved
@@ -30,11 +30,7 @@
                           AssetKeywordBigSerializer, PUTCategorySerializer, POSTCategorySerializer,
                           KeywordClusterMidSerializer, SEOReportSerializer, OriginalityScanSerializer,
                           VariableSmallSerializer, AssetAndTechnologySerializer,
-<<<<<<< HEAD
-                          AssetBigAndTechnologySerializer, AssetBigAndTechnologyPublishedSerializer)
-=======
                           AssetBigAndTechnologyPublishedSerializer)
->>>>>>> 430e88c5
 from breathecode.utils import ValidationException, capable_of, GenerateLookupsMixin
 from breathecode.utils.views import render_message
 from rest_framework.response import Response
