import logging, json
from slugify import slugify
from breathecode.utils import APIException
from breathecode.authenticate.models import CredentialsGithub
from .models import Asset, AssetTranslation, AssetTechnology, AssetAlias
from github import Github

logger = logging.getLogger(__name__)


def create_asset(data, asset_type):
    slug = data['slug']

    aa = AssetAlias.objects.filter(slug=slug).first()
    if aa is not None:
        raise APIException('Asset with this alias ' + slug + ' alrady exists')

    a = Asset.objects.filter(slug=slug).first()
    if a is None:
        a = Asset(slug=slug, asset_type=asset_type)
        logger.debug(f'Adding asset project {a.slug}')
    else:
        logger.debug(f'Updating asset project {slug}')

    a.title = data['title']
    a.url = data['repository']
    a.readme_url = data['readme']

    if 'intro' in data:
        a.intro_video_url = data['intro']
    if 'language' in data:
        a.lang = data['language']
    if 'description' in data:
        a.description = data['description']
    if 'duration' in data:
        a.duration = data['duration']
    if 'solution_url' in data:
        a.duration = data['solution']
    if 'difficulty' in data:
        a.difficulty = data['difficulty']
    if 'graded' in data:
        a.graded = data['graded']
    if 'video-id' in data:
        a.solution_video_url = 'https://www.youtube.com/watch?v=' + str(
            data['video-id'])
    if 'preview' in data:
        a.preview = data['preview']
    if 'video-solutions' in data:
        a.with_solutions = data['video-solutions']

    a.save()

    if 'translations' in data:
        for lan in data['translations']:
            if lan == 'en':
                lan = 'us'  # english is really USA
            l = AssetTranslation.objects.filter(slug=lan).first()
            if l is not None:
                if a.translations.filter(slug=lan).first() is None:
                    a.translations.add(l)
            else:
                logger.debug(
                    f'Ignoring language {lan} because its not added as a possible AssetTranslation'
                )

    aa = AssetAlias(slug=slug, asset=a)
    aa.save()


def sync_with_github(asset_slug, author_id=None):

    try:

        asset = Asset.objects.filter(slug=asset_slug).first()
        if asset is None:
            raise Exception(
                f'Asset with slug {asset_slug} not found when attempting to sync with github'
            )

        if asset.author is not None:
            author_id = asset.author.id

        if author_id is None:
            raise Exception(
                f'System does not know what github credentials to use to retrive asset info for: {asset_slug}'
            )

        org_name, repo_name = get_url_info(asset.url)

        credentials = CredentialsGithub.objects.filter(
            user__id=author_id).first()
        if credentials is None:
            raise Exception(
                f'Github credentials for this user {author_id} not found when sync asset {asset_slug}'
            )

        g = Github(credentials.token)
        repo = g.get_repo(f'{org_name}/{repo_name}')
        readme_file = repo.get_contents('README.md')

        learn_file = None
        try:
            learn_file = repo.get_contents('learn.json')
        except:
            try:
                learn_file = repo.get_contents('.learn/learn.json')
            except:
                try:
                    learn_file = repo.get_contents('bc.json')
                except:
                    try:
                        learn_file = repo.get_contents('.learn/bc.json')
                    except:
                        raise Exception(
                            'No configuration learn.json or bc.json file was found'
                        )

        asset.readme = str(readme_file.content)

        if learn_file is not None:
            config = json.loads(learn_file.decoded_content.decode('utf-8'))
            asset.config = config
            if 'title' in config:
                asset.title = config['title']
            if 'description' in config:
                asset.description = config['description']

            if 'preview' in config:
                asset.preview = config['preview']
            else:
                raise Exception(f'Missing preview URL')

            if 'video-id' in config:
                asset.solution_video_url = 'https://www.youtube.com/watch?v=' + str(
                    config['video-id'])
                asset.with_video = True

            if 'duration' in config:
                asset.duration = config['duration']
            if 'difficulty' in config:
                asset.difficulty = config['difficulty']
            if 'solution' in config:
                asset.solution = config['solution']
                asset.with_solutions = True

            if 'language' in config:
                asset.lang = config['language']
            elif 'syntax' in config:
                asset.lang = config['syntax']

            if 'translations' in config:
                for lang in config['translations']:
                    language = AssetTranslation.objects.filter(
                        slug__iexact=lang).first()
                    if language is None:
                        raise Exception(f"Language '{lang}' not found")
                    asset.translations.add(language)

            if 'technologies' in config:
                for tech_slug in config['technologies']:
                    _slug = slugify(tech_slug)
                    technology = AssetTechnology.objects.filter(
                        slug__iexact=_slug).first()
                    if technology is None:
                        technology = AssetTechnology(slug=_slug,
                                                     title=tech_slug)
                        technology.save()
                    asset.technologies.add(technology)

<<<<<<< HEAD
        asset.status_text = "Successfully Synched"
        asset.status = "OK"
=======
        asset.status = 'OK'
>>>>>>> c1ee163d
        asset.save()
    except Exception as e:
        asset.status_text = str(e)
        asset.status = 'ERROR'
        asset.save()
        logger.error(f'Error updating {asset.slug} from github: ' + str(e))

    logger.debug(f'Successfully re-synched asset {asset_slug} with github')
    return asset.status


def get_url_info(url: str):
    last_slash_index = url.rfind('/')
    last_suffix_index = url.rfind('.git')
    if last_suffix_index < 0:
        last_suffix_index = len(url)

    if last_slash_index < 0 or last_suffix_index <= last_slash_index:
        raise Exception('Badly formatted url {}'.format(url))

    repo_name_position = last_slash_index + 1
    repo_name = url[repo_name_position:last_suffix_index]

    last_slash_index = url[0:repo_name_position - 2].rfind('/')
    org_name = url[last_slash_index + 1:repo_name_position - 1]

    return org_name, repo_name<|MERGE_RESOLUTION|>--- conflicted
+++ resolved
@@ -167,12 +167,8 @@
                         technology.save()
                     asset.technologies.add(technology)
 
-<<<<<<< HEAD
         asset.status_text = "Successfully Synched"
-        asset.status = "OK"
-=======
         asset.status = 'OK'
->>>>>>> c1ee163d
         asset.save()
     except Exception as e:
         asset.status_text = str(e)
