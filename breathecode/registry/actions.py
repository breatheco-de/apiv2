--- conflicted
+++ resolved
@@ -1,11 +1,7 @@
-<<<<<<< HEAD
-import logging, json, os, re, pathlib, hashlib
-=======
 import logging, json, os, re, pathlib
 from typing import Optional
 from breathecode.media.models import Media, MediaResolution
 from breathecode.media.views import media_gallery_bucket
->>>>>>> 0020d397
 from breathecode.utils.validation_exception import ValidationException
 from django.db.models import Q
 from django.contrib.auth.models import User
