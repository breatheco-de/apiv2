--- conflicted
+++ resolved
@@ -486,11 +486,6 @@
             return None
 
         slug = self.asset.get_thumbnail_name().split('.')[0]
-<<<<<<< HEAD
-=======
-        print('slug', slug)
-        print('allllll', Media.objects.all())
->>>>>>> c64e7d43
         return Media.objects.filter(slug=slug).first()
 
     def _get_media_resolution(self, hash: str) -> Optional[MediaResolution]:
