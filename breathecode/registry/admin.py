--- conflicted
+++ resolved
@@ -10,12 +10,8 @@
                      AssetKeyword, AssetComment, SEOReport, AssetImage, OriginalityScan,
                      CredentialsOriginality, SyllabusVersionProxy, ContentVariable)
 from .tasks import (async_pull_from_github, async_test_asset, async_download_readme_images,
-<<<<<<< HEAD
-                    async_remove_img_from_cloud, async_upload_image_to_bucket, async_update_frontend_asset_cache)
-=======
                     async_remove_img_from_cloud, async_upload_image_to_bucket,
                     async_update_frontend_asset_cache)
->>>>>>> 430e88c5
 from .actions import (get_user_from_github_username, AssetThumbnailGenerator, scan_asset_originality,
                       add_syllabus_translations, clean_asset_readme)
 
@@ -217,15 +213,6 @@
         try:
             async_download_readme_images.delay(a.slug)
             messages.success(request, message='Asset was schedule for download')
-        except Exception as e:
-            messages.error(request, a.slug + ': ' + str(e))
-
-def reset_4geeks_com_cache(modeladmin, request, queryset):
-    assets = queryset.all()
-    for a in assets:
-        try:
-            async_update_frontend_asset_cache.delay(a.slug)
-            messages.success(request, message='Assets cache on 4Geeks.com will be updated soon')
         except Exception as e:
             messages.error(request, a.slug + ': ' + str(e))
 
