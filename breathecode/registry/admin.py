--- conflicted
+++ resolved
@@ -1,43 +1,47 @@
-import logging, re, html
+import html
+import logging
+import re
+
+from django import forms
 from django.contrib import admin, messages
+from django.db.models import Q
 from django.utils.html import format_html
-from django.db.models import Q
-from django import forms
+
+from breathecode.services.seo import SEOAnalyzer
 from breathecode.utils.admin import change_field
-from breathecode.services.seo import SEOAnalyzer
-
+
+from .actions import (
+    AssetThumbnailGenerator,
+    add_syllabus_translations,
+    clean_asset_readme,
+    get_user_from_github_username,
+    process_asset_config,
+    push_to_github,
+    scan_asset_originality,
+)
 from .models import (
     Asset,
+    AssetAlias,
+    AssetCategory,
+    AssetComment,
+    AssetErrorLog,
+    AssetImage,
+    AssetKeyword,
     AssetTechnology,
-    AssetAlias,
-    AssetErrorLog,
+    ContentVariable,
+    CredentialsOriginality,
     KeywordCluster,
-    AssetCategory,
-    AssetKeyword,
-    AssetComment,
+    OriginalityScan,
     SEOReport,
-    AssetImage,
-    OriginalityScan,
-    CredentialsOriginality,
     SyllabusVersionProxy,
-    ContentVariable,
 )
 from .tasks import (
+    async_download_readme_images,
     async_pull_from_github,
+    async_remove_img_from_cloud,
     async_test_asset,
-    async_download_readme_images,
-    async_remove_img_from_cloud,
+    async_update_frontend_asset_cache,
     async_upload_image_to_bucket,
-    async_update_frontend_asset_cache,
-)
-from .actions import (
-    get_user_from_github_username,
-    AssetThumbnailGenerator,
-    scan_asset_originality,
-    add_syllabus_translations,
-    clean_asset_readme,
-    process_asset_config,
-    push_to_github,
 )
 
 logger = logging.getLogger(__name__)
@@ -584,14 +588,6 @@
     def queryset(self, request, queryset):
         if self.value() == "PUBLIC":
             return queryset.filter(visibility="PUBLIC")
-<<<<<<< HEAD
-
-        if self.value() == "UNLISTED":
-            return queryset.filter(visibility="UNLISTED")
-
-        if self.value() == "PRIVATE":
-            return queryset.filter(visibility="PRIVATE")
-=======
 
         if self.value() == "UNLISTED":
             return queryset.filter(visibility="UNLISTED")
@@ -619,7 +615,6 @@
 
         if self.value() == "3":
             return queryset.filter(sort_priority="3")
->>>>>>> 30f116cc
 
 
 def mark_technologies_as_unlisted(modeladmin, request, queryset):
@@ -633,11 +628,7 @@
 class AssetTechnologyAdmin(admin.ModelAdmin):
     search_fields = ["title", "slug"]
     list_display = ("id", "get_slug", "title", "parent", "featured_asset", "description", "visibility", "is_deprecated")
-<<<<<<< HEAD
-    list_filter = (ParentFilter, VisibilityFilter, IsDeprecatedFilter)
-=======
     list_filter = (ParentFilter, VisibilityFilter, IsDeprecatedFilter, SortPriorityFilter)
->>>>>>> 30f116cc
     raw_id_fields = ["parent", "featured_asset"]
 
     actions = (merge_technologies, slug_to_lower_case, mark_technologies_as_unlisted)
