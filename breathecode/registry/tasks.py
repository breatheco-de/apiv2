import hashlib
import logging
<<<<<<< HEAD
=======
import os
>>>>>>> b3be5cba
import re
from typing import Optional
from celery import shared_task, Task

from breathecode.media.models import Media, MediaResolution
from breathecode.media.views import media_gallery_bucket
<<<<<<< HEAD
from breathecode.services.google_cloud.function import Function
=======
from breathecode.services.google_cloud import FunctionV1
>>>>>>> b3be5cba
from breathecode.services.google_cloud.storage import Storage
from .models import Asset
from .actions import pull_from_github, screenshots_bucket, test_asset

logger = logging.getLogger(__name__)


def google_project_id():
    return os.getenv('GOOGLE_PROJECT_ID', '')


class BaseTaskWithRetry(Task):
    autoretry_for = (Exception, )
    #                                           seconds
    retry_kwargs = {'max_retries': 2, 'countdown': 60 * 10}
    retry_backoff = True


@shared_task
def async_pull_from_github(asset_slug, user_id=None):
    logger.debug(f'Synching asset {asset_slug} with data found on github')
    return pull_from_github(asset_slug)


@shared_task
def async_test_asset(asset_slug):
    a = Asset.objects.filter(slug=asset_slug).first()
    if a is None:
        logger.debug(f'Error: Error testing asset with slug {asset_slug}, does not exist.')

    try:
        if test_asset(a):
            return True
    except Exception as e:
        logger.exception(f'Error testing asset {a.slug}')

    return False


@shared_task
def async_create_asset_thumbnail(asset_slug: str):
    asset = Asset.objects.filter(slug=asset_slug).first()
    if asset is None:
        logger.error(f'Asset with slug {asset_slug} not found')
        return

    slug1 = 'learn-to-code'
    slug2 = asset_slug
    url = f'https://4geeksacademy.com/us/{slug1}/{slug2}/preview'
<<<<<<< HEAD
    func = Function(region='us-central1', project_id='breathecode-197918', name='screenshots')

    name = f'{slug1}-{slug2}.png'
    response = func.call({
        'url': url,
        'name': name,
        'dimension': '1200x630',
        'delay': 1000,  # this should be fixed if the screenshots is taken without load the content properly
        'includeDate': False,
    })
=======
    func = FunctionV1(region='us-central1', project_id=google_project_id(), name='screenshots', method='GET')

    name = f'{slug1}-{slug2}.png'
    response = func.call(
        params={
            'url': url,
            'name': name,
            'dimension': '1200x630',
            'delay':
            1000,  # this should be fixed if the screenshots is taken without load the content properly
            'includeDate': False,
        })
>>>>>>> b3be5cba

    if response.status_code >= 400:
        logger.error('Unhandled error with async_create_asset_thumbnail, the cloud function `screenshots` '
                     f'returns status code {response.status_code}')
        return

    json = response.json()
<<<<<<< HEAD
=======
    print('task json', json)
>>>>>>> b3be5cba

    url = json['url']
    filename = json['filename']

    storage = Storage()
    cloud_file = storage.file(screenshots_bucket(), filename)

    content_file = cloud_file.download()
    hash = hashlib.sha256(content_file).hexdigest()

    # file already exists for this academy
    if Media.objects.filter(hash=hash, academy=asset.academy).exists():
        # this prevent a screenshots duplicated
        cloud_file.delete()
        logger.warn(f'Media with hash {hash} already exists, skipping')
        return

    # file already exists for another academy
    media = Media.objects.filter(hash=hash).first()
    if media:
        # this prevent a screenshots duplicated
        cloud_file.delete()
        media = Media(slug=f'asset-{asset_slug}',
                      name=media.name,
                      url=media.url,
                      thumbnail=media.thumbnail,
                      academy=asset.academy,
                      mime=media.mime,
                      hash=media.hash)
        media.save()

        logger.warn(f'Media was save with {hash} for academy {asset.academy}')
        return

    # if media does not exist too, keep the screenshots with other name
    cloud_file.rename(hash)

    media = Media(
        slug=f'asset-{asset_slug}',
        name=name,
        url=url,
        thumbnail=f'{url}-thumbnail',
        academy=asset.academy,
        mime='image/png',  # this should change in a future, check the cloud function
        hash=hash)
    media.save()

    logger.warn(f'Media was save with {hash} for academy {asset.academy}')


@shared_task
def async_resize_asset_thumbnail(media_id: int, width: Optional[int] = 0, height: Optional[int] = 0):
    media = Media.objects.filter(id=media_id).first()
    if media is None:
        logger.error(f'Media with id {media_id} not found')
        return

    if not width and not height:
        logger.error('async_resize_asset_thumbnail needs the width or height parameter')
        return

    if width and height:
        logger.error("async_resize_asset_thumbnail can't be used with width and height together")
        return

    kwargs = {'width': width} if width else {'height': height}

<<<<<<< HEAD
    func = Function(region='us-central1', project_id='breathecode-197918', name='resize-image')
=======
    func = FunctionV1(region='us-central1', project_id=google_project_id(), name='resize-image')
>>>>>>> b3be5cba

    response = func.call({
        **kwargs,
        'filename': media.hash,
        'bucket': media_gallery_bucket(),
    })

    res = response.json()

    if not res['status_code'] == 200 or not res['message'] == 'Ok':
        logger.error(f'Unhandled error with `resize-image` cloud function, response {res}')
        return

    resolution = MediaResolution(width=res['width'], height=res['height'], hash=media.hash)
    resolution.save()<|MERGE_RESOLUTION|>--- conflicted
+++ resolved
@@ -1,20 +1,13 @@
 import hashlib
 import logging
-<<<<<<< HEAD
-=======
 import os
->>>>>>> b3be5cba
 import re
 from typing import Optional
 from celery import shared_task, Task
 
 from breathecode.media.models import Media, MediaResolution
 from breathecode.media.views import media_gallery_bucket
-<<<<<<< HEAD
-from breathecode.services.google_cloud.function import Function
-=======
 from breathecode.services.google_cloud import FunctionV1
->>>>>>> b3be5cba
 from breathecode.services.google_cloud.storage import Storage
 from .models import Asset
 from .actions import pull_from_github, screenshots_bucket, test_asset
@@ -64,18 +57,6 @@
     slug1 = 'learn-to-code'
     slug2 = asset_slug
     url = f'https://4geeksacademy.com/us/{slug1}/{slug2}/preview'
-<<<<<<< HEAD
-    func = Function(region='us-central1', project_id='breathecode-197918', name='screenshots')
-
-    name = f'{slug1}-{slug2}.png'
-    response = func.call({
-        'url': url,
-        'name': name,
-        'dimension': '1200x630',
-        'delay': 1000,  # this should be fixed if the screenshots is taken without load the content properly
-        'includeDate': False,
-    })
-=======
     func = FunctionV1(region='us-central1', project_id=google_project_id(), name='screenshots', method='GET')
 
     name = f'{slug1}-{slug2}.png'
@@ -88,7 +69,6 @@
             1000,  # this should be fixed if the screenshots is taken without load the content properly
             'includeDate': False,
         })
->>>>>>> b3be5cba
 
     if response.status_code >= 400:
         logger.error('Unhandled error with async_create_asset_thumbnail, the cloud function `screenshots` '
@@ -96,10 +76,7 @@
         return
 
     json = response.json()
-<<<<<<< HEAD
-=======
     print('task json', json)
->>>>>>> b3be5cba
 
     url = json['url']
     filename = json['filename']
@@ -167,11 +144,7 @@
 
     kwargs = {'width': width} if width else {'height': height}
 
-<<<<<<< HEAD
-    func = Function(region='us-central1', project_id='breathecode-197918', name='resize-image')
-=======
     func = FunctionV1(region='us-central1', project_id=google_project_id(), name='resize-image')
->>>>>>> b3be5cba
 
     response = func.call({
         **kwargs,
