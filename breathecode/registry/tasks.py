import hashlib
import logging
import os
import pathlib
import re
import time
from typing import Optional

import requests
from bs4 import BeautifulSoup
from celery import shared_task
from circuitbreaker import CircuitBreakerError
from django.db.models.query_utils import Q
from django.utils import timezone
from task_manager.core.exceptions import AbortTask, RetryTask
from task_manager.django.decorators import task

from breathecode.admissions.models import SyllabusVersion
from breathecode.media.models import Media, MediaResolution
from breathecode.media.views import media_gallery_bucket
from breathecode.monitoring.decorators import WebhookTask
from breathecode.services.google_cloud import FunctionV1
from breathecode.services.google_cloud.storage import Storage
from breathecode.services.seo import SEOAnalyzer
from breathecode.utils.decorators import TaskPriority
from breathecode.utils.views import set_query_parameter

from .actions import (
    add_syllabus_translations,
    asset_images_bucket,
    clean_asset_readme,
    pull_from_github,
    screenshots_bucket,
    test_asset,
    upload_image_to_bucket,
)
from .models import Asset, AssetImage
<<<<<<< HEAD
from circuitbreaker import CircuitBreakerError
from .actions import (pull_from_github, screenshots_bucket, test_asset, clean_asset_readme,
                      upload_image_to_bucket, asset_images_bucket, add_syllabus_translations,
                      generate_screenshot)
=======
>>>>>>> 56c0d4bb

logger = logging.getLogger(__name__)


def google_project_id():
    return os.getenv('GOOGLE_PROJECT_ID', '')


img_regex = r'https?:(?:[/|.|\w|\s|-])*\.(?:jpg|gif|png|svg|jpeg)'


def is_remote_image(_str):
    if _str is None or _str == '' or asset_images_bucket('') in _str:
        return False

    match = re.search(img_regex, _str)
    if match is None:
        return False

    return True


@shared_task(priority=TaskPriority.ACADEMY.value)
def async_pull_from_github(asset_slug, user_id=None, override_meta=False):
    logger.debug(f'Synching asset {asset_slug} with data found on github')
    sync_status = pull_from_github(asset_slug, override_meta=override_meta)
    return sync_status != 'ERROR'


@shared_task(priority=TaskPriority.ACADEMY.value)
def async_test_asset(asset_slug):
    a = Asset.objects.filter(slug=asset_slug).first()
    if a is None:
        logger.debug(f'Error: Error testing asset with slug {asset_slug}, does not exist.')

    try:
        if test_asset(a):
            return True
    except Exception:
        logger.exception(f'Error testing asset {a.slug}')

    return False


@shared_task(priority=TaskPriority.ACADEMY.value)
def async_update_frontend_asset_cache(asset_slug):
    try:
        if os.getenv('ENV', '') != 'production':
            return

        logger.info('async_update_frontend_asset_cache')
        url = os.getenv('APP_URL', '') + f'/api/asset/{asset_slug}'
        requests.put(url=url)
    except Exception as e:
        logger.error(str(e))


@shared_task(priority=TaskPriority.ACADEMY.value)
def async_regenerate_asset_readme(asset_slug):
    a = Asset.objects.filter(slug=asset_slug).first()
    if a is None:
        logger.debug(f'Error: Error running SEO report for asset with slug {asset_slug}, does not exist.')
        return False

    a.readme = a.readme_raw
    a.save()
    clean_asset_readme(a)

    async_download_readme_images.delay(a.slug)
    async_update_frontend_asset_cache.delay(a.slug)

    return a.cleaning_status == 'OK'


@shared_task(priority=TaskPriority.ACADEMY.value)
def async_execute_seo_report(asset_slug):
    a = Asset.objects.filter(slug=asset_slug).first()
    if a is None:
        logger.debug(f'Error: Error running SEO report for asset with slug {asset_slug}, does not exist.')

    try:
        report = SEOAnalyzer(a)
        report.start()
    except Exception:
        logger.exception(f'Error running SEO report asset {a.slug}')

    return False


@task(priority=TaskPriority.ACADEMY.value)
def async_create_asset_thumbnail_legacy(asset_slug: str, **_):
    from breathecode.registry.actions import AssetThumbnailGenerator
    asset = Asset.objects.filter(slug=asset_slug).first()
    if asset is None:
        raise Exception(f'Asset with slug {asset_slug} not found')

    generator = AssetThumbnailGenerator(asset)
    generator.create()

    return True


@task(priority=TaskPriority.ACADEMY.value)
def async_create_asset_thumbnail(asset_slug: str, **_):

    asset = Asset.objects.filter(slug=asset_slug).first()
    if asset is None:
        raise RetryTask(f'Asset with slug {asset_slug} not found')

    preview_url = asset.get_preview_generation_url()
    if preview_url is None:
        raise AbortTask('Not able to retrieve a preview generation')

    name = asset.get_thumbnail_name()
    url = set_query_parameter(preview_url, 'slug', asset_slug)

    response = None
    logger.info(f'Generating screenshot for {preview_url}')
    try:
        response = generate_screenshot(url, '1200x630', delay=1000)

    except Exception as e:
        raise AbortTask('Error calling service to generate thumbnail screenshot: ' + str(e))

    if response.status_code >= 400:
        raise AbortTask('Unhandled error with async_create_asset_thumbnail, the cloud function `screenshots` '
                        f'returns status code {response.status_code}')

    file = response.content

    hash = hashlib.sha256(file).hexdigest()
    content_type = response.headers['content-type']

    storage = Storage()

    cloud_file = storage.file(screenshots_bucket(), hash)

    cloud_file.upload(file, content_type=content_type)
    url = cloud_file.url()

    # file already exists for this academy
    media = Media.objects.filter(hash=hash, academy=asset.academy).first()
    if media is not None:
        # this prevent a screenshots duplicated
        cloud_file.delete()

        if asset.preview is None or asset.preview == '':
            asset.preview = media.url
            asset.save()

        raise AbortTask(f'Media with hash {hash} already exists, skipping')

    # file already exists for another academy
    media = Media.objects.filter(hash=hash).first()
    if media:
        # this prevent a screenshots duplicated
        cloud_file.delete()
        media = Media(slug=name.split('.')[0],
                      name=media.name,
                      url=media.url,
                      thumbnail=media.thumbnail,
                      academy=asset.academy,
                      mime=media.mime,
                      hash=media.hash)
        media.save()

        if asset.preview is None or asset.preview == '':
            asset.preview = media.url
            asset.save()

        raise AbortTask(f'Media was save with {hash} for academy {asset.academy}')

    # if media does not exist too, keep the screenshots with other name
    cloud_file.rename(hash)
    url = f'https://storage.googleapis.com/{screenshots_bucket()}/{hash}'

    media = Media(
        slug=name.split('.')[0],
        name=name,
        url=url,
        thumbnail=f'{url}-thumbnail',
        academy=asset.academy,
        mime='image/png',  # this should change in a future, check the cloud function
        hash=hash)
    media.save()

    if asset.preview is None or asset.preview == '':
        asset.preview = url
        asset.save()

    logger.warning(f'Media was save with {hash} for academy {asset.academy}')


@shared_task(priority=TaskPriority.ACADEMY.value)
def async_download_readme_images(asset_slug):
    logger.debug(f'Downloading images for asset {asset_slug}')

    asset = Asset.get_by_slug(asset_slug)
    if asset is None:
        raise Exception(f'Asset with slug {asset_slug} not found')

    readme = asset.get_readme(parse=True)
    if 'html' not in readme:
        logger.error(f'Asset with {asset_slug} readme cannot be parse into an HTML')
        return False

    images = BeautifulSoup(readme['html'], features='html.parser').find_all('img', attrs={'srcset': True})

    # check if old images are stil in the new markdown file
    old_images = asset.images.all()
    no_longer_used = {}
    for img in old_images:
        # we will assume they are not by default
        no_longer_used[img.original_url] = img

    image_links = []
    for image in images:
        image_links.append(image['src'])

        srcset = image.attrs.get('srcset')
        if srcset and srcset != '':
            srcsets = [src.strip().split(' ')[0] for src in srcset.split(',')]
            image_links += srcsets

    additional_img_urls = list(re.finditer(img_regex, readme['html']))
    while len(additional_img_urls) > 0:
        match = additional_img_urls.pop(0)
        if match is not None:
            img_url = match.group()
            image_links.append(img_url)

    image_links = list(dict.fromkeys(filter(lambda x: is_remote_image(x), image_links)))
    logger.debug(f'Found {len(image_links)} images on asset {asset_slug}')

    # create subfolder with the page name
    if len(image_links) == 0:
        print('No images found')
        return False

    for link in image_links:
        if link in no_longer_used:
            del no_longer_used[link]
        async_download_single_readme_image.delay(asset_slug, link)

    # delete asset from this image
    logger.debug(f'Found {len(no_longer_used)} images no longer used on asset {asset_slug}')
    for old_img in no_longer_used:
        no_longer_used[old_img].assets.remove(asset)

        # if its not being sed on any other asset, we delete it from cloud
        if no_longer_used[old_img].assets.count() == 0:
            async_remove_img_from_cloud(no_longer_used[old_img].id)

    return True


@task(priority=TaskPriority.ACADEMY.value)
def async_delete_asset_images(asset_slug, **_):

    asset = Asset.get_by_slug(asset_slug)
    if asset is None:
        raise RetryTask(f'Asset with slug {asset_slug} not found')

    storage = Storage()
    for img in asset.images.all():
        if img.assets.count() == 1 and img.asset.filter(slug=asset_slug).exists():
            extension = pathlib.Path(img.name).suffix
            cloud_file = storage.file(asset_images_bucket(), img.hash + extension)
            cloud_file.delete()
            img.delete()
        else:
            img.assets.remove(asset)

        logger.info(f'Image {img.name} was deleted')

    return True


@task(priority=TaskPriority.ACADEMY.value)
def async_remove_img_from_cloud(id, **_):

    logger.info('async_remove_img_from_cloud')

    img = AssetImage.objects.filter(id=id).first()
    if img is None:
        raise RetryTask(f'Image with id {id} not found')

    img_name = img.name

    storage = Storage()
    extension = pathlib.Path(img.name).suffix
    cloud_file = storage.file(asset_images_bucket(), img.hash + extension)
    cloud_file.delete()
    img.delete()

    logger.info(f'Image id ({img_name}) was deleted from the cloud')
    return True


@task(priority=TaskPriority.ACADEMY.value)
def async_upload_image_to_bucket(id, **_):

    img = AssetImage.objects.filter(id=id).first()
    if img is None:
        raise Exception(f'Image with id {id} not found')

    img.download_status = 'PENDING'
    # FIXME: undefined variable
    img.download_details = f'Downloading {img.original_url}'
    img.save()

    try:
        img = upload_image_to_bucket(img)

    except CircuitBreakerError as e:
        raise e

    except Exception as e:
        img.download_details = str(e)
        img.download_status = 'ERROR'
        raise e

    img.save()
    return img.download_status


@task(priority=TaskPriority.ACADEMY.value)
def async_download_single_readme_image(asset_slug, link, **_):

    asset = Asset.get_by_slug(asset_slug)
    if asset is None:
        raise RetryTask(f'Asset with slug {asset_slug} not found')

    img = AssetImage.objects.filter(Q(original_url=link) | Q(bucket_url=link)).first()
    if img is None:
        temp_filename = link.split('/')[-1].split('?')[0]
        img = AssetImage(name=temp_filename, original_url=link, last_download_at=timezone.now())

    if img.download_status != 'OK':

        img.download_status = 'PENDING'
        img.download_details = f'Downloading {link}'
        img.save()

        try:
            img = upload_image_to_bucket(img, asset)

        except CircuitBreakerError as e:
            raise e

        except Exception as e:
            img.download_details = str(e)
            img.download_status = 'ERROR'
            img.save()
            raise e

    img.save()
    readme = asset.get_readme()
    asset.set_readme(readme['decoded'].replace(link, img.bucket_url))
    asset.save()
    return img.download_status


@shared_task(priority=TaskPriority.ACADEMY.value)
def async_resize_asset_thumbnail(media_id: int, width: Optional[int] = 0, height: Optional[int] = 0):
    media = Media.objects.filter(id=media_id).first()
    if media is None:
        logger.error(f'Media with id {media_id} not found')
        return

    if not width and not height:
        logger.error('async_resize_asset_thumbnail needs the width or height parameter')
        return

    if width and height:
        logger.error("async_resize_asset_thumbnail can't be used with width and height together")
        return

    kwargs = {'width': width} if width else {'height': height}

    func = FunctionV1(region='us-central1', project_id=google_project_id(), name='resize-image')

    response = func.call({
        **kwargs,
        'filename': media.hash,
        'bucket': media_gallery_bucket(),
    })

    res = response.json()

    if not res['status_code'] == 200 or not res['message'] == 'Ok':
        logger.error(f'Unhandled error with `resize-image` cloud function, response {res}')
        return

    resolution = MediaResolution(width=res['width'], height=res['height'], hash=media.hash)
    resolution.save()


@shared_task(bind=True, base=WebhookTask, priority=TaskPriority.ACADEMY.value)
def async_synchonize_repository_content(self, webhook):

    logger.debug('async_synchonize_repository_content')
    payload = webhook.get_payload()
    if 'commits' not in payload:
        logger.debug('No commits found on the push object')
        return False

    if 'repository' not in payload:
        logger.debug('Missing repository information')
        return False

    base_repo_url = payload['repository']['url']
    default_branch = payload['repository']['default_branch']

    files = []
    for commit in payload['commits']:
        for file_path in commit['modified']:
            # one file can be modified in multiple commits, but we don't have to synch many times
            if file_path not in files:
                files.append(file_path)
                logger.debug(
                    f'The file {file_path} was modified, searching for matches in our registry with {base_repo_url}/blob/{default_branch}/{file_path}'
                )
                assets = Asset.objects.filter(
                    readme_url__icontains=f'{base_repo_url}/blob/{default_branch}/{file_path}')
                for a in assets:
                    if commit['id'] == a.github_commit_hash:
                        # ignore asset because the commit content is already on the asset
                        # probably the asset was updated in github using the breathecode api
                        continue
                    logger.debug(f'Pulling asset readme from github for asset: {a.slug}')
                    async_pull_from_github.delay(a.slug)

    return webhook


@shared_task(priority=TaskPriority.BACKGROUND.value)
def async_add_syllabus_translations(syllabus_slug, version):

    syllabus_version = SyllabusVersion.objects.filter(syllabus__slug=syllabus_slug, version=version).first()
    if syllabus_version is None:
        raise Exception(f'Syllabus {syllabus_slug} with version "{version}" not found')

    if syllabus_version.json is None:
        syllabus_version.json = {'days': []}

    syllabus_version.json = add_syllabus_translations(syllabus_version.json)
    syllabus_version.save()<|MERGE_RESOLUTION|>--- conflicted
+++ resolved
@@ -33,15 +33,9 @@
     screenshots_bucket,
     test_asset,
     upload_image_to_bucket,
+    generate_screenshot,
 )
 from .models import Asset, AssetImage
-<<<<<<< HEAD
-from circuitbreaker import CircuitBreakerError
-from .actions import (pull_from_github, screenshots_bucket, test_asset, clean_asset_readme,
-                      upload_image_to_bucket, asset_images_bucket, add_syllabus_translations,
-                      generate_screenshot)
-=======
->>>>>>> 56c0d4bb
 
 logger = logging.getLogger(__name__)
 
