import hashlib
import logging
import os
import pathlib
import re
import time
from typing import Optional

import requests
from bs4 import BeautifulSoup
from celery import shared_task
from circuitbreaker import CircuitBreakerError
from django.db.models.query_utils import Q
from django.utils import timezone
from task_manager.core.exceptions import AbortTask, RetryTask
from task_manager.django.decorators import task

from breathecode.admissions.models import SyllabusVersion
from breathecode.media.models import Media, MediaResolution
from breathecode.media.views import media_gallery_bucket
from breathecode.monitoring.decorators import WebhookTask
from breathecode.services.google_cloud import FunctionV1
from breathecode.services.google_cloud.storage import Storage
from breathecode.services.seo import SEOAnalyzer
from breathecode.utils.decorators import TaskPriority
from breathecode.utils.views import set_query_parameter

from .actions import (
    add_syllabus_translations,
    asset_images_bucket,
    clean_asset_readme,
    pull_from_github,
    screenshots_bucket,
    test_asset,
    upload_image_to_bucket,
    generate_screenshot,
)
from .models import Asset, AssetImage

logger = logging.getLogger(__name__)


def google_project_id():
    return os.getenv('GOOGLE_PROJECT_ID', '')


img_regex = r'https?:(?:[/|.|\w|\s|-])*\.(?:jpg|gif|png|svg|jpeg)'


def is_remote_image(_str):
    if _str is None or _str == '' or asset_images_bucket('') in _str:
        return False

    match = re.search(img_regex, _str)
    if match is None:
        return False

    return True


@shared_task(priority=TaskPriority.ACADEMY.value)
def async_pull_from_github(asset_slug, user_id=None, override_meta=False):
    logger.debug(f'Synching asset {asset_slug} with data found on github')
    sync_status = pull_from_github(asset_slug, override_meta=override_meta)
    return sync_status != 'ERROR'


@shared_task(priority=TaskPriority.ACADEMY.value)
def async_test_asset(asset_slug):
    a = Asset.objects.filter(slug=asset_slug).first()
    if a is None:
        logger.debug(f'Error: Error testing asset with slug {asset_slug}, does not exist.')

    try:
        if test_asset(a):
            return True
    except Exception:
        logger.exception(f'Error testing asset {a.slug}')

    return False


@shared_task(priority=TaskPriority.ACADEMY.value)
def async_update_frontend_asset_cache(asset_slug):
    try:
        if os.getenv('ENV', '') != 'production':
            return

        logger.info('async_update_frontend_asset_cache')
        url = os.getenv('APP_URL', '') + f'/api/asset/{asset_slug}'
        requests.put(url=url)
    except Exception as e:
        logger.error(str(e))


@shared_task(priority=TaskPriority.ACADEMY.value)
def async_regenerate_asset_readme(asset_slug):
    a = Asset.objects.filter(slug=asset_slug).first()
    if a is None:
        logger.debug(f'Error: Error running SEO report for asset with slug {asset_slug}, does not exist.')
        return False

    a.readme = a.readme_raw
    a.save()
    clean_asset_readme(a)

    async_download_readme_images.delay(a.slug)
    async_update_frontend_asset_cache.delay(a.slug)

    return a.cleaning_status == 'OK'


@shared_task(priority=TaskPriority.ACADEMY.value)
def async_execute_seo_report(asset_slug):
    a = Asset.objects.filter(slug=asset_slug).first()
    if a is None:
        logger.debug(f'Error: Error running SEO report for asset with slug {asset_slug}, does not exist.')

    try:
        report = SEOAnalyzer(a)
        report.start()
    except Exception:
        logger.exception(f'Error running SEO report asset {a.slug}')

    return False


@task(priority=TaskPriority.ACADEMY.value)
def async_create_asset_thumbnail_legacy(asset_slug: str, **_):
    from breathecode.registry.actions import AssetThumbnailGenerator
    asset = Asset.objects.filter(slug=asset_slug).first()
    if asset is None:
        raise Exception(f'Asset with slug {asset_slug} not found')

    generator = AssetThumbnailGenerator(asset)
    generator.create()

    return True


@task(priority=TaskPriority.ACADEMY.value)
def async_create_asset_thumbnail(asset_slug: str, **_):

    asset = Asset.objects.filter(slug=asset_slug).first()
    if asset is None:
        raise RetryTask(f'Asset with slug {asset_slug} not found')

    preview_url = asset.get_preview_generation_url()
    if preview_url is None:
        raise AbortTask('Not able to retrieve a preview generation')

    name = asset.get_thumbnail_name()
    url = set_query_parameter(preview_url, 'slug', asset_slug)

    response = None
    logger.info(f'Generating screenshot for {preview_url}')
    try:
        response = generate_screenshot(url, '1200x630', delay=1000)

    except Exception as e:
        raise AbortTask('Error calling service to generate thumbnail screenshot: ' + str(e))

    if response.status_code >= 400:
        raise AbortTask('Unhandled error with async_create_asset_thumbnail, the cloud function `screenshots` '
                        f'returns status code {response.status_code}')

    file = response.content

    hash = hashlib.sha256(file).hexdigest()
    content_type = response.headers['content-type']

    storage = Storage()

    cloud_file = storage.file(screenshots_bucket(), hash)

    cloud_file.upload(file, content_type=content_type)
    url = cloud_file.url()

    # file already exists for this academy
    media = Media.objects.filter(hash=hash, academy=asset.academy).first()
    if media is not None:

        if asset.preview is None or asset.preview == '':
            asset.preview = media.url
            asset.save()

        raise AbortTask(f'Media with hash {hash} already exists, skipping')

    # file already exists for another academy
    media = Media.objects.filter(hash=hash).first()
    if media:

        media = Media(slug=name.split('.')[0],
                      name=media.name,
                      url=media.url,
                      thumbnail=media.thumbnail,
                      academy=asset.academy,
                      mime=media.mime,
                      hash=media.hash)
        media.save()

        if asset.preview is None or asset.preview == '':
            asset.preview = media.url
            asset.save()

        raise AbortTask(f'Media was save with {hash} for academy {asset.academy}')

    # if media does not exist too, keep the screenshots with other name
    cloud_file.rename(hash)
    url = f'https://storage.googleapis.com/{screenshots_bucket()}/{hash}'

    media = Media(
        slug=name.split('.')[0],
        name=name,
        url=url,
        thumbnail=f'{url}-thumbnail',
        academy=asset.academy,
        mime='image/png',  # this should change in a future, check the cloud function
        hash=hash)
    media.save()

    if asset.preview is None or asset.preview == '':
        asset.preview = url
        asset.save()

    logger.warning(f'Media was save with {hash} for academy {asset.academy}')


@shared_task(priority=TaskPriority.ACADEMY.value)
def async_download_readme_images(asset_slug):
    logger.debug(f'Downloading images for asset {asset_slug}')

    asset = Asset.get_by_slug(asset_slug)
    if asset is None:
        raise Exception(f'Asset with slug {asset_slug} not found')

    readme = asset.get_readme(parse=True)
    if 'html' not in readme:
        logger.error(f'Asset with {asset_slug} readme cannot be parse into an HTML')
        return False

    images = BeautifulSoup(readme['html'], features='html.parser').find_all('img', attrs={'srcset': True})

    # check if old images are stil in the new markdown file
    old_images = asset.images.all()
    no_longer_used = {}
    for img in old_images:
        # we will assume they are not by default
        no_longer_used[img.original_url] = img

    image_links = []
    for image in images:
        image_links.append(image['src'])

        srcset = image.attrs.get('srcset')
        if srcset and srcset != '':
            srcsets = [src.strip().split(' ')[0] for src in srcset.split(',')]
            image_links += srcsets

    additional_img_urls = list(re.finditer(img_regex, readme['html']))
    while len(additional_img_urls) > 0:
        match = additional_img_urls.pop(0)
        if match is not None:
            img_url = match.group()
            image_links.append(img_url)

    image_links = list(dict.fromkeys(filter(lambda x: is_remote_image(x), image_links)))
    logger.debug(f'Found {len(image_links)} images on asset {asset_slug}')

    # create subfolder with the page name
    if len(image_links) == 0:
        print('No images found')
        return False

    for link in image_links:
        if link in no_longer_used:
            del no_longer_used[link]
        async_download_single_readme_image.delay(asset_slug, link)

    # delete asset from this image
    logger.debug(f'Found {len(no_longer_used)} images no longer used on asset {asset_slug}')
    for old_img in no_longer_used:
        no_longer_used[old_img].assets.remove(asset)

        # if its not being sed on any other asset, we delete it from cloud
        if no_longer_used[old_img].assets.count() == 0:
            async_remove_img_from_cloud(no_longer_used[old_img].id)

    return True


@task(priority=TaskPriority.ACADEMY.value)
def async_delete_asset_images(asset_slug, **_):

    asset = Asset.get_by_slug(asset_slug)
    if asset is None:
        raise RetryTask(f'Asset with slug {asset_slug} not found')

    storage = Storage()
    for img in asset.images.all():
        if img.assets.count() == 1 and img.asset.filter(slug=asset_slug).exists():
            extension = pathlib.Path(img.name).suffix
            cloud_file = storage.file(asset_images_bucket(), img.hash + extension)
            cloud_file.delete()
            img.delete()
        else:
            img.assets.remove(asset)

        logger.info(f'Image {img.name} was deleted')

    return True


@task(priority=TaskPriority.ACADEMY.value)
def async_remove_img_from_cloud(id, **_):

    logger.info('async_remove_img_from_cloud')

    img = AssetImage.objects.filter(id=id).first()
    if img is None:
        raise RetryTask(f'Image with id {id} not found')

    img_name = img.name

    storage = Storage()
    extension = pathlib.Path(img.name).suffix
    cloud_file = storage.file(asset_images_bucket(), img.hash + extension)
    cloud_file.delete()
    img.delete()

    logger.info(f'Image id ({img_name}) was deleted from the cloud')
    return True


@task(priority=TaskPriority.ACADEMY.value)
def async_upload_image_to_bucket(id, **_):

    img = AssetImage.objects.filter(id=id).first()
    if img is None:
        raise Exception(f'Image with id {id} not found')

    img.download_status = 'PENDING'
    # FIXME: undefined variable
    img.download_details = f'Downloading {img.original_url}'
    img.save()

    try:
        img = upload_image_to_bucket(img)

    except CircuitBreakerError as e:
        raise e

    except Exception as e:
        img.download_details = str(e)
        img.download_status = 'ERROR'
        raise e

    img.save()
    return img.download_status


@task(priority=TaskPriority.ACADEMY.value)
def async_download_single_readme_image(asset_slug, link, **_):

    asset = Asset.get_by_slug(asset_slug)
    if asset is None:
        raise RetryTask(f'Asset with slug {asset_slug} not found')

    img = AssetImage.objects.filter(Q(original_url=link) | Q(bucket_url=link)).first()
    if img is None:
        temp_filename = link.split('/')[-1].split('?')[0]
        img = AssetImage(name=temp_filename, original_url=link, last_download_at=timezone.now())

    if img.download_status != 'OK':

        img.download_status = 'PENDING'
        img.download_details = f'Downloading {link}'
        img.save()

        try:
            img = upload_image_to_bucket(img, asset)

        except CircuitBreakerError as e:
            raise e

        except Exception as e:
            img.download_details = str(e)
            img.download_status = 'ERROR'
            img.save()
            raise e

    img.save()
    readme = asset.get_readme()
    asset.set_readme(readme['decoded'].replace(link, img.bucket_url))
    asset.save()
    return img.download_status


@shared_task(priority=TaskPriority.ACADEMY.value)
def async_resize_asset_thumbnail(media_id: int, width: Optional[int] = 0, height: Optional[int] = 0):
    media = Media.objects.filter(id=media_id).first()
    if media is None:
        logger.error(f'Media with id {media_id} not found')
        return

    if not width and not height:
        logger.error('async_resize_asset_thumbnail needs the width or height parameter')
        return

    if width and height:
        logger.error("async_resize_asset_thumbnail can't be used with width and height together")
        return

    kwargs = {'width': width} if width else {'height': height}

    func = FunctionV1(region='us-central1', project_id=google_project_id(), name='resize-image')

    response = func.call({
        **kwargs,
        'filename': media.hash,
        'bucket': media_gallery_bucket(),
    })

    res = response.json()

    if not res['status_code'] == 200 or not res['message'] == 'Ok':
        logger.error(f'Unhandled error with `resize-image` cloud function, response {res}')
        return

    resolution = MediaResolution(width=res['width'], height=res['height'], hash=media.hash)
    resolution.save()


@shared_task(bind=True, base=WebhookTask, priority=TaskPriority.ACADEMY.value)
def async_synchonize_repository_content(self, webhook):

    logger.debug('async_synchonize_repository_content')
    payload = webhook.get_payload()
    if 'commits' not in payload:
        logger.debug('No commits found on the push object')
        return False

    if 'repository' not in payload:
        logger.debug('Missing repository information')
        return False

    base_repo_url = payload['repository']['url']
    default_branch = payload['repository']['default_branch']

    files = []
    for commit in payload['commits']:
        for file_path in commit['modified']:
            # one file can be modified in multiple commits, but we don't have to synch many times
            if file_path not in files:
                files.append(file_path)
                logger.debug(
                    f'The file {file_path} was modified, searching for matches in our registry with {base_repo_url}/blob/{default_branch}/{file_path}'
                )

<<<<<<< HEAD
                # include readme files and quiz json files
                all_readme_files = Q(readme_url__icontains=f'{base_repo_url}/blob/{default_branch}/{file_path}')

                # Conditional query for when 'learn.json' is in file_path
                learn_json_files = Q(asset_type__in=['EXERCISE', 'PROJECT'],
                                     readme_url__icontains=f'{base_repo_url}/blob/{default_branch}/'
                                     ) if 'learn.json' in file_path else Q()

                # Execute the combined query
                assets = Asset.objects.filter(all_readme_files | learn_json_files)
=======
                # If the file being updated is a readme file
                base_query = Q(readme_url__icontains=f'{base_repo_url}/blob/{default_branch}/{file_path}')
                
                # If its a learn.json for exercises and projects only
                learnpack_query = Q(asset_type__in=['EXERCISE', 'PROJECT'], readme_url__icontains=f'{base_repo_url}/blob/{default_branch}/') if "learn.json" in file_path else Q()
                
                # Execute the combined query
                assets = Asset.objects.filter(base_query | learnpack_query)
>>>>>>> 83b65640
                for a in assets:
                    if commit['id'] == a.github_commit_hash:
                        # ignore asset because the commit content is already on the asset
                        # probably the asset was updated in github using the breathecode api
                        continue
                    logger.debug(f'Pulling asset from github for asset: {a.slug}')
                    async_pull_from_github.delay(a.slug)

    return webhook


@shared_task(priority=TaskPriority.BACKGROUND.value)
def async_add_syllabus_translations(syllabus_slug, version):

    syllabus_version = SyllabusVersion.objects.filter(syllabus__slug=syllabus_slug, version=version).first()
    if syllabus_version is None:
        raise Exception(f'Syllabus {syllabus_slug} with version "{version}" not found')

    if syllabus_version.json is None:
        syllabus_version.json = {'days': []}

    syllabus_version.json = add_syllabus_translations(syllabus_version.json)
    syllabus_version.save()<|MERGE_RESOLUTION|>--- conflicted
+++ resolved
@@ -457,7 +457,6 @@
                     f'The file {file_path} was modified, searching for matches in our registry with {base_repo_url}/blob/{default_branch}/{file_path}'
                 )
 
-<<<<<<< HEAD
                 # include readme files and quiz json files
                 all_readme_files = Q(readme_url__icontains=f'{base_repo_url}/blob/{default_branch}/{file_path}')
 
@@ -468,16 +467,6 @@
 
                 # Execute the combined query
                 assets = Asset.objects.filter(all_readme_files | learn_json_files)
-=======
-                # If the file being updated is a readme file
-                base_query = Q(readme_url__icontains=f'{base_repo_url}/blob/{default_branch}/{file_path}')
-                
-                # If its a learn.json for exercises and projects only
-                learnpack_query = Q(asset_type__in=['EXERCISE', 'PROJECT'], readme_url__icontains=f'{base_repo_url}/blob/{default_branch}/') if "learn.json" in file_path else Q()
-                
-                # Execute the combined query
-                assets = Asset.objects.filter(base_query | learnpack_query)
->>>>>>> 83b65640
                 for a in assets:
                     if commit['id'] == a.github_commit_hash:
                         # ignore asset because the commit content is already on the asset
