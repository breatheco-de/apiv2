--- conflicted
+++ resolved
@@ -1,16 +1,7 @@
-import logging
-
-import requests
+import requests, logging
 from bs4 import BeautifulSoup
-<<<<<<< HEAD
-import requests, logging
 from breathecode.services.github import Github, GithubAuthException
 from breathecode.authenticate.models import CredentialsGithub
-=======
-
-from breathecode.authenticate.models import CredentialsGithub
-from breathecode.services.github import Github
->>>>>>> 7f0018e8
 
 logger = logging.getLogger(__name__)
 
@@ -93,18 +84,13 @@
     def readme_url(self):
         if self.asset.readme_url is not None or self.asset.readme_url != '':
             if not self.asset.owner:
-<<<<<<< HEAD
-                raise Exception(f'Asset must have an owner and the owner must have write access to the readme file')
-=======
                 raise Exception('Asset must have an owner and the owner must have write access to the readme file')
->>>>>>> 7f0018e8
 
             credentials = CredentialsGithub.objects.filter(user=self.asset.owner).first()
             if credentials is None:
                 raise Exception('Github credentials for asset owner were not found')
 
             gb = Github(credentials.token)
-<<<<<<< HEAD
             try:
                 if not gb.file_exists(self.asset.readme_url):
                     raise AssetException('Readme URL points to a missing file', severity='ERROR')
@@ -113,11 +99,6 @@
                                      severity='ERROR')
             except Exception as e:
                 raise AssetException(str(e), severity='ERROR')
-=======
-            return gb.check_file(self.asset.readme_url)
-
-        return True
->>>>>>> 7f0018e8
 
     def urls(self):
 
