--- conflicted
+++ resolved
@@ -1,10 +1,6 @@
 from django.contrib import admin
 from django.urls import path, include
-<<<<<<< HEAD
-from .views import (AssetThumbnailView, AssetView, get_keywords, get_clusters, get_categories, render_readme,
-=======
 from .views import (AssetThumbnailView, AssetView, get_keywords, get_categories, render_readme,
->>>>>>> b3be5cba
                     get_technologies, get_config, get_translations, handle_test_syllabus, render_preview_html,
                     handle_test_asset, forward_asset_url, get_alias_redirects, AcademyAssetView,
                     AcademyAssetActionView, AcademyAssetCommentView, AcademyTechnologyView,
