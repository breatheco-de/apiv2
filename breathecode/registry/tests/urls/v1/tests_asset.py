from unittest.mock import MagicMock, patch

import pytest
from django.urls.base import reverse_lazy
from django.utils import timezone

from breathecode.tests.mixins.breathecode_mixin import Breathecode
from breathecode.utils.api_view_extensions.extensions import lookup_extension

UTC_NOW = timezone.now()

# enable this file to use the database
pytestmark = pytest.mark.usefixtures("db")


def get_serializer(asset, data={}):
    asset_translations = {}
    for translation in asset.all_translations.all():
        asset_translations[translation.lang or "null"] = translation.slug

    return {
        "id": asset.id,
        "slug": asset.slug,
        "title": asset.title,
        "asset_type": asset.asset_type,
        "enable_table_of_content": asset.enable_table_of_content,
        "interactive": asset.interactive,
        "category": {
            "id": asset.category.id,
            "slug": asset.category.slug,
            "title": asset.category.title,
        },
        "description": asset.description,
        "assets_related": (
            [
                {
                    "id": related.id,
                    "slug": related.slug,
                    "lang": related.lang,
                    "asset_type": related.asset_type,
                    "status": related.status,
                    "published_at": related.published_at,
                    "category": {
                        "id": related.category.id,
                        "slug": related.category.slug,
                        "title": related.category.title,
                    },
                    "technologies": (
                        [get_serializer_technology(tech) for tech in related.technologies.all()]
                        if related.technologies
                        else []
                    ),
                }
                for related in asset.assets_related.all()
            ]
            if asset.assets_related
            else []
        ),
        "difficulty": asset.difficulty,
        "duration": asset.duration,
        "external": asset.external,
        "gitpod": asset.gitpod,
        "graded": asset.graded,
        "intro_video_url": asset.intro_video_url,
        "lang": asset.lang,
        "preview": asset.preview,
        "published_at": asset.published_at,
        "readme_url": asset.readme_url,
        "solution_video_url": asset.solution_video_url,
        "solution_url": asset.solution_url,
        "status": asset.status,
        "url": asset.url,
        "translations": asset_translations,
        "technologies": [tech.slug for tech in asset.technologies.all()] if asset.technologies else [],
        "seo_keywords": [seo_keyword.slug for seo_keyword in asset.seo_keywords.all()] if asset.seo_keywords else [],
        "visibility": asset.visibility,
        "enable_table_of_content": asset.enable_table_of_content,
        "interactive": asset.interactive,
        "learnpack_deploy_url": asset.learnpack_deploy_url,
        **data,
    }


def get_serializer_technology(technology, data={}):
    return {
        "slug": technology.slug,
        "title": technology.title,
        "description": technology.description,
        "icon_url": technology.icon_url,
        "is_deprecated": technology.is_deprecated,
        "visibility": technology.visibility,
        **data,
    }


def get_mid_serializer(asset, data={}):
    return {
        **get_serializer(asset),
<<<<<<< HEAD
        "agent": None,
=======
        "agent": asset.agent,
>>>>>>> 6f5bf272
        "with_solutions": asset.with_solutions,
        "with_video": asset.with_solutions,
        "updated_at": asset.updated_at,
        **data,
    }


readme = "LS0tCnRpdGxlOiAiV29ya2luZyB3aXRoIG9yIG1hbmlwdWxhdGluZyBzdHJpbmdzIHdpdGggUHl0aG9uIgpzdGF0dXM6ICJwdWJsaXNoZWQiCnN1YnRpdGxlOiAiU3RyaW5nIGNvbmNhdGVuYXRpb24gaXMgdGhlIFdlYiBEZXZlbG9wZXIncyBicmVhZCBhbmQgYnV0dGVyLCBvdXIgam9iIGlzIHRvIGNvbmNhdGVuYXRlIHN0cmluZ3MgdG8gY3JlYXRlIEhUTUwvQ1NTIGRvY3VtZW50cyBwcm9ncmFtbWF0aWNhbGx5IgphdXRob3JzOiBbImFsZXNhbmNoZXpyIl0KY292ZXJfbG9jYWw6ICJodHRwczovL2dpdGh1Yi5jb20vYnJlYXRoZWNvLWRlL2NvbnRlbnQvYmxvYi9tYXN0ZXIvc3JjL2NvbnRlbnQvbGVzc29uLy4uLy4uL2Fzc2V0cy9pbWFnZXMvNGNjNmZhMGItMjUzMC00MDUyLWFhN2UtOGRhYzAzNzg4YWMzLnBuZz9yYXc9dHJ1ZSIKdGV4dENvbG9yOiAid2hpdGUiCmRhdGU6ICIyMDIwLTEwLTE5VDE2OjM2OjMxKzAwOjAwIgpzeW50YXhpczogWyJweXRob24iXQp0YWdzOiBbInB5dGhvbiIsInN0cmluZy1jb25jYXRlbmF0aW9uIl0KCi0tLQoKIyMgV2hhdCBpcyBhIHN0cmluZz8KCkEgYnVuY2ggb2YgbGV0dGVycyBhbmQgY2hhcmFjdGVycyBhbGwgdG9nZXRoZXIgaW4gYSBwYXJ0aWN1bGFyIG9yZGVyLCB0aGUgb25seSB3YXkgdG8gc3RvcmUgYW55IGNoYXJhY3RlcnMgdGhhdCBhcmUgbm90IGEgbnVtYmVyLCBhcmUgYSBmdW5kYW1lbnRhbCBwYXJ0IG9mIGV2ZXJ5IG1ham9yIHByb2dyYW0uCgpTdHJpbmdzIGFyZSBhbHNvIHBhcnQgb2YgdGhlIG1vc3QgcHJpbWl0aXZlIG9yIGJhc2ljIHNldCBvZiBkYXRhLXR5cGVzOiAKCnwgVHlwZSAgICAgIHwgRXhhbXBsZSAgICAgICAgICAgfCBSZXByZXNlbnRhdGlvbiAgICAgICAgICAgICAgICB8CnwgLS0tICAgICAgIHwgLS0tICAgICAgICAgICAgICAgfCAtLS0gICAgICAgICAgICAgICAgICAgICAgICAgICB8CnwgU3RyaW5nICAgIHwgYCJIZWxsbyBXb3JsZCJgICAgfCBzdHIgICAgICAgICAgICAgICAgICAgICAgICAgICB8IGp1c3QgY2hhcmFjdGVycyBpbiBhIHNlcXVlbmNlICAgICAgICAgICAgICAgICAgICAgICAgICAgICAgICAgfAp8IE51bWJlciAgICB8IGAyMy4zNGAgICAgICAgICAgIHwgaW50LCBmbG9hdCwgY29tcGxleCAgICAgICAgICAgfCBqdXN0IG51bWJlcnMgICAgICAgICAgICAgICAgICAgICAgICAgICAgICAgICAgICAgICAgICAgICAgICAgIHwKfCBTZXF1ZW5jZSAgfCBgWzIsMywxLDU2LDQuMzRdYCB8IGxpc3QsIHR1cGxlLCByYW5nZSAgICAgICAgICAgIHwgSXRlcmFibGUgbGlzdCBvZiB2YWx1ZXMgd2l0aCBudW1lcmljYWwgaW5kZXhlcyBmb3IgcG9zaXRpb25zICB8CnwgU2V0ICAgICAgIHwgYHsnMSwnMicsJzQ1J31gICAgfCBzZXQsIGZyb3plbnNldCAgICAgICAgICAgICAgICB8IExpa2UgU2VxdWVuY2UgYnV0IHVub3JkZXJlZCBhbmQgd2l0aCBkdXBsaWNhdGUgZWxlbWVudHMgICAgICAgfAp8IE1hcHBpbmcgICB8IGB7Im5hbWUiOiAiQm9iIn1gIHwgZGljdCAgICAgICAgICAgICAgICAgICAgICAgICAgfCBMaWtlIFNlcXVlbmNlIGJ1dCBpbmRleGVzIGFyZSBjaGFyYWN0ZXJzIGludGVhZCBvZiBpbmNyZW1lbnRhbCBudW1iZXJzIHwKfCBCb29sZWFuICAgfCBgVHJ1ZWAgb3IgYEZhbHNlYCB8IGJvb2wgICAgICAgICAgICAgICAgICAgICAgICAgIHwganVzdCBUcnVlIG9yIEZhbHNlIHwKfCBCaW5hcnkgICAgfCBgMDEwMDEwMTAxMTFgICAgICB8IGJ5dGVzLCBieXRlYXJyYXksIG1lbW9yeXZpZXcgIHwgSWRlYWwgZm9yIGxvdyBsZXZlbCBvcGVyYXRpb25zICAgICAgICAgICAgICAgICAgICAgICAgICAgICAgICB8CgojIyBIb3cgdG8gY3JlYXRlIGEgc3RyaW5nCgpUbyBjcmVhdGUgYSBzdHJpbmcgaW4gcHl0aG9uIGp1c3QgcHV0IGEgYnVuY2ggb2YgY2hhcmFjdGVycyB3aXRoaW4gcXVvdGVzIGxpa2UgdGhpcyBgImhlbGxvImAgb3IgZXZlbiBsaWtlIHRoaXMgYCIyMzIzMiJgLgoKYGBgcHl0aG9uCm5hbWUgPSAiQm9iIgphZ2UgPSAiMjMiICMgPC0tLSB0aGlzIGlzIHN0aWxsIGEgc3RyaW5nIChpdCdzIHdpdGhpbiBxdW90ZXMpCmBgYAoKV2hlbiBjb2RpbmcgYSB3ZWIgYXBwbGljYXRpb24sIGV2ZXJ5dGhpbmcgdGhlIHVzZXIgdHlwZXMgaW4gZm9ybXMgaXQncyBjb25zaWRlcmVkIGEgYHN0cmluZ2AsIGV2ZW4gaWYgdGhlIHVzZXIgdHlwZXMgdGhlIG51bWJlciBgMmAgKHR3bykgaXQgd2lsbCBzdGlsbCBiZSBjb25zaWRlcmVkIHRoZSBzdHJpbmcgYCIyImAgIGFuZCBub3QgYSByZWFsIG51bWJlciwgdGhlIGRldmVsb3BlciB3aWxsIGhhdmUgdG8gZXhwbGljaXRlbHkgY29udmVydCBvciBwYXJzZSB0aGF0IHN0cmluZyBpbnRvIGEgbnVtYmVyIHVzaW5nIHRoZSBmdW5jdGlvbiBgaW50KClgICBvciBgZmxvYXQoKWAuCgo+IDpsaW5rOiBIb3cgdG8gW2NvbnZlcnQgc3RyaW5ncyBpbnRvIGludGVnZXJzIHdpdGggcHl0aG9uXShodHRwczovL2d1aWRlLmZyZWVjb2RlY2FtcC5vcmcvcHl0aG9uL2hvdy10by1jb252ZXJ0LXN0cmluZ3MtaW50by1pbnRlZ2Vycy1pbi1weXRob24vKSAoMyBtaW4gcmVhZCkuCgpUaGUgbW9zdCBjb21tb24gdXNlIGZvciBhIHN0cmluZyBpcyBwcmludGluZyBpdCB1c2luZyB0aGUgZnVuY3Rpb24gYHByaW50YAoKYGBgcHl0aG9uCnByaW50KCJIZWxsbyBXb3JsZCEiKQojIFRoZSBmdW5jdGlvbiBwcmludCgpIHJlY2VpdmVzIGEgc3RyaW5nIGFuZCBkaXNwbGF5cyBpdCBvbiB0aGUgY29tbWFuZCBsaW5lL3Rlcm1pbmFsLgogYGBgCgojIyBIb3cgZG8gd2UgdXNlIHN0cmluZ3M/CgojIyMgU3RyaW5nIGNvbmNhdGVuYXRpb24gKHN1bW1pbmcgc3RyaW5ncykKClB5dGhvbiBhbGxvd3MgdG8gc3VtIHRvZ2V0aGVyIHN0cmluZ3MgdXNpbmcgdGhlIHBsdXMgYCtgIG9wZXJhdG9yLiBUaGUgZm9sbG93aW5nIGZyYWdtZW50IGRlbW9uc3RyYXRlcyBob3cgdG8gYWRkIHR3byBzdHJpbmdzIHRvIGNyZWF0ZSBhICoqZnVsbCBuYW1lKiogZnJvbSAqKmZpcnN0KiogYW5kICoqbGFzdCBuYW1lcyoqLgoKYGBgcHl0aG9uCmZpcnN0X25hbWUgPSAiQWxlamFuZHJvIgpsYXN0X25hbWUgPSAiU2FuY2hleiIKZnVsbF9uYW1lID0gZmlyc3RfbmFtZSArICIgIiArIGxhc3RfbmFtZQpwcmludCgiTXkgbmFtZSBpcyAiK2Z1bGxfbmFtZSkKCiMgT3V0cHV0OiAiTXkgbmFtZSBpcyBBbGVqYW5kcm8gU2FuY2hleiIKIGBgYAoKSW4gdGhpcyBleGFtcGxlIGAiTXkgbmFtZSBpcyAiYCBpdCdzIGJlaW5nIGNvbmNhdGVuYXRlZCB3aXRoIHRoZSB2YWx1ZSBvbiB0aGUgdmFyaWFibGUgYGZ1bGxfbmFtZWAuCgojIyMgVGhlIGxlbmd0aCBvZiB0aGUgc3RyaW5nCgpZb3Ugb2Z0ZW4gd2FudCB0byBrbm93IHdoYXQgdGhlIGxlbmd0aCAoc2l6ZSkgb2YgYSBzdHJpbmcgaXMsIGZvciBleGFtcGxlOiBUd2l0dGVyIGRvZXMgbm90IGFsbG93IHR3ZWV0cyB3aXRoIG1vcmUgdGhhbiAyNDAgY2hhcmFjdGVycy4KCmBgYHB5dGhvbgp0d2VldCA9ICJHb29kIG1vcm5pbmchIgpwcmludCgiVGhlIHZhcmlhYmxlIHR3ZWV0IGNvbnRhaW5zICIrc3RyKGxlbih0d2VldCkpKyIgY2hhcmFjdGVycyIpCgojIE91dHB1dDogVGhlIHZhcmlhYmxlIHR3ZWV0IGNvbnRhaW5zIDEzIGNoYXJhY3RlcnMKYGBgCgoKIyMjIEV4dHJhY3RpbmcgY2hhcmFjdGVycwoKQWZ0ZXIgd2UgYWxzbyBuZWVkIHRvIGtub3cgdGhlIHZhbHVlIG9mIHRoZSBzdHJpbmcgaW4gYSBwYXJ0aWN1bGFyIHBvc2l0aW9uLCBmb3IgZXhhbXBsZTogSWYgYSBzdHJpbmcgZW5kcyB3aXRoIGEgcXVlc3Rpb24gbWFyayBpdCdzIHByb2JhYmx5IGEgcXVlc3Rpb246CgpgYGBweXRob24KcXVlc3Rpb24gPSAiSG93IGFyZSB5b3U/IgpzaXplID0gbGVuKHF1ZXN0aW9uKQpwcmludCgiVGhlIHN0cmluZ3Mgc3RhcnQgd2l0aCAiICsgcXVlc3Rpb25bMF0pCiMgT3V0cHV0OiBUaGUgc3RyaW5ncyBzdGFydCB3aXRoIEgKcHJpbnQoIlRoZSBzdHJpbmdzIGVuZHMgd2l0aCAiICsgcXVlc3Rpb25bc2l6ZSAtIDFdKQojIE91dHB1dDogVGhlIHN0cmluZ3MgZW5kcyB3aXRoID8KCmBgYAoKPiA6cG9pbnRfdXA6IFRoaXMgbWV0aG9kIG9mIGNoYXJhY3RlciBleHRyYWN0aW9uIG9uIHN0cmluZ3MgaXMgdmVyeSBzaW1pbGFyIHRvIHRoZSBvbmUgdXNlZCBvbiBsaXN0cyB0byBleHRyYWN0IGFuIGVsZW1lbnQgZnJvbSBhIHBhcnRpY3VsYXIgcG9zaXRpb24gaW4gdGhlIGxpc3QuICAgCgpZb3UgY2FuIGFsc28gZXh0cmFjdCBzZXZlcmFsIGNoYXJhY3RlcnMgYXQgb25jZS4gVGhlIHJhbmdlIG9mIHRoZSBtZXRob2Qgc3RhcnRzIHdpdGggdGhlIGluZGV4IG9mIHRoZSBmaXJzdCBjaGFyYWN0ZXIgdG8gYmUgZXh0cmFjdGVkIGFuZCBlbmRzIHdpdGggdGhlIGluZGV4IEFGVEVSIHRoZSBsYXN0IGNoYXJhY3RlciB0byBiZSBleHRyYWN0ZWQ6CgpgYGBweXRob24KbmFtZSA9ICJNeSBuYW1lIGlzIEFsZWphbmRybyBTYW5jaGV6IgpwcmludCgiRXh0cmFjdGVkICIgKyBuYW1lWzExOjIwXSkKIyBPdXRwdXQ6IEV4dHJhY3RlZCBBbGVqYW5kcm8KCnByaW50KCJFeHRyYWN0ZWQgIiArIG5hbWVbMTE6XSkKIyBPdXRwdXQ6IEV4dHJhY3RlZCBBbGVqYW5kcm8gU2FuY2hlegoKcHJpbnQoIkV4dHJhY3RlZCAiICsgbm9tYnJlWzoxMF0pCiMgT3V0cHV0OiBFeHRyYWN0ZWQgTXkgbmFtZSBpcyAKYGBgCgojIyMgQ29tcGFyaW5nIHN0cmluZ3MKCklmIHlvdSB3YW50IHRvIGNvbXBhcmUgdHdvIHN0cmluZ3MgeW91IGNhbiB1c2UgdGhlIGA9PWAgIChkb3VibGUgZXF1YWwpIGFuZCBpdCB3aWxsIHJldHVybiBgVHJ1ZWAgIGlmIHRoZSBzdHJpbmdzIGFyZSBFWEFDVExZIHRoZSBzYW1lLCBzdHJpbmcgY29tcGFyaXNvbiBpcyBjYXNlIHNlbnNpdGl2ZSwgIkJvYiIgaXMgbm90IGVxdWFsIHRvICJib2IiLgoKYGBgcHl0aG9uCm5hbWUxID0gInBlcGUiOwpuYW1lMiA9ICJqdWFuIjsKaWYgbmFtZTEgPT0gbmFtZTI6CiAgICBwcmludCgiVGhpcyBpcyBGYWxzZSwgSSB3aWxsIG5vdCBnZXQgcHJpbnRlZCIpCmlmIG5hbWUxID09ICJwZXBlIjoKICAgIHByaW50KCJUaGlzIGlzIFRydWUsIEkgd2lsbCBnZXQgcHJpbnRlZCIpCmlmIG5hbWUxICE9IG5hbWUyOgogICAgcHJpbnQoIlRoaXMgaXMgVHJ1ZSwgSSB3aWxsIGdldCBwcmludGVkIikKYGBgCgojIyMgQ29udmVydGluZyB0byBsb3dlciBvciB1cHBlciBjYXNlLgoKYGBgcHl0aG9uCmxvd2VyY2FzZWRfc3RyaW5nID0gbmFtZTEubG93ZXIoKSAjIHdpbGwgY29udmVydCB0byBsb3dlcmNhc2UKdXBwZXJjYXNlZF9zdHJpbmcgPSBuYW1lMi51cHBlcigpICMgd2lsbCBjb252ZXJ0IHRvIHVwcGVyY2FzZQpgYGAKCj4gOnBvaW50X3VwOiBpdCBpcyBnb29kIHByYWN0aWNlIHRvIGFsd2F5cyBsb3dlcmNhc2Ugc3RyaW5ncyBiZWZvcmUgY29tcGFyaW5nIHRoZW0gd2l0aCBvdGhlcnMsIHRoYXQgd2F5IHdlIHdpbGwgYXZvaWQgbWlzc2luZyBjYXNlIHNlbnNpdGl2ZSBkaWZmZXJlbmNlcy4KCiMjIyBDb252ZXJ0IHN0cmluZ3MgdG8gbnVtYmVycyAoYW5kIHZpY2UgdmVyc2EpCgpgYGBweXRob24KbnVtYmVyID0gMy40ICMgSSBhbSBhIG51bWJlcgpudW1iZXJfYXNfc3RyaW5nID0gc3RyKG51bWJlcikgIyBJIGFtIGEgc3RyaW5nIHdpdGggdmFsdWUgIjMuNCIKYGBgCgojIyMgTW9yZSBpbmZvcm1hdGlvbiBhYm91dCBzdHJpbmdzCgpJZiB5b3Ugd2FudCB0byBsZWFybiBtb3JlLCB3ZSBzdWdnZXN0IHlvdSBzdGFydCBwcmFjdGljaW5nIGluc3RlYWQgb2YgcmVhZGluZyBiZWNhdXNlIHRoZXJlIGlzIG5vdGhpbmcgbXVjaCB0byByZWFkIGFib3V0IHN0cmluZ3MsIGhlcmUgaXMgYSBzbWFsbCAzIG1pbiBbdmlkZW8gZXhwbGFpbmluZyBzdHJpbmdzXShodHRwczovL3d3dy55b3V0dWJlLmNvbS93YXRjaD92PWlBelNoa0t6cEpvKS4gCgpLZWVwIHByYWN0aWNpbmchCg=="


def test_with_no_assets(bc: Breathecode, client):

    url = reverse_lazy("registry:asset")
    response = client.get(url)
    json = response.json()

    assert json == []
    assert bc.database.list_of("registry.Asset") == []


def test_one_asset(bc: Breathecode, client):

    model = bc.database.create(asset={"status": "PUBLISHED"})

    url = reverse_lazy("registry:asset")
    response = client.get(url)
    json = response.json()

    expected = [get_serializer(model.asset)]

    assert json == expected
    assert bc.database.list_of("registry.Asset") == [bc.format.to_dict(model.asset)]


def test_many_assets(bc: Breathecode, client):

    model = bc.database.create(asset=(3, {"status": "PUBLISHED"}))

    url = reverse_lazy("registry:asset")
    response = client.get(url)
    json = response.json()

    expected = [get_serializer(asset) for asset in model.asset]

    assert json == expected
    assert bc.database.list_of("registry.Asset") == bc.format.to_dict(model.asset)


def test_assets_expand_technologies(bc: Breathecode, client):

    technology = {"slug": "learn-react", "title": "Learn React"}
    model = bc.database.create(
        asset_technology=(1, technology),
        asset=(
            3,
            {
                "technologies": 1,
                "status": "PUBLISHED",
            },
        ),
    )

    url = reverse_lazy("registry:asset") + f"?expand=technologies"
    response = client.get(url)
    json = response.json()

    expected = [
        get_mid_serializer(
            asset,
            data={
                "updated_at": bc.datetime.to_iso_string(asset.updated_at),
                "technologies": [get_serializer_technology(model.asset_technology)],
            },
        )
        for asset in model.asset
    ]

    assert json == expected
    assert bc.database.list_of("registry.Asset") == bc.format.to_dict(model.asset)


def test_assets_expand_readme_no_readme_url(bc: Breathecode, client):

    technology = {"slug": "learn-react", "title": "Learn React"}

    model = bc.database.create(
        asset_technology=(1, technology),
        asset=(
            1,
            {"technologies": 1, "status": "PUBLISHED", "readme": readme},
        ),
    )

    url = reverse_lazy("registry:asset") + f"?expand=readme"
    response = client.get(url)
    json = response.json()

    asset_readme = model.asset.get_readme()

    expected = [
        get_mid_serializer(
            model.asset,
            data={
                "updated_at": bc.datetime.to_iso_string(model.asset.updated_at),
                "readme": {"decoded": asset_readme["decoded"], "html": None},
            },
        )
    ]

    assert json == expected
    assert bc.database.list_of("registry.Asset") == [bc.format.to_dict(model.asset)]


def test_assets_expand_readme(bc: Breathecode, client):

    technology = {"slug": "learn-react", "title": "Learn React"}
    readme_url = "https://github.com/4GeeksAcademy/03-probability-binomial-with-python.md"

    model = bc.database.create(
        asset_technology=(1, technology),
        asset=(
            1,
            {"technologies": 1, "status": "PUBLISHED", "readme": readme, "readme_url": readme_url},
        ),
    )

    url = reverse_lazy("registry:asset") + f"?expand=readme"
    response = client.get(url)
    json = response.json()

    asset_readme = model.asset.get_readme(parse=True, remove_frontmatter=True)

    expected = [
        get_mid_serializer(
            model.asset,
            data={
                "updated_at": bc.datetime.to_iso_string(model.asset.updated_at),
                "readme": {"decoded": asset_readme["decoded"], "html": asset_readme["html"]},
            },
        )
    ]

    assert json == expected
    assert bc.database.list_of("registry.Asset") == [bc.format.to_dict(model.asset)]


def test_assets_expand_readme_ipynb(bc: Breathecode, client):

    technology = {"slug": "learn-react", "title": "Learn React"}
    readme_url_ipynb = "https://github.com/4GeeksAcademy/03-probability-binomial-with-python.ipynb"
    html = "<h1>hello</h1>"

    model = bc.database.create(
        asset_technology=(1, technology),
        asset=(
            1,
            {"technologies": 1, "status": "PUBLISHED", "readme": readme, "readme_url": readme_url_ipynb, "html": html},
        ),
    )

    url = reverse_lazy("registry:asset") + f"?expand=readme"
    response = client.get(url)
    json = response.json()

    asset_readme = model.asset.get_readme()

    expected = [
        get_mid_serializer(
            model.asset,
            data={
                "updated_at": bc.datetime.to_iso_string(model.asset.updated_at),
                "readme": {"decoded": asset_readme["decoded"], "html": model.asset.html},
            },
        )
    ]

    assert json == expected
    assert bc.database.list_of("registry.Asset") == [bc.format.to_dict(model.asset)]


def test_assets_expand_readme_and_technologies(bc: Breathecode, client):

    technology = {"slug": "learn-react", "title": "Learn React"}
    readme_url = "https://github.com/4GeeksAcademy/03-probability-binomial-with-python.md"
    model = bc.database.create(
        asset_technology=(1, technology),
        asset=(
            1,
            {"technologies": 1, "status": "PUBLISHED", "readme": readme, "readme_url": readme_url},
        ),
    )

    url = reverse_lazy("registry:asset") + f"?expand=technologies,readme"
    response = client.get(url)
    json = response.json()

    asset_readme = model.asset.get_readme(parse=True, remove_frontmatter=True)

    expected = [
        get_mid_serializer(
            model.asset,
            data={
                "updated_at": bc.datetime.to_iso_string(model.asset.updated_at),
                "readme": {
                    "decoded": asset_readme["decoded"],
                    "html": asset_readme["html"],
                },
                "technologies": [get_serializer_technology(model.asset_technology)],
            },
        )
    ]

    assert json == expected
    assert bc.database.list_of("registry.Asset") == [bc.format.to_dict(model.asset)]


def test_assets_with_slug(bc: Breathecode, client):

    assets = [
        {
            "slug": "randy",
            "status": "PUBLISHED",
        },
        {
            "slug": "jackson",
            "status": "PUBLISHED",
        },
    ]
    model = bc.database.create(asset=assets)

    url = reverse_lazy("registry:asset") + "?slug=randy"
    response = client.get(url)
    json = response.json()

    expected = [get_serializer(model.asset[0])]

    assert json == expected
    assert bc.database.list_of("registry.Asset") == bc.format.to_dict(model.asset)


def test_assets_with_lang(bc: Breathecode, client):

    assets = [
        {
            "lang": "us",
            "status": "PUBLISHED",
        },
        {
            "lang": "es",
            "status": "PUBLISHED",
        },
    ]
    model = bc.database.create(asset=assets)

    url = reverse_lazy("registry:asset") + "?language=en"
    response = client.get(url)
    json = response.json()

    expected = [get_serializer(model.asset[0])]

    assert json == expected
    assert bc.database.list_of("registry.Asset") == bc.format.to_dict(model.asset)


def test_assets__hidden_all_non_visibilities(bc: Breathecode, client):

    assets = [
        {
            "visibility": "PUBLIC",
            "status": "PUBLISHED",
        },
        {
            "visibility": "PRIVATE",
            "status": "PUBLISHED",
        },
        {
            "visibility": "UNLISTED",
            "status": "PUBLISHED",
        },
    ]
    model = bc.database.create(asset=assets)

    url = reverse_lazy("registry:asset")
    response = client.get(url)
    json = response.json()

    expected = [get_serializer(model.asset[0])]

    assert json == expected
    assert bc.database.list_of("registry.Asset") == bc.format.to_dict(model.asset)


def test_assets_with_bad_academy(bc: Breathecode, client):

    model = bc.database.create(asset=2)

    url = reverse_lazy("registry:asset") + "?academy=banana"
    response = client.get(url)
    json = response.json()

    expected = {"detail": "academy-id-must-be-integer", "status_code": 400}

    assert json == expected
    assert response.status_code == 400
    assert bc.database.list_of("registry.Asset") == bc.format.to_dict(model.asset)


def test_assets_with_academy(bc: Breathecode, client):

    academies = bc.database.create(academy=2)
    assets = [
        {
            "academy": academies.academy[0],
            "status": "PUBLISHED",
        },
        {
            "academy": academies.academy[1],
            "status": "PUBLISHED",
        },
    ]
    model = bc.database.create(asset=assets)

    url = reverse_lazy("registry:asset") + "?academy=2"
    response = client.get(url)
    json = response.json()

    expected = [get_serializer(model.asset[1])]

    assert json == expected
    assert bc.database.list_of("registry.Asset") == bc.format.to_dict(model.asset)


def test_assets_with_category(bc: Breathecode, client):

    categories = [{"slug": "how-to"}, {"slug": "como"}]
    model_categories = bc.database.create(asset_category=categories)
    assets = [
        {
            "category": model_categories.asset_category[0],
            "status": "PUBLISHED",
        },
        {
            "category": model_categories.asset_category[1],
            "status": "PUBLISHED",
        },
    ]
    model = bc.database.create(asset=assets)

    url = reverse_lazy("registry:asset") + "?category=how-to"
    response = client.get(url)
    json = response.json()

    expected = [get_serializer(model.asset[0])]

    assert json == expected
    assert bc.database.list_of("registry.Asset") == bc.format.to_dict(model.asset)


@patch(
    "breathecode.utils.api_view_extensions.extensions.lookup_extension.compile_lookup",
    MagicMock(wraps=lookup_extension.compile_lookup),
)
def test_lookup_extension(bc: Breathecode, client):

    assets = [
        {
            "asset_type": "LESSON",
            "status": "PUBLISHED",
        },
        {
            "asset_type": "PROJECT",
            "status": "PUBLISHED",
        },
    ]
    model = bc.database.create(asset=assets)

    args, kwargs = bc.format.call(
        "en",
        strings={
            "iexact": [
                "test_status",
                "sync_status",
            ],
            "in": ["difficulty", "status", "asset_type", "category__slug", "technologies__slug", "seo_keywords__slug"],
        },
        ids=["author", "owner"],
        bools={
            "exact": ["with_video", "interactive", "graded"],
        },
        overwrite={
            "category": "category__slug",
            "technologies": "technologies__slug",
            "seo_keywords": "seo_keywords__slug",
        },
    )

    query = bc.format.lookup(*args, **kwargs)
    url = reverse_lazy("registry:asset") + "?" + bc.format.querystring(query)

    assert [x for x in query] == [
        "author",
        "owner",
        "test_status",
        "sync_status",
        "difficulty",
        "status",
        "asset_type",
        "category",
        "technologies",
        "seo_keywords",
        "with_video",
        "interactive",
        "graded",
    ]

    response = client.get(url)

    json = response.json()

    expected = []

    assert json == expected
    assert bc.database.list_of("registry.Asset") == bc.format.to_dict(model.asset)<|MERGE_RESOLUTION|>--- conflicted
+++ resolved
@@ -96,11 +96,7 @@
 def get_mid_serializer(asset, data={}):
     return {
         **get_serializer(asset),
-<<<<<<< HEAD
-        "agent": None,
-=======
         "agent": asset.agent,
->>>>>>> 6f5bf272
         "with_solutions": asset.with_solutions,
         "with_video": asset.with_solutions,
         "updated_at": asset.updated_at,
