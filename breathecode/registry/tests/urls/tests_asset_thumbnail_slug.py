"""
Test /answer
"""
from random import randint
from unittest.mock import MagicMock, patch, call
from django.urls.base import reverse_lazy
from rest_framework import status

from breathecode.registry.actions import AssetThumbnailGenerator
from ..mixins import RegistryTestCase


class RegistryTestSuite(RegistryTestCase):
    """
    🔽🔽🔽 Auth
    """
<<<<<<< HEAD
=======

    def test_without_auth(self):
        url = reverse_lazy('registry:asset_thumbnail_slug', kwargs={'asset_slug': 'slug'})
        response = self.client.get(url)

        json = response.json()
        expected = {'detail': 'Authentication credentials were not provided.', 'status_code': 401}

        self.assertEqual(json, expected)
        self.assertEqual(response.status_code, status.HTTP_401_UNAUTHORIZED)
        self.assertEqual(self.bc.database.list_of('registry.Asset'), [])

>>>>>>> ddb74507
    """
    🔽🔽🔽 GET without Asset
    """
    @patch('breathecode.registry.actions.AssetThumbnailGenerator.__init__', MagicMock(return_value=None))
    def test__get__without_asset(self):
        cases = [(True, status.HTTP_301_MOVED_PERMANENTLY), (False, status.HTTP_302_FOUND)]
        url = reverse_lazy('registry:asset_thumbnail_slug', kwargs={'asset_slug': 'slug'})

        for redirect_permanently, current_status in cases:
            redirect_url = self.bc.fake.url()
            with patch('breathecode.registry.actions.AssetThumbnailGenerator.get_thumbnail_url',
                       MagicMock(return_value=(redirect_url, redirect_permanently))):
                response = self.client.get(url)

                content = self.bc.format.from_bytes(response.content)
                expected = ''

                self.assertEqual(content, expected)
                self.assertEqual(response.url, redirect_url)
                self.assertEqual(response.status_code, current_status)
                self.assertEqual(self.bc.database.list_of('registry.Asset'), [])
                self.assertEqual(AssetThumbnailGenerator.__init__.call_args_list, [call(None, 0, 0)])
                self.assertEqual(AssetThumbnailGenerator.get_thumbnail_url.call_args_list, [call()])

                # teardown
                AssetThumbnailGenerator.__init__.call_args_list = []
                AssetThumbnailGenerator.get_thumbnail_url.call_args_list = []

    """
    🔽🔽🔽 GET without Asset, passing width and height
    """

    @patch('breathecode.registry.actions.AssetThumbnailGenerator.__init__', MagicMock(return_value=None))
    def test__get__without_asset__passing_width__passing_height(self):
        cases = [(True, status.HTTP_301_MOVED_PERMANENTLY), (False, status.HTTP_302_FOUND)]

        width = randint(1, 2000)
        height = randint(1, 2000)
        url = reverse_lazy('registry:asset_thumbnail_slug', kwargs={'asset_slug': 'slug'
                                                                    }) + f'?width={width}&height={height}'

        for redirect_permanently, current_status in cases:
            redirect_url = self.bc.fake.url()
            with patch('breathecode.registry.actions.AssetThumbnailGenerator.get_thumbnail_url',
                       MagicMock(return_value=(redirect_url, redirect_permanently))):
                response = self.client.get(url)

                content = self.bc.format.from_bytes(response.content)
                expected = ''

                self.assertEqual(content, expected)
                self.assertEqual(response.url, redirect_url)
                self.assertEqual(response.status_code, current_status)
                self.assertEqual(self.bc.database.list_of('registry.Asset'), [])

                self.assertEqual(str(AssetThumbnailGenerator.__init__.call_args_list),
                                 str([
                                     call(None, width, height),
                                 ]))
                self.assertEqual(AssetThumbnailGenerator.get_thumbnail_url.call_args_list, [call()])

                # teardown
                AssetThumbnailGenerator.__init__.call_args_list = []
                AssetThumbnailGenerator.get_thumbnail_url.call_args_list = []

    """
    🔽🔽🔽 GET with Asset
    """

    @patch('breathecode.registry.actions.AssetThumbnailGenerator.__init__', MagicMock(return_value=None))
    def test__get__with_asset(self):
        cases = [(True, status.HTTP_301_MOVED_PERMANENTLY), (False, status.HTTP_302_FOUND)]
        model = self.bc.database.create(asset=1)

        url = reverse_lazy('registry:asset_thumbnail_slug', kwargs={'asset_slug': model.asset.slug})

        for redirect_permanently, current_status in cases:
            redirect_url = self.bc.fake.url()
            with patch('breathecode.registry.actions.AssetThumbnailGenerator.get_thumbnail_url',
                       MagicMock(return_value=(redirect_url, redirect_permanently))):
                response = self.client.get(url)

                content = self.bc.format.from_bytes(response.content)
                expected = ''

                self.assertEqual(content, expected)
                self.assertEqual(response.url, redirect_url)
                self.assertEqual(response.status_code, current_status)
                self.assertEqual(self.bc.database.list_of('registry.Asset'), [
                    self.bc.format.to_dict(model.asset),
                ])

                self.assertEqual(AssetThumbnailGenerator.__init__.call_args_list, [call(model.asset, 0, 0)])
                self.assertEqual(AssetThumbnailGenerator.get_thumbnail_url.call_args_list, [call()])

                # teardown
                AssetThumbnailGenerator.__init__.call_args_list = []
                AssetThumbnailGenerator.get_thumbnail_url.call_args_list = []

    """
    🔽🔽🔽 GET with Asset, passing width and height
    """

    @patch('breathecode.registry.actions.AssetThumbnailGenerator.__init__', MagicMock(return_value=None))
    def test__get__with_asset__passing_width__passing_height(self):
        cases = [(True, status.HTTP_301_MOVED_PERMANENTLY), (False, status.HTTP_302_FOUND)]
        model = self.bc.database.create(asset=1)

        width = randint(1, 2000)
        height = randint(1, 2000)
        url = reverse_lazy('registry:asset_thumbnail_slug', kwargs={'asset_slug': model.asset.slug
                                                                    }) + f'?width={width}&height={height}'

        for redirect_permanently, current_status in cases:
            redirect_url = self.bc.fake.url()
            with patch('breathecode.registry.actions.AssetThumbnailGenerator.get_thumbnail_url',
                       MagicMock(return_value=(redirect_url, redirect_permanently))):
                response = self.client.get(url)

                content = self.bc.format.from_bytes(response.content)
                expected = ''

                self.assertEqual(content, expected)
                self.assertEqual(response.url, redirect_url)
                self.assertEqual(response.status_code, current_status)
                self.assertEqual(self.bc.database.list_of('registry.Asset'), [
                    self.bc.format.to_dict(model.asset),
                ])

                self.assertEqual(str(AssetThumbnailGenerator.__init__.call_args_list),
                                 str([
                                     call(model.asset, width, height),
                                 ]))
                self.assertEqual(AssetThumbnailGenerator.get_thumbnail_url.call_args_list, [call()])

                # teardown
                AssetThumbnailGenerator.__init__.call_args_list = []
                AssetThumbnailGenerator.get_thumbnail_url.call_args_list = []<|MERGE_RESOLUTION|>--- conflicted
+++ resolved
@@ -14,8 +14,6 @@
     """
     🔽🔽🔽 Auth
     """
-<<<<<<< HEAD
-=======
 
     def test_without_auth(self):
         url = reverse_lazy('registry:asset_thumbnail_slug', kwargs={'asset_slug': 'slug'})
@@ -28,7 +26,6 @@
         self.assertEqual(response.status_code, status.HTTP_401_UNAUTHORIZED)
         self.assertEqual(self.bc.database.list_of('registry.Asset'), [])
 
->>>>>>> ddb74507
     """
     🔽🔽🔽 GET without Asset
     """
