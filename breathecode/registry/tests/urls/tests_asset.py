import pytest
from unittest.mock import MagicMock, call, patch
from django.urls.base import reverse_lazy
from django.utils import timezone
from breathecode.tests.mixins.breathecode_mixin import Breathecode
from breathecode.utils.api_view_extensions.extensions import lookup_extension

UTC_NOW = timezone.now()

# enable this file to use the database
pytestmark = pytest.mark.usefixtures('db')


def get_serializer(asset, data={}):
    asset_translations = {}
    for translation in asset.all_translations.all():
        asset_translations[translation.lang or 'null'] = translation.slug

    return {
        'id':
        asset.id,
        'slug':
        asset.slug,
        'title':
        asset.title,
        'asset_type':
        asset.asset_type,
        'category': {
            'id': asset.category.id,
            'slug': asset.category.slug,
            'title': asset.category.title,
        },
        'description':
        asset.description,
        'difficulty':
        asset.difficulty,
        'duration':
        asset.duration,
        'external':
        asset.external,
        'gitpod':
        asset.gitpod,
        'graded':
        asset.graded,
        'intro_video_url':
        asset.intro_video_url,
        'lang':
        asset.lang,
        'preview':
        asset.preview,
        'published_at':
        asset.published_at,
        'readme_url':
        asset.readme_url,
        'solution_video_url':
        asset.solution_video_url,
        'status':
        asset.status,
        'url':
<<<<<<< HEAD
        None,
=======
        asset.url,
>>>>>>> 430e88c5
        'translations':
        asset_translations,
        'technologies': [tech.slug for tech in asset.technologies.all()] if asset.technologies else [],
        'seo_keywords':
        [seo_keyword.slug for seo_keyword in asset.seo_keywords.all()] if asset.seo_keywords else [],
        'visibility':
        asset.visibility,
        **data,
    }


def get_serializer_technology(technology, data={}):
    return {
        'slug': technology.slug,
        'title': technology.title,
        'description': technology.description,
        'icon_url': technology.icon_url,
        'is_deprecated': technology.is_deprecated,
        'visibility': technology.visibility,
        **data,
    }


def test_with_no_assets(bc: Breathecode, client):

    url = reverse_lazy('registry:asset')
    response = client.get(url)
    json = response.json()

    assert json == []
    assert bc.database.list_of('registry.Asset') == []


def test_one_asset(bc: Breathecode, client):

    model = bc.database.create(asset={'status': 'PUBLISHED'})

    url = reverse_lazy('registry:asset')
    response = client.get(url)
    json = response.json()

    expected = [get_serializer(model.asset)]

    assert json == expected
    assert bc.database.list_of('registry.Asset') == [bc.format.to_dict(model.asset)]


def test_many_assets(bc: Breathecode, client):

    model = bc.database.create(asset=(3, {'status': 'PUBLISHED'}))

    url = reverse_lazy('registry:asset')
    response = client.get(url)
    json = response.json()

    expected = [get_serializer(asset) for asset in model.asset]

    assert json == expected
    assert bc.database.list_of('registry.Asset') == bc.format.to_dict(model.asset)


def test_assets_technologies_expand(bc: Breathecode, client):

    technology = {'slug': 'learn-react', 'title': 'Learn React'}
    model = bc.database.create(asset_technology=(1, technology),
                               asset=(3, {
                                   'technologies': 1,
                                   'status': 'PUBLISHED',
                               }))

    url = reverse_lazy('registry:asset') + f'?expand=technologies'
    response = client.get(url)
    json = response.json()

    expected = [
        get_serializer(asset, data={'technologies': [get_serializer_technology(model.asset_technology)]})
        for asset in model.asset
    ]

    assert json == expected
    assert bc.database.list_of('registry.Asset') == bc.format.to_dict(model.asset)


def test_assets_with_slug(bc: Breathecode, client):

    assets = [
        {
            'slug': 'randy',
            'status': 'PUBLISHED',
        },
        {
            'slug': 'jackson',
            'status': 'PUBLISHED',
        },
    ]
    model = bc.database.create(asset=assets)

    url = reverse_lazy('registry:asset') + '?slug=randy'
    response = client.get(url)
    json = response.json()

    expected = [get_serializer(model.asset[0])]

    assert json == expected
    assert bc.database.list_of('registry.Asset') == bc.format.to_dict(model.asset)


def test_assets_with_lang(bc: Breathecode, client):

    assets = [
        {
            'lang': 'us',
            'status': 'PUBLISHED',
        },
        {
            'lang': 'es',
            'status': 'PUBLISHED',
        },
    ]
    model = bc.database.create(asset=assets)

    url = reverse_lazy('registry:asset') + '?language=en'
    response = client.get(url)
    json = response.json()

    expected = [get_serializer(model.asset[0])]

    assert json == expected
    assert bc.database.list_of('registry.Asset') == bc.format.to_dict(model.asset)


def test_assets__hidden_all_non_visibilities(bc: Breathecode, client):

    assets = [
        {
            'visibility': 'PUBLIC',
            'status': 'PUBLISHED',
        },
        {
            'visibility': 'PRIVATE',
            'status': 'PUBLISHED',
        },
        {
            'visibility': 'UNLISTED',
            'status': 'PUBLISHED',
        },
    ]
    model = bc.database.create(asset=assets)

    url = reverse_lazy('registry:asset')
    response = client.get(url)
    json = response.json()

    expected = [get_serializer(model.asset[0])]

    assert json == expected
    assert bc.database.list_of('registry.Asset') == bc.format.to_dict(model.asset)


def test_assets_with_bad_academy(bc: Breathecode, client):

    model = bc.database.create(asset=2)

    url = reverse_lazy('registry:asset') + '?academy=banana'
    response = client.get(url)
    json = response.json()

    expected = {'detail': 'academy-id-must-be-integer', 'status_code': 400}

    assert json == expected
    assert response.status_code == 400
    assert bc.database.list_of('registry.Asset') == bc.format.to_dict(model.asset)


def test_assets_with_academy(bc: Breathecode, client):

    academies = bc.database.create(academy=2)
    assets = [
        {
            'academy': academies.academy[0],
            'status': 'PUBLISHED',
        },
        {
            'academy': academies.academy[1],
            'status': 'PUBLISHED',
        },
    ]
    model = bc.database.create(asset=assets)

    url = reverse_lazy('registry:asset') + '?academy=2'
    response = client.get(url)
    json = response.json()

    expected = [get_serializer(model.asset[1])]

    assert json == expected
    assert bc.database.list_of('registry.Asset') == bc.format.to_dict(model.asset)


def test_assets_with_category(bc: Breathecode, client):

    categories = [{'slug': 'how-to'}, {'slug': 'como'}]
    model_categories = bc.database.create(asset_category=categories)
    assets = [{
        'category': model_categories.asset_category[0],
        'status': 'PUBLISHED',
    }, {
        'category': model_categories.asset_category[1],
        'status': 'PUBLISHED',
    }]
    model = bc.database.create(asset=assets)

    url = reverse_lazy('registry:asset') + '?category=how-to'
    response = client.get(url)
    json = response.json()

    expected = [get_serializer(model.asset[0])]

    assert json == expected
    assert bc.database.list_of('registry.Asset') == bc.format.to_dict(model.asset)


@patch('breathecode.utils.api_view_extensions.extensions.lookup_extension.compile_lookup',
       MagicMock(wraps=lookup_extension.compile_lookup))
def test_lookup_extension(bc: Breathecode, client):

    assets = [
        {
            'asset_type': 'LESSON',
            'status': 'PUBLISHED',
        },
        {
            'asset_type': 'PROJECT',
            'status': 'PUBLISHED',
        },
    ]
    model = bc.database.create(asset=assets)

    args, kwargs = bc.format.call('en',
                                  strings={
                                      'iexact': [
                                          'test_status',
                                          'sync_status',
                                      ],
                                      'in': [
                                          'difficulty', 'status', 'asset_type', 'category__slug',
                                          'technologies__slug', 'seo_keywords__slug'
                                      ],
                                  },
                                  ids=['author', 'owner'],
                                  bools={
                                      'exact': ['with_video', 'interactive', 'graded'],
                                  },
                                  overwrite={
                                      'category': 'category__slug',
                                      'technologies': 'technologies__slug',
                                      'seo_keywords': 'seo_keywords__slug'
                                  })

    query = bc.format.lookup(*args, **kwargs)
    url = reverse_lazy('registry:asset') + '?' + bc.format.querystring(query)

    assert [x for x in query] == [
        'author', 'owner', 'test_status', 'sync_status', 'difficulty', 'status', 'asset_type', 'category',
        'technologies', 'seo_keywords', 'with_video', 'interactive', 'graded'
    ]

    response = client.get(url)

    json = response.json()

    expected = []

    assert json == expected
    assert bc.database.list_of('registry.Asset') == bc.format.to_dict(model.asset)<|MERGE_RESOLUTION|>--- conflicted
+++ resolved
@@ -57,11 +57,7 @@
         'status':
         asset.status,
         'url':
-<<<<<<< HEAD
-        None,
-=======
         asset.url,
->>>>>>> 430e88c5
         'translations':
         asset_translations,
         'technologies': [tech.slug for tech in asset.technologies.all()] if asset.technologies else [],
