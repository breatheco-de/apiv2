"""
Test /answer
"""
from random import randint
from unittest.mock import MagicMock, PropertyMock, call, patch

from breathecode.registry.tasks import async_create_asset_thumbnail
from logging import Logger
from breathecode.services.google_cloud.function_v1 import FunctionV1

from breathecode.tests.mixins.breathecode_mixin.breathecode import fake
from ..mixins import RegistryTestCase


class Response:

    def __init__(self, response, status_code):
        self.response = response
        self.status_code = status_code

    def json(self):
        return self.response


WIDTH = randint(0, 2000)
HEIGHT = randint(0, 2000)
URL = fake.url()
FUNCTION_GOOD_RESPONSE = Response([{
    'url': URL,
    'filename': 'xyz.png',
}], 200)
FUNCTION_BAD_RESPONSE = Response({'status_code': 400, 'message': 'Bad response'}, 400)


def apply_get_env(configuration={}):

    def get_env(key, value=None):
        return configuration.get(key, value)

    return get_env


class RegistryTestSuite(RegistryTestCase):
    """
    🔽🔽🔽 Without Asset
    """

    @patch('logging.Logger.warn', MagicMock())
    @patch('logging.Logger.error', MagicMock())
    def test__without_asset(self):
        async_create_asset_thumbnail.delay('slug')

        self.assertEqual(self.bc.database.list_of('media.Media'), [])
        self.assertEqual(Logger.warn.call_args_list, [])
        self.assertEqual(Logger.error.call_args_list, [call('Asset with slug slug not found')])

    """
    🔽🔽🔽 With Asset, bad Function response
    """

    @patch('logging.Logger.warn', MagicMock())
    @patch('logging.Logger.error', MagicMock())
    @patch('breathecode.services.google_cloud.function_v1.FunctionV1.__init__', MagicMock(return_value=None))
    @patch('breathecode.services.google_cloud.function_v1.FunctionV1.call',
           MagicMock(return_value=FUNCTION_BAD_RESPONSE))
    @patch('os.getenv', MagicMock(side_effect=apply_get_env({'GOOGLE_PROJECT_ID': 'labor-day-story'})))
    def test__with_asset__bad_function_response(self):
        asset_category = {'preview_generation_url': self.bc.fake.url()}
        model = self.bc.database.create_v2(asset=1, asset_category=asset_category, academy=1)
        async_create_asset_thumbnail.delay(model.asset.slug)

        self.assertEqual(self.bc.database.list_of('media.Media'), [])
        self.assertEqual(Logger.warn.call_args_list, [])
        self.assertEqual(Logger.error.call_args_list, [
            call('Unhandled error with async_create_asset_thumbnail, the cloud function `screenshots` '
                 'returns status code 400'),
        ])
        self.assertEqual(
            str(FunctionV1.__init__.call_args_list),
            str([call(region='us-central1', project_id='labor-day-story', name='screenshots', method='GET')]))
        self.assertEqual(
            str(FunctionV1.call.call_args_list),
            str([
                call(params={
                    'url': model.asset_category.preview_generation_url + '?slug=' + model.asset.slug,
                    'name': f'{model.asset.academy.slug}-{model.asset.category.slug}-{model.asset.slug}.png',
                    'dimension': '1200x630',
                    'delay': 1000,
                },
                     timeout=8)
            ]))

    """
    🔽🔽🔽 With Asset, good Function response
    """

    @patch('logging.Logger.warn', MagicMock())
    @patch('logging.Logger.error', MagicMock())
    @patch('breathecode.services.google_cloud.function_v1.FunctionV1.__init__', MagicMock(return_value=None))
    @patch('breathecode.services.google_cloud.function_v1.FunctionV1.call',
           MagicMock(return_value=FUNCTION_GOOD_RESPONSE))
    @patch.multiple('breathecode.services.google_cloud.Storage',
                    __init__=MagicMock(return_value=None),
                    client=PropertyMock(),
                    create=True)
    @patch.multiple('breathecode.services.google_cloud.File',
                    __init__=MagicMock(return_value=None),
                    bucket=PropertyMock(),
                    file_name=PropertyMock(),
                    delete=MagicMock(),
                    download=MagicMock(return_value=bytes('qwerty', 'utf-8')),
                    url=MagicMock(return_value='https://uio.io/path'),
                    create=True)
    @patch('os.getenv',
           MagicMock(side_effect=apply_get_env({
               'GOOGLE_PROJECT_ID': 'labor-day-story',
               'SCREENSHOTS_BUCKET': 'random-bucket'
           })))
    def test__with_asset__good_function_response(self):
        hash = '65e84be33532fb784c48129675f9eff3a682b27168c0ea744b2cf58ee02337c5'
        asset_category = {'preview_generation_url': self.bc.fake.url()}
        model = self.bc.database.create_v2(asset=1, asset_category=asset_category, academy=1)
        async_create_asset_thumbnail.delay(model.asset.slug)
        self.assertEqual(
            self.bc.database.list_of('media.Media'),
            [{
                'academy_id': model.asset.academy.id,
                'hash': hash,
                'hits': 0,
                'id': 1,
                'mime': 'image/png',
                'name': f'{model.asset.academy.slug}-{model.asset.category.slug}-{model.asset.slug}.png',
                'slug': f'{model.asset.academy.slug}-{model.asset.category.slug}-{model.asset.slug}',
                'thumbnail': f'https://storage.googleapis.com/random-bucket/{hash}-thumbnail',
                'url': f'https://storage.googleapis.com/random-bucket/{hash}',
            }])
        self.assertEqual(Logger.warn.call_args_list, [
            call(f'Media was save with {hash} for academy {model.asset.academy}'),
        ])
        self.assertEqual(Logger.error.call_args_list, [])
        self.assertEqual(
            str(FunctionV1.__init__.call_args_list),
            str([call(region='us-central1', project_id='labor-day-story', name='screenshots', method='GET')]))
        self.assertEqual(
            str(FunctionV1.call.call_args_list),
            str([
                call(params={
                    'url': model.asset_category.preview_generation_url + '?slug=' + model.asset.slug,
                    'name': f'{model.asset.academy.slug}-{model.asset.category.slug}-{model.asset.slug}.png',
                    'dimension': '1200x630',
                    'delay': 1000,
                },
                     timeout=8)
            ]))

    """
    🔽🔽🔽 With Asset and Media, good Function response, without AssetCategory
    """

    @patch('logging.Logger.warn', MagicMock())
    @patch('logging.Logger.error', MagicMock())
    @patch('breathecode.services.google_cloud.function_v1.FunctionV1.__init__', MagicMock(return_value=None))
    @patch('breathecode.services.google_cloud.function_v1.FunctionV1.call',
           MagicMock(return_value=FUNCTION_GOOD_RESPONSE))
    @patch.multiple('breathecode.services.google_cloud.Storage',
                    __init__=MagicMock(return_value=None),
                    client=PropertyMock(),
                    create=True)
    @patch.multiple('breathecode.services.google_cloud.File',
                    __init__=MagicMock(return_value=None),
                    delete=MagicMock(),
                    download=MagicMock(return_value=bytes('qwerty', 'utf-8')),
                    create=True)
    @patch('os.getenv', MagicMock(side_effect=apply_get_env({'GOOGLE_PROJECT_ID': 'labor-day-story'})))
    def test__with_asset__with_media__without_asset_category_with_url(self):
        hash = '65e84be33532fb784c48129675f9eff3a682b27168c0ea744b2cf58ee02337c5'
        media = {'hash': hash}
        model = self.bc.database.create_v2(asset=1, media=media)
        async_create_asset_thumbnail.delay(model.asset.slug)

        self.assertEqual(self.bc.database.list_of('media.Media'), [
            self.bc.format.to_dict(model.media),
        ])
        self.assertEqual(Logger.warn.call_args_list, [
            call('Not able to retrieve a preview generation'),
        ])
        self.assertEqual(Logger.error.call_args_list, [])
        self.assertEqual(
            str(FunctionV1.__init__.call_args_list),
            str([call(region='us-central1', project_id='labor-day-story', name='screenshots', method='GET')]))
        self.assertEqual(FunctionV1.call.call_args_list, [])

    """
    🔽🔽🔽 With Asset and Media, good Function response, with AssetCategory without preview_generation_url
    """

    @patch('logging.Logger.warn', MagicMock())
    @patch('logging.Logger.error', MagicMock())
    @patch('breathecode.services.google_cloud.function_v1.FunctionV1.__init__', MagicMock(return_value=None))
    @patch('breathecode.services.google_cloud.function_v1.FunctionV1.call',
           MagicMock(return_value=FUNCTION_GOOD_RESPONSE))
    @patch.multiple('breathecode.services.google_cloud.Storage',
                    __init__=MagicMock(return_value=None),
                    client=PropertyMock(),
                    create=True)
    @patch.multiple('breathecode.services.google_cloud.File',
                    __init__=MagicMock(return_value=None),
                    delete=MagicMock(),
                    rename=MagicMock(),
                    download=MagicMock(return_value=bytes('qwerty', 'utf-8')),
                    create=True)
    @patch('os.getenv', MagicMock(side_effect=apply_get_env({'GOOGLE_PROJECT_ID': 'labor-day-story'})))
    def test__with_asset__with_media__with_asset_category_with_url(self):
        hash = '65e84be33532fb784c48129675f9eff3a682b27168c0ea744b2cf58ee02337c5'
<<<<<<< HEAD

        academy_slug = 'unknown'
        asset_slug = self.bc.fake.slug()
        asset = {'hash': hash, 'slug': asset_slug}
        asset_category_slug = 'default'
        asset_category = {'slug': asset_category_slug, 'preview_generation_url': self.bc.fake.url()}
        media = {'slug': f'{academy_slug}-{asset_category_slug}-{asset_slug}'}

        model = self.bc.database.create_v2(asset=asset, media=media, asset_category=asset_category)
=======
        media = {'hash': hash}
        asset_category = {'preview_generation_url': self.bc.fake.url()}
        model = self.bc.database.create_v2(asset=1, media=media, asset_category=asset_category, academy=1)
>>>>>>> c64e7d43

        async_create_asset_thumbnail.delay(model.asset.slug)

        self.assertEqual(self.bc.database.list_of('media.Media'), [
            self.bc.format.to_dict(model.media),
        ])

        self.assertEqual(Logger.warn.call_args_list, [
            call(f'Media with hash {hash} already exists, skipping'),
        ])
        self.assertEqual(Logger.error.call_args_list, [])
        self.assertEqual(
            str(FunctionV1.__init__.call_args_list),
            str([call(region='us-central1', project_id='labor-day-story', name='screenshots', method='GET')]))

        print(FunctionV1.call.call_args_list)
        print([
            call(params={
                'url': f'{model.asset_category.preview_generation_url}?slug={model.asset.slug}',
                'name': f'learn-to-code-{model.asset.slug}.png',
                'dimension': '1200x630',
                'delay': 1000,
            },
                 timeout=8)
        ])
        self.assertEqual(
            str(FunctionV1.call.call_args_list),
            str([
                call(params={
<<<<<<< HEAD
                    'url': f'{model.asset_category.preview_generation_url}?slug={model.asset.slug}',
                    'name': f'learn-to-code-{model.asset.slug}.png',
=======
                    'url': model.asset_category.preview_generation_url + '?slug=' + model.asset.slug,
                    'name': f'{model.academy.slug}-{model.asset.category.slug}-{model.asset.slug}.png',
>>>>>>> c64e7d43
                    'dimension': '1200x630',
                    'delay': 1000,
                },
                     timeout=8)
            ]))

    """
    🔽🔽🔽 With Asset and Media, good Function response, Media for another Academy
    """

    @patch('logging.Logger.warn', MagicMock())
    @patch('logging.Logger.error', MagicMock())
    @patch('breathecode.services.google_cloud.function_v1.FunctionV1.__init__', MagicMock(return_value=None))
    @patch('breathecode.services.google_cloud.function_v1.FunctionV1.call',
           MagicMock(return_value=FUNCTION_GOOD_RESPONSE))
    @patch.multiple('breathecode.services.google_cloud.Storage',
                    __init__=MagicMock(return_value=None),
                    client=PropertyMock(),
                    create=True)
    @patch.multiple('breathecode.services.google_cloud.File',
                    __init__=MagicMock(return_value=None),
                    delete=MagicMock(),
                    download=MagicMock(return_value=bytes('qwerty', 'utf-8')),
                    create=True)
    @patch('os.getenv', MagicMock(side_effect=apply_get_env({'GOOGLE_PROJECT_ID': 'labor-day-story'})))
    def test__with_asset__with_media__media_for_another_academy(self):
        hash = '65e84be33532fb784c48129675f9eff3a682b27168c0ea744b2cf58ee02337c5'
        asset = {'academy_id': 1}
        media = {'hash': hash, 'academy_id': 2}
        asset_category = {'preview_generation_url': self.bc.fake.url()}
        model = self.bc.database.create(asset=asset, media=media, academy=2, asset_category=asset_category)
        async_create_asset_thumbnail.delay(model.asset.slug)

        self.assertEqual(self.bc.database.list_of('media.Media'), [
            self.bc.format.to_dict(model.media), {
                **self.bc.format.to_dict(model.media),
                'id': 2,
                'academy_id': 1,
                'slug': f'{model.asset.academy.slug}-{model.asset.category.slug}-{model.asset.slug}',
            }
        ])
        self.assertEqual(Logger.warn.call_args_list, [
            call(f'Media was save with {hash} for academy {model.academy[0]}'),
        ])
        self.assertEqual(
            str(FunctionV1.__init__.call_args_list),
            str([call(region='us-central1', project_id='labor-day-story', name='screenshots', method='GET')]))
        self.assertEqual(
            str(FunctionV1.call.call_args_list),
            str([
                call(params={
                    'url': model.asset_category.preview_generation_url + '?slug=' + model.asset.slug,
                    'name': f'{model.asset.academy.slug}-{model.asset.category.slug}-{model.asset.slug}.png',
                    'dimension': '1200x630',
                    'delay': 1000,
                },
                     timeout=8)
            ]))<|MERGE_RESOLUTION|>--- conflicted
+++ resolved
@@ -212,21 +212,9 @@
     @patch('os.getenv', MagicMock(side_effect=apply_get_env({'GOOGLE_PROJECT_ID': 'labor-day-story'})))
     def test__with_asset__with_media__with_asset_category_with_url(self):
         hash = '65e84be33532fb784c48129675f9eff3a682b27168c0ea744b2cf58ee02337c5'
-<<<<<<< HEAD
-
-        academy_slug = 'unknown'
-        asset_slug = self.bc.fake.slug()
-        asset = {'hash': hash, 'slug': asset_slug}
-        asset_category_slug = 'default'
-        asset_category = {'slug': asset_category_slug, 'preview_generation_url': self.bc.fake.url()}
-        media = {'slug': f'{academy_slug}-{asset_category_slug}-{asset_slug}'}
-
-        model = self.bc.database.create_v2(asset=asset, media=media, asset_category=asset_category)
-=======
         media = {'hash': hash}
         asset_category = {'preview_generation_url': self.bc.fake.url()}
         model = self.bc.database.create_v2(asset=1, media=media, asset_category=asset_category, academy=1)
->>>>>>> c64e7d43
 
         async_create_asset_thumbnail.delay(model.asset.slug)
 
@@ -256,13 +244,8 @@
             str(FunctionV1.call.call_args_list),
             str([
                 call(params={
-<<<<<<< HEAD
-                    'url': f'{model.asset_category.preview_generation_url}?slug={model.asset.slug}',
-                    'name': f'learn-to-code-{model.asset.slug}.png',
-=======
                     'url': model.asset_category.preview_generation_url + '?slug=' + model.asset.slug,
                     'name': f'{model.academy.slug}-{model.asset.category.slug}-{model.asset.slug}.png',
->>>>>>> c64e7d43
                     'dimension': '1200x630',
                     'delay': 1000,
                 },
