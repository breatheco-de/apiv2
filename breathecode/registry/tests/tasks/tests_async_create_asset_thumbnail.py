--- conflicted
+++ resolved
@@ -1,14 +1,14 @@
 """
 Test /answer
 """
+from logging import Logger
 from random import randint
 from unittest.mock import MagicMock, PropertyMock, call, patch
 
 from breathecode.registry.tasks import async_create_asset_thumbnail
-from logging import Logger
 from breathecode.services.google_cloud.function_v1 import FunctionV1
-
 from breathecode.tests.mixins.breathecode_mixin.breathecode import fake
+
 from ..mixins import RegistryTestCase
 
 
@@ -51,11 +51,7 @@
         async_create_asset_thumbnail.delay('slug')
 
         self.assertEqual(self.bc.database.list_of('media.Media'), [])
-<<<<<<< HEAD
-        self.assertEqual(Logger.warning.call_args_list, [call('Asset with slug slug not found')])
-=======
-        self.assertEqual(Logger.warn.call_args_list, [])
->>>>>>> d5253504
+        self.assertEqual(Logger.warning.call_args_list, [])
         self.assertEqual(Logger.error.call_args_list, [call('Asset with slug slug not found', exc_info=True)])
 
     """
