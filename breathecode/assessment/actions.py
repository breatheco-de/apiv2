from breathecode.authenticate.models import Token
from breathecode.notify.actions import send_email_message
from breathecode.utils.validation_exception import ValidationException
from .models import Assessment, Question, Option
import logging

logger = logging.getLogger(__name__)


def validate_quiz_json(quiz, allow_override=False):

    if 'info' not in quiz:
        raise ValidationException(f'Quiz is missing info json property')

    if 'slug' not in quiz['info']:
        raise ValidationException(f'Missing info.slug on quiz info')

    _result = {'questions': []}

    # We guarantee that "assessment" property will always be set to something (none or else)
    _result['assessment'] = Assessment.objects.filter(slug=quiz['info']['slug']).first()
    if not allow_override and _result['assessment']:
        raise ValidationException(
            f"There is already an assessment with slug {quiz['info']['slug']}, rename your quiz info.slug or delete the previous assessment"
        )

    if 'id' in quiz: _result['id'] = quiz['id']
    elif 'id' in quiz['info']: _result['id'] = quiz['info']['id']

    if 'questions' not in quiz:
        raise Exception(f'Missing "questions" property in quiz')

    title = 'Untitled assessment'
    if 'name' in quiz['info']: title = quiz['info']['name']
    if 'title' in quiz['info']: title = quiz['info']['title']

    _result['info'] = {
        'title': title,
        'slug': quiz['info']['slug'],
    }

    _index = 0
    for question in quiz['questions']:
        _index += 1

        _question = {'id': question['id'] if 'id' in question else None}

        title = ''
        if 'q' in question: title = question['q']
        elif 'title' in question: title = question['title']
        else: raise Exception(f'Missing "title" property in quiz question #{_index}')

        _question['title'] = title

        options = []
        if 'a' in question: options = question['a']
        elif 'answers' in question: options = question['answers']
        elif 'options' in question: options = question['options']
        else: raise Exception('Missing "options" property in quiz question')

        _question['options'] = []

        o_index = 0
        for option in options:
            o_index += 1

            _id = None
            if 'id' in option:
                _id = option['id']

            title = 'Untitled option'
            if 'option' in option: title = option['option']
            elif 'title' in option: title = option['title']
            else: raise Exception(f'Missing "title" property in option {str(o_index)}')

            score = 0
            if 'correct' in option: score = option['correct']
            elif 'score' in option: score = option['score']
            else: raise Exception(f'Missing "score" property in option {str(o_index)}')

            _question['options'].append({'id': _id, 'title': title, 'score': int(score)})

        _result['questions'].append(_question)

    return _result


def create_from_asset(asset, allow_override=False):

    if asset.academy is None:
        raise ValidationException(f'Asset {asset.slug} has not academy associated')

    a = asset.assessment
<<<<<<< HEAD
    if asset.assessment is not None and asset.assessment.asset_set.count() > 1:
        associated_assets = ','.join(asset.assessment.asset_set.all())
        raise ValidationException('Assessment has more then one asset associated, please choose only one: ' +
                                  associated_assets)

    quiz = validate_quiz_json(asset.config, allow_override)
=======

>>>>>>> 23280b78
    if asset.assessment is None:

<<<<<<< HEAD
        a = quiz['assessment']
        if not a:
            a = Assessment.objects.create(title=quiz['info']['title'],
                                          lang=asset.lang,
                                          slug=quiz['info']['slug'],
                                          academy=asset.academy,
                                          author=asset.author)
=======
        a = Assessment.objects.create(title=asset.title,
                                      lang=asset.lang,
                                      slug=asset.slug,
                                      academy=asset.academy,
                                      author=asset.author)
        
    if a is not None and a.asset_set is not None and a.asset_set.count() > 1:
        associated_assets = ','.join(a.asset_set.all())
        raise ValidationException('Assessment has more then one asset associated, please choose only one: ' +
                                  associated_assets)

>>>>>>> 23280b78

    if a is not None and a.question_set is not None and a.question_set.count() > 0:
        raise ValidationException(
            'Assessment already has questions, only empty assessments can by created from an asset')

    a.save()

    for question in quiz['questions']:

        q = None
        if question['id']:
            q = Question.filter(id=question['id']).first()
            if not q:
                raise ValidationException(f"Question with id {question['id']} not found for quiz {q.id}")

        if not q:
            q = Question(
                lang=asset.lang,
                assessment=a,
                question_type='SELECT',
            )

        q.title = question['title']
        q.save()

        for option in question['options']:
            o = None
            if option['id']:
                o = Option.filter(id=option['id']).first()
                if not o:
                    raise ValidationException(f"Option with id {option['id']} not found for question {q.id}")

            if not o:
                o = Option(question=q)

            o.title = option['title']
            o.score = option['score']
            o.save()

    asset.assessment = a
    asset.save()

    return asset


def send_assestment(user_assessment):

    token, created = Token.get_or_create(user_assessment.user, hours_length=48)
    data = {
        'SUBJECT': user_assessment.assessment.title,
        'LINK': f'https://assessment.4geeks.com/{user_assessment.id}?token={token.key}'
    }
    send_email_message('assessment', user_assessment.user.email, data)

    logger.info(f'Assessment was sent for user: {str(user_assessment.user.id)}')

    user_assessment.status = 'SENT'
    user_assessment.save()

    return True<|MERGE_RESOLUTION|>--- conflicted
+++ resolved
@@ -21,7 +21,7 @@
     _result['assessment'] = Assessment.objects.filter(slug=quiz['info']['slug']).first()
     if not allow_override and _result['assessment']:
         raise ValidationException(
-            f"There is already an assessment with slug {quiz['info']['slug']}, rename your quiz info.slug or delete the previous assessment"
+            f"There is already an assessment (maybe it's archived) with slug {quiz['info']['slug']}, rename your quiz info.slug or delete the previous assessment"
         )
 
     if 'id' in quiz: _result['id'] = quiz['id']
@@ -90,20 +90,13 @@
     if asset.academy is None:
         raise ValidationException(f'Asset {asset.slug} has not academy associated')
 
-    a = asset.assessment
-<<<<<<< HEAD
     if asset.assessment is not None and asset.assessment.asset_set.count() > 1:
         associated_assets = ','.join(asset.assessment.asset_set.all())
         raise ValidationException('Assessment has more then one asset associated, please choose only one: ' +
                                   associated_assets)
 
     quiz = validate_quiz_json(asset.config, allow_override)
-=======
-
->>>>>>> 23280b78
     if asset.assessment is None:
-
-<<<<<<< HEAD
         a = quiz['assessment']
         if not a:
             a = Assessment.objects.create(title=quiz['info']['title'],
@@ -111,19 +104,6 @@
                                           slug=quiz['info']['slug'],
                                           academy=asset.academy,
                                           author=asset.author)
-=======
-        a = Assessment.objects.create(title=asset.title,
-                                      lang=asset.lang,
-                                      slug=asset.slug,
-                                      academy=asset.academy,
-                                      author=asset.author)
-        
-    if a is not None and a.asset_set is not None and a.asset_set.count() > 1:
-        associated_assets = ','.join(a.asset_set.all())
-        raise ValidationException('Assessment has more then one asset associated, please choose only one: ' +
-                                  associated_assets)
-
->>>>>>> 23280b78
 
     if a is not None and a.question_set is not None and a.question_set.count() > 0:
         raise ValidationException(
