--- conflicted
+++ resolved
@@ -21,20 +21,6 @@
 from django.urls import include, path
 from django.views.generic import TemplateView
 
-<<<<<<< HEAD
-schema_view = get_schema_view(
-    openapi.Info(
-        title='BreatheCode API',
-        default_version='v1',
-        description='Technology for Learning',
-        terms_of_service='https://www.google.com/policies/terms/',
-        contact=openapi.Contact(email='contact@snippets.local'),
-        license=openapi.License(name='BSD License'),
-    ),
-    public=True,
-    permission_classes=(permissions.AllowAny, ),
-)
-=======
 apps = [
     ('v1/auth/', 'breathecode.authenticate.urls', 'auth'),
     ('v1/admissions/', 'breathecode.admissions.urls', 'admissions'),
@@ -83,7 +69,6 @@
                               extra_context={'schema_url': 'openapi-schema'}),
          name='redoc'),
 ]
->>>>>>> a084da49
 
 urlpatterns_django = [
     path('admin/', admin.site.urls),
