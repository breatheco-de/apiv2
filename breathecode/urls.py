"""breathecode URL Configuration

The `urlpatterns` list routes URLs to views. For more information please see:
    https://docs.djangoproject.com/en/3.0/topics/http/urls/
Examples:
Function views
    1. Add an import:  from my_app import views
    2. Add a URL to urlpatterns:  path('', views.home, name='home')
Class-based views
    1. Add an import:  from other_app.views import Home
    2. Add a URL to urlpatterns:  path('', Home.as_view(), name='home')
Including another URLconf
    1. Import the include() function: from django.urls import include, path
    2. Add a URL to urlpatterns:  path('blog/', include('blog.urls'))
"""
import os

from django.conf.urls import url
from django.contrib import admin
from django.urls import include, path
from drf_yasg import openapi
from drf_yasg.views import get_schema_view
from rest_framework import permissions

schema_view = get_schema_view(
    openapi.Info(
        title="BreatheCode API",
        default_version='v1',
        description="Technology for Learning",
        terms_of_service="https://www.google.com/policies/terms/",
        contact=openapi.Contact(email="contact@snippets.local"),
        license=openapi.License(name="BSD License"),
    ),
    public=True,
    permission_classes=(permissions.AllowAny, ),
)

urlpatterns = [
    url(r'^swagger(?P<format>\.json|\.yaml)$',
        schema_view.without_ui(cache_timeout=0),
        name='schema-json'),
    url(r'^swagger/$',
        schema_view.with_ui('swagger', cache_timeout=0),
        name='schema-swagger-ui'),
    url(r'^redoc/$',
        schema_view.with_ui('redoc', cache_timeout=0),
        name='schema-redoc'),
    path('admin/', admin.site.urls),
    path('v1/auth/', include('breathecode.authenticate.urls',
                             namespace='auth')),
    path('v1/admissions/',
         include('breathecode.admissions.urls', namespace='admissions')),
    path('v1/assignment/',
         include('breathecode.assignments.urls', namespace='assignments')),
    path('v1/freelance/',
         include('breathecode.freelance.urls', namespace='freelance')),
    path('v1/events/', include('breathecode.events.urls', namespace='events')),
    path('v1/registry/',
         include('breathecode.registry.urls', namespace='registry')),
    path('v1/activity/',
         include('breathecode.activity.urls', namespace='activity')),
    path('v1/feedback/',
         include('breathecode.feedback.urls', namespace='feedback')),
    path('v1/messaging/', include('breathecode.notify.urls',
                                  namespace='notify')),
    path('v1/assessment/',
         include('breathecode.assessment.urls', namespace='assessment')),
    path('v1/certificate/',
         include('breathecode.certificate.urls', namespace='certificate')),
    path('v1/media/', include('breathecode.media.urls', namespace='media')),
<<<<<<< HEAD

    path('v1/marketing/', include('breathecode.marketing.urls', namespace='marketing')),
    path('s/', include('breathecode.marketing.urls_shortner', namespace='shortner')),
]

if os.getenv('ALLOW_UNSAFE_CYPRESS_APP') or os.environ.get('ENV') == 'test':
    urlpatterns.append(
        path(
            'v1/cypress/',
            include('breathecode.cypress.urls', namespace='cypress')))
=======
    path('v1/marketing/',
         include('breathecode.marketing.urls', namespace='marketing')),
    path('s/',
         include('breathecode.marketing.urls_shortner', namespace='shortner')),
]
>>>>>>> 57583872
<|MERGE_RESOLUTION|>--- conflicted
+++ resolved
@@ -68,21 +68,14 @@
     path('v1/certificate/',
          include('breathecode.certificate.urls', namespace='certificate')),
     path('v1/media/', include('breathecode.media.urls', namespace='media')),
-<<<<<<< HEAD
-
-    path('v1/marketing/', include('breathecode.marketing.urls', namespace='marketing')),
-    path('s/', include('breathecode.marketing.urls_shortner', namespace='shortner')),
+    path('v1/marketing/',
+         include('breathecode.marketing.urls', namespace='marketing')),
+    path('s/',
+         include('breathecode.marketing.urls_shortner', namespace='shortner')),
 ]
 
 if os.getenv('ALLOW_UNSAFE_CYPRESS_APP') or os.environ.get('ENV') == 'test':
     urlpatterns.append(
         path(
             'v1/cypress/',
-            include('breathecode.cypress.urls', namespace='cypress')))
-=======
-    path('v1/marketing/',
-         include('breathecode.marketing.urls', namespace='marketing')),
-    path('s/',
-         include('breathecode.marketing.urls_shortner', namespace='shortner')),
-]
->>>>>>> 57583872
+            include('breathecode.cypress.urls', namespace='cypress')))