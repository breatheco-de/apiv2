--- conflicted
+++ resolved
@@ -616,99 +616,6 @@
     selected_cohort_set = GetCohortSetSerializer(many=False, required=False)
 
 
-class GetBagSerializer(serpy.Serializer):
-    id = serpy.Field()
-    service_items = serpy.MethodField()
-    plans = serpy.MethodField()
-    coupons = serpy.MethodField()
-    status = serpy.Field()
-    type = serpy.Field()
-    is_recurrent = serpy.Field()
-    was_delivered = serpy.Field()
-    amount_per_month = serpy.Field()
-    amount_per_quarter = serpy.Field()
-    amount_per_half = serpy.Field()
-    amount_per_year = serpy.Field()
-    token = serpy.Field()
-    seat_service_item = serpy.MethodField()
-    expires_at = serpy.Field()
-
-    def get_service_items(self, obj):
-        return GetServiceItemSerializer(obj.service_items.filter(), many=True).data
-
-    def get_seat_service_item(self, obj: Bag):
-        if not obj.seat_service_item or obj.seat_service_item.service.type != "SEAT":
-            return None
-
-        return GetServiceItemSerializer(obj.seat_service_item, many=False).data
-
-    def get_plans(self, obj):
-        return GetPlanSmallSerializer(obj.plans.filter(), many=True).data
-
-    def get_coupons(self, obj):
-        return GetCouponSerializer(obj.coupons.filter(), many=True).data
-
-class GetInvoiceSerializer(GetInvoiceSmallSerializer):
-    id = serpy.Field()
-    amount = serpy.Field()
-    paid_at = serpy.Field()
-    status = serpy.Field()
-    externally_managed = serpy.Field()
-    currency = GetCurrencySmallSerializer()
-    bag = GetBagSerializer(many=False)
-
-    amount_refunded = serpy.Field()
-    refund_stripe_id = serpy.Field()
-    refunded_at = serpy.Field()
-
-class GetAbstractIOweYouSerializer(serpy.Serializer):
-
-    id = serpy.Field()
-    status = serpy.Field()
-    status_message = serpy.Field()
-
-    user = GetUserSmallSerializer(many=False)
-    academy = GetAcademySmallSerializer(many=False)
-
-    selected_cohort_set = GetCohortSetSerializer(many=False, required=False)
-    selected_mentorship_service_set = GetMentorshipServiceSetSerializer(many=False, required=False)
-    selected_event_type_set = GetEventTypeSetSerializer(many=False, required=False)
-
-    plans = serpy.ManyToManyField(GetPlanSmallSerializer(attr="plans", many=True))
-    invoices = serpy.ManyToManyField(GetInvoiceSerializer(attr="invoices", many=True))
-
-    next_payment_at = serpy.Field()
-    valid_until = serpy.Field()
-
-class GetPlanFinancingSerializer(GetAbstractIOweYouSerializer):
-    plan_expires_at = serpy.Field()
-    monthly_price = serpy.Field()
-    how_many_installments = serpy.Field()
-
-
-class GetSubscriptionHookSerializer(GetAbstractIOweYouSerializer):
-    paid_at = serpy.Field()
-    is_refundable = serpy.Field()
-
-    pay_every = serpy.Field()
-    pay_every_unit = serpy.Field()
-
-
-class GetSubscriptionSerializer(GetAbstractIOweYouSerializer):
-    paid_at = serpy.Field()
-    created_at = serpy.Field()
-    is_refundable = serpy.Field()
-
-    pay_every = serpy.Field()
-    pay_every_unit = serpy.Field()
-
-    service_items = serpy.MethodField()
-
-    def get_service_items(self, obj):
-        return GetServiceItemSerializer(obj.service_items.filter(), many=True).data
-
-
-<<<<<<< HEAD
 class GetBagSerializer(serpy.Serializer):
     id = serpy.Field()
     service_items = serpy.MethodField()
@@ -746,9 +653,66 @@
     def get_coupons(self, obj):
         return GetCouponSerializer(obj.coupons.filter(), many=True).data
 
-
-=======
->>>>>>> 49d3eb20
+class GetInvoiceSerializer(GetInvoiceSmallSerializer):
+    id = serpy.Field()
+    amount = serpy.Field()
+    paid_at = serpy.Field()
+    status = serpy.Field()
+    externally_managed = serpy.Field()
+    currency = GetCurrencySmallSerializer()
+    bag = GetBagSerializer(many=False)
+
+    amount_refunded = serpy.Field()
+    refund_stripe_id = serpy.Field()
+    refunded_at = serpy.Field()
+
+class GetAbstractIOweYouSerializer(serpy.Serializer):
+
+    id = serpy.Field()
+    status = serpy.Field()
+    status_message = serpy.Field()
+
+    user = GetUserSmallSerializer(many=False)
+    academy = GetAcademySmallSerializer(many=False)
+
+    selected_cohort_set = GetCohortSetSerializer(many=False, required=False)
+    selected_mentorship_service_set = GetMentorshipServiceSetSerializer(many=False, required=False)
+    selected_event_type_set = GetEventTypeSetSerializer(many=False, required=False)
+
+    plans = serpy.ManyToManyField(GetPlanSmallSerializer(attr="plans", many=True))
+    invoices = serpy.ManyToManyField(GetInvoiceSerializer(attr="invoices", many=True))
+
+    next_payment_at = serpy.Field()
+    valid_until = serpy.Field()
+
+class GetPlanFinancingSerializer(GetAbstractIOweYouSerializer):
+    plan_expires_at = serpy.Field()
+    monthly_price = serpy.Field()
+    how_many_installments = serpy.Field()
+
+
+class GetSubscriptionHookSerializer(GetAbstractIOweYouSerializer):
+    paid_at = serpy.Field()
+    is_refundable = serpy.Field()
+
+    pay_every = serpy.Field()
+    pay_every_unit = serpy.Field()
+
+
+class GetSubscriptionSerializer(GetAbstractIOweYouSerializer):
+    paid_at = serpy.Field()
+    created_at = serpy.Field()
+    is_refundable = serpy.Field()
+
+    pay_every = serpy.Field()
+    pay_every_unit = serpy.Field()
+
+    service_items = serpy.MethodField()
+
+    def get_service_items(self, obj):
+        return GetServiceItemSerializer(obj.service_items.filter(), many=True).data
+
+
 class ServiceSerializer(serializers.Serializer):
 
     class Meta:
