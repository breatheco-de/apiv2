import logging

from capyc.core.i18n import translation
from capyc.rest_framework.exceptions import ValidationException
from django.db.models.query_utils import Q
from rest_framework.exceptions import ValidationError

from breathecode.payments.actions import apply_pricing_ratio
from breathecode.payments.models import (
    AcademyService,
    Bag,
    Currency,
    FinancingOption,
    PaymentMethod,
    Plan,
    PlanOfferTranslation,
    Service,
    ServiceItem,
    ServiceItemFeature,
<<<<<<< HEAD
=======
    Bag,
    CohortSet,
>>>>>>> bcfc63c5
)
from breathecode.utils import serializers, serpy

logger = logging.getLogger(__name__)


class GetCountrySerializer(serpy.Serializer):
    code = serpy.Field()
    name = serpy.Field()


class GetCurrencySmallSerializer(serpy.Serializer):
    code = serpy.Field()
    name = serpy.Field()


class GetCurrencySerializer(GetCurrencySmallSerializer):
    countries = serpy.MethodField()

    def get_countries(self, obj):
        return GetCountrySerializer(obj.countries.all(), many=True).data


class GetPriceSerializer(serpy.Serializer):
    price = serpy.Field()
    currency = GetCurrencySmallSerializer()


class GetAcademySmallSerializer(serpy.Serializer):
    id = serpy.Field()
    name = serpy.Field()
    slug = serpy.Field()


class GetCohortSerializer(serpy.Serializer):
    id = serpy.Field()
    name = serpy.Field()
    slug = serpy.Field()


class GetPermissionSerializer(serpy.Serializer):
    name = serpy.Field()
    codename = serpy.Field()


class GetGroupSerializer(serpy.Serializer):
    name = serpy.Field()
    permissions = serpy.MethodField()

    def get_permissions(self, obj):
        return GetPermissionSerializer(obj.permissions.all(), many=True).data


class GetServiceSmallSerializer(serpy.Serializer):
    id = serpy.Field()
    title = serpy.Field()
    slug = serpy.Field()
    # description = serpy.Field()
    owner = serpy.MethodField()
    icon_url = serpy.Field()
    private = serpy.Field()
    groups = serpy.MethodField()
    type = serpy.Field()
    consumer = serpy.Field()
    session_duration = serpy.Field()

    def get_owner(self, obj):
        if obj.owner:
            return GetAcademySmallSerializer(obj.owner, many=False).data
        return None

    def get_groups(self, obj):
        return GetGroupSerializer(obj.groups.all(), many=True).data


class GetServiceSerializer(serpy.Serializer):
    id = serpy.Field()
    title = serpy.Field()
    slug = serpy.Field()
    # description = serpy.Field()

    owner = serpy.MethodField()
    private = serpy.Field()
    groups = serpy.MethodField()

    def get_owner(self, obj):
        if obj.owner:
            return GetAcademySmallSerializer(obj.owner, many=False).data
        return None

    def get_groups(self, obj):
        return GetGroupSerializer(obj.groups.all(), many=True).data


class GetServiceItemSerializer(serpy.Serializer):
    id = serpy.Field()
    unit_type = serpy.Field()
    how_many = serpy.Field()
    sort_priority = serpy.Field()
    service = GetServiceSmallSerializer()
    is_team_allowed = serpy.Field()


class GetServiceItemFeatureShortSerializer(serpy.Serializer):
    title = serpy.Field()
    description = serpy.Field()
    one_line_desc = serpy.Field()


class GetServiceItemWithFeaturesSerializer(GetServiceItemSerializer):
    features = serpy.MethodField()

    def get_features(self, obj):
        query_args = []
        query_kwargs = {"service_item": obj}
        obj.lang = obj.lang or "en"

        query_args.append(Q(lang=obj.lang) | Q(lang=obj.lang[:2]) | Q(lang__startswith=obj.lang[:2]))

        items = ServiceItemFeature.objects.filter(*query_args, **query_kwargs)
        return GetServiceItemFeatureShortSerializer(items, many=True).data


class GetUserSmallSerializer(serpy.Serializer):
    id = serpy.Field()
    first_name = serpy.Field()
    last_name = serpy.Field()
    email = serpy.Field()


class GetConsumableSerializer(GetServiceItemSerializer):
    user = GetUserSmallSerializer(many=False)
    valid_until = serpy.Field()


class GetFinancingOptionSerializer(serpy.Serializer):
    id = serpy.Field()
    academy = serpy.MethodField()
    monthly_price = serpy.MethodField()
    how_many_months = serpy.Field()
    pricing_ratio_exceptions = serpy.Field()
    currency = serpy.MethodField()

    def __init__(self, instance=None, many=False, data=None, context=None, **kwargs):
        # Pass instance to super() first
        super().__init__(instance=instance, many=many, data=data, context=context, **kwargs)

        # Access instance data after super().__init__
        # Note: If 'many=True', instance will be a list/queryset.
        # This logic might need adjustment if used with many=True directly,
        # but typically context/cache would be passed externally for 'many'.
        obj_currency = None
        if not many and instance:
            obj_currency = getattr(instance, "currency", None)  # Get currency from the instance being serialized

        self.context = context or {}
        self.lang = self.context.get("lang", "en")  # Use context to get lang
        self.cache = self.context.get("cache", {})  # Use context to get cache

        if obj_currency:  # Check if we got a currency from the object
            slug = obj_currency.code.upper()  # Use code attribute
            if slug not in self.cache:
                self.cache[slug] = obj_currency

    def get_academy(self, obj: FinancingOption):
        if obj.academy:
            return GetAcademySmallSerializer(obj.academy).data
        return None

    def get_currency(self, obj: FinancingOption):
        country_code = self.context.get("country_code")
        if country_code and country_code in obj.pricing_ratio_exceptions:
            currency = obj.currency
            x = obj.pricing_ratio_exceptions[country_code]

            code = x.get("currency")
            if code:
                currency = self.cache.get(code.upper(), Currency.objects.filter(code__iexact=code).first())
                if currency is None:
                    raise ValidationException(
                        translation(
                            self.lang, en="Currency not found", es="Moneda no encontrada", slug="currency-not-found"
                        ),
                        code=404,
                    )

            if currency is None:
                currency, _ = Currency.objects.get_or_create(code="USD", defaults={"name": "US dollar", "decimals": 2})

            return GetCurrencySmallSerializer(currency, many=False).data

        return GetCurrencySmallSerializer(obj.currency, many=False).data

    def get_monthly_price(self, obj):
        if not hasattr(self, "context") or not self.context:
            return obj.monthly_price

        country_code = self.context.get("country_code")
        if not country_code:
            return obj.monthly_price

        price, _, _ = apply_pricing_ratio(obj.monthly_price, country_code, obj, cache=self.cache)
        return price


class GetPlanSmallTinySerializer(serpy.Serializer):
    title = serpy.Field()
    slug = serpy.Field()
    status = serpy.Field()
    time_of_life = serpy.Field()
    time_of_life_unit = serpy.Field()
    trial_duration = serpy.Field()
    trial_duration_unit = serpy.Field()


class GetPlanSmallSerializer(GetPlanSmallTinySerializer):
    service_items = serpy.MethodField()
    financing_options = serpy.MethodField()
    has_available_cohorts = serpy.MethodField()
    cohort_set = serpy.MethodField()

    def get_has_available_cohorts(self, obj):
        return bool(obj.cohort_set)

    def get_cohort_set(self, obj):
        if not obj.cohort_set:
            return None
        return GetTinyCohortSetSerializer(obj.cohort_set, many=False).data

    def get_service_items(self, obj):
        return GetServiceItemSerializer(obj.service_items.all(), many=True).data

    def get_financing_options(self, obj):
        if obj.is_renewable:
            return []

        # Pass country_code context to financing options serializer
        context = {}
        if hasattr(self, "context") and self.context:
            context["country_code"] = self.context.get("country_code")

        return GetFinancingOptionSerializer(obj.financing_options.all(), many=True, context=context).data


class GetPlanSerializer(GetPlanSmallSerializer):
    price_per_month = serpy.MethodField()
    price_per_quarter = serpy.MethodField()
    price_per_half = serpy.MethodField()
    price_per_year = serpy.MethodField()
    currency = GetCurrencySmallSerializer()
    is_renewable = serpy.Field()
    has_waiting_list = serpy.Field()
    owner = GetAcademySmallSerializer(required=False, many=False)
    id = serpy.Field()
    pricing_ratio_exceptions = serpy.Field()
    currency = serpy.MethodField()
    add_ons = serpy.MethodField()
    seat_service_price = serpy.MethodField()
    consumption_strategy = serpy.Field()

    def get_seat_service_price(self, obj: Plan):
        if not obj.seat_service_price or obj.seat_service_price.service.type != "SEAT":
            return None

        return GetAcademyServiceSmallSerializer(obj.seat_service_price, many=False).data

    def __init__(self, *args, **kwargs):
        super().__init__(*args, **kwargs)
        self.context = kwargs.get("context", {})
        self.lang = kwargs.get("lang", "en")
        self.cache = kwargs.get("cache", {})

    def get_currency(self, obj: Plan):
        country_code = (self.context.get("country_code") or "").lower()
        if country_code and country_code in obj.pricing_ratio_exceptions:
            currency = obj.currency or obj.owner.main_currency
            x = obj.pricing_ratio_exceptions.get(country_code, {})

            code = x.get("currency")
            if code:
                currency = Currency.objects.filter(code__iexact=code).first()
                if currency is None:
                    raise ValidationException(
                        translation(
                            self.lang, en="Currency not found", es="Moneda no encontrada", slug="currency-not-found"
                        ),
                        code=404,
                    )

            if currency is None:
                currency, _ = Currency.objects.get_or_create(code="USD", defaults={"name": "US dollar", "decimals": 2})

            return GetCurrencySmallSerializer(currency, many=False).data

        return GetCurrencySmallSerializer(obj.currency or obj.owner.main_currency, many=False).data

    def get_price_per_month(self, obj: Plan):
        if not hasattr(self, "context") or not self.context:
            return obj.price_per_month

        country_code = self.context.get("country_code")
        if not country_code:
            return obj.price_per_month

        price, _, _ = apply_pricing_ratio(
            obj.price_per_month, country_code, obj, price_attr="price_per_month", cache=self.cache
        )

        return price

    def get_price_per_quarter(self, obj: Plan):
        if not hasattr(self, "context") or not self.context:
            return obj.price_per_quarter

        country_code = self.context.get("country_code")
        if not country_code:
            return obj.price_per_quarter

        price, _, _ = apply_pricing_ratio(
            obj.price_per_quarter, country_code, obj, price_attr="price_per_quarter", cache=self.cache
        )

        return price

    def get_price_per_half(self, obj: Plan):
        if not hasattr(self, "context") or not self.context:
            return obj.price_per_half

        country_code = self.context.get("country_code")
        if not country_code:
            return obj.price_per_half

        price, _, _ = apply_pricing_ratio(
            obj.price_per_half, country_code, obj, price_attr="price_per_half", cache=self.cache
        )

        return price

    def get_price_per_year(self, obj: Plan):
        if not hasattr(self, "context") or not self.context:
            return obj.price_per_year

        country_code = self.context.get("country_code")
        if not country_code:
            return obj.price_per_year

        price, _, _ = apply_pricing_ratio(
            obj.price_per_year, country_code, obj, price_attr="price_per_year", cache=self.cache
        )

        return price

    def get_add_ons(self, obj: Plan):
        context = {}
        if hasattr(self, "context") and self.context:
            context["country_code"] = self.context.get("country_code")

        return GetAcademyServiceSmallReverseSerializer(obj.add_ons.all(), many=True, context=context).data


class GetPlanOfferTranslationSerializer(serpy.Serializer):
    lang = serpy.Field()
    title = serpy.Field()
    description = serpy.Field()
    short_description = serpy.Field()


class GetPlanOfferSerializer(serpy.Serializer):
    original_plan = GetPlanSerializer(required=False, many=False)
    suggested_plan = GetPlanSerializer(required=False, many=False)
    details = serpy.MethodField()
    show_modal = serpy.Field()
    expires_at = serpy.Field()

    def get_details(self, obj):
        query_args = []
        query_kwargs = {"offer": obj}
        obj.lang = obj.lang or "en"

        query_args.append(Q(lang=obj.lang) | Q(lang=obj.lang[:2]) | Q(lang__startswith=obj.lang[:2]))

        item = PlanOfferTranslation.objects.filter(*query_args, **query_kwargs).first()
        if item:
            return GetPlanOfferTranslationSerializer(item, many=False).data

        return None


class GetInvoiceSmallSerializer(serpy.Serializer):
    id = serpy.Field()
    amount = serpy.Field()
    currency = GetCurrencySmallSerializer(many=False)
    paid_at = serpy.Field()
    status = serpy.Field()
    user = GetUserSmallSerializer(many=False)


class GetMentorshipServiceSerializer(serpy.Serializer):

    id = serpy.Field()
    slug = serpy.Field()
    name = serpy.Field()
    description = serpy.Field()
    logo_url = serpy.Field()
    duration = serpy.Field()
    max_duration = serpy.Field()
    language = serpy.Field()
    missed_meeting_duration = serpy.Field()
    status = serpy.Field()
    academy = GetAcademySmallSerializer(many=False)


class GetSellerSerializer(serpy.Serializer):

    name = serpy.Field()
    user = GetUserSmallSerializer(many=False, required=False)
    is_hidden = serpy.Field()
    is_active = serpy.Field()


class GetCouponSerializer(serpy.Serializer):

    slug = serpy.Field()
    discount_type = serpy.Field()
    discount_value = serpy.Field()
    referral_type = serpy.Field()
    referral_value = serpy.Field()
    auto = serpy.Field()
    allowed_user = GetUserSmallSerializer(many=False, required=False)
    offered_at = serpy.Field()
    expires_at = serpy.Field()


class GetCouponWithPlansSerializer(serpy.Serializer):

    slug = serpy.Field()
    discount_type = serpy.Field()
    discount_value = serpy.Field()
    referral_type = serpy.Field()
    referral_value = serpy.Field()
    auto = serpy.Field()
    plans = serpy.MethodField()
    offered_at = serpy.Field()
    expires_at = serpy.Field()

    def get_plans(self, obj):
        return GetPlanSmallSerializer(obj.plans.all(), many=True).data


class GetAcademyServiceSmallReverseSerializer(serpy.Serializer):
    id = serpy.Field()
    academy = GetAcademySmallSerializer()
    service = GetServiceSmallSerializer()
    price_per_unit = serpy.MethodField()
    bundle_size = serpy.Field()
    max_items = serpy.Field()
    max_amount = serpy.Field()
    discount_ratio = serpy.Field()
    pricing_ratio_exceptions = serpy.Field()
    currency = serpy.MethodField()

    def __init__(self, *args, **kwargs):
        super().__init__(*args, **kwargs)
        self.context = kwargs.get("context", {})
        self.lang = kwargs.get("lang", "en")
        self.cache = kwargs.get("cache", {})

    def get_currency(self, obj: Plan):
        country_code = self.context.get("country_code")
        if country_code and country_code in obj.pricing_ratio_exceptions:
            currency = obj.currency
            x = obj.pricing_ratio_exceptions[country_code]

            code = x.get("currency")
            if code:
                currency = Currency.objects.filter(code__iexact=code).first()
                if currency is None:
                    raise ValidationException(
                        translation(
                            self.lang, en="Currency not found", es="Moneda no encontrada", slug="currency-not-found"
                        ),
                        code=404,
                    )

            if currency is None:
                currency, _ = Currency.objects.get_or_create(code="USD", defaults={"name": "US dollar", "decimals": 2})

            return GetCurrencySmallSerializer(currency, many=False).data

        return GetCurrencySmallSerializer(obj.currency, many=False).data

    def get_price_per_unit(self, obj):
        if not hasattr(self, "context") or not self.context:
            return obj.price_per_unit

        country_code = self.context.get("country_code")
        if not country_code:
            return obj.price_per_unit

        price, _, _ = apply_pricing_ratio(obj.price_per_unit, country_code, obj)
        return price


class GetAcademyServiceSmallSerializer(GetAcademyServiceSmallReverseSerializer):
    available_mentorship_service_sets = serpy.MethodField()
    available_event_type_sets = serpy.MethodField()

    def get_available_mentorship_service_sets(self, obj):
        items = obj.available_mentorship_service_sets.all()
        from breathecode.payments.serializers import GetMentorshipServiceSetSmallSerializer

        return GetMentorshipServiceSetSmallSerializer(items, many=True).data

    def get_available_event_type_sets(self, obj):
        items = obj.available_event_type_sets.all()
        from breathecode.payments.serializers import GetEventTypeSetSmallSerializer

        return GetEventTypeSetSmallSerializer(items, many=True).data


class POSTAcademyServiceSerializer(serializers.ModelSerializer):

    class Meta:
        model = AcademyService
        exclude = ()

    def validate(self, data):
        if "price_per_unit" not in data:
            raise ValidationError("You must specify a price per unit")

        return data

    def create(self, validated_data):
        academy_service = super().create(validated_data)

        return academy_service


class PUTAcademyServiceSerializer(serializers.ModelSerializer):
    currency = serializers.PrimaryKeyRelatedField(read_only=True)
    academy = serializers.PrimaryKeyRelatedField(read_only=True)
    service = serializers.PrimaryKeyRelatedField(read_only=True)

    class Meta:
        model = AcademyService
        fields = "__all__"

    def validate(self, data):

        return data

    def update(self, instance, validated_data):

        academy_service = super().update(instance, validated_data)

        return academy_service


class GetMentorshipServiceSetSmallSerializer(serpy.Serializer):
    id = serpy.Field()
    slug = serpy.Field()
    academy = GetAcademySmallSerializer(many=False)
    mentorship_services = serpy.MethodField()

    def get_mentorship_services(self, obj):
        return GetMentorshipServiceSerializer(obj.mentorship_services.filter(), many=True).data


class GetMentorshipServiceSetSerializer(GetMentorshipServiceSetSmallSerializer):
    academy_services = serpy.MethodField()

    def get_academy_services(self, obj):
        items = AcademyService.objects.filter(available_mentorship_service_sets=obj)
        return GetAcademyServiceSmallReverseSerializer(items, many=True).data


class GetCohortSetSerializer(serpy.Serializer):
    id = serpy.Field()
    slug = serpy.Field()
    academy = GetAcademySmallSerializer(many=False)
    cohorts = serpy.MethodField()

    def get_cohorts(self, obj):
        return GetCohortSerializer(obj.cohorts.filter(), many=True).data

class GetTinyCohortSetSerializer(serpy.Serializer):
    id = serpy.Field()
    slug = serpy.Field()
    cohorts = serpy.MethodField()

    def get_cohorts(self, obj):
        return GetCohortSerializer(obj.cohorts.filter(), many=True).data


class CohortSetSerializer(serializers.ModelSerializer):
    """Serializer for creating and updating CohortSet."""

    class Meta:
        model = CohortSet
        fields = ("slug",)


class GetEventTypeSerializer(serpy.Serializer):

    id = serpy.Field()
    slug = serpy.Field()
    name = serpy.Field()
    description = serpy.Field()
    icon_url = serpy.Field()
    lang = serpy.Field()
    allow_shared_creation = serpy.Field()


class GetEventTypeSetSmallSerializer(serpy.Serializer):

    id = serpy.Field()
    slug = serpy.Field()
    academy = GetAcademySmallSerializer(many=False)
    event_types = serpy.MethodField()

    def get_event_types(self, obj):
        return GetEventTypeSerializer(obj.event_types.filter(), many=True).data


class GetEventTypeSetSerializer(GetEventTypeSetSmallSerializer):
    academy_services = serpy.MethodField()

    def get_academy_services(self, obj):
        items = AcademyService.objects.filter(available_event_type_sets=obj)
        return GetAcademyServiceSmallReverseSerializer(items, many=True).data


class GetAbstractIOweYouSmallSerializer(serpy.Serializer):
    id = serpy.Field()
    status = serpy.Field()
    user = GetUserSmallSerializer(many=False)
    plans = serpy.ManyToManyField(GetPlanSmallTinySerializer(attr="plans", many=True))
    selected_cohort_set = GetCohortSetSerializer(many=False, required=False)


class GetBagSerializer(serpy.Serializer):
    id = serpy.Field()
    service_items = serpy.MethodField()
    plans = serpy.MethodField()
    coupons = serpy.MethodField()
    status = serpy.Field()
    type = serpy.Field()
    is_recurrent = serpy.Field()
    was_delivered = serpy.Field()
    amount_per_month = serpy.Field()
    amount_per_quarter = serpy.Field()
    amount_per_half = serpy.Field()
    amount_per_year = serpy.Field()
    discounted_amount_per_month = serpy.Field()
    discounted_amount_per_quarter = serpy.Field()
    discounted_amount_per_half = serpy.Field()
    discounted_amount_per_year = serpy.Field()

    token = serpy.Field()
    seat_service_item = serpy.MethodField()
    expires_at = serpy.Field()

    def get_service_items(self, obj):
        return GetServiceItemSerializer(obj.service_items.filter(), many=True).data

    def get_seat_service_item(self, obj: Bag):
        if not obj.seat_service_item or obj.seat_service_item.service.type != "SEAT":
            return None

        return GetServiceItemSerializer(obj.seat_service_item, many=False).data

    def get_plans(self, obj):
        return GetPlanSmallSerializer(obj.plans.filter(), many=True).data

    def get_coupons(self, obj):
        return GetCouponSerializer(obj.coupons.filter(), many=True).data


class GetInvoiceSerializer(GetInvoiceSmallSerializer):
    id = serpy.Field()
    amount = serpy.Field()
    paid_at = serpy.Field()
    status = serpy.Field()
    externally_managed = serpy.Field()
    currency = GetCurrencySmallSerializer()
    bag = GetBagSerializer(many=False)

    amount_refunded = serpy.Field()
    refund_stripe_id = serpy.Field()
    refunded_at = serpy.Field()


class GetAbstractIOweYouSerializer(serpy.Serializer):

    id = serpy.Field()
    status = serpy.Field()
    status_message = serpy.Field()

    user = GetUserSmallSerializer(many=False)
    academy = GetAcademySmallSerializer(many=False)

    selected_cohort_set = GetCohortSetSerializer(many=False, required=False)
    selected_mentorship_service_set = GetMentorshipServiceSetSerializer(many=False, required=False)
    selected_event_type_set = GetEventTypeSetSerializer(many=False, required=False)

    plans = serpy.ManyToManyField(GetPlanSmallSerializer(attr="plans", many=True))
    invoices = serpy.ManyToManyField(GetInvoiceSerializer(attr="invoices", many=True))

    next_payment_at = serpy.Field()
    valid_until = serpy.Field()
    
    # Billing team and seat information
    has_billing_team = serpy.MethodField()
    seats_count = serpy.MethodField()
    seats_limit = serpy.MethodField()

    def get_has_billing_team(self, obj):
        """Check if this financing/subscription has a billing team."""
        return hasattr(obj, 'subscriptionbillingteam')

    def get_seats_count(self, obj):
        """Get number of active seats in the billing team."""
        if hasattr(obj, 'subscriptionbillingteam'):
            return obj.subscriptionbillingteam.seats.filter(is_active=True).count()
        return None

    def get_seats_limit(self, obj):
        """Get total seat limit for the billing team."""
        if hasattr(obj, 'subscriptionbillingteam'):
            return obj.subscriptionbillingteam.seats_limit
        return None



class GetPlanFinancingSerializer(GetAbstractIOweYouSerializer):
    plan_expires_at = serpy.Field()
    monthly_price = serpy.Field()
    how_many_installments = serpy.Field()


class GetSubscriptionHookSerializer(GetAbstractIOweYouSerializer):
    paid_at = serpy.Field()
    is_refundable = serpy.Field()

    pay_every = serpy.Field()
    pay_every_unit = serpy.Field()


class GetSubscriptionSerializer(GetAbstractIOweYouSerializer):
    paid_at = serpy.Field()
    created_at = serpy.Field()
    is_refundable = serpy.Field()

    pay_every = serpy.Field()
    pay_every_unit = serpy.Field()

    service_items = serpy.MethodField()

    def get_service_items(self, obj):
        return GetServiceItemSerializer(obj.service_items.filter(), many=True).data


class ServiceSerializer(serializers.ModelSerializer):

    class Meta:
        model = Service
        fields = "__all__"

    def validate(self, attrs):
        return attrs


class ServiceItemSerializer(serializers.ModelSerializer):
    status_fields = ["unit_type"]

    class Meta:
        model = ServiceItem
        fields = "__all__"

    def validate(self, attrs):
        return attrs

    def create(self, validated_data):
        # Use the model's get_or_create_for_service method which encapsulates
        # the business logic for ServiceItem uniqueness
        service_item, created = ServiceItem.get_or_create_for_service(
            service=validated_data.get("service"),
            how_many=validated_data.get("how_many"),
            unit_type=validated_data.get("unit_type", "UNIT"),
            is_renewable=validated_data.get("is_renewable", False),
            is_team_allowed=validated_data.get("is_team_allowed", False),
            renew_at=validated_data.get("renew_at", 1),
            renew_at_unit=validated_data.get("renew_at_unit", "MONTH"),
            sort_priority=validated_data.get("sort_priority", 1),
        )
        return service_item


class PlanSerializer(serializers.ModelSerializer):
    status_fields = ["status", "renew_every_unit", "trial_duration_unit", "time_of_life_unit"]

    class Meta:
        model = Plan
        fields = "__all__"

    def validate(self, attrs):
        return attrs

    def create(self, validated_data):
        return Plan.objects.create(**validated_data)

    def update(self, instance, validated_data):
        for key in validated_data:
            setattr(instance, key, validated_data[key])

        instance.save()
        return instance


class PutPlanSerializer(PlanSerializer):
    status_fields = ["status", "renew_every_unit", "trial_duration_unit", "time_of_life_unit"]

    class Meta:
        model = Plan
        fields = "__all__"

    def validate(self, attrs):
        return attrs


class FinancingOptionSerializer(serializers.ModelSerializer):
    """Serializer for creating and updating FinancingOption"""

    class Meta:
        model = FinancingOption
        fields = ["id", "academy", "monthly_price", "how_many_months", "currency", "pricing_ratio_exceptions"]
        read_only_fields = ["id", "academy"]

    def validate_monthly_price(self, value):
        if value <= 0:
            raise ValidationException(
                translation(
                    en="Monthly price must be greater than 0",
                    es="El precio mensual debe ser mayor que 0",
                ),
                slug="invalid-monthly-price",
                code=400,
            )
        return value

    def validate_how_many_months(self, value):
        if value <= 0:
            raise ValidationException(
                translation(
                    en="Number of months must be greater than 0",
                    es="El número de meses debe ser mayor que 0",
                ),
                slug="invalid-months",
                code=400,
            )
        return value

    def create(self, validated_data):
        from breathecode.admissions.models import Academy

        # Get academy from validated_data or from save() kwargs
        # The view calls serializer.save(academy_id=academy_id)
        academy_id = validated_data.pop("academy_id", None)
        academy = validated_data.get("academy")

        # Convert academy_id to Academy instance if needed
        if academy_id and not academy:
            academy = Academy.objects.filter(id=academy_id).first()
            if not academy:
                raise ValidationException(
                    translation(
                        en="Academy not found",
                        es="Academia no encontrada",
                    ),
                    slug="academy-not-found",
                    code=404,
                )

        # Use the model's get_or_create_for_academy method which encapsulates
        # the business logic for FinancingOption uniqueness
        financing_option, created = FinancingOption.get_or_create_for_academy(
            academy=academy,
            monthly_price=validated_data.get("monthly_price"),
            currency=validated_data.get("currency"),
            how_many_months=validated_data.get("how_many_months"),
            pricing_ratio_exceptions=validated_data.get("pricing_ratio_exceptions"),
        )
        return financing_option

    def update(self, instance, validated_data):
        for key in validated_data:
            setattr(instance, key, validated_data[key])
        instance.save()
        return instance


class GetPaymentMethod(serpy.Serializer):
    id = serpy.Field()
    title = serpy.Field()
    is_backed = serpy.Field()
    lang = serpy.Field()
    is_credit_card = serpy.Field()
    is_coinbase = serpy.Field()
    description = serpy.Field()
    third_party_link = serpy.Field()
    academy = GetAcademySmallSerializer(required=False, many=False)
    currency = GetCurrencySmallSerializer(required=False, many=False)
    included_country_codes = serpy.Field()
    visibility = serpy.Field()
    deprecated = serpy.Field()


class PaymentMethodSerializer(serializers.ModelSerializer):
    currency = serializers.SlugRelatedField(
        slug_field="code",
        queryset=Currency.objects.all(),
        required=False,
        allow_null=True,
    )
    academy = serializers.PrimaryKeyRelatedField(read_only=True)

    class Meta:
        model = PaymentMethod
        fields = (
            "id",
            "title",
            "description",
            "third_party_link",
            "is_backed",
            "lang",
            "is_credit_card",
            "currency",
            "academy",
            "included_country_codes",
            "visibility",
            "deprecated",
        )


class GetConsumptionSessionSerializer(serpy.Serializer):
    id = serpy.Field()
    operation_code = serpy.Field()
    eta = serpy.Field()
    duration = serpy.Field()
    how_many = serpy.Field()
    status = serpy.Field()
    was_discounted = serpy.Field()
    request = serpy.Field()
    path = serpy.Field()
    related_id = serpy.Field()
    related_slug = serpy.Field()
    user = GetUserSmallSerializer(required=False)


class BillingTeamAutoRechargeSerializer(serializers.Serializer):
    """
    Input serializer for updating billing team auto-recharge settings.

    Used for PUT /v2/payments/subscription/{id}/billing-team
    """

    auto_recharge_enabled = serializers.BooleanField(required=False)
    recharge_threshold_amount = serializers.DecimalField(
        max_digits=10,
        decimal_places=2,
        required=False,
        min_value=0,
        help_text="Balance threshold to trigger recharge (in subscription currency)",
    )
    recharge_amount = serializers.DecimalField(
        max_digits=10,
        decimal_places=2,
        required=False,
        min_value=0,
        help_text="Amount to recharge when threshold is reached",
    )
    max_period_spend = serializers.DecimalField(
        max_digits=10,
        decimal_places=2,
        required=False,
        allow_null=True,
        min_value=0,
        help_text="Maximum spending per monthly period (null = unlimited)",
    )<|MERGE_RESOLUTION|>--- conflicted
+++ resolved
@@ -9,6 +9,7 @@
 from breathecode.payments.models import (
     AcademyService,
     Bag,
+    CohortSet,
     Currency,
     FinancingOption,
     PaymentMethod,
@@ -17,11 +18,6 @@
     Service,
     ServiceItem,
     ServiceItemFeature,
-<<<<<<< HEAD
-=======
-    Bag,
-    CohortSet,
->>>>>>> bcfc63c5
 )
 from breathecode.utils import serializers, serpy
 
@@ -606,6 +602,7 @@
 
     def get_cohorts(self, obj):
         return GetCohortSerializer(obj.cohorts.filter(), many=True).data
+
 
 class GetTinyCohortSetSerializer(serpy.Serializer):
     id = serpy.Field()
@@ -732,7 +729,7 @@
 
     next_payment_at = serpy.Field()
     valid_until = serpy.Field()
-    
+
     # Billing team and seat information
     has_billing_team = serpy.MethodField()
     seats_count = serpy.MethodField()
@@ -740,20 +737,19 @@
 
     def get_has_billing_team(self, obj):
         """Check if this financing/subscription has a billing team."""
-        return hasattr(obj, 'subscriptionbillingteam')
+        return hasattr(obj, "subscriptionbillingteam")
 
     def get_seats_count(self, obj):
         """Get number of active seats in the billing team."""
-        if hasattr(obj, 'subscriptionbillingteam'):
+        if hasattr(obj, "subscriptionbillingteam"):
             return obj.subscriptionbillingteam.seats.filter(is_active=True).count()
         return None
 
     def get_seats_limit(self, obj):
         """Get total seat limit for the billing team."""
-        if hasattr(obj, 'subscriptionbillingteam'):
+        if hasattr(obj, "subscriptionbillingteam"):
             return obj.subscriptionbillingteam.seats_limit
         return None
-
 
 
 class GetPlanFinancingSerializer(GetAbstractIOweYouSerializer):
