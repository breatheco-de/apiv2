from django.urls import path

<<<<<<< HEAD
from .views import (AcademyPlanView, AcademyServiceView, AcademySubscriptionView, BagView, CardView,
                    CheckingView, MeConsumableView, MeInvoiceView, AcademyInvoiceView,
                    MeSubscriptionChargeView, PayView, PlanView, ServiceItemView, ServiceView,
                    MeSubscriptionView)
=======
from .views import (AcademyPlanCohortView, AcademyPlanView, AcademyServiceView, AcademySubscriptionView,
                    BagView, CardView, CheckingView, MeConsumableView, MeInvoiceView, AcademyInvoiceView,
                    PayView, PlanView, ServiceItemView, ServiceView, MeSubscriptionView)
>>>>>>> 7c37d37a

# /v1/payment/offer
# /v1/payment/planoffer?original_plan=<>&from_syllabus=<>

app_name = 'payments'
urlpatterns = [
    #TODO generate plans and services from yml
    # create and renew, never delete
    path('plan', PlanView.as_view(), name='plan'),
    path('plan/<slug:plan_slug>', PlanView.as_view()),
    path('academy/plan', AcademyPlanView.as_view()),
    path('academy/plan/<int:plan_id>', AcademyPlanView.as_view()),
    path('academy/plan/<slug:plan_slug>', AcademyPlanView.as_view()),
    path('academy/plan/<int:plan_id>/cohort', AcademyPlanCohortView.as_view()),
    path('academy/plan/<slug:plan_slug>/cohort', AcademyPlanCohortView.as_view()),
    #FIXME
    # path('academy/plan/<slug:plan_slug>/financingoption', AcademyPlanView.as_view()),
    path('service', ServiceView.as_view()),
    path('service/<slug:service_slug>', ServiceView.as_view()),
    path('service/<slug:service_slug>/items', ServiceItemView.as_view()),
    path('academy/service', AcademyServiceView.as_view()),
    path('academy/service/<slug:service_slug>', AcademyServiceView.as_view()),
    path('serviceitem', ServiceItemView.as_view(), name='serviceitem'),
    path('me/service/consumable', MeConsumableView.as_view(), name='me_service_consumable'),
    path('me/subscription', MeSubscriptionView.as_view()),
    path('me/subscription/<int:subscription_id>', MeSubscriptionView.as_view()),
    path('me/subscription/<int:subscription_id>', MeSubscriptionChargeView.as_view()),
    path('me/planfinancing', MeSubscriptionView.as_view()),
    path('me/planfinancing/<int:plan_financing_id>', MeSubscriptionView.as_view()),
    path('me/planfinancing/<int:plan_financing_id>', MeSubscriptionChargeView.as_view()),
    path('academy/subscription', AcademySubscriptionView.as_view()),
    path('academy/subscription/<int:subscription_id>', AcademySubscriptionView.as_view()),
    path('me/invoice', MeInvoiceView.as_view()),
    path('me/invoice/<int:invoice_id>', MeInvoiceView.as_view()),
    path('academy/invoice', AcademyInvoiceView.as_view()),
    path('academy/invoice/<int:invoice_id>', AcademyInvoiceView.as_view()),
    path('card', CardView.as_view()),
    path('bag', BagView.as_view()),
    path('checking', CheckingView.as_view(), name='checking'),
    path('pay', PayView.as_view(), name='pay'),
]<|MERGE_RESOLUTION|>--- conflicted
+++ resolved
@@ -1,15 +1,9 @@
 from django.urls import path
 
-<<<<<<< HEAD
-from .views import (AcademyPlanView, AcademyServiceView, AcademySubscriptionView, BagView, CardView,
-                    CheckingView, MeConsumableView, MeInvoiceView, AcademyInvoiceView,
-                    MeSubscriptionChargeView, PayView, PlanView, ServiceItemView, ServiceView,
-                    MeSubscriptionView)
-=======
-from .views import (AcademyPlanCohortView, AcademyPlanView, AcademyServiceView, AcademySubscriptionView,
-                    BagView, CardView, CheckingView, MeConsumableView, MeInvoiceView, AcademyInvoiceView,
-                    PayView, PlanView, ServiceItemView, ServiceView, MeSubscriptionView)
->>>>>>> 7c37d37a
+from .views import (AcademyPlanCohortView, AcademyPlanView, AcademyPlanView, AcademyServiceView,
+                    AcademySubscriptionView, BagView, CardView, CheckingView, MeConsumableView, MeInvoiceView,
+                    AcademyInvoiceView, MeSubscriptionChargeView, PayView, PlanView, ServiceItemView,
+                    ServiceView, MeSubscriptionView)
 
 # /v1/payment/offer
 # /v1/payment/planoffer?original_plan=<>&from_syllabus=<>
