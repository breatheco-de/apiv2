--- conflicted
+++ resolved
@@ -3,14 +3,9 @@
 import logging
 import math
 import os
-<<<<<<< HEAD
 from datetime import datetime, timedelta
 from typing import Any, Optional, TYPE_CHECKING, Protocol, TypeVar, Awaitable
-=======
->>>>>>> 77ce37c2
 import random
-from datetime import timedelta
-from typing import TYPE_CHECKING, Any, Awaitable, Optional, Protocol, TypeVar
 
 from asgiref.sync import sync_to_async
 from capyc.core.i18n import translation
