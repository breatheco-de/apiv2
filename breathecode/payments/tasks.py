--- conflicted
+++ resolved
@@ -717,12 +717,7 @@
                                              selected_cohort_set=cohort_set,
                                              selected_event_type_set=event_type_set,
                                              selected_mentorship_service_set=mentorship_service_set,
-<<<<<<< HEAD
-                                             valid_until=invoice.paid_at + relativedelta(months=months),
-=======
-                                             selected_service_set=service_set,
                                              valid_until=invoice.paid_at + relativedelta(months=months - 1),
->>>>>>> db6f0481
                                              plan_expires_at=invoice.paid_at + delta,
                                              monthly_price=invoice.amount,
                                              status='ACTIVE')
