--- conflicted
+++ resolved
@@ -38,6 +38,7 @@
     PaymentMethod,
     Plan,
     PlanFinancing,
+    PlanOffer,
     PlanServiceItem,
     PlanServiceItemHandler,
     ProofOfPayment,
@@ -1027,8 +1028,6 @@
 
             settings = get_user_settings(plan_financing.user.id)
 
-<<<<<<< HEAD
-=======
             # Check if plan financing has deleted or discontinued plans
             if plan_financing.plans.filter(status__in=[Plan.Status.DISCONTINUED, Plan.Status.DELETED]).exists():
                 plan_financing.status = PlanFinancing.Status.DEPRECATED
@@ -1062,14 +1061,14 @@
 
                     message = translation(
                         settings.lang,
-                        en=f"We regret to inform you that your 4Geeks plan financing has been discontinued. Please check our suggested plans for alternatives.",
-                        es=f"Lamentamos informarte que tu financiamiento 4Geeks ha sido descontinuado. Por favor, revisa nuestros planes sugeridos para alternativas.",
+                        en="We regret to inform you that your 4Geeks plan financing has been discontinued. Please check our suggested plans for alternatives.",
+                        es="Lamentamos informarte que tu financiamiento 4Geeks ha sido descontinuado. Por favor, revisa nuestros planes sugeridos para alternativas.",
                     )
                 else:
                     message = translation(
                         settings.lang,
-                        en=f"We regret to inform you that your 4Geeks plan financing has been discontinued.",
-                        es=f"Lamentamos informarte que tu financiamiento 4Geeks ha sido descontinuado.",
+                        en="We regret to inform you that your 4Geeks plan financing has been discontinued.",
+                        es="Lamentamos informarte que tu financiamiento 4Geeks ha sido descontinuado.",
                     )
 
                 obj["MESSAGE"] = message
@@ -1085,7 +1084,6 @@
             # Use the stored monthly price, which already includes any coupon discounts applied during initial setup
             amount = plan_financing.monthly_price
 
->>>>>>> c6cd37b9
             invoices = plan_financing.invoices.order_by("created_at")
             first_invoice = invoices.first()
             last_invoice = invoices.last()
