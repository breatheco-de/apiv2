import os
import re
from datetime import datetime, timedelta
from functools import lru_cache
from typing import Literal, Optional, Tuple, Type, TypedDict, Union

from adrf.requests import AsyncRequest
from capyc.core.i18n import translation
from capyc.rest_framework.exceptions import ValidationException
from dateutil.relativedelta import relativedelta
from django.contrib.auth.models import User
from django.core.handlers.wsgi import WSGIRequest
from django.db.models import Q, QuerySet, Sum
from django.http import HttpRequest
from django.utils import timezone
from pytz import UTC
from rest_framework.request import Request

from breathecode.admissions.models import Academy, Cohort, CohortUser, Syllabus
from breathecode.authenticate.actions import get_user_settings
from breathecode.authenticate.models import UserSetting
from breathecode.media.models import File
from breathecode.payments import tasks
from breathecode.utils import getLogger
from breathecode.utils.validate_conversion_info import validate_conversion_info
from settings import GENERAL_PRICING_RATIOS

from .models import (
    SERVICE_UNITS,
    AcademyService,
    Bag,
    CohortSet,
    Consumable,
    Coupon,
    Currency,
    EventTypeSet,
    FinancingOption,
    Invoice,
    MentorshipServiceSet,
    PaymentMethod,
    Plan,
    PlanFinancing,
    ProofOfPayment,
    Service,
    ServiceItem,
    Subscription,
)

logger = getLogger(__name__)


def calculate_relative_delta(unit: float, unit_type: str):
    """
    Calculates a relativedelta object based on a unit and unit type.

    Args:
        unit: The amount of the unit (e.g., 1, 2, 3).
        unit_type: The type of the unit (DAY, WEEK, MONTH, YEAR).

    Returns:
        A relativedelta object representing the calculated time difference.
    """
    delta_args = {}
    if unit_type == "DAY":
        delta_args["days"] = unit

    elif unit_type == "WEEK":
        delta_args["weeks"] = unit

    elif unit_type == "MONTH":
        delta_args["months"] = unit

    elif unit_type == "YEAR":
        delta_args["years"] = unit

    return relativedelta(**delta_args)


class PlanFinder:
    """
    A utility class to find suitable plans based on various criteria like
    cohort, syllabus, academy, and onboarding status. It helps in querying
    plans that match specific contexts within a learning platform.
    """

    cohort: Optional[Cohort] = None
    syllabus: Optional[Syllabus] = None

    def __init__(self, request: Request, lang: Optional[str] = None, query: Optional[Q] = None) -> None:
        """
        Initializes the PlanFinder with the current request and optional language
        and query parameters.

        Args:
            request: The Django Rest Framework request object.
            lang: Optional language code (e.g., 'en', 'es'). If not provided,
                  it attempts to determine it from HTTP_ACCEPT_LANGUAGE or
                  user settings. Defaults to 'en'.
            query: Optional Django Q object to further filter plans.
        """
        self.request = request
        self.query = query

        if lang:
            self.lang = lang

        else:
            self.lang = request.META.get("HTTP_ACCEPT_LANGUAGE")

        if not self.lang and request.user.id:
            settings = get_user_settings(request.user.id)
            self.lang = settings.lang

        if not self.lang:
            self.lang = "en"

        self.academy_slug = request.GET.get("academy") or request.data.get("academy")

        if cohort := request.GET.get("cohort") or request.data.get("cohort"):
            self.cohort = self._get_instance(Cohort, cohort, self.academy_slug)

        if syllabus := request.GET.get("syllabus") or request.data.get("syllabus"):
            self.syllabus = self._get_instance(Syllabus, syllabus, self.academy_slug)

    def _get_pk(self, pk):
        if isinstance(pk, int) or pk.isnumeric():
            return int(pk)

        return 0

    def _get_instance(
        self, model: Type[Cohort | Syllabus], pk: str, academy: Optional[str] = None
    ) -> Optional[Cohort | Syllabus]:
        """
        Retrieves a Cohort or Syllabus instance by its primary key (ID or slug)
        and optionally filters by academy.

        Args:
            model: The Django model class (Cohort or Syllabus).
            pk: The primary key (integer ID or string slug) of the instance.
            academy: Optional academy slug or ID to filter by.

        Returns:
            The Cohort or Syllabus instance if found, otherwise None.

        Raises:
            ValidationException: If the instance is not found.
        """
        args = []
        kwargs = {}

        if isinstance(pk, int) or pk.isnumeric():
            kwargs["id"] = int(pk)
        else:
            kwargs["slug"] = pk

        if academy and model == Syllabus:
            args.append(Q(academy_owner__slug=academy) | Q(academy_owner__id=self._get_pk(academy)) | Q(private=False))

        elif academy and model == Cohort:
            args.append(Q(academy__slug=academy) | Q(academy__id=self._get_pk(academy)))

        resource = model.objects.filter(*args, **kwargs).first()
        if not resource:
            raise ValidationException(
                translation(
                    self.lang,
                    en=f"{model.__name__} not found",
                    es=f"{model.__name__} no encontrada",
                    slug=f"{model.__name__.lower()}-not-found",
                )
            )

        return resource

    def _cohort_handler(self, on_boarding: Optional[bool] = None, auto: bool = False):
        """
        Finds plans specifically related to the instance's cohort.

        Filters plans based on the cohort's syllabus version, stage (INACTIVE, PREWORK),
        and optionally by onboarding status.

        Args:
            on_boarding: Optional boolean to filter by onboarding status.
            auto: If True and on_boarding is not set, determines onboarding status
                  based on whether any CohortUser exists for the cohort's syllabus.

        Returns:
            A QuerySet of Plan objects.
        """
        additional_args = {}

        if on_boarding is not None:
            additional_args["is_onboarding"] = on_boarding

        if not self.cohort.syllabus_version:
            return Plan.objects.none()

        if not additional_args and auto:
            additional_args["is_onboarding"] = not CohortUser.objects.filter(
                cohort__syllabus_version__syllabus=self.cohort.syllabus_version.syllabus
            ).exists()

        args = (self.query,) if self.query else tuple()
        plans = Plan.objects.filter(
            *args,
            cohort_set__cohorts__id=self.cohort.id,
            cohort_set__cohorts__stage__in=["INACTIVE", "PREWORK"],
            **additional_args,
        ).distinct()

        return plans

    def _syllabus_handler(self, on_boarding: Optional[bool] = None, auto: bool = False):
        """
        Finds plans specifically related to the instance's syllabus.

        Filters plans based on the syllabus, cohort stage (INACTIVE, PREWORK) linked
        through the cohort set, and optionally by onboarding status.

        Args:
            on_boarding: Optional boolean to filter by onboarding status.
            auto: If True and on_boarding is not set, determines onboarding status
                  based on whether any CohortUser exists for the syllabus.

        Returns:
            A QuerySet of Plan objects.
        """
        additional_args = {}

        if on_boarding is not None:
            additional_args["is_onboarding"] = on_boarding

        if not additional_args and auto:
            additional_args["is_onboarding"] = not CohortUser.objects.filter(
                cohort__syllabus_version__syllabus=self.syllabus
            ).exists()

        args = (self.query,) if self.query else tuple()
        plans = Plan.objects.filter(
            *args,
            cohort_set__cohorts__syllabus_version__syllabus=self.syllabus,
            cohort_set__cohorts__stage__in=["INACTIVE", "PREWORK"],
            **additional_args,
        ).distinct()

        return plans

    def get_plans_belongs(self, on_boarding: Optional[bool] = None, auto: bool = False):
        """
        Gets plans that belong to the current context (syllabus or cohort).

        Delegates to either `_syllabus_handler` or `_cohort_handler` based on
        whether a syllabus or cohort is set for the PlanFinder instance.

        Args:
            on_boarding: Optional boolean to filter by onboarding status.
            auto: If True and on_boarding is not set, determines onboarding status
                  automatically.

        Returns:
            A QuerySet of Plan objects.

        Raises:
            NotImplementedError: If neither a syllabus nor a cohort is set.
        """
        if self.syllabus:
            return self._syllabus_handler(on_boarding, auto)

        if self.cohort:
            return self._cohort_handler(on_boarding, auto)

        raise NotImplementedError("Resource handler not implemented")

    def get_plans_belongs_from_request(self):
        """
        Gets plans based on parameters from the current HTTP request.

        Extracts 'is_onboarding' from request data/GET parameters and calls
        `get_plans_belongs` with appropriate arguments.

        Returns:
            A QuerySet of Plan objects.
        """
        is_onboarding = self.request.data.get("is_onboarding") or self.request.GET.get("is_onboarding")

        additional_args = {}

        if is_onboarding:
            additional_args["is_onboarding"] = is_onboarding

        if not additional_args:
            additional_args["auto"] = True

        return self.get_plans_belongs(**additional_args)


def ask_to_add_plan_and_charge_it_in_the_bag(plan: Plan, user: User, lang: str):
    """
    Determines if a plan should be added to a user's bag and if it requires charging.

    This function checks several conditions:
    - If a free trial for a financing plan has already been bought.
    - If a plan without a price has already been bought (after a free trial).
    - If a financing plan has already been financed by the user.
    - If a renewable plan with a price is already active for the user.
    - If a plan with a free trial is being bought for the first time (no charge).

    Args:
        plan: The Plan object to consider.
        user: The User object.
        lang: The language code for translations.

    Returns:
        bool: True if the plan should be charged, False otherwise.

    Raises:
        ValidationException: If the plan cannot be added or bought again based on
                             the user's history or plan type.
    """
    utc_now = timezone.now()
    plan_have_free_trial = plan.trial_duration and plan.trial_duration_unit

    if plan.is_renewable:
        price = plan.price_per_month or plan.price_per_quarter or plan.price_per_half or plan.price_per_year

    else:
        price = not plan.is_renewable and plan.financing_options.exists()

    subscriptions = Subscription.objects.filter(user=user, plans=plan)

    # avoid bought a free trial for financing if this was bought before
    if not price and plan_have_free_trial and not plan.is_renewable and subscriptions.filter(valid_until__gte=utc_now):
        raise ValidationException(
            translation(
                lang,
                en="Free trial plans can't be bought again",
                es="Los planes de prueba no pueden ser comprados de nuevo",
                slug="free-trial-plan-for-financing",
            ),
            code=400,
        )

    # avoid bought a plan if it doesn't have a price yet after free trial
    if not price and subscriptions:
        raise ValidationException(
            translation(
                lang,
                en="Free trial plans can't be bought more than once",
                es="Los planes de prueba no pueden ser comprados más de una vez",
                slug="free-trial-already-bought",
            ),
            code=400,
        )

    # avoid financing plans if it was financed before
    if not plan.is_renewable and PlanFinancing.objects.filter(user=user, plans=plan):
        raise ValidationException(
            translation(
                lang,
                en="You already have or had a financing on this plan",
                es="Ya tienes o tuviste un financiamiento en este plan",
                slug="plan-already-financed",
            ),
            code=400,
        )

    # avoid to buy a plan if exists a subscription with same plan with remaining days
    if (
        price
        and plan.is_renewable
        and subscriptions.filter(
            Q(valid_until=None, next_payment_at__gte=utc_now) | Q(valid_until__gte=utc_now)
        ).exclude(status__in=["CANCELLED", "DEPRECATED"])
    ):
        raise ValidationException(
            translation(
                lang,
                en="You already have a subscription to this plan",
                es="Ya tienes una suscripción a este plan",
                slug="plan-already-bought",
            ),
            code=400,
        )

    # avoid to charge a plan if it has a free trial and was not bought before
    if not price or (plan_have_free_trial and not subscriptions.exists()):
        return False

    # charge a plan if it has a price
    return bool(price)


class BagHandler:
    """
    Handles the process of adding plans and service items to a user's shopping bag.

    This class validates the items being added, checks for their existence,
    ensures that only one plan is selected if multiple are provided (unless
    it's a checking context), and adds them to the Bag model instance.
    It also handles the selection of cohort sets, event type sets, and
    mentorship service sets if provided.
    """

    def __init__(self, request: Request, bag: Bag, lang: str) -> None:
        """
        Initializes the BagHandler.

        Args:
            request: The Django Rest Framework request object containing data like
                     service_items, plans, cohort_set, etc.
            bag: The Bag instance to which items will be added.
            lang: The language code for translations.
        """
        self.request = request
        self.lang = lang
        self.bag = bag

        self.service_items = request.data.get("service_items")
        self.plans = request.data.get("plans")
        self.selected_cohort_set = request.data.get("cohort_set")
        self.selected_event_type_set = request.data.get("event_type_set")
        self.selected_mentorship_service_set = request.data.get("mentorship_service_set")
        self.country_code = request.data.get("country_code")

        self.plans_not_found = set()
        self.service_items_not_found = set()
        self.cohort_sets_not_found = set()

    def _lookups(self, value, offset=""):
        """
        Helper method to create lookups for filtering based on IDs or slugs.

        Args:
            value: The value to look up (either ID or slug).
            offset: Optional prefix for key names.

        Returns:
            A tuple containing the constructed Q object and kwargs for filtering.
        """
        args = ()
        kwargs = {}
        slug_key = f"{offset}slug__in"
        pk_key = f"{offset}id__in"

        values = value.split(",") if isinstance(value, str) and "," in value else [value]
        for v in values:
            if slug_key not in kwargs and (not isinstance(v, str) or not v.isnumeric()):
                kwargs[slug_key] = []

            if pk_key not in kwargs and (isinstance(v, int) or v.isnumeric()):
                kwargs[pk_key] = []

            if isinstance(v, int) or v.isnumeric():
                kwargs[pk_key].append(int(v))

            else:
                kwargs[slug_key].append(v)

        if len(kwargs) > 1:
            args = (Q(**{slug_key: kwargs[slug_key]}) | Q(**{pk_key: kwargs[pk_key]}),)
            kwargs = {}

        return args, kwargs

    def _more_than_one_generator(self, en, es):
        """
        Generates a ValidationException message for when more than one item of a type is selected.

        Args:
            en: The English singular name of the item (e.g., "plan").
            es: The Spanish singular name of the item (e.g., "plan").

        Returns:
            A translated ValidationException message.
        """
        return translation(
            self.lang,
            en=f"You can only select one {en}",
            es=f"Solo puedes seleccionar una {es}",
            slug=f"more-than-one-{en}-selected",
        )

    def _validate_selected_resources(self):
        if (
            self.selected_cohort_set
            and not isinstance(self.selected_cohort_set, int)
            and not isinstance(self.selected_cohort_set, str)
        ):
            raise ValidationException(
                translation(self.lang, en="The cohort needs to be a id or slug", es="El cohort debe ser un id o slug"),
                slug="cohort-not-id-or-slug",
            )

        if (
            self.selected_event_type_set
            and not isinstance(self.selected_event_type_set, int)
            and not isinstance(self.selected_event_type_set, str)
        ):
            raise ValidationException(
                translation(
                    self.lang,
                    en="The event type set needs to be a id or slug",
                    es="El event type set debe ser un id o slug",
                ),
                slug="event-type-set-not-id-or-slug",
            )

        if (
            self.selected_mentorship_service_set
            and not isinstance(self.selected_mentorship_service_set, int)
            and not isinstance(self.selected_mentorship_service_set, str)
        ):
            raise ValidationException(
                translation(
                    self.lang,
                    en="The mentorship service set needs to be a id or slug",
                    es="El mentorship service set debe ser un id o slug",
                ),
                slug="mentorship-service-set-not-id-or-slug",
            )

    def _reset_bag(self):
        if "checking" in self.request.build_absolute_uri():
            self.bag.service_items.clear()
            self.bag.plans.clear()
            self.bag.token = None
            self.bag.expires_at = None

    def _validate_service_items_format(self):
        if isinstance(self.service_items, list):
            for item in self.service_items:
                if not isinstance(item, dict):
                    raise ValidationException(
                        translation(
                            self.lang,
                            en="The service item needs to be a object",
                            es="El service item debe ser un objeto",
                        ),
                        slug="service-item-not-object",
                    )

                if (
                    "how_many" not in item
                    or "service" not in item
                    or not isinstance(item["how_many"], int)
                    or not isinstance(item["service"], int)
                ):
                    raise ValidationException(
                        translation(
                            self.lang,
                            en="The service item needs to have the keys of the integer type how_many and service",
                            es="El service item debe tener las llaves de tipo entero how_many y service",
                        ),
                        slug="service-item-malformed",
                    )

    def _get_service_items_that_not_found(self):
        if isinstance(self.service_items, list):
            for service_item in self.service_items:
                kwargs = {}

                if service_item["service"] and (
                    isinstance(service_item["service"], int) or service_item["service"].isnumeric()
                ):
                    kwargs["id"] = int(service_item["service"])
                else:
                    kwargs["slug"] = service_item["service"]

                if Service.objects.filter(**kwargs).count() == 0:
                    self.service_items_not_found.add(service_item["service"])

    def _get_plans_that_not_found(self):
        if isinstance(self.plans, list):
            for plan in self.plans:
                kwargs = {}
                exclude = {}

                if plan and (isinstance(plan, int) or plan.isnumeric()):
                    kwargs["id"] = int(plan)
                else:
                    kwargs["slug"] = plan

                if self.selected_cohort_set and isinstance(self.selected_cohort_set, int):
                    kwargs["cohort_set"] = self.selected_cohort_set

                elif self.selected_cohort_set and isinstance(self.selected_cohort_set, str):
                    kwargs["cohort_set__slug"] = self.selected_cohort_set

                if Plan.objects.filter(**kwargs).exclude(**exclude).count() == 0:
                    self.plans_not_found.add(plan)

    def _report_items_not_found(self):
        if self.service_items_not_found or self.plans_not_found or self.cohort_sets_not_found:
            raise ValidationException(
                translation(
                    self.lang,
                    en=f"Items not found: services={self.service_items_not_found}, plans={self.plans_not_found}, "
                    f"cohorts={self.cohort_sets_not_found}",
                    es=f"Elementos no encontrados: servicios={self.service_items_not_found}, "
                    f"planes={self.plans_not_found}, cohortes={self.cohort_sets_not_found}",
                    slug="some-items-not-found",
                ),
                code=404,
            )

    def _add_service_items_to_bag(self):
        if isinstance(self.service_items, list):
            add_ons: dict[int, AcademyService] = {}

            for plan in self.bag.plans.all():
                for add_on in plan.add_ons.all():
                    add_ons[add_on.service.id] = add_on

            for service_item in self.service_items:

                if service_item["service"] not in add_ons:
                    self.bag.service_items.filter(service__id=service_item["service"]).delete()
                    raise ValidationException(
                        translation(
                            self.lang,
                            en=f"The service {service_item['service']} is not available for the selected plans",
                            es=f"El servicio {service_item['service']} no está disponible para los planes seleccionados",
                        ),
                        slug="service-item-not-valid",
                    )

                add_ons[service_item["service"]].validate_transaction(service_item["how_many"], lang=self.lang)

            for service_item in self.service_items:
                args, kwargs = self._lookups(service_item["service"])

                service = Service.objects.filter(*args, **kwargs).first()
                service_item, _ = ServiceItem.objects.get_or_create(service=service, how_many=service_item["how_many"])
                self.bag.service_items.add(service_item)

    def _add_plans_to_bag(self):
        if isinstance(self.plans, list):
            for plan in self.plans:
                kwargs = {}

                args, kwargs = self._lookups(plan)

                p = Plan.objects.filter(*args, **kwargs).first()

                if p and p not in self.bag.plans.filter():
                    self.bag.plans.add(p)

    def _validate_just_one_plan(self):
        how_many_plans = self.bag.plans.count()

        if how_many_plans > 1:

            raise ValidationException(self._more_than_one_generator(en="plan", es="plan"), code=400)

    def _ask_to_add_plan_and_charge_it_in_the_bag(self):
        for plan in self.bag.plans.all():
            ask_to_add_plan_and_charge_it_in_the_bag(plan, self.bag.user, self.lang)

    def execute(self):
        self._reset_bag()

        self._validate_selected_resources()
        self._validate_service_items_format()

        self._get_service_items_that_not_found()
        self._get_plans_that_not_found()
        self._report_items_not_found()
        self._add_plans_to_bag()
        self._add_service_items_to_bag()
        self._validate_just_one_plan()

        self._ask_to_add_plan_and_charge_it_in_the_bag()

        # Save the country code if provided
        if self.country_code:
            self.bag.country_code = self.country_code

        self.bag.save()


def add_items_to_bag(request, bag: Bag, lang: str):
    """
    Adds items (plans, service items) from a request to a given bag.

    This function instantiates a `BagHandler` and calls its `execute` method
    to perform the addition and validation logic.

    Args:
        request: The Django Rest Framework request object.
        bag: The Bag instance to which items will be added.
        lang: The language code for translations.
    """
    return BagHandler(request, bag, lang).execute()


def get_amount(bag: Bag, currency: Currency, lang: str) -> tuple[float, float, float, float, Currency]:
    """
    Calculates the price of items in a bag for different periods (month, quarter, half, year).

    It considers:
    - Whether a plan should be charged based on user history.
    - Pricing ratios based on the bag's country code.
    - Prices of service items (add-ons) associated with the plans in the bag.
    - Ensures all items use a consistent currency, raising an exception if not.

    The function updates the bag's `pricing_ratio_explanation` and `currency`
    if pricing ratios are applied or if the currency changes.

    Args:
        bag: The Bag instance containing plans and service items.
        currency: The target Currency to calculate prices in.
        lang: The language code for translations.

    Returns:
        A tuple containing:
            - price_per_month (float)
            - price_per_quarter (float)
            - price_per_half (float)
            - price_per_year (float)
            - The final Currency object used for pricing.

    Raises:
        ValidationException: If multiple currencies are found after applying
                             pricing ratios, indicating a configuration error.
    """

    def add_currency(currency: Optional[Currency] = None):
        """Adds a currency to the `currencies` dictionary if not already present."""
        if not currency and main_currency:
            currencies[main_currency.code.upper()] = main_currency

        if currency and currency.code.upper() not in currencies:
            currencies[currency.code.upper()] = currency

    user = bag.user
    price_per_month = 0
    price_per_quarter = 0
    price_per_half = 0
    price_per_year = 0

    currencies = {}

    if not currency:
        currency, _ = Currency.objects.get_or_create(code="USD", defaults={"name": "US dollar", "decimals": 2})

    main_currency = currency

    # Initialize pricing ratio explanation with proper format
    pricing_ratio_explanation = {"plans": [], "service_items": []}

    for plan in bag.plans.all():
        must_it_be_charged = ask_to_add_plan_and_charge_it_in_the_bag(plan, user, lang)

        if not bag.how_many_installments and (bag.chosen_period != "NO_SET" or must_it_be_charged):
            # Get base prices
            base_price_per_month = plan.price_per_month or 0
            base_price_per_quarter = plan.price_per_quarter or 0
            base_price_per_half = plan.price_per_half or 0
            base_price_per_year = plan.price_per_year or 0

            # Apply pricing ratio if country code is available
            if bag.country_code:
                # Apply pricing ratio to each price type
                adjusted_price_per_month, ratio_per_month, c = apply_pricing_ratio(
                    base_price_per_month, bag.country_code, plan, lang=lang, price_attr="price_per_month"
                )
                adjusted_price_per_quarter, ratio_per_quarter, _ = apply_pricing_ratio(
                    base_price_per_quarter, bag.country_code, plan, lang=lang, price_attr="price_per_quarter"
                )
                adjusted_price_per_half, ratio_per_half, _ = apply_pricing_ratio(
                    base_price_per_half, bag.country_code, plan, lang=lang, price_attr="price_per_half"
                )
                adjusted_price_per_year, ratio_per_year, _ = apply_pricing_ratio(
                    base_price_per_year, bag.country_code, plan, lang=lang, price_attr="price_per_year"
                )

                add_currency(c)
                currency = c or currency

                # Calculate ratio for explanation if not direct price
                if adjusted_price_per_month != base_price_per_month and base_price_per_month > 0:
                    pricing_ratio_explanation["plans"].append({"plan": plan.slug, "ratio": ratio_per_month})

                elif adjusted_price_per_quarter != base_price_per_quarter and base_price_per_quarter > 0:
                    pricing_ratio_explanation["plans"].append({"plan": plan.slug, "ratio": ratio_per_quarter})

                elif adjusted_price_per_half != base_price_per_half and base_price_per_half > 0:
                    pricing_ratio_explanation["plans"].append({"plan": plan.slug, "ratio": ratio_per_half})

                elif adjusted_price_per_year != base_price_per_year and base_price_per_year > 0:
                    pricing_ratio_explanation["plans"].append({"plan": plan.slug, "ratio": ratio_per_year})

                # Use adjusted prices
                price_per_month += adjusted_price_per_month
                price_per_quarter += adjusted_price_per_quarter
                price_per_half += adjusted_price_per_half
                price_per_year += adjusted_price_per_year
            else:
                # No country code, use base prices
                price_per_month += base_price_per_month
                price_per_quarter += base_price_per_quarter
                price_per_half += base_price_per_half
                price_per_year += base_price_per_year

    plans = bag.plans.all()
    add_ons: dict[int, AcademyService] = {}
    for plan in plans:
        for add_on in plan.add_ons.filter(currency=currency):
            if add_on.service.id not in add_ons:
                add_ons[add_on.service.id] = add_on

    for service_item in bag.service_items.all():
        if service_item.service.id in add_ons:
            add_on = add_ons[service_item.service.id]

            try:
                add_on.validate_transaction(service_item.how_many, lang)
            except Exception as e:
                bag.service_items.filter().delete()
                bag.plans.filter().delete()
                raise e

            # Get discounted price first
            base_price, c, local_pricing_ratio_explanation = add_on.get_discounted_price(
                service_item.how_many, bag.country_code, lang
            )
            pricing_ratio_explanation["service_items"] += local_pricing_ratio_explanation["service_items"]
            add_currency(c)

            if price_per_month != 0:
                price_per_month += base_price

            if price_per_quarter != 0:
                price_per_quarter += base_price

            if price_per_half != 0:
                price_per_half += base_price

            if price_per_year != 0:
                price_per_year += base_price

    if len(currencies.keys()) > 1:
        raise ValidationException(
            translation(
                lang,
                en="Multiple currencies found, it means that the pricing ratio exceptions have a wrong configuration",
                es="Múltiples monedas encontradas, lo que significa que las excepciones de ratio de precios tienen una configuración incorrecta",
                slug="multiple-currencies-found",
            ),
            code=500,
        )

    # Save pricing ratio explanation if any ratios were applied
    if (
        pricing_ratio_explanation["plans"]
        or pricing_ratio_explanation["service_items"]
        or not bag.currency
        or bag.currency.id != currency.id
    ):
        bag.pricing_ratio_explanation = pricing_ratio_explanation
        bag.currency = currency
        bag.save()

    return price_per_month, price_per_quarter, price_per_half, price_per_year


def get_amount_by_chosen_period(bag: Bag, chosen_period: str, lang: str) -> float:
    """
    Retrieves the pre-calculated amount for a bag based on a chosen payment period.

    Args:
        bag: The Bag instance.
        chosen_period: The chosen payment period ('MONTH', 'QUARTER', 'HALF', 'YEAR').
        lang: The language code for translations.

    Returns:
        The amount for the specified period.

    Raises:
        ValidationException: If the chosen period is disabled or has no amount
                             defined for the bag, but other periods do (indicating
                             it's not a free trial scenario).
    """
    amount = 0

    if chosen_period == "MONTH" and bag.amount_per_month:
        amount = bag.amount_per_month

    elif chosen_period == "QUARTER" and bag.amount_per_quarter:
        amount = bag.amount_per_quarter

    elif chosen_period == "HALF" and bag.amount_per_half:
        amount = bag.amount_per_half

    elif chosen_period == "YEAR" and bag.amount_per_year:
        amount = bag.amount_per_year

    # free trial
    if not amount and (bag.amount_per_month or bag.amount_per_quarter or bag.amount_per_half or bag.amount_per_year):
        raise ValidationException(
            translation(
                lang,
                en=f"The period {chosen_period} is disabled for this bag",
                es=f"El periodo {chosen_period} está deshabilitado para esta bolsa",
                slug="period-disabled-for-bag",
            ),
            code=400,
        )

    return amount


def get_bag_from_subscription(
    subscription: Subscription, settings: Optional[UserSetting] = None, lang: Optional[str] = None
) -> Bag:
    """
    Creates a new Bag instance based on an existing Subscription for renewal purposes.

    The new bag is configured with:
    - Status: 'RENEWAL'
    - Type: 'CHARGE'
    - Academy, currency, user, and plans from the subscription.
    - `is_recurrent` set to True.
    - `chosen_period` from the last invoice of the subscription.
    - Amounts per period calculated based on the current plans and currency.

    Args:
        subscription: The Subscription to base the new bag on.
        settings: Optional UserSetting for language determination.
        lang: Optional language code.

    Returns:
        The newly created Bag instance.

    Raises:
        Exception: If the subscription has no invoices.
    """
    bag = Bag()

    if not lang and not settings:
        settings = get_user_settings(subscription.user.id)
        lang = settings.lang
    elif settings:
        lang = settings.lang

    last_invoice = subscription.invoices.filter().last()
    if not last_invoice:
        raise Exception(
            translation(
                lang,
                en="Invalid subscription, this has no invoices",
                es="Suscripción invalida, esta no tiene facturas",
                slug="subscription-has-no-invoices",
            )
        )

    bag.status = "RENEWAL"
    bag.type = "CHARGE"
    bag.academy = subscription.academy
    bag.currency = subscription.currency or last_invoice.currency
    bag.user = subscription.user
    bag.is_recurrent = True
    bag.chosen_period = last_invoice.bag.chosen_period

    if bag.chosen_period == "NO_SET":
        bag.chosen_period = "MONTH"

    bag.save()

    for plan in subscription.plans.all():
        bag.plans.add(plan)

    # Add only valid (non-expired) coupons from the subscription to the bag
    # Also exclude coupons where the user is the seller
    utc_now = timezone.now()

    subscription_coupons = subscription.coupons.filter(Q(expires_at__isnull=True) | Q(expires_at__gt=utc_now)).exclude(
        seller__user=subscription.user
    )

    if subscription_coupons.exists():
        bag.coupons.set(subscription_coupons)

    bag.amount_per_month, bag.amount_per_quarter, bag.amount_per_half, bag.amount_per_year = get_amount(
        bag, subscription.currency or last_invoice.currency, lang
    )

    bag.save()

    return bag


def get_bag_from_plan_financing(plan_financing: PlanFinancing, settings: Optional[UserSetting] = None) -> Bag:
    """
    Creates a new Bag instance based on an existing PlanFinancing for renewal/installment purposes.

    The new bag is configured with:
    - Status: 'RENEWAL'
    - Type: 'CHARGE'
    - Academy, currency, user, and plans from the plan financing.
    - `is_recurrent` set to True.

    Args:
        plan_financing: The PlanFinancing to base the new bag on.
        settings: Optional UserSetting for language determination.

    Returns:
        The newly created Bag instance.

    Raises:
        Exception: If the plan financing has no invoices.
    """
    bag = Bag()

    if not settings:
        settings = get_user_settings(plan_financing.user.id)

    last_invoice = plan_financing.invoices.filter().last()
    if not last_invoice:
        raise Exception(
            translation(
                settings.lang,
                en="Invalid plan financing, this has not charge",
                es="Plan financing es invalido, este no tiene cargos",
                slug="plan-financing-has-no-invoices",
            )
        )

    bag.status = "RENEWAL"
    bag.type = "CHARGE"
    bag.academy = plan_financing.academy
    bag.currency = plan_financing.currency or last_invoice.currency
    bag.user = plan_financing.user
    bag.is_recurrent = True
    bag.save()

    for plan in plan_financing.plans.all():
        bag.plans.add(plan)

    return bag


def filter_consumables(
    request: WSGIRequest,
    items: QuerySet[Consumable],
    queryset: QuerySet,
    key: str,
    custom_query_key: Optional[str] = None,
):
    """
    Filters a QuerySet of Consumable items based on related resource IDs or slugs
    provided in a WSGIRequest.

    This function allows filtering consumables by IDs or slugs of related entities
    (e.g., cohorts, event types, mentorship services) specified in GET parameters.

    Args:
        request: The WSGIRequest containing GET parameters.
        items: The base QuerySet of Consumable items to filter.
        queryset: The QuerySet to which filtered results will be added (using OR logic).
        key: The base key for GET parameters (e.g., "cohort_set").
             It expects parameters like `key=<ids>` and `key_slug=<slugs>`.
        custom_query_key: Optional custom key to use for Django ORM lookups
                           if different from `key`.

    Returns:
        The updated QuerySet with filtered consumables.

    Raises:
        ValidationException: If ID parameters are not integers.
    """

    if ids := request.GET.get(key):
        try:
            ids = [int(x) for x in ids.split(",")]
        except Exception:
            raise ValidationException(f"{key} param must be integer")

        query_key = custom_query_key or key
        queryset |= items.filter(**{f"{query_key}__id__in": ids})

    if slugs := request.GET.get(f"{key}_slug"):
        slugs = slugs.split(",")

        query_key = custom_query_key or key
        queryset |= items.filter(**{f"{query_key}__slug__in": slugs})

    if not ids and not slugs:
        query_key = custom_query_key or key
        queryset |= items.filter(**{f"{query_key}__isnull": False})

    queryset = queryset.distinct()
    return queryset


def filter_void_consumable_balance(request: WSGIRequest, items: QuerySet[Consumable]):
    """
    Filters and aggregates "VOID" type Consumable items to calculate their balance.

    "VOID" consumables are typically generic services not tied to specific resources
    like cohorts or events. This function groups them by service and sums their
    `how_many` values to provide a balance.

    Args:
        request: The WSGIRequest, used to filter by 'service' or 'service_slug'
                 GET parameters if provided.
        items: The base QuerySet of Consumable items.

    Returns:
        A list of dictionaries, where each dictionary represents a "VOID" service
        and contains its ID, slug, aggregated balance, and a list of individual
        consumable items.
    """
    consumables = items.filter(service_item__service__type="VOID")

    if ids := request.GET.get("service"):
        try:
            ids = [int(x) for x in ids.split(",")]
        except Exception:
            raise ValidationException("service param must be integer")

        consumables = consumables.filter(service_item__service__id__in=ids)

    if slugs := request.GET.get("service_slug"):
        slugs = slugs.split(",")

        consumables = consumables.filter(service_item__service__slug__in=slugs)

    if not consumables:
        return []

    result = {}

    for consumable in consumables:
        service = consumable.service_item.service
        if service.id not in result:
            result[service.id] = {
                "balance": {
                    "unit": 0,
                },
                "id": service.id,
                "slug": service.slug,
                "items": [],
            }

        if consumable.how_many <= 0:
            result[service.id]["balance"]["unit"] = -1

        elif result[service.id]["balance"]["unit"] != -1:
            result[service.id]["balance"]["unit"] += consumable.how_many

        result[service.id]["items"].append(
            {
                "id": consumable.id,
                "how_many": consumable.how_many,
                "unit_type": consumable.unit_type,
                "valid_until": consumable.valid_until,
            }
        )

    return list(result.values())


def get_balance_by_resource(
    queryset: QuerySet[Consumable],
    key: str,
):
    """
    Calculates the balance of consumables grouped by a related resource.

    Args:
        queryset: A QuerySet of Consumable items already filtered for a specific
                  user and potentially other criteria.
        key: The attribute name on the Consumable model that links to the
             resource by which to group (e.g., 'cohort_set', 'event_type_set').

    Returns:
        A list of dictionaries. Each dictionary represents a unique resource
        (e.g., a specific CohortSet) and includes:
        - 'id': ID of the resource.
        - 'slug': Slug of the resource.
        - 'balance': A dictionary of units to balance amount (or -1 for unlimited).
        - 'items': A list of individual consumable items contributing to this balance.
    """
    result = []

    ids = {getattr(x, key).id for x in queryset}
    for id in ids:
        current = queryset.filter(**{f"{key}__id": id})

        instance = current.first()
        balance = {}
        items = []
        units = {x[0] for x in SERVICE_UNITS}
        for unit in units:
            per_unit = current.filter(unit_type=unit)
            balance[unit.lower()] = (
                -1 if per_unit.filter(how_many=-1).exists() else per_unit.aggregate(Sum("how_many"))["how_many__sum"]
            )

        for x in queryset:
            valid_until = x.valid_until
            if valid_until:
                valid_until = re.sub(r"\+00:00$", "Z", valid_until.replace(tzinfo=UTC).isoformat())

            items.append(
                {
                    "id": x.id,
                    "how_many": x.how_many,
                    "unit_type": x.unit_type,
                    "valid_until": x.valid_until,
                }
            )

        result.append(
            {
                "id": getattr(instance, key).id,
                "slug": getattr(instance, key).slug,
                "balance": balance,
                "items": items,
            }
        )
    return result


@lru_cache(maxsize=1)
def max_coupons_allowed():
    """
    Retrieves the maximum number of coupons allowed to be applied,
    based on the 'MAX_COUPONS_ALLOWED' environment variable.

    Uses LRU cache for performance.

    Returns:
        int: The maximum number of coupons allowed (defaults to 1 if env var is not set or invalid).
    """
    try:
        return int(os.getenv("MAX_COUPONS_ALLOWED", "1"))

    except Exception:
        return 1


<<<<<<< HEAD
def get_available_coupons(plan: Plan, coupons: Optional[list[str]] = None) -> list[Coupon]:
    """
    Retrieves available coupons for a given plan, considering auto-applied
    special offers and manually provided coupon slugs.

    It filters coupons based on:
    - Association with the plan (or no specific plan association).
    - Active date range (offered_at, expires_at).
    - `how_many_offers` (not 0, or -1 for unlimited).
    - Auto-application status.
    - The maximum number of coupons allowed.

    Args:
        plan: The Plan for which to find available coupons.
        coupons: An optional list of coupon slugs provided by the user.

    Returns:
        A list of available Coupon objects.
    """
=======
def get_available_coupons(plan: Plan, coupons: Optional[list[str]] = None, user: Optional[User] = None) -> list[Coupon]:
>>>>>>> a6a19d5e

    def get_total_spent_coupons(coupon: Coupon) -> int:
        sub_kwargs = {"invoices__bag__coupons": coupon}
        if coupon.offered_at:
            sub_kwargs["created_at__gte"] = coupon.offered_at

        if coupon.expires_at:
            sub_kwargs["created_at__lte"] = coupon.expires_at

        how_many_subscriptions = Subscription.objects.filter(**sub_kwargs).count()
        how_many_plan_financings = PlanFinancing.objects.filter(**sub_kwargs).count()
        total_spent_coupons = how_many_subscriptions + how_many_plan_financings

        return total_spent_coupons

    def manage_coupon(coupon: Coupon) -> None:
        # Prevent sellers from using their own coupons
        if user and coupon.seller and coupon.seller.user == user:
            founded_coupon_slugs.append(coupon.slug)
            return

        if coupon.slug not in founded_coupon_slugs:
            if coupon.how_many_offers == -1:
                founded_coupons.append(coupon)
                founded_coupon_slugs.append(coupon.slug)
                return

            if coupon.how_many_offers == 0:
                founded_coupon_slugs.append(coupon.slug)
                return

            total_spent_coupons = get_total_spent_coupons(coupon)
            if coupon.how_many_offers >= total_spent_coupons:
                founded_coupons.append(coupon)

            founded_coupon_slugs.append(coupon.slug)

    founded_coupons = []
    founded_coupon_slugs = []

    cou_args = (
        Q(plans=plan) | Q(plans=None),
        Q(offered_at=None) | Q(offered_at__lte=timezone.now()),
        Q(expires_at=None) | Q(expires_at__gte=timezone.now()),
    )
    cou_fields = ("id", "slug", "how_many_offers", "offered_at", "expires_at", "seller")

    special_offers = (
        Coupon.objects.filter(*cou_args, auto=True)
        .exclude(Q(how_many_offers=0) | Q(discount_type=Coupon.Discount.NO_DISCOUNT))
        .select_related("seller__user")
        .only(*cou_fields)
    )

    for coupon in special_offers:
        manage_coupon(coupon)

    valid_coupons = (
        Coupon.objects.filter(*cou_args, slug__in=coupons, auto=False)
        .exclude(how_many_offers=0)
        .select_related("seller__user")
        .only(*cou_fields)
    )

    max = max_coupons_allowed()
    for coupon in valid_coupons[0:max]:
        manage_coupon(coupon)

    return founded_coupons


def get_discounted_price(price: float, coupons: list[Coupon]) -> float:
    """
    Calculates the final price after applying a list of coupons.

    Coupons are applied in two stages:
    1. Percentage-off coupons are applied first.
    2. Fixed-discount coupons are applied to the result of the percentage discounts.

    The final price cannot be negative (it will be capped at 0).

    Args:
        price: The original price.
        coupons: A list of Coupon objects to apply.

    Returns:
        The discounted price.
    """
    percent_off_coupons = [x for x in coupons if x.discount_type == Coupon.Discount.PERCENT_OFF]
    fixed_discount_coupons = [
        x for x in coupons if x.discount_type not in [Coupon.Discount.NO_DISCOUNT, Coupon.Discount.PERCENT_OFF]
    ]

    for coupon in percent_off_coupons:
        price -= price * coupon.discount_value

    for coupon in fixed_discount_coupons:
        price -= coupon.discount_value

    if price < 0:
        price = 0

    return price


def validate_and_create_proof_of_payment(
    request: dict | WSGIRequest | AsyncRequest | HttpRequest | Request,
    staff_user: User,
    academy_id: int,
    lang: Optional[str] = None,
):
    """
    Validates proof of payment details and creates a ProofOfPayment record.

    This function handles the creation of a `ProofOfPayment` object. If a `file_id`
    is provided, it marks the associated `File` as 'TRANSFERRING' and schedules a
    task (`set_proof_of_payment_confirmation_url`) to move the file to permanent
    storage and update the `ProofOfPayment` record. If only a `reference` is
    provided, the `ProofOfPayment` is marked as 'DONE' immediately.

    Args:
        request: The request object (can be various Django/DRF request types or a dict)
                 containing 'provided_payment_details', 'reference', and 'file'.
        staff_user: The staff User creating the proof of payment.
        academy_id: The ID of the Academy associated with this payment.
        lang: Optional language code for translations.

    Returns:
        The created ProofOfPayment object.

    Raises:
        ValidationException: If neither 'file' nor 'reference' is provided, or if
                             an invalid 'file_id' is given.
    """
    from .tasks import set_proof_of_payment_confirmation_url

    if isinstance(request, (WSGIRequest, AsyncRequest, HttpRequest, Request)):
        data = request.data

    else:
        data = request

    if lang is None:
        settings = get_user_settings(staff_user.id)
        lang = settings.lang

    provided_payment_details = data.get("provided_payment_details")
    reference = data.get("reference")
    file_id = data.get("file")

    if not file_id and not reference:
        raise ValidationException(
            translation(
                lang,
                en="At least one of 'file' or'reference' must be provided",
                es="Debe proporcionar al menos un 'file' o'reference'",
                slug="at-least-one-of-file-or-reference-must-be-provided",
            ),
            code=400,
        )

    x = ProofOfPayment()
    x.provided_payment_details = provided_payment_details
    x.reference = reference
    x.created_by = staff_user

    if file_id and (
        file := File.objects.filter(
            Q(user__id=staff_user.id) | Q(academy__id=academy_id), id=file_id, status=File.Status.CREATED
        ).first()
    ):
        file.status = File.Status.TRANSFERRING
        file.save()

        x.status = ProofOfPayment.Status.PENDING
        x.save()

        set_proof_of_payment_confirmation_url.delay(file.id, x.id)

    elif file_id:
        raise ValidationException(
            translation(
                lang,
                en="Invalid file id",
                es="ID de archivo inválido",
                slug="invalid-file-id",
            ),
            code=400,
        )

    else:
        x.status = ProofOfPayment.Status.DONE
        x.save()

    return x


def validate_and_create_subscriptions(
    request: dict | WSGIRequest | AsyncRequest | HttpRequest | Request,
    staff_user: User,
    proof_of_payment: ProofOfPayment,
    academy_id: int,
    lang: Optional[str] = None,
):
    """
    Validates subscription details and creates PlanFinancing and related Invoice.

    This function is designed for staff users to manually create a financing plan
    for a user. It performs several validations:
    - Checks for cohort existence if provided.
    - Ensures exactly one plan is specified.
    - Validates coupon format and limits.
    - Verifies the financing option for the plan and number of installments.
    - Validates conversion information.
    - Checks for academy and user existence.
    - Ensures a valid payment method is provided.
    - Prevents creating a new financing if a valid one already exists for the user and plan.

    If validations pass, it creates:
    - A `Bag` object with status 'PAID'.
    - An `Invoice` object linked to the bag and proof of payment.
    - Schedules the `build_plan_financing` task to create the `PlanFinancing` record.

    Args:
        request: The request object (various types or dict) containing details like
                 'cohorts', 'plans', 'coupons', 'conversion_info', 'user', 'payment_method'.
        staff_user: The staff User creating the subscription.
        proof_of_payment: The ProofOfPayment object associated with this transaction.
        academy_id: The ID of the Academy.
        lang: Optional language code for translations.

    Returns:
        A tuple containing the created Invoice object and the list of applied Coupon objects.

    Raises:
        ValidationException: For various validation failures (e.g., cohort not found,
                             too many plans, invalid coupons, user already has subscription).
    """
    if isinstance(request, (WSGIRequest, AsyncRequest, HttpRequest, Request)):
        data = request.data

    else:
        data = request

    if lang is None:
        settings = get_user_settings(staff_user.id)
        lang = settings.lang

    how_many_installments = 1

    cohort = data.get("cohorts", [])
    cohort_found = []

    if cohort:
        for x in cohort:
            x = Cohort.objects.filter(slug=x).first()
            if not x:
                raise ValidationException(
                    translation(
                        lang,
                        en=f"Cohort not found: {x}",
                        es=f"Cohorte no encontrada: {x}",
                        slug="cohort-not-found",
                    ),
                    code=404,
                )
            cohort_found.append(x)

    extra = {}
    if cohort_found:
        extra["cohort_set__cohorts__slug__in"] = cohort

    plans = data.get("plans", [])
    plans = Plan.objects.filter(slug__in=plans, **extra).distinct()
    if plans.count() != 1:
        raise ValidationException(
            translation(
                lang,
                en="Exactly one plan must be provided",
                es="Debe proporcionar exactamente un plan",
                slug="exactly-one-plan-must-be-provided",
            ),
            code=400,
        )

    if "coupons" in data and not isinstance(data["coupons"], list):
        raise ValidationException(
            translation(
                lang,
                en="Coupons must be a list of strings",
                es="Cupones debe ser una lista de cadenas",
                slug="invalid-coupons",
            ),
            code=400,
        )

    if "coupons" in data and len(data["coupons"]) > (max := max_coupons_allowed()):
        raise ValidationException(
            translation(
                lang,
                en=f"Too many coupons (max {max})",
                es=f"Demasiados cupones (max {max})",
                slug="too-many-coupons",
            ),
            code=400,
        )

    plan = plans[0]

    if (option := plan.financing_options.filter(how_many_months=how_many_installments).first()) is None:
        raise ValidationException(
            translation(
                lang,
                en=f"Financing option not found for {how_many_installments} installments",
                es=f"Opción de financiamiento no encontrada para {how_many_installments} cuotas",
                slug="financing-option-not-found",
            ),
            code=404,
        )

    conversion_info = data["conversion_info"] if "conversion_info" in data else None
    validate_conversion_info(conversion_info, lang)

    academy = Academy.objects.filter(id=academy_id).first()
    if academy is None:
        raise ValidationException(
            translation(
                lang,
                en="Academy not found",
                es="Academia no encontrada",
                slug="academy-not-found",
            ),
            code=404,
        )

    user_pk = data.get("user", None)
    if user_pk is None:
        raise ValidationException(
            translation(
                lang,
                en="user must be provided",
                es="user debe ser proporcionado",
                slug="user-must-be-provided",
            ),
            code=400,
        )

    payment_method = data.get("payment_method")
    if not payment_method or (payment_method := PaymentMethod.objects.filter(id=payment_method).first()) is None:
        raise ValidationException(
            translation(
                lang,
                en="Payment method not provided",
                es="Método de pago no proporcionado",
                slug="payment-method-not-provided",
            ),
            code=400,
        )

    args = []
    kwargs = {}
    if isinstance(user_pk, int):
        kwargs["id"] = user_pk
    else:
        args.append(Q(email=user_pk) | Q(username=user_pk))

    if (user := User.objects.filter(*args, **kwargs).first()) is None:
        ValidationException(
            translation(
                lang,
                en=f"User not found: {user_pk}",
                es=f"Usuario no encontrado: {user_pk}",
                slug="user-not-found",
            ),
            code=404,
        )

    if PlanFinancing.objects.filter(plans=plan, user=user, valid_until__gt=timezone.now()).exists():
        raise ValidationException(
            translation(
                lang,
                en=f"User already has a valid subscription for this plan: {user_pk}",
                es=f"Usuario ya tiene una suscripción válida para este plan: {user_pk}",
                slug="user-already-has-valid-subscription",
            ),
            code=409,
        )

    # Get available coupons for this user (excluding their own coupons if they are a seller)
    coupons = get_available_coupons(plan, data.get("coupons", []), user=user)

    bag = Bag()
    bag.type = Bag.Type.BAG
    bag.user = user
    bag.currency = academy.main_currency
    bag.status = Bag.Status.PAID
    bag.academy = academy
    bag.is_recurrent = True

    bag.how_many_installments = how_many_installments
    original_price = option.monthly_price
    amount = get_discounted_price(original_price, coupons)

    bag.save()
    bag.plans.set(plans)

    utc_now = timezone.now()

    invoice = Invoice(
        amount=amount,
        paid_at=utc_now,
        user=user,
        bag=bag,
        academy=bag.academy,
        status="FULFILLED",
        currency=bag.academy.main_currency,
        externally_managed=True,
        proof=proof_of_payment,
        payment_method=payment_method,
    )
    invoice.save()

    # Create reward coupons for sellers if coupons were used
    if coupons and original_price > 0:
        create_seller_reward_coupons(coupons, original_price, user)

    tasks.build_plan_financing.delay(bag.id, invoice.id, conversion_info=conversion_info, cohorts=cohort)

    return invoice, coupons


class UnitBalance(TypedDict):
    """
    Represents the balance of a consumable unit.
    Example: {"unit": 10} or {"unit": -1} for unlimited.
    """

    unit: int


class ConsumableItem(TypedDict):
    """
    Represents an individual consumable item contributing to a balance.
    """

    id: int
    how_many: int
    unit_type: str
    valid_until: Optional[datetime]


class ResourceBalance(TypedDict):
    """
    Represents the balance of consumables for a specific resource
    (e.g., a CohortSet, EventTypeSet, MentorshipServiceSet, or a VOID service).
    """

    id: int
    slug: str
    balance: UnitBalance
    items: list[ConsumableItem]


class ConsumableBalance(TypedDict):
    """
    A dictionary-like structure holding the balance of various types of consumables
    for a user (mentorships, cohort access, event access, void services).
    """

    mentorship_service_sets: ResourceBalance
    cohort_sets: list[ResourceBalance]
    event_type_sets: list[ResourceBalance]
    voids: list[ResourceBalance]


def set_virtual_balance(balance: ConsumableBalance, user: User) -> None:
    """
    Augments a user's consumable balance with "virtual" consumables.

    Virtual consumables are typically granted to users who meet certain criteria
    (e.g., non-SaaS students up-to-date in any cohort) and are not stored
    directly as `Consumable` model instances but are dynamically added to the
    balance during retrieval.

    This function checks if the user qualifies for virtual consumables. If so,
    it iterates through predefined virtual consumable definitions and updates
    the provided `balance` dictionary with these virtual items.

    Args:
        balance: The ConsumableBalance dictionary to augment.
        user: The User for whom to set the virtual balance.
    """
    from breathecode.admissions.actions import is_no_saas_student_up_to_date_in_any_cohort
    from breathecode.payments.data import get_virtual_consumables

    if is_no_saas_student_up_to_date_in_any_cohort(user, default=False) is False:
        return

    virtuals = get_virtual_consumables()

    event_type_set_ids = [virtual["event_type_set"]["id"] for virtual in virtuals if virtual["event_type_set"]]
    cohort_set_ids = [virtual["cohort_set"]["id"] for virtual in virtuals if virtual["cohort_set"]]
    mentorship_service_set_ids = [
        virtual["mentorship_service_set"]["id"] for virtual in virtuals if virtual["mentorship_service_set"]
    ]

    available_services = [
        virtual["service_item"]["service"]["id"]
        for virtual in virtuals
        if virtual["service_item"]["service"]["type"] == Service.Type.VOID
    ]

    available_event_type_sets = EventTypeSet.objects.filter(
        academy__profileacademy__user=user, id__in=event_type_set_ids
    ).values_list("id", flat=True)

    available_cohort_sets = CohortSet.objects.filter(cohorts__cohortuser__user=user, id__in=cohort_set_ids).values_list(
        "id", flat=True
    )

    available_mentorship_service_sets = MentorshipServiceSet.objects.filter(
        academy__profileacademy__user=user, id__in=mentorship_service_set_ids
    ).values_list("id", flat=True)

    balance_mapping: dict[str, dict[int, int]] = {
        "cohort_sets": dict(
            [(v["id"], i) for (i, v) in enumerate(balance["cohort_sets"]) if v["id"] in available_cohort_sets]
        ),
        "event_type_sets": dict(
            [(v["id"], i) for (i, v) in enumerate(balance["event_type_sets"]) if v["id"] in available_event_type_sets]
        ),
        "mentorship_service_sets": dict(
            [
                (v["id"], i)
                for (i, v) in enumerate(balance["mentorship_service_sets"])
                if v["id"] in available_mentorship_service_sets
            ]
        ),
        "voids": dict([(v["id"], i) for (i, v) in enumerate(balance["voids"]) if v["id"] in available_services]),
    }

    def append(
        key: Literal["cohort_sets", "event_type_sets", "mentorship_service_sets", "voids"],
        id: int,
        slug: str,
        how_many: int,
        unit_type: str,
        valid_until: Optional[datetime] = None,
    ):
        """Appends or updates a virtual consumable to the balance dictionary."""

        index = balance_mapping[key].get(id)

        # index = balance[key].append(id)
        unit_type = unit_type.lower()
        if index is None:
            balance[key].append({"id": id, "slug": slug, "balance": {unit_type: 0}, "items": []})
            index = len(balance[key]) - 1
            balance_mapping[key][id] = index

        obj = balance[key][index]

        if how_many == -1:
            obj["balance"][unit_type] = how_many

        elif obj["balance"][unit_type] != -1:
            obj["balance"][unit_type] += how_many

        obj["items"].append(
            {
                "id": None,
                "how_many": how_many,
                "unit_type": unit_type.upper(),
                "valid_until": valid_until,
            }
        )

    for virtual in virtuals:
        if (
            virtual["service_item"]["service"]["type"] == Service.Type.VOID
            and virtual["service_item"]["service"]["id"] in available_services
        ):
            id = virtual["service_item"]["service"]["id"]
            slug = virtual["service_item"]["service"]["slug"]
            how_many = virtual["service_item"]["how_many"]
            unit_type = virtual["service_item"]["unit_type"]
            append("voids", id, slug, how_many, unit_type)

        if virtual["event_type_set"] and virtual["event_type_set"]["id"] in available_event_type_sets:
            id = virtual["event_type_set"]["id"]
            slug = virtual["event_type_set"]["slug"]
            how_many = virtual["service_item"]["how_many"]
            unit_type = virtual["service_item"]["unit_type"]
            append("event_type_sets", id, slug, how_many, unit_type)

        if (
            virtual["mentorship_service_set"]
            and virtual["mentorship_service_set"]["id"] in available_mentorship_service_sets
        ):
            id = virtual["mentorship_service_set"]["id"]
            slug = virtual["mentorship_service_set"]["slug"]
            how_many = virtual["service_item"]["how_many"]
            unit_type = virtual["service_item"]["unit_type"]
            append("mentorship_service_sets", id, slug, how_many, unit_type)

        if virtual["cohort_set"] and virtual["cohort_set"]["id"] in available_cohort_sets:
            id = virtual["cohort_set"]["id"]
            slug = virtual["cohort_set"]["slug"]
            how_many = virtual["service_item"]["how_many"]
            unit_type = virtual["service_item"]["unit_type"]
            append("cohort_sets", id, slug, how_many, unit_type)


def retry_pending_bag(bag: Bag):
    """
    Retries the delivery process for a Bag that is 'PAID' but not yet 'delivered'.

    This function is typically called by a supervisor or issue handler when a bag
    seems stuck in the delivery process. It checks the bag's status and, if
    appropriate, re-triggers the relevant task to build the PlanFinancing,
    Subscription, or FreeSubscription.

    Args:
        bag: The Bag instance to retry.

    Returns:
        str: A status string indicating the outcome:
             - "not-paid": If the bag is not in 'PAID' status.
             - "done": If the bag was already delivered.
             - "no-invoice": If no fulfilled invoice is found for the bag.
             - "scheduled": If a delivery task was successfully re-queued.
    """

    if bag.status != Bag.Status.PAID:
        return "not-paid"

    if bag.was_delivered:
        return "done"

    invoice: Invoice | None = bag.invoices.first()
    if invoice is None:
        return "no-invoice"

    if bag.how_many_installments > 0:
        tasks.build_plan_financing.delay(bag.id, invoice.id)

    elif invoice.amount > 0:
        tasks.build_subscription.delay(bag.id, invoice.id)

    else:
        tasks.build_free_subscription.delay(bag.id, invoice.id)

    return "scheduled"


def get_cached_currency(code: str, cache: dict[str, Currency]) -> Currency | None:
    """
    Get a currency from the cache by code. If not found, retrieve from DB and cache it.
    Args:
        code: The currency code (e.g., "USD").
        cache: A dictionary used as a cache for Currency objects.
    Returns:
        The Currency object if found, otherwise None.
    """
    currency = cache.get(code.upper())
    if currency is None:
        currency = Currency.objects.filter(code__iexact=code).first()
        cache[code.upper()] = currency
    return currency


def apply_pricing_ratio(
    price: float,
    country_code: Optional[str],
    obj: Optional[Union[Plan, AcademyService, FinancingOption]] = None,
    price_attr: str = "price",
    lang: Optional[str] = None,
    cache: Optional[dict[str, Currency]] = None,
) -> Tuple[float, Optional[float], Optional[Currency]]:
    """
    Apply pricing ratio to a price based on country code and object-specific overrides.

    This function calculates a final price by applying pricing ratios in a specific order:
    1.  **Object-Specific Direct Price Override:** If the `obj` (Plan, AcademyService,
        or FinancingOption) has a direct price defined for the given `country_code`
        and `price_attr`, that price is used. The `currency` for this override is also returned.
    2.  **Object-Specific Ratio Override:** If the `obj` has a specific 'ratio' defined
        for the `country_code`, that ratio is applied to the original `price`.
        The `currency` for this override is also returned.
    3.  **General Country Ratio:** If no object-specific overrides are found, a general
        pricing ratio (from `GENERAL_PRICING_RATIOS` setting) for the `country_code`
        is applied to the original `price`.
    4.  **No Ratio:** If none of the above conditions are met, the original `price` is
        returned.

    Args:
        price: The original price to which ratios might be applied.
        country_code: The two-letter ISO country code (e.g., "us", "gb").
        obj: Optional. The Plan, AcademyService, or FinancingOption instance that might
             have specific pricing exceptions.
        price_attr: The attribute name on `obj.pricing_ratio_exceptions[country_code]`
                    that holds a direct price override (e.g., "price_per_month", "price").
        lang: Optional. Language code for translations if exceptions occur.
        cache: Optional. A dictionary to cache Currency objects for performance.

    Returns:
        A tuple containing:
            - The final price after applying any ratio or override.
            - The ratio that was applied (None if a direct price override was used or no ratio was applied).
            - The Currency object if a currency override was specified, otherwise None.

    Raises:
        ValidationException: If a currency specified in `pricing_ratio_exceptions` is not found.
    """

    if not price or not country_code:
        return price, None, None

    if cache is None:
        cache = {}

    country_code = country_code.lower()

    # Check for object-specific overrides first
    if obj and hasattr(obj, "pricing_ratio_exceptions") and obj.pricing_ratio_exceptions:
        exceptions = obj.pricing_ratio_exceptions.get(country_code, {})

        currency = exceptions.get("currency", None)
        if currency:
            currency = get_cached_currency(currency, cache)

            if currency is None:
                raise ValidationException(
                    translation(
                        lang or "en", en="Currency not found", es="Moneda no encontrada", slug="currency-not-found"
                    ),
                    code=404,
                )

        # Direct price override - Check this FIRST
        if exceptions.get(price_attr) is not None:
            return exceptions[price_attr], None, currency

        # Ratio override
        if exceptions.get("ratio") is not None:
            return price * exceptions["ratio"], exceptions["ratio"], currency

    # Fall back to general ratios
    if country_code in GENERAL_PRICING_RATIOS:
        ratio = GENERAL_PRICING_RATIOS[country_code]["pricing_ratio"]
        return price * ratio, ratio, None

    return price, None, None


def create_seller_reward_coupons(coupons: list[Coupon], original_price: float, buyer_user: User) -> None:
    """
    Create reward coupons for sellers when their coupons are used in payments.

    Args:
        coupons: List of coupons used in the payment
        original_price: The original price before discounts
        buyer_user: The user who made the purchase
    """
    utc_now = timezone.now()

    for coupon in coupons:
        if not coupon.seller or not coupon.seller.user:
            continue

        seller_user = coupon.seller.user

        # Don't create reward for the buyer themselves (already prevented by validation)
        if seller_user == buyer_user:
            continue

        # Check if seller has an active subscription or plan financing
        active_subscription = Subscription.objects.filter(
            user=seller_user, status__in=["ACTIVE", "FREE_TRIAL"], valid_until__gte=utc_now
        ).first()

        if not active_subscription:
            continue

        # Calculate reward amount based on coupon discount
        reward_amount = 0
        if coupon.discount_type == Coupon.Discount.PERCENT_OFF:
            reward_amount = original_price * coupon.discount_value
        elif coupon.discount_type == Coupon.Discount.FIXED_PRICE:
            reward_amount = min(coupon.discount_value, original_price)
        elif coupon.discount_type == Coupon.Discount.HAGGLING:
            # For haggling, we'll use a percentage of the original price
            reward_amount = original_price * 0.05  # 5% default for haggling

        if reward_amount <= 0:
            continue

        # Create a unique slug for the reward coupon
        base_slug = f"reward-{seller_user.id}-{coupon.slug}"
        reward_slug = base_slug
        counter = 1

        while Coupon.objects.filter(slug=reward_slug).exists():
            reward_slug = f"{base_slug}-{counter}"
            counter += 1

        # Create the reward coupon
        reward_coupon = Coupon(
            slug=reward_slug,
            discount_type=Coupon.Discount.FIXED_PRICE,
            discount_value=reward_amount,
            referral_type=Coupon.Referral.NO_REFERRAL,
            referral_value=0,
            auto=False,
            how_many_offers=1,  # Single use
            seller=coupon.seller,
            offered_at=utc_now,
            expires_at=utc_now + timedelta(days=90),  # 90 days to use the reward
        )
        reward_coupon.save()

        # Add the reward coupon to the seller's active subscription or plan financing
        if active_subscription:
            active_subscription.coupons.add(reward_coupon)
            logger.info(
                f"Created reward coupon {reward_coupon.slug} for seller {seller_user.id} subscription {active_subscription.id}"
            )<|MERGE_RESOLUTION|>--- conflicted
+++ resolved
@@ -1241,9 +1241,7 @@
     except Exception:
         return 1
 
-
-<<<<<<< HEAD
-def get_available_coupons(plan: Plan, coupons: Optional[list[str]] = None) -> list[Coupon]:
+def get_available_coupons(plan: Plan, coupons: Optional[list[str]] = None, user: Optional[User] = None) -> list[Coupon]:
     """
     Retrieves available coupons for a given plan, considering auto-applied
     special offers and manually provided coupon slugs.
@@ -1262,9 +1260,6 @@
     Returns:
         A list of available Coupon objects.
     """
-=======
-def get_available_coupons(plan: Plan, coupons: Optional[list[str]] = None, user: Optional[User] = None) -> list[Coupon]:
->>>>>>> a6a19d5e
 
     def get_total_spent_coupons(coupon: Coupon) -> int:
         sub_kwargs = {"invoices__bag__coupons": coupon}
