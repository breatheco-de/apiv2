--- conflicted
+++ resolved
@@ -1,30 +1,31 @@
 import os
 import re
-from decimal import Decimal, ROUND_FLOOR
+import uuid
+from datetime import datetime, timedelta
+from decimal import ROUND_FLOOR, Decimal
+from functools import lru_cache
+from typing import Any, Literal, Optional, Tuple, Type, TypedDict, Union
+
 import redis
 import redis.lock
-from datetime import datetime, timedelta
-from functools import lru_cache
-from typing import Any, Literal, Optional, Tuple, Type, TypedDict, Union
-import uuid
-from django.db import transaction
-from task_manager.core.exceptions import AbortTask, RetryTask
-
 from adrf.requests import AsyncRequest
 from capyc.core.i18n import translation
 from capyc.rest_framework.exceptions import ValidationException
 from dateutil.relativedelta import relativedelta
 from django.contrib.auth.models import User
 from django.core.handlers.wsgi import WSGIRequest
+from django.db import transaction
 from django.db.models import Q, QuerySet, Sum
 from django.http import HttpRequest
 from django.utils import timezone
+from django_redis import get_redis_connection
 from pytz import UTC
 from rest_framework.request import Request
+from task_manager.core.exceptions import AbortTask, RetryTask
 
 from breathecode.admissions import tasks as admissions_tasks
 from breathecode.admissions.models import Academy, Cohort, CohortUser, Syllabus
-from breathecode.authenticate.actions import get_app_url, get_api_url, get_user_settings
+from breathecode.authenticate.actions import get_api_url, get_app_url, get_user_settings
 from breathecode.authenticate.models import UserInvite, UserSetting
 from breathecode.marketing.actions import validate_email
 from breathecode.media.models import File
@@ -33,7 +34,6 @@
 from breathecode.utils import getLogger
 from breathecode.utils.validate_conversion_info import validate_conversion_info
 from settings import GENERAL_PRICING_RATIOS
-from django_redis import get_redis_connection
 
 from .models import (
     SERVICE_UNITS,
@@ -1928,6 +1928,28 @@
 
     for subscription in owned_subscriptions.union(seat_subscriptions):
         if is_subscription_paid(subscription):
+            return True
+
+    return False
+
+
+def user_has_active_4geeks_plus_plans(user: User) -> bool:
+    """
+    Check if a user has any active paid subscriptions or plan financings for 4Geeks Plus.
+
+    Args:
+        user: The user to check
+
+    Returns:
+        bool: True if the user has active paid plans, False otherwise
+    """
+    # Check for active subscriptions with 4Geeks Plus
+    for subscription in Subscription.objects.filter(user=user, status=Subscription.Status.ACTIVE):
+        if subscription.plans.filter(slug="4geeks-plus-subscription").exists():
+            return True
+    # Check for active plan financings with 4Geeks Plus
+    for plan_financing in PlanFinancing.objects.filter(user=user, status=PlanFinancing.Status.ACTIVE):
+        if plan_financing.plans.filter(slug="4geeks-plus-planfinancing").exists():
             return True
 
     return False
@@ -2602,32 +2624,6 @@
         except Exception as e:
             raise AbortTask(f"Consumable auto-recharge failed for {resource.__class__.__name__} {resource.id}: {e}")
 
-<<<<<<< HEAD
-    return False
-
-
-def user_has_active_4geeks_plus_plans(user: User) -> bool:
-    """
-    Check if a user has any active paid subscriptions or plan financings for 4Geeks Plus.
-
-    Args:
-        user: The user to check
-
-    Returns:
-        bool: True if the user has active paid plans, False otherwise
-    """
-    # Check for active subscriptions with 4Geeks Plus
-    for subscription in Subscription.objects.filter(user=user, status=Subscription.Status.ACTIVE):
-        if subscription.plans.filter(slug="4geeks-plus-subscription").exists():
-            return True
-    # Check for active plan financings with 4Geeks Plus
-    for plan_financing in PlanFinancing.objects.filter(user=user, status=PlanFinancing.Status.ACTIVE):
-        if plan_financing.plans.filter(slug="4geeks-plus-planfinancing").exists():
-            return True
-
-    return False
-=======
     finally:
         # Always release the lock
-        lock.release()
->>>>>>> c6cd37b9
+        lock.release()