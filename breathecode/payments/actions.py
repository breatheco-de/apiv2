--- conflicted
+++ resolved
@@ -5,12 +5,6 @@
 from decimal import ROUND_FLOOR, Decimal
 from functools import lru_cache
 from typing import Any, Literal, Optional, Tuple, Type, TypedDict, Union
-<<<<<<< HEAD
-=======
-import uuid
-from django.db import transaction
-from task_manager.core.exceptions import AbortTask, RetryTask
->>>>>>> 3b764bf0
 
 import redis
 import redis.lock
@@ -1169,13 +1163,7 @@
             .only(*cou_fields)
             .first()
         )
-<<<<<<< HEAD
         if special_offer is not None:
-=======
-        print("special_offers", special_offer)
-
-        if special_offer:
->>>>>>> 3b764bf0
             manage_coupon(special_offer)
 
     valid_coupons = (
