--- conflicted
+++ resolved
@@ -24,7 +24,7 @@
 
 from breathecode.admissions import tasks as admissions_tasks
 from breathecode.admissions.models import Academy, Cohort, CohortUser, Syllabus
-from breathecode.authenticate.actions import get_app_url, get_api_url, get_user_settings
+from breathecode.authenticate.actions import get_app_url, get_user_settings
 from breathecode.authenticate.models import UserInvite, UserSetting
 from breathecode.marketing.actions import validate_email
 from breathecode.media.models import File
@@ -585,13 +585,8 @@
             return
 
         plan: Plan | None = self.bag.plans.first()
-<<<<<<< HEAD
-        service_item, _ = ServiceItem.get_or_create_for_service(
-            service=plan.seat_service_price.service, how_many=seats + 1, is_renewable=False, is_team_allowed=True
-=======
         service_item, _ = ServiceItem.objects.get_or_create(
             service=plan.seat_service_price.service, how_many=seats, is_renewable=False, is_team_allowed=True
->>>>>>> c6cd37b9
         )
 
         self.bag.seat_service_item = service_item
@@ -2076,24 +2071,16 @@
         billing_team_name = subscription_seat.billing_team.name if subscription_seat.billing_team else "team"
         notify_actions.send_email_message(
             "welcome_academy",
-            obj.get("email", ""),
+            subscription_seat.email,
             {
-                "email": obj.get("email", ""),
+                "email": subscription_seat.email,
                 "subject": translation(
                     lang,
-<<<<<<< HEAD
-                    en=f"{subscription.academy.name} is inviting you to {subscription.academy.slug}.4Geeks.com",
-                    es=f"{subscription.academy.name} te está invitando a {subscription.academy.slug}.4Geeks.com",
+                    en=f"You've been added to {billing_team_name} at {subscription.academy.name}",
+                    es=f"Has sido agregado a {billing_team_name} en {subscription.academy.name}",
                 ),
-                "LINK": get_app_url() + "/v1/auth/member/invite/" + invite.token,
-                "FIRST_NAME": invite.first_name or "",
-=======
-                    en=f"Invitation to join {billing_team_name} at {subscription.academy.name}",
-                    es=f"Invitación para unirse a {billing_team_name} en {subscription.academy.name}",
-                ),
-                "LINK": get_api_url() + "/v1/auth/member/invite/" + invite.token,
-                "FIST_NAME": invite.first_name or "",
->>>>>>> c6cd37b9
+                "LINK": get_app_url(),
+                "FIST_NAME": subscription_seat.user.first_name or "",
             },
             academy=subscription.academy,
         )
