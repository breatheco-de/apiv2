import os
import re
import math
import redis
import redis.lock
from datetime import datetime, timedelta
from functools import lru_cache
from typing import Any, Literal, Optional, Tuple, Type, TypedDict, Union
import uuid
from django.db import transaction
from django.conf import settings
from task_manager.core.exceptions import AbortTask, RetryTask

from adrf.requests import AsyncRequest
from capyc.core.i18n import translation
from capyc.rest_framework.exceptions import ValidationException
from dateutil.relativedelta import relativedelta
from django.contrib.auth.models import User
from django.core.handlers.wsgi import WSGIRequest
from django.db.models import Q, QuerySet, Sum
from django.http import HttpRequest
from django.utils import timezone
from pytz import UTC
from rest_framework.request import Request

from breathecode.admissions import tasks as admissions_tasks
from breathecode.payments.services.stripe import Stripe
from breathecode.admissions.models import Academy, Cohort, CohortUser, Syllabus
from breathecode.authenticate.actions import get_app_url, get_user_settings
from breathecode.authenticate.models import UserInvite, UserSetting
from breathecode.media.models import File
from breathecode.notify import actions as notify_actions
from breathecode.payments import tasks
from breathecode.utils import getLogger
from breathecode.utils.validate_conversion_info import validate_conversion_info
from settings import GENERAL_PRICING_RATIOS

from .models import (
    SERVICE_UNITS,
    AcademyService,
    Bag,
    CohortSet,
    Consumable,
    Coupon,
    Currency,
    EventTypeSet,
    FinancingOption,
    Invoice,
    MentorshipServiceSet,
    PaymentMethod,
    Plan,
    PlanFinancing,
    ProofOfPayment,
    Service,
    ServiceItem,
    Subscription,
    SubscriptionBillingTeam,
    SubscriptionSeat,
)

logger = getLogger(__name__)


def calculate_relative_delta(unit: float, unit_type: str):
    delta_args = {}
    if unit_type == "DAY":
        delta_args["days"] = unit

    elif unit_type == "WEEK":
        delta_args["weeks"] = unit

    elif unit_type == "MONTH":
        delta_args["months"] = unit

    elif unit_type == "YEAR":
        delta_args["years"] = unit

    return relativedelta(**delta_args)


class PlanFinder:
    cohort: Optional[Cohort] = None
    syllabus: Optional[Syllabus] = None

    def __init__(self, request: Request, lang: Optional[str] = None, query: Optional[Q] = None) -> None:
        self.request = request
        self.query = query

        if lang:
            self.lang = lang

        else:
            self.lang = request.META.get("HTTP_ACCEPT_LANGUAGE")

        if not self.lang and request.user.id:
            settings = get_user_settings(request.user.id)
            self.lang = settings.lang

        if not self.lang:
            self.lang = "en"

        self.academy_slug = request.GET.get("academy") or request.data.get("academy")

        if cohort := request.GET.get("cohort") or request.data.get("cohort"):
            self.cohort = self._get_instance(Cohort, cohort, self.academy_slug)

        if syllabus := request.GET.get("syllabus") or request.data.get("syllabus"):
            self.syllabus = self._get_instance(Syllabus, syllabus, self.academy_slug)

    def _get_pk(self, pk):
        if isinstance(pk, int) or pk.isnumeric():
            return int(pk)

        return 0

    def _get_instance(
        self, model: Type[Cohort | Syllabus], pk: str, academy: Optional[str] = None
    ) -> Optional[Cohort | Syllabus]:
        args = []
        kwargs = {}

        if isinstance(pk, int) or pk.isnumeric():
            kwargs["id"] = int(pk)
        else:
            kwargs["slug"] = pk

        if academy and model == Syllabus:
            args.append(Q(academy_owner__slug=academy) | Q(academy_owner__id=self._get_pk(academy)) | Q(private=False))

        elif academy and model == Cohort:
            args.append(Q(academy__slug=academy) | Q(academy__id=self._get_pk(academy)))

        resource = model.objects.filter(*args, **kwargs).first()
        if not resource:
            raise ValidationException(
                translation(
                    self.lang,
                    en=f"{model.__name__} not found",
                    es=f"{model.__name__} no encontrada",
                    slug=f"{model.__name__.lower()}-not-found",
                )
            )

        return resource

    def _cohort_handler(self, on_boarding: Optional[bool] = None, auto: bool = False):
        additional_args = {}

        if on_boarding is not None:
            additional_args["is_onboarding"] = on_boarding

        if not self.cohort.syllabus_version:
            return Plan.objects.none()

        if not additional_args and auto:
            additional_args["is_onboarding"] = not CohortUser.objects.filter(
                cohort__syllabus_version__syllabus=self.cohort.syllabus_version.syllabus
            ).exists()

        args = (self.query,) if self.query else tuple()
        plans = Plan.objects.filter(
            *args,
            cohort_set__cohorts__id=self.cohort.id,
            cohort_set__cohorts__stage__in=["INACTIVE", "PREWORK", "STARTED"],
            **additional_args,
        ).distinct()

        return plans

    def _syllabus_handler(self, on_boarding: Optional[bool] = None, auto: bool = False):
        additional_args = {}

        if on_boarding is not None:
            additional_args["is_onboarding"] = on_boarding

        if not additional_args and auto:
            additional_args["is_onboarding"] = not CohortUser.objects.filter(
                cohort__syllabus_version__syllabus=self.syllabus
            ).exists()

        args = (self.query,) if self.query else tuple()
        plans = Plan.objects.filter(
            *args,
            cohort_set__cohorts__syllabus_version__syllabus=self.syllabus,
            cohort_set__cohorts__stage__in=["INACTIVE", "PREWORK"],
            **additional_args,
        ).distinct()

        return plans

    def get_plans_belongs(self, on_boarding: Optional[bool] = None, auto: bool = False):
        if self.syllabus:
            return self._syllabus_handler(on_boarding, auto)

        if self.cohort:
            return self._cohort_handler(on_boarding, auto)

        raise NotImplementedError("Resource handler not implemented")

    def get_plans_belongs_from_request(self):
        is_onboarding = self.request.data.get("is_onboarding") or self.request.GET.get("is_onboarding")

        additional_args = {}

        if is_onboarding:
            additional_args["is_onboarding"] = is_onboarding

        if not additional_args:
            additional_args["auto"] = True

        return self.get_plans_belongs(**additional_args)


def ask_to_add_plan_and_charge_it_in_the_bag(plan: Plan, user: User, lang: str):
    """
    Ask to add plan to bag, and return if it must be charged or not.
    """
    utc_now = timezone.now()
    plan_have_free_trial = plan.trial_duration and plan.trial_duration_unit

    if plan.is_renewable:
        price = plan.price_per_month or plan.price_per_quarter or plan.price_per_half or plan.price_per_year

    else:
        price = not plan.is_renewable and plan.financing_options.exists()

    subscriptions = Subscription.objects.filter(user=user, plans=plan)

    # avoid bought a free trial for financing if this was bought before
    if not price and plan_have_free_trial and not plan.is_renewable and subscriptions.filter(valid_until__gte=utc_now):
        raise ValidationException(
            translation(
                lang,
                en="Free trial plans can't be bought again",
                es="Los planes de prueba no pueden ser comprados de nuevo",
                slug="free-trial-plan-for-financing",
            ),
            code=400,
        )

    # avoid bought a plan if it doesn't have a price yet after free trial
    if not price and subscriptions:
        raise ValidationException(
            translation(
                lang,
                en="Free trial plans can't be bought more than once",
                es="Los planes de prueba no pueden ser comprados más de una vez",
                slug="free-trial-already-bought",
            ),
            code=400,
        )

    # avoid financing plans if it was financed before
    if not plan.is_renewable and PlanFinancing.objects.filter(user=user, plans=plan):
        raise ValidationException(
            translation(
                lang,
                en="You already have or had a financing on this plan",
                es="Ya tienes o tuviste un financiamiento en este plan",
                slug="plan-already-financed",
            ),
            code=400,
        )

    # avoid to buy a plan if exists a subscription with same plan with remaining days
    if (
        price
        and plan.is_renewable
        and subscriptions.filter(
            Q(valid_until=None, next_payment_at__gte=utc_now) | Q(valid_until__gte=utc_now)
        ).exclude(status__in=["CANCELLED", "DEPRECATED", "EXPIRED"])
    ):
        raise ValidationException(
            translation(
                lang,
                en="You already have a subscription to this plan",
                es="Ya tienes una suscripción a este plan",
                slug="plan-already-bought",
            ),
            code=400,
        )

    # avoid to charge a plan if it has a free trial and was not bought before
    if not price or (plan_have_free_trial and not subscriptions.exists()):
        return False

    # charge a plan if it has a price
    return bool(price)


class BagHandler:

    def __init__(self, request: Request, bag: Bag, lang: str) -> None:
        self.request = request
        self.lang = lang
        self.bag = bag

        self.service_items = request.data.get("service_items")
        self.plans = request.data.get("plans")
        self.selected_cohort_set = request.data.get("cohort_set")
        self.selected_event_type_set = request.data.get("event_type_set")
        self.selected_mentorship_service_set = request.data.get("mentorship_service_set")
        self.country_code = request.data.get("country_code")
        # NEW: team seats for seat add-ons
        self.team_seats = request.data.get("team_seats")

        self.plans_not_found = set()
        self.service_items_not_found = set()
        self.cohort_sets_not_found = set()

    def _lookups(self, value, offset=""):
        args = ()
        kwargs = {}
        slug_key = f"{offset}slug__in"
        pk_key = f"{offset}id__in"

        values = value.split(",") if isinstance(value, str) and "," in value else [value]
        for v in values:
            if slug_key not in kwargs and (not isinstance(v, str) or not v.isnumeric()):
                kwargs[slug_key] = []

            if pk_key not in kwargs and (isinstance(v, int) or v.isnumeric()):
                kwargs[pk_key] = []

            if isinstance(v, int) or v.isnumeric():
                kwargs[pk_key].append(int(v))

            else:
                kwargs[slug_key].append(v)

        if len(kwargs) > 1:
            args = (Q(**{slug_key: kwargs[slug_key]}) | Q(**{pk_key: kwargs[pk_key]}),)
            kwargs = {}

        return args, kwargs

    def _more_than_one_generator(self, en, es):
        return translation(
            self.lang,
            en=f"You can only select one {en}",
            es=f"Solo puedes seleccionar una {es}",
            slug=f"more-than-one-{en}-selected",
        )

    def _validate_selected_resources(self):
        if (
            self.selected_cohort_set
            and not isinstance(self.selected_cohort_set, int)
            and not isinstance(self.selected_cohort_set, str)
        ):
            raise ValidationException(
                translation(self.lang, en="The cohort needs to be a id or slug", es="El cohort debe ser un id o slug"),
                slug="cohort-not-id-or-slug",
            )

        if (
            self.selected_event_type_set
            and not isinstance(self.selected_event_type_set, int)
            and not isinstance(self.selected_event_type_set, str)
        ):
            raise ValidationException(
                translation(
                    self.lang,
                    en="The event type set needs to be a id or slug",
                    es="El event type set debe ser un id o slug",
                ),
                slug="event-type-set-not-id-or-slug",
            )

        if (
            self.selected_mentorship_service_set
            and not isinstance(self.selected_mentorship_service_set, int)
            and not isinstance(self.selected_mentorship_service_set, str)
        ):
            raise ValidationException(
                translation(
                    self.lang,
                    en="The mentorship service set needs to be a id or slug",
                    es="El mentorship service set debe ser un id o slug",
                ),
                slug="mentorship-service-set-not-id-or-slug",
            )

    def _reset_bag(self):
        if "checking" in self.request.build_absolute_uri():
            self.bag.service_items.clear()
            self.bag.plans.clear()
            self.bag.token = None
            self.bag.expires_at = None

    def _validate_service_items_format(self):
        if isinstance(self.service_items, list):
            for item in self.service_items:
                if not isinstance(item, dict):
                    raise ValidationException(
                        translation(
                            self.lang,
                            en="The service item needs to be a object",
                            es="El service item debe ser un objeto",
                        ),
                        slug="service-item-not-object",
                    )

                if (
                    "how_many" not in item
                    or "service" not in item
                    or not isinstance(item["how_many"], int)
                    or not isinstance(item["service"], int)
                ):
                    raise ValidationException(
                        translation(
                            self.lang,
                            en="The service item needs to have the keys of the integer type how_many and service",
                            es="El service item debe tener las llaves de tipo entero how_many y service",
                        ),
                        slug="service-item-malformed",
                    )

                if "is_team_allowed" in item and not isinstance(item["is_team_allowed"], bool):
                    raise ValidationException(
                        translation(
                            self.lang,
                            en="The service item only accepts boolean type for is_team_allowed",
                            es="El service item solo acepta el tipo booleano para is_team_allowed",
                        ),
                        slug="service-item-is-team-allowed-malformed",
                    )

    def _get_service_items_that_not_found(self):
        if isinstance(self.service_items, list):
            for service_item in self.service_items:
                kwargs = {}

                if service_item["service"] and (
                    isinstance(service_item["service"], int) or service_item["service"].isnumeric()
                ):
                    kwargs["id"] = int(service_item["service"])
                else:
                    kwargs["slug"] = service_item["service"]

                if Service.objects.filter(**kwargs).count() == 0:
                    self.service_items_not_found.add(service_item["service"])

    def _get_plans_that_not_found(self):
        if isinstance(self.plans, list):
            for plan in self.plans:
                kwargs = {}
                exclude = {}

                if plan and (isinstance(plan, int) or plan.isnumeric()):
                    kwargs["id"] = int(plan)
                else:
                    kwargs["slug"] = plan

                if self.selected_cohort_set and isinstance(self.selected_cohort_set, int):
                    kwargs["cohort_set"] = self.selected_cohort_set

                elif self.selected_cohort_set and isinstance(self.selected_cohort_set, str):
                    kwargs["cohort_set__slug"] = self.selected_cohort_set

                if Plan.objects.filter(**kwargs).exclude(**exclude).count() == 0:
                    self.plans_not_found.add(plan)

    def _report_items_not_found(self):
        if self.service_items_not_found or self.plans_not_found or self.cohort_sets_not_found:
            raise ValidationException(
                translation(
                    self.lang,
                    en=f"Items not found: services={self.service_items_not_found}, plans={self.plans_not_found}, "
                    f"cohorts={self.cohort_sets_not_found}",
                    es=f"Elementos no encontrados: servicios={self.service_items_not_found}, "
                    f"planes={self.plans_not_found}, cohortes={self.cohort_sets_not_found}",
                    slug="some-items-not-found",
                ),
                code=404,
            )

    def _add_service_items_to_bag(self):
        if isinstance(self.service_items, list):
            add_ons: dict[int, AcademyService] = {}

            for plan in self.bag.plans.all():
                for add_on in plan.add_ons.all():
                    add_ons[add_on.service.id] = add_on

            for service_item in self.service_items:

                if service_item["service"] not in add_ons:
                    self.bag.service_items.filter(service__id=service_item["service"]).delete()
                    raise ValidationException(
                        translation(
                            self.lang,
                            en=f"The service {service_item['service']} is not available for the selected plans",
                            es=f"El servicio {service_item['service']} no está disponible para los planes seleccionados",
                        ),
                        slug="service-item-not-valid",
                    )

                add_ons[service_item["service"]].validate_transaction(service_item["how_many"], lang=self.lang)

            for service_item in self.service_items:
                args, kwargs = self._lookups(service_item["service"])

                service = Service.objects.filter(*args, **kwargs).first()
                service_item, _ = ServiceItem.objects.get_or_create(
                    service=service,
                    how_many=service_item["how_many"],
                    is_team_allowed=service_item.get("is_team_allowed", True),
                )
                self.bag.service_items.add(service_item)

    def _add_plans_to_bag(self):
        if isinstance(self.plans, list):
            for plan in self.plans:
                kwargs = {}

                args, kwargs = self._lookups(plan)

                p = Plan.objects.filter(*args, **kwargs).first()

                if p and p not in self.bag.plans.filter():
                    self.bag.plans.add(p)

    def _validate_just_one_plan(self):
        how_many_plans = self.bag.plans.count()

        if how_many_plans > 1:

            raise ValidationException(self._more_than_one_generator(en="plan", es="plan"), code=400)

    # NEW: validate team seat add-ons for selected plan
    def _validate_seat_add_ons(self):
        if not self.team_seats:
            return

        # normalize
        try:
            seats = int(self.team_seats)
        except Exception:
            raise ValidationException(
                translation(
                    self.lang,
                    en="Seats must be an integer",
                    es="Los asientos deben ser un número entero",
                    slug="seats-must-be-an-integer",
                ),
                code=400,
            )

        if seats <= 0:
            return

        plan: Plan | None = self.bag.plans.first()
        if not plan:
            raise ValidationException(
                translation(
                    self.lang,
                    en="You must select a plan to add seats",
                    es="Debes seleccionar un plan para agregar asientos",
                    slug="plan-required-for-seats",
                ),
                code=400,
            )

        if not plan.seat_service_price:
            raise ValidationException(
                translation(
                    self.lang,
                    en="This plan does not support teams",
                    es="Este plan no soporta equipos",
                    slug="plan-not-support-teams",
                ),
                code=400,
            )

    # NEW: add seat add-ons as ServiceItems into the bag
    def _add_seat_add_ons(self):

        if not self.team_seats:
            return

        seats = int(self.team_seats)

        if seats <= 0:
            return

        plan: Plan | None = self.bag.plans.first()
        service_item, _ = ServiceItem.objects.get_or_create(
            service=plan.seat_service_price.service, how_many=seats, is_renewable=False, is_team_allowed=True
        )

        self.bag.seat_service_item = service_item
        self.bag.save()

    def _ask_to_add_plan_and_charge_it_in_the_bag(self):
        for plan in self.bag.plans.all():
            ask_to_add_plan_and_charge_it_in_the_bag(plan, self.bag.user, self.lang)

    def execute(self):
        self._reset_bag()

        self._validate_selected_resources()
        self._validate_service_items_format()

        self._get_service_items_that_not_found()
        self._get_plans_that_not_found()
        self._report_items_not_found()
        self._add_plans_to_bag()
        # validate and add seat add-ons if requested
        self._validate_just_one_plan()
        self._validate_seat_add_ons()
        self._add_seat_add_ons()
        self._add_service_items_to_bag()
        self._validate_just_one_plan()

        self._ask_to_add_plan_and_charge_it_in_the_bag()

        # Save the country code if provided
        if self.country_code:
            self.bag.country_code = self.country_code

        self.bag.save()


def add_items_to_bag(request, bag: Bag, lang: str):
    return BagHandler(request, bag, lang).execute()


def get_amount(bag: Bag, currency: Currency, lang: str) -> tuple[float, float, float, float, Currency]:
    def add_currency(currency: Optional[Currency] = None):
        if not currency and main_currency:
            currencies[main_currency.code.upper()] = main_currency

        if currency and currency.code.upper() not in currencies:
            currencies[currency.code.upper()] = currency

    user = bag.user
    price_per_month = 0
    price_per_quarter = 0
    price_per_half = 0
    price_per_year = 0

    currencies = {}

    if not currency:
        currency, _ = Currency.objects.get_or_create(code="USD", defaults={"name": "US dollar", "decimals": 2})

    main_currency = currency

    # Initialize pricing ratio explanation with proper format
    pricing_ratio_explanation = {"plans": [], "service_items": []}

    for plan in bag.plans.all():
        must_it_be_charged = ask_to_add_plan_and_charge_it_in_the_bag(plan, user, lang)

        if not bag.how_many_installments and (bag.chosen_period != "NO_SET" or must_it_be_charged):
            # Get base prices
            base_price_per_month = plan.price_per_month or 0
            base_price_per_quarter = plan.price_per_quarter or 0
            base_price_per_half = plan.price_per_half or 0
            base_price_per_year = plan.price_per_year or 0

            # Apply pricing ratio if country code is available
            if bag.country_code:
                # Apply pricing ratio to each price type
                adjusted_price_per_month, ratio_per_month, c = apply_pricing_ratio(
                    base_price_per_month, bag.country_code, plan, lang=lang, price_attr="price_per_month"
                )
                adjusted_price_per_quarter, ratio_per_quarter, _ = apply_pricing_ratio(
                    base_price_per_quarter, bag.country_code, plan, lang=lang, price_attr="price_per_quarter"
                )
                adjusted_price_per_half, ratio_per_half, _ = apply_pricing_ratio(
                    base_price_per_half, bag.country_code, plan, lang=lang, price_attr="price_per_half"
                )
                adjusted_price_per_year, ratio_per_year, _ = apply_pricing_ratio(
                    base_price_per_year, bag.country_code, plan, lang=lang, price_attr="price_per_year"
                )

                add_currency(c)
                currency = c or currency

                # Calculate ratio for explanation if not direct price
                if adjusted_price_per_month != base_price_per_month and base_price_per_month > 0:
                    pricing_ratio_explanation["plans"].append({"plan": plan.slug, "ratio": ratio_per_month})

                elif adjusted_price_per_quarter != base_price_per_quarter and base_price_per_quarter > 0:
                    pricing_ratio_explanation["plans"].append({"plan": plan.slug, "ratio": ratio_per_quarter})

                elif adjusted_price_per_half != base_price_per_half and base_price_per_half > 0:
                    pricing_ratio_explanation["plans"].append({"plan": plan.slug, "ratio": ratio_per_half})

                elif adjusted_price_per_year != base_price_per_year and base_price_per_year > 0:
                    pricing_ratio_explanation["plans"].append({"plan": plan.slug, "ratio": ratio_per_year})

                # Use adjusted prices
                price_per_month += adjusted_price_per_month
                price_per_quarter += adjusted_price_per_quarter
                price_per_half += adjusted_price_per_half
                price_per_year += adjusted_price_per_year
            else:
                # No country code, use base prices
                price_per_month += base_price_per_month
                price_per_quarter += base_price_per_quarter
                price_per_half += base_price_per_half
                price_per_year += base_price_per_year

    plans = bag.plans.all()
    add_ons: dict[int, AcademyService] = {}
    for plan in plans:
        for add_on in plan.add_ons.filter(currency=currency):
            if add_on.service.id not in add_ons:
                add_ons[add_on.service.id] = add_on

    for service_item in bag.service_items.all():
        if service_item.service.id in add_ons:
            add_on = add_ons[service_item.service.id]

            try:
                add_on.validate_transaction(service_item.how_many, lang)
            except Exception as e:
                bag.service_items.filter().delete()
                bag.plans.filter().delete()
                raise e

            # Get discounted price first
            base_price, c, local_pricing_ratio_explanation = add_on.get_discounted_price(
                service_item.how_many, bag.country_code, lang
            )
            pricing_ratio_explanation["service_items"] += local_pricing_ratio_explanation["service_items"]
            add_currency(c)

            if price_per_month != 0:
                price_per_month += base_price

            if price_per_quarter != 0:
                price_per_quarter += base_price

            if price_per_half != 0:
                price_per_half += base_price

            if price_per_year != 0:
                price_per_year += base_price

    if len(currencies.keys()) > 1:
        raise ValidationException(
            translation(
                lang,
                en="Multiple currencies found, it means that the pricing ratio exceptions have a wrong configuration",
                es="Múltiples monedas encontradas, lo que significa que las excepciones de ratio de precios tienen una configuración incorrecta",
                slug="multiple-currencies-found",
            ),
            code=500,
        )

    # Save pricing ratio explanation if any ratios were applied
    if (
        pricing_ratio_explanation["plans"]
        or pricing_ratio_explanation["service_items"]
        or not bag.currency
        or bag.currency.id != currency.id
    ):
        bag.pricing_ratio_explanation = pricing_ratio_explanation
        bag.currency = currency
        bag.save()

    if bag.seat_service_item:
        academy_service = AcademyService.objects.filter(
            service=bag.seat_service_item.service, academy=bag.academy
        ).first()
        if not academy_service:
            raise ValidationException(
                translation(
                    lang,
                    en="Price are not configured for per-seat purchases",
                    es="Precio no configurado para compras por asiento",
                    slug="price-not-configured-for-per-seat-purchases",
                ),
                code=400,
            )

        if price_per_month != 0:
            price_per_month += academy_service.price_per_unit * bag.seat_service_item.how_many
        if price_per_quarter != 0:
            price_per_quarter += academy_service.price_per_unit * bag.seat_service_item.how_many * 3
        if price_per_half != 0:
            price_per_half += academy_service.price_per_unit * bag.seat_service_item.how_many * 6
        if price_per_year != 0:
            price_per_year += academy_service.price_per_unit * bag.seat_service_item.how_many * 12

    return price_per_month, price_per_quarter, price_per_half, price_per_year


def get_amount_by_chosen_period(bag: Bag, chosen_period: str, lang: str) -> float:
    amount = 0

    if chosen_period == "MONTH" and bag.amount_per_month:
        amount = bag.amount_per_month

    elif chosen_period == "QUARTER" and bag.amount_per_quarter:
        amount = bag.amount_per_quarter

    elif chosen_period == "HALF" and bag.amount_per_half:
        amount = bag.amount_per_half

    elif chosen_period == "YEAR" and bag.amount_per_year:
        amount = bag.amount_per_year

    # free trial
    if not amount and (bag.amount_per_month or bag.amount_per_quarter or bag.amount_per_half or bag.amount_per_year):
        raise ValidationException(
            translation(
                lang,
                en=f"The period {chosen_period} is disabled for this bag",
                es=f"El periodo {chosen_period} está deshabilitado para esta bolsa",
                slug="period-disabled-for-bag",
            ),
            code=400,
        )

    return amount


def get_bag_from_subscription(
    subscription: Subscription, settings: Optional[UserSetting] = None, lang: Optional[str] = None
) -> Bag:
    bag = Bag()

    if not lang and not settings:
        settings = get_user_settings(subscription.user.id)
        lang = settings.lang
    elif settings:
        lang = settings.lang

    last_invoice = subscription.invoices.filter().last()
    if not last_invoice:
        raise Exception(
            translation(
                lang,
                en="Invalid subscription, this has no invoices",
                es="Suscripción invalida, esta no tiene facturas",
                slug="subscription-has-no-invoices",
            )
        )

    bag.status = "RENEWAL"
    bag.type = "CHARGE"
    bag.academy = subscription.academy
    bag.currency = subscription.currency or last_invoice.currency
    bag.user = subscription.user
    bag.is_recurrent = True
    bag.chosen_period = last_invoice.bag.chosen_period

    if bag.chosen_period == "NO_SET":
        bag.chosen_period = "MONTH"

    bag.save()

    for plan in subscription.plans.all():
        bag.plans.add(plan)

    # Include persisted subscription add-ons (SubscriptionServiceItem) in the bag so they are billed monthly
    for handler in subscription.subscriptionserviceitem_set.select_related("service_item").all():
        service_item = handler.service_item
        # Attach the same service_item reference into bag so pricing logic picks it up via plan.add_ons mapping
        bag.service_items.add(service_item)

    # Add only valid (non-expired) coupons from the subscription to the bag
    # Also exclude coupons where the user is the seller
    utc_now = timezone.now()

    # Add valid (non-expired and with remaining uses) coupons from the subscription and from auto applied user restricted coupons
    subscription_coupons = (
        subscription.coupons.filter(Q(expires_at__isnull=True) | Q(expires_at__gt=utc_now))
        .exclude(seller__user=subscription.user)
        .exclude(~Q(referral_type=Coupon.Referral.NO_REFERRAL))
    )
    user_coupons = Coupon.objects.filter(
        Q(offered_at=None) | Q(offered_at__lte=utc_now),
        Q(expires_at=None) | Q(expires_at__gte=utc_now),
        allowed_user=subscription.user,
        auto=True,
    ).exclude(how_many_offers=0)
    coupon_slugs = list(
        set(
            list(subscription_coupons.values_list("slug", flat=True))
            + list(user_coupons.values_list("slug", flat=True))
        )
    )

    if subscription_coupons.exists() or user_coupons.exists():
        valid_coupons = get_available_coupons(
            subscription.plans.first(),
            coupon_slugs,
            subscription.user,
            only_sent_coupons=True,
        )
        bag.coupons.set(valid_coupons)

    bag.amount_per_month, bag.amount_per_quarter, bag.amount_per_half, bag.amount_per_year = get_amount(
        bag, subscription.currency or last_invoice.currency, lang
    )

    bag.save()

    return bag


def get_bag_from_plan_financing(plan_financing: PlanFinancing, settings: Optional[UserSetting] = None) -> Bag:
    bag = Bag()

    if not settings:
        settings = get_user_settings(plan_financing.user.id)

    last_invoice = plan_financing.invoices.filter().last()
    if not last_invoice:
        raise Exception(
            translation(
                settings.lang,
                en="Invalid plan financing, this has not charge",
                es="Plan financing es invalido, este no tiene cargos",
                slug="plan-financing-has-no-invoices",
            )
        )

    bag.status = "RENEWAL"
    bag.type = "CHARGE"
    bag.academy = plan_financing.academy
    bag.currency = plan_financing.currency or last_invoice.currency
    bag.user = plan_financing.user
    bag.is_recurrent = True
    bag.save()

    for plan in plan_financing.plans.all():
        bag.plans.add(plan)

    return bag


def filter_consumables(
    request: WSGIRequest,
    items: QuerySet[Consumable],
    queryset: QuerySet,
    key: str,
    custom_query_key: Optional[str] = None,
):

    if ids := request.GET.get(key):
        try:
            ids = [int(x) for x in ids.split(",")]
        except Exception:
            raise ValidationException(f"{key} param must be integer")

        query_key = custom_query_key or key
        queryset |= items.filter(**{f"{query_key}__id__in": ids})

    if slugs := request.GET.get(f"{key}_slug"):
        slugs = slugs.split(",")

        query_key = custom_query_key or key
        queryset |= items.filter(**{f"{query_key}__slug__in": slugs})

    if not ids and not slugs:
        query_key = custom_query_key or key
        queryset |= items.filter(**{f"{query_key}__isnull": False})

    queryset = queryset.distinct()
    return queryset


def filter_void_consumable_balance(request: WSGIRequest, items: QuerySet[Consumable]):
    consumables = items.filter(service_item__service__type="VOID")

    if ids := request.GET.get("service"):
        try:
            ids = [int(x) for x in ids.split(",")]
        except Exception:
            raise ValidationException("service param must be integer")

        consumables = consumables.filter(service_item__service__id__in=ids)

    if slugs := request.GET.get("service_slug"):
        slugs = slugs.split(",")

        consumables = consumables.filter(service_item__service__slug__in=slugs)

    if not consumables:
        return []

    result = {}

    for consumable in consumables:
        service = consumable.service_item.service
        if service.id not in result:
            result[service.id] = {
                "balance": {
                    "unit": 0,
                },
                "id": service.id,
                "slug": service.slug,
                "items": [],
            }

        if consumable.how_many < 0:
            result[service.id]["balance"]["unit"] = -1

        elif result[service.id]["balance"]["unit"] != -1:
            result[service.id]["balance"]["unit"] += consumable.how_many

        result[service.id]["items"].append(
            {
                "id": consumable.id,
                "how_many": consumable.how_many,
                "unit_type": consumable.unit_type,
                "valid_until": consumable.valid_until,
                "subscription_seat": consumable.subscription_seat.id if consumable.subscription_seat else None,
                "subscription_billing_team": (
                    consumable.subscription_billing_team.id if consumable.subscription_billing_team else None
                ),
                "user": consumable.user.id if consumable.user else None,
                "subscription": consumable.subscription.id if consumable.subscription else None,
                "plan_financing": consumable.plan_financing.id if consumable.plan_financing else None,
            }
        )

    return list(result.values())


def get_balance_by_resource(
    queryset: QuerySet[Consumable],
    key: str,
):
    result = []

    ids = {getattr(x, key).id for x in queryset}
    for id in ids:
        current = queryset.filter(**{f"{key}__id": id})

        instance = current.first()
        balance = {}
        items = []
        units = {x[0] for x in SERVICE_UNITS}
        for unit in units:
            per_unit = current.filter(unit_type=unit)
            balance[unit.lower()] = (
                -1 if per_unit.filter(how_many=-1).exists() else per_unit.aggregate(Sum("how_many"))["how_many__sum"]
            )

        for x in queryset:
            valid_until = x.valid_until
            if valid_until:
                valid_until = re.sub(r"\+00:00$", "Z", valid_until.replace(tzinfo=UTC).isoformat())

            items.append(
                {
                    "id": x.id,
                    "how_many": x.how_many,
                    "unit_type": x.unit_type,
                    "valid_until": x.valid_until,
                    # identity info
                    "subscription_seat": x.subscription_seat.id if x.subscription_seat else None,
                    "subscription_billing_team": (
                        x.subscription_billing_team.id if x.subscription_billing_team else None
                    ),
                    "user": x.user.id if x.user else None,
                    "subscription": x.subscription.id if x.subscription else None,
                    "plan_financing": x.plan_financing.id if x.plan_financing else None,
                }
            )

        result.append(
            {
                "id": getattr(instance, key).id,
                "slug": getattr(instance, key).slug,
                "balance": balance,
                "items": items,
            }
        )
    return result


@lru_cache(maxsize=1)
def max_coupons_allowed():
    try:
        return int(os.getenv("MAX_COUPONS_ALLOWED", "1"))

    except Exception:
        return 1


def get_available_coupons(
    plan: Plan,
    coupons: Optional[list[str]] = None,
    user: Optional[User] = None,
    only_sent_coupons: bool = False,
) -> list[Coupon]:

    def get_total_spent_coupons(coupon: Coupon) -> int:
        sub_kwargs = {"invoices__bag__coupons": coupon}
        if coupon.expires_at:
            sub_kwargs["created_at__lte"] = coupon.expires_at

        how_many_subscriptions = Subscription.objects.filter(**sub_kwargs).count()
        how_many_plan_financings = PlanFinancing.objects.filter(**sub_kwargs).count()
        total_spent_coupons = how_many_subscriptions + how_many_plan_financings

        return total_spent_coupons

    def manage_coupon(coupon: Coupon) -> None:
        # Prevent sellers from using their own coupons
        if user and coupon.seller and coupon.seller.user == user:
            founded_coupon_slugs.append(coupon.slug)
            return

        # Check if coupon is restricted to a specific user
        if coupon.allowed_user and (not user or coupon.allowed_user != user):
            founded_coupon_slugs.append(coupon.slug)
            return
        # Check if coupon is restricted to a specific plan
        if coupon.referral_type != Coupon.Referral.NO_REFERRAL:
            if coupon.plans.exists():
                if coupon.plans.filter(exclude_from_referral_program=True).exists():
                    founded_coupon_slugs.append(coupon.slug)
                    return
            else:
                if plan and plan.exclude_from_referral_program:
                    founded_coupon_slugs.append(coupon.slug)
                    return

        if coupon.slug not in founded_coupon_slugs:
            if coupon.how_many_offers == -1:
                founded_coupons.append(coupon)
                founded_coupon_slugs.append(coupon.slug)
                return

            if coupon.how_many_offers == 0:
                founded_coupon_slugs.append(coupon.slug)
                return

            total_spent_coupons = get_total_spent_coupons(coupon)
            if coupon.how_many_offers > total_spent_coupons:
                founded_coupons.append(coupon)

            founded_coupon_slugs.append(coupon.slug)

    founded_coupons = []
    founded_coupon_slugs = []

    cou_args = (
        Q(plans=plan) | Q(plans=None),
        Q(offered_at=None) | Q(offered_at__lte=timezone.now()),
        Q(expires_at=None) | Q(expires_at__gte=timezone.now()),
    )

    cou_fields = ("id", "slug", "how_many_offers", "offered_at", "expires_at", "seller", "allowed_user")

    if not only_sent_coupons:
        special_offers = (
            Coupon.objects.filter(*cou_args, auto=True)
            .exclude(Q(how_many_offers=0) | Q(discount_type=Coupon.Discount.NO_DISCOUNT))
            .select_related("seller__user", "allowed_user")
            .only(*cou_fields)
        )

        for coupon in special_offers:
            manage_coupon(coupon)

    valid_coupons = (
        Coupon.objects.filter(*cou_args, slug__in=coupons, auto=False)
        .exclude(how_many_offers=0)
        .select_related("seller__user", "allowed_user")
        .only(*cou_fields)
    )
    print("cupones no expirados", valid_coupons)

    max = max_coupons_allowed()

    if only_sent_coupons:
        sent_coupons = Coupon.objects.filter(*cou_args, slug__in=coupons).only(*cou_fields)

        for coupon in sent_coupons:
            manage_coupon(coupon)
    else:
        for coupon in valid_coupons[0:max]:
            manage_coupon(coupon)

    return founded_coupons


def get_discounted_price(price: float, coupons: list[Coupon]) -> float:
    percent_off_coupons = [x for x in coupons if x.discount_type == Coupon.Discount.PERCENT_OFF]
    fixed_discount_coupons = [
        x for x in coupons if x.discount_type not in [Coupon.Discount.NO_DISCOUNT, Coupon.Discount.PERCENT_OFF]
    ]

    for coupon in percent_off_coupons:
        price -= price * coupon.discount_value

    for coupon in fixed_discount_coupons:
        price -= coupon.discount_value

    if price < 0:
        price = 0

    return price


def validate_and_create_proof_of_payment(
    request: dict | WSGIRequest | AsyncRequest | HttpRequest | Request,
    staff_user: User,
    academy_id: int,
    lang: Optional[str] = None,
):
    from .tasks import set_proof_of_payment_confirmation_url

    if isinstance(request, (WSGIRequest, AsyncRequest, HttpRequest, Request)):
        data = request.data

    else:
        data = request

    if lang is None:
        settings = get_user_settings(staff_user.id)
        lang = settings.lang

    provided_payment_details = data.get("provided_payment_details")
    reference = data.get("reference")
    file_id = data.get("file")

    if not file_id and not reference:
        raise ValidationException(
            translation(
                lang,
                en="At least one of 'file' or'reference' must be provided",
                es="Debe proporcionar al menos un 'file' o'reference'",
                slug="at-least-one-of-file-or-reference-must-be-provided",
            ),
            code=400,
        )

    x = ProofOfPayment()
    x.provided_payment_details = provided_payment_details
    x.reference = reference
    x.created_by = staff_user

    if file_id and (
        file := File.objects.filter(
            Q(user__id=staff_user.id) | Q(academy__id=academy_id), id=file_id, status=File.Status.CREATED
        ).first()
    ):
        file.status = File.Status.TRANSFERRING
        file.save()

        x.status = ProofOfPayment.Status.PENDING
        x.save()

        set_proof_of_payment_confirmation_url.delay(file.id, x.id)

    elif file_id:
        raise ValidationException(
            translation(
                lang,
                en="Invalid file id",
                es="ID de archivo inválido",
                slug="invalid-file-id",
            ),
            code=400,
        )

    else:
        x.status = ProofOfPayment.Status.DONE
        x.save()

    return x


def validate_and_create_subscriptions(
    request: dict | WSGIRequest | AsyncRequest | HttpRequest | Request,
    staff_user: User,
    proof_of_payment: ProofOfPayment,
    academy_id: int,
    lang: Optional[str] = None,
):
    if isinstance(request, (WSGIRequest, AsyncRequest, HttpRequest, Request)):
        data = request.data

    else:
        data = request

    if lang is None:
        settings = get_user_settings(staff_user.id)
        lang = settings.lang

    how_many_installments = 1

    cohort = data.get("cohorts", [])
    cohort_found = []

    if cohort:
        for x in cohort:
            x = Cohort.objects.filter(slug=x).first()
            if not x:
                raise ValidationException(
                    translation(
                        lang,
                        en=f"Cohort not found: {x}",
                        es=f"Cohorte no encontrada: {x}",
                        slug="cohort-not-found",
                    ),
                    code=404,
                )
            cohort_found.append(x)

    extra = {}
    if cohort_found:
        extra["cohort_set__cohorts__slug__in"] = cohort

    plans = data.get("plans", [])
    plans = Plan.objects.filter(slug__in=plans, **extra).distinct()
    if plans.count() != 1:
        raise ValidationException(
            translation(
                lang,
                en="Exactly one plan must be provided",
                es="Debe proporcionar exactamente un plan",
                slug="exactly-one-plan-must-be-provided",
            ),
            code=400,
        )

    if "coupons" in data and not isinstance(data["coupons"], list):
        raise ValidationException(
            translation(
                lang,
                en="Coupons must be a list of strings",
                es="Cupones debe ser una lista de cadenas",
                slug="invalid-coupons",
            ),
            code=400,
        )

    if "coupons" in data and len(data["coupons"]) > (max := max_coupons_allowed()):
        raise ValidationException(
            translation(
                lang,
                en=f"Too many coupons (max {max})",
                es=f"Demasiados cupones (max {max})",
                slug="too-many-coupons",
            ),
            code=400,
        )

    plan = plans[0]

    if (option := plan.financing_options.filter(how_many_months=how_many_installments).first()) is None:
        raise ValidationException(
            translation(
                lang,
                en=f"Financing option not found for {how_many_installments} installments",
                es=f"Opción de financiamiento no encontrada para {how_many_installments} cuotas",
                slug="financing-option-not-found",
            ),
            code=404,
        )

    conversion_info = data["conversion_info"] if "conversion_info" in data else None
    validate_conversion_info(conversion_info, lang)

    academy = Academy.objects.filter(id=academy_id).first()
    if academy is None:
        raise ValidationException(
            translation(
                lang,
                en="Academy not found",
                es="Academia no encontrada",
                slug="academy-not-found",
            ),
            code=404,
        )

    user_pk = data.get("user", None)
    if user_pk is None:
        raise ValidationException(
            translation(
                lang,
                en="user must be provided",
                es="user debe ser proporcionado",
                slug="user-must-be-provided",
            ),
            code=400,
        )

    payment_method = data.get("payment_method")
    if not payment_method or (payment_method := PaymentMethod.objects.filter(id=payment_method).first()) is None:
        raise ValidationException(
            translation(
                lang,
                en="Payment method not provided",
                es="Método de pago no proporcionado",
                slug="payment-method-not-provided",
            ),
            code=400,
        )

    args = []
    kwargs = {}
    if isinstance(user_pk, int):
        kwargs["id"] = user_pk
    else:
        args.append(Q(email=user_pk) | Q(username=user_pk))

    if (user := User.objects.filter(*args, **kwargs).first()) is None:
        ValidationException(
            translation(
                lang,
                en=f"User not found: {user_pk}",
                es=f"Usuario no encontrado: {user_pk}",
                slug="user-not-found",
            ),
            code=404,
        )

    if PlanFinancing.objects.filter(plans=plan, user=user, valid_until__gt=timezone.now()).exists():
        raise ValidationException(
            translation(
                lang,
                en=f"User already has a valid subscription for this plan: {user_pk}",
                es=f"Usuario ya tiene una suscripción válida para este plan: {user_pk}",
                slug="user-already-has-valid-subscription",
            ),
            code=409,
        )

    # Get available coupons for this user (excluding their own coupons if they are a seller)
    coupons = get_available_coupons(plan, data.get("coupons", []), user=user)

    bag = Bag()
    bag.type = Bag.Type.BAG
    bag.user = user
    bag.currency = academy.main_currency
    bag.status = Bag.Status.PAID
    bag.academy = academy
    bag.is_recurrent = True

    bag.how_many_installments = how_many_installments
    original_price = option.monthly_price
    amount = get_discounted_price(original_price, coupons)

    bag.save()
    bag.plans.set(plans)

    utc_now = timezone.now()

    invoice = Invoice(
        amount=amount,
        paid_at=utc_now,
        user=user,
        bag=bag,
        academy=bag.academy,
        status="FULFILLED",
        currency=bag.academy.main_currency,
        externally_managed=True,
        proof=proof_of_payment,
        payment_method=payment_method,
    )
    invoice.save()

    # Create reward coupons for sellers if coupons were used
    if coupons and original_price > 0:
        create_seller_reward_coupons(coupons, original_price, user)

    tasks.build_plan_financing.delay(bag.id, invoice.id, conversion_info=conversion_info, cohorts=cohort)

    return invoice, coupons


class UnitBalance(TypedDict):
    unit: int


class ConsumableItem(TypedDict):
    id: int
    how_many: int
    unit_type: str
    valid_until: Optional[datetime]


class ResourceBalance(TypedDict):
    id: int
    slug: str
    balance: UnitBalance
    items: list[ConsumableItem]


class ConsumableBalance(TypedDict):
    mentorship_service_sets: ResourceBalance
    cohort_sets: list[ResourceBalance]
    event_type_sets: list[ResourceBalance]
    voids: list[ResourceBalance]


def set_virtual_balance(balance: ConsumableBalance, user: User) -> None:
    from breathecode.admissions.actions import is_no_saas_student_up_to_date_in_any_cohort
    from breathecode.payments.data import get_virtual_consumables

    if is_no_saas_student_up_to_date_in_any_cohort(user, default=False) is False:
        return

    virtuals = get_virtual_consumables()

    event_type_set_ids = [virtual["event_type_set"]["id"] for virtual in virtuals if virtual["event_type_set"]]
    cohort_set_ids = [virtual["cohort_set"]["id"] for virtual in virtuals if virtual["cohort_set"]]
    mentorship_service_set_ids = [
        virtual["mentorship_service_set"]["id"] for virtual in virtuals if virtual["mentorship_service_set"]
    ]

    available_services = [
        virtual["service_item"]["service"]["id"]
        for virtual in virtuals
        if virtual["service_item"]["service"]["type"] == Service.Type.VOID
    ]

    available_event_type_sets = EventTypeSet.objects.filter(
        academy__profileacademy__user=user, id__in=event_type_set_ids
    ).values_list("id", flat=True)

    available_cohort_sets = CohortSet.objects.filter(cohorts__cohortuser__user=user, id__in=cohort_set_ids).values_list(
        "id", flat=True
    )

    available_mentorship_service_sets = MentorshipServiceSet.objects.filter(
        academy__profileacademy__user=user, id__in=mentorship_service_set_ids
    ).values_list("id", flat=True)

    balance_mapping: dict[str, dict[int, int]] = {
        "cohort_sets": dict(
            [(v["id"], i) for (i, v) in enumerate(balance["cohort_sets"]) if v["id"] in available_cohort_sets]
        ),
        "event_type_sets": dict(
            [(v["id"], i) for (i, v) in enumerate(balance["event_type_sets"]) if v["id"] in available_event_type_sets]
        ),
        "mentorship_service_sets": dict(
            [
                (v["id"], i)
                for (i, v) in enumerate(balance["mentorship_service_sets"])
                if v["id"] in available_mentorship_service_sets
            ]
        ),
        "voids": dict([(v["id"], i) for (i, v) in enumerate(balance["voids"]) if v["id"] in available_services]),
    }

    def append(
        key: Literal["cohort_sets", "event_type_sets", "mentorship_service_sets", "voids"],
        id: int,
        slug: str,
        how_many: int,
        unit_type: str,
        valid_until: Optional[datetime] = None,
    ):

        index = balance_mapping[key].get(id)

        # index = balance[key].append(id)
        unit_type = unit_type.lower()
        if index is None:
            balance[key].append({"id": id, "slug": slug, "balance": {unit_type: 0}, "items": []})
            index = len(balance[key]) - 1
            balance_mapping[key][id] = index

        obj = balance[key][index]

        if how_many == -1:
            obj["balance"][unit_type] = how_many

        elif obj["balance"][unit_type] != -1:
            obj["balance"][unit_type] += how_many

        obj["items"].append(
            {
                "id": None,
                "how_many": how_many,
                "unit_type": unit_type.upper(),
                "valid_until": valid_until,
                "subscription_seat": None,
                "subscription_billing_team": None,
                "user": user.id,
                "subscription": None,
                "plan_financing": None,
            }
        )

    for virtual in virtuals:
        if (
            virtual["service_item"]["service"]["type"] == Service.Type.VOID
            and virtual["service_item"]["service"]["id"] in available_services
        ):
            id = virtual["service_item"]["service"]["id"]
            slug = virtual["service_item"]["service"]["slug"]
            how_many = virtual["service_item"]["how_many"]
            unit_type = virtual["service_item"]["unit_type"]
            append("voids", id, slug, how_many, unit_type)

        if virtual["event_type_set"] and virtual["event_type_set"]["id"] in available_event_type_sets:
            id = virtual["event_type_set"]["id"]
            slug = virtual["event_type_set"]["slug"]
            how_many = virtual["service_item"]["how_many"]
            unit_type = virtual["service_item"]["unit_type"]
            append("event_type_sets", id, slug, how_many, unit_type)

        if (
            virtual["mentorship_service_set"]
            and virtual["mentorship_service_set"]["id"] in available_mentorship_service_sets
        ):
            id = virtual["mentorship_service_set"]["id"]
            slug = virtual["mentorship_service_set"]["slug"]
            how_many = virtual["service_item"]["how_many"]
            unit_type = virtual["service_item"]["unit_type"]
            append("mentorship_service_sets", id, slug, how_many, unit_type)

        if virtual["cohort_set"] and virtual["cohort_set"]["id"] in available_cohort_sets:
            id = virtual["cohort_set"]["id"]
            slug = virtual["cohort_set"]["slug"]
            how_many = virtual["service_item"]["how_many"]
            unit_type = virtual["service_item"]["unit_type"]
            append("cohort_sets", id, slug, how_many, unit_type)


def retry_pending_bag(bag: Bag):
    """
    This function retries the delivery of bags that are paid but not delivered.
    It is intended to be called periodically by a scheduler.
    """

    if bag.status != Bag.Status.PAID:
        return "not-paid"

    if bag.was_delivered:
        return "done"

    invoice: Invoice | None = bag.invoices.first()
    if invoice is None:
        return "no-invoice"

    if bag.how_many_installments > 0:
        tasks.build_plan_financing.delay(bag.id, invoice.id)

    elif invoice.amount > 0:
        tasks.build_subscription.delay(bag.id, invoice.id)

    else:
        tasks.build_free_subscription.delay(bag.id, invoice.id)

    return "scheduled"


def get_cached_currency(code: str, cache: dict[str, Currency]) -> Currency | None:
    """
    Get a currency from the cache by code.
    """
    currency = cache.get(code.upper())
    if currency is None:
        currency = Currency.objects.filter(code__iexact=code).first()
        cache[code.upper()] = currency
    return currency


def apply_pricing_ratio(
    price: float,
    country_code: Optional[str],
    obj: Optional[Union[Plan, AcademyService, FinancingOption]] = None,
    price_attr: str = "price",
    lang: Optional[str] = None,
    cache: Optional[dict[str, Currency]] = None,
) -> Tuple[float, Optional[float], Optional[Currency]]:
    """
    Apply pricing ratio to a price based on country code and object-specific overrides.

    Args:
        price (float): The original price to apply ratio to
        country_code (Optional[str]): Two-letter country code to look up ratio for
        obj (Optional[Union[Plan, AcademyService]]): Plan or AcademyService object that may have pricing overrides
        price_attr (str): Attribute name to use for price override
        lang (Optional[str]): Language to use for translations
        cache (Optional[dict[str, Currency]]): Cache of currencies

    Returns:
        Tuple[float, Optional[float], Optional[Currency]]: A tuple containing:
            - The final price after applying any ratio
            - The ratio that was applied (None if using object's direct price override)
            - The currency that was used for the price if it was overridden

    The function applies pricing ratios in the following order:
    1. If the object has a direct price override for the country, use that price and return None as ratio
    2. If the object has a ratio override for the country, apply that ratio
    3. If there is a general ratio defined for the country, apply that ratio
    4. Otherwise return the original price with None as ratio
    """

    if not price or not country_code:
        return price, None, None

    if cache is None:
        cache = {}

    country_code = country_code.lower()

    # Check for object-specific overrides first
    if obj and hasattr(obj, "pricing_ratio_exceptions") and obj.pricing_ratio_exceptions:
        exceptions = obj.pricing_ratio_exceptions.get(country_code, {})

        currency = exceptions.get("currency", None)
        if currency:
            currency = get_cached_currency(currency, cache)

            if currency is None:
                raise ValidationException(
                    translation(
                        lang or "en", en="Currency not found", es="Moneda no encontrada", slug="currency-not-found"
                    ),
                    code=404,
                )

        # Direct price override - Check this FIRST
        if exceptions.get(price_attr) is not None:
            return exceptions[price_attr], None, currency

        # Ratio override
        if exceptions.get("ratio") is not None:
            return price * exceptions["ratio"], exceptions["ratio"], currency

    # Fall back to general ratios
    if country_code in GENERAL_PRICING_RATIOS:
        ratio = GENERAL_PRICING_RATIOS[country_code]["pricing_ratio"]
        return price * ratio, ratio, None

    return price, None, None


def create_seller_reward_coupons(coupons: list[Coupon], original_price: float, buyer_user: User) -> None:
    """
    Create reward coupons for sellers when their coupons are used in payments.

    Creates user-restricted coupons that sellers can use on any plan.

    Args:
        coupons: List of coupons used in the payment
        original_price: The original price before discounts
        buyer_user: The user who made the purchase
    """
    utc_now = timezone.now()

    for coupon in coupons:
        if not coupon.seller or not coupon.seller.user:
            continue

        seller_user = coupon.seller.user

        # Don't create reward for the buyer themselves (already prevented by validation)
        if seller_user == buyer_user:
            continue

        # Calculate reward amount based on coupon's referral settings
        reward_amount = 0
        if coupon.referral_type == Coupon.Referral.PERCENTAGE:
            reward_amount = original_price * coupon.referral_value
        elif coupon.referral_type == Coupon.Referral.FIXED_PRICE:
            reward_amount = coupon.referral_value
        else:
            # No referral reward configured
            continue

        if reward_amount <= 0:
            continue

        # Create a unique slug for the reward coupon
        base_slug = f"reward-{seller_user.id}-{coupon.slug}"
        reward_slug = base_slug
        counter = 1

        while Coupon.objects.filter(slug=reward_slug).exists():
            reward_slug = f"{base_slug}-{counter}"
            counter += 1

        # Create the reward coupon restricted to the seller
        # No plans restriction - can be used with any plan
        reward_coupon = Coupon(
            slug=reward_slug,
            discount_type=Coupon.Discount.FIXED_PRICE,
            discount_value=reward_amount,
            referral_type=Coupon.Referral.NO_REFERRAL,
            referral_value=0,
            auto=False,
            referred_buyer=buyer_user,
            how_many_offers=1,  # Single use
            allowed_user=seller_user,  # Restrict to seller only
            offered_at=utc_now,
            expires_at=utc_now + timedelta(days=90),  # 90 days to use the reward
        )
        reward_coupon.save()

        logger.info(
            f"Created user-restricted reward coupon {reward_coupon.slug} of {reward_amount} "
            f"for seller {seller_user.id} from coupon {coupon.slug}"
        )


def is_plan_paid(plan: Plan) -> bool:
    """
    Check if a plan is paid by examining its pricing structure.

    Args:
        plan: The plan to check

    Returns:
        bool: True if the plan is paid, False if it's free
    """
    if not plan.is_renewable:
        # For non-renewable plans, check if they have financing options
        return plan.financing_options.exists()

    # For renewable plans, check if any pricing field is greater than 0
    return (
        (getattr(plan, "price_per_month", 0) or 0) > 0
        or (getattr(plan, "price_per_quarter", 0) or 0) > 0
        or (getattr(plan, "price_per_half", 0) or 0) > 0
        or (getattr(plan, "price_per_year", 0) or 0) > 0
    )


def is_subscription_paid(subscription: Subscription) -> bool:
    """
    Check if a subscription is paid by examining its plans.

    Args:
        subscription: The subscription to check

    Returns:
        bool: True if the subscription is paid, False if it's free
    """
    for plan in subscription.plans.all():
        if is_plan_paid(plan):
            return True
    return False


def manage_plan_financing_add_ons(request: Request, bag: Bag, lang: str) -> float:
    """Return the sum of add-on prices from an object list in request.data.

    Expected format (always objects):
      add_ons: [
        { id: <academy_service_id>, quantity?: <int>, ... },
        ...
      ]
    Rules:
      - Only AcademyServices in plan.add_ons are considered
      - quantity defaults to 1 if missing; must be > 0
    """

    plan = bag.plans.filter().first()
    if not plan:
        return 0.0

    payload = request.data.get("add_ons")
    if not isinstance(payload, list) or not payload:
        return 0.0

    allowed_addons = {a.id: a for a in plan.add_ons.all()}

    total = 0.0
    for entry in payload:
        if not isinstance(entry, dict):
            continue

        academy_service_id = entry.get("id") if isinstance(entry.get("id"), int) else None
        if academy_service_id is None:
            continue

        add_on = allowed_addons.get(academy_service_id)
        if not add_on:
            continue

        qty = entry.get("quantity")
        if not isinstance(qty, int) or qty <= 0:
            qty = 1

        price, _, _ = add_on.get_discounted_price(qty, bag.country_code, lang)
        total += float(price or 0)

    return total


def is_plan_financing_paid(plan_financing: PlanFinancing) -> bool:
    """
    Check if a plan financing is paid by examining its plans.

    Args:
        plan_financing: The plan financing to check

    Returns:
        bool: True if the plan financing is paid, False if it's free
    """
    for plan in plan_financing.plans.all():
        if plan.financing_options.exists():
            return True
    return False


def user_has_active_paid_plans(user: User) -> bool:
    """
    Check if a user has any active paid subscriptions or plan financings.

    Args:
        user: The user to check

    Returns:
        bool: True if the user has active paid plans, False otherwise
    """
    # Check for active PAID subscriptions owned by the user or where the user has a seat
    owned_subscriptions = Subscription.objects.filter(user=user, status=Subscription.Status.ACTIVE)
    seated_subscription_ids = SubscriptionSeat.objects.filter(user=user).values_list(
        "billing_team__subscription_id", flat=True
    )
    seat_subscriptions = Subscription.objects.filter(id__in=seated_subscription_ids, status=Subscription.Status.ACTIVE)

    for subscription in owned_subscriptions.union(seat_subscriptions):
        if is_subscription_paid(subscription):
            return True

    return False


# ------------------------------
# Team member consumables (per-member issuance from JSON)
# ------------------------------

type SeatLogAction = Literal["ADDED", "REMOVED", "REPLACED"]


class SeatLogEntry(TypedDict):
    email: str
    action: SeatLogAction
    created_at: str


def create_seat_log_entry(seat: SubscriptionSeat, action: SeatLogAction) -> SeatLogEntry:
    utc_now = timezone.now()
    entry = {
        "email": (seat.email or "").strip().lower(),
        "action": action,
        "created_at": utc_now.isoformat().replace("+00:00", "Z"),
    }
    return entry


# seats management


class SeatDict(TypedDict, total=False):
    email: str
    first_name: str | None
    last_name: str | None


class AddSeat(TypedDict):
    email: str
    first_name: str
    last_name: str


class ReplaceSeat(TypedDict):
    from_email: str
    to_email: str
    first_name: str
    last_name: str


def invite_user_to_subscription_team(
    obj: SeatDict, subscription: Subscription, subscription_seat: SubscriptionSeat, lang: str
):
    invite, created = UserInvite.objects.get_or_create(
        email=obj.get("email", ""),
        academy=subscription.academy,
        subscription_seat=subscription_seat,
        role_id="student",
        defaults={
            "status": "PENDING",
            "author": subscription.user,
            "role_id": "student",
            "token": str(uuid.uuid4()),
            "sent_at": timezone.now(),
            "first_name": obj.get("first_name", ""),
            "last_name": obj.get("last_name", ""),
        },
    )
    if created or invite.status == "PENDING":
        notify_actions.send_email_message(
            "welcome_academy",
            obj.get("email", ""),
            {
                "email": obj.get("email", ""),
                "subject": translation(
                    lang,
                    en=f"Invitation to join {subscription.academy.name}",
                    es=f"Invitación para unirse a {subscription.academy.name}",
                ),
                "LINK": get_app_url() + "/v1/auth/member/invite/" + invite.token,
                "FIST_NAME": invite.first_name or "",
            },
            academy=subscription.academy,
        )


def create_seat(email: str, user: User | None, billing_team: SubscriptionBillingTeam, lang: str):
    if SubscriptionSeat.objects.filter(billing_team=billing_team, email=email).exists():
        raise ValidationException(
            translation(
                lang,
                en="User already has a seat for this team",
                es="El usuario ya tiene un asiento para esta equipo",
                slug="duplicate-team-seat",
            ),
            code=400,
        )

    seat = SubscriptionSeat(
        billing_team=billing_team,
        user=user,
        email=email,
    )
    seat_log_entry = create_seat_log_entry(seat, "ADDED")
    seat.seat_log.append(seat_log_entry)
    seat.save()

    if not user:
        invite_user_to_subscription_team(
            {"email": email, "first_name": None, "last_name": None},
            seat.billing_team.subscription,
            seat,
            lang,
        )

    else:
        for plan in seat.billing_team.subscription.plans.all():
            grant_student_capabilities(user, plan)

    # create consumables unless shared per team
    strategy = getattr(
        billing_team,
        "consumption_strategy",
        SubscriptionBillingTeam.ConsumptionStrategy.PER_SEAT,
    )

    # if strategy is not per team, create the individual consumables
    if strategy != SubscriptionBillingTeam.ConsumptionStrategy.PER_TEAM:
        tasks.build_service_stock_scheduler_from_subscription.delay(billing_team.subscription.id, seat_id=seat.id)

    return seat


def replace_seat(
    from_email: str,
    to_email: str,
    to_user: User | None,
    subscription_seat: SubscriptionSeat,
    lang: str,
):
    seat = SubscriptionSeat.objects.filter(billing_team=subscription_seat.billing_team, email=from_email).first()
    if not seat:
        raise ValidationException(
            translation(
                lang,
                en=f"There is no seat with this email {from_email}",
                es=f"No hay un asiento con este email {from_email}",
                slug="no-seat-with-this-email",
            ),
            code=400,
        )

    if SubscriptionSeat.objects.filter(billing_team=subscription_seat.billing_team, email=to_email).exists():
        raise ValidationException(
            translation(
                lang,
                en=f"There is already a seat with this email {to_email}",
                es=f"Ya hay un asiento con este email {to_email}",
                slug="seat-with-this-email-already-exists",
            ),
            code=400,
        )

    seat.email = to_user.email if to_user else to_email
    seat.user = to_user
    seat.is_active = True
    seat_log_entry = create_seat_log_entry(seat, "REPLACED")
    seat.seat_log.append(seat_log_entry)
    seat.save(update_fields=["seat_log", "is_active"])
    seat.save()

    if not to_user:
        invite_user_to_subscription_team(
            {"email": to_email, "first_name": None, "last_name": None},
            subscription_seat.billing_team.subscription,
            subscription_seat,
            lang,
        )

    else:
        for plan in subscription_seat.billing_team.subscription.plans.all():
            grant_student_capabilities(to_user, plan)

    # create consumables unless shared per team
    strategy = getattr(
        subscription_seat.billing_team,
        "consumption_strategy",
        SubscriptionBillingTeam.ConsumptionStrategy.PER_SEAT,
    )

    # if strategy is not per team and there is a user, reassign consumables from the seat to the new user
    if strategy != SubscriptionBillingTeam.ConsumptionStrategy.PER_TEAM and to_user:
        Consumable.objects.filter(subscription_seat=seat).update(user=to_user)

    return seat


def normalize_email(email: str):
    return email.strip().lower()


def normalize_add_seats(add_seats: list[dict[str, Any]]) -> list[AddSeat]:
    l: list[AddSeat] = []
    for seat in add_seats:
        serialized = {
            "email": normalize_email(seat["email"]),
            "user": seat.get("user", None),
            "first_name": seat.get("first_name", ""),
            "last_name": seat.get("last_name", ""),
        }
        l.append(serialized)
    return l


def normalize_replace_seat(replace_seats: list[dict[str, Any]]) -> ReplaceSeat:
    l: list[AddSeat] = []
    for seat in replace_seats:
        serialized = {
            "from_email": normalize_email(seat["from_email"]),
            "to_email": normalize_email(seat["to_email"]),
            "to_user": seat.get("to_user", None),
            "first_name": seat.get("first_name", ""),
            "last_name": seat.get("last_name", ""),
        }
        l.append(serialized)
    return l


def validate_seats_limit(
    team: SubscriptionBillingTeam, add_seats: list[AddSeat], replace_seats: list[ReplaceSeat], lang: str
):
    seats = {}
    for seat in SubscriptionSeat.objects.filter(billing_team=team):
        seats[seat.email] = 1

    for seat in add_seats:
        # seat is a dict-like (TypedDict)
        seats[seat["email"]] = 1

    for seat in replace_seats:
        # carry forward the existing multiplier when replacing an email
        prev = seats.pop(seat["from_email"], None)
        if prev is not None:
            seats[seat["to_email"]] = prev

    value = 0
    for seat in seats.values():
        value += seat

    if team.seats_limit and value > team.seats_limit:
        raise ValidationException(
            translation(
                lang,
                en=f"Seats limit exceeded: {value} > {team.seats_limit}",
                es=f"Límite de asientos excedido: {value} > {team.seats_limit}",
                slug="seats-limit-exceeded",
            ),
            code=400,
        )


def grant_student_capabilities(user: User, plan: Plan, selected_cohort: Optional[str] = None):
    if plan.owner:
        admissions_tasks.build_profile_academy.delay(plan.owner.id, user.id)

    if not plan.cohort_set or not selected_cohort:
        return

    cohort = plan.cohort_set.cohorts.filter(slug=selected_cohort).first()
    if not cohort:
        return

    admissions_tasks.build_cohort_user.delay(cohort.id, user.id)

    if plan.owner != cohort.academy:
        admissions_tasks.build_profile_academy.delay(cohort.academy.id, user.id)


<<<<<<< HEAD
def deprecate_subscription_and_calculate_refund(
    user: User, deprecated_plan: int | str, lang: str = "en", process_refund: bool = True
) -> dict:
    """
    Deprecate a user's subscription and calculate/process the refund amount.

    This function handles the deprecation of an existing subscription when a user
    wants to upgrade/downgrade to a different plan. It calculates the refund amount
    based on the remaining time in the current subscription period and optionally
    processes the refund automatically.

    Args:
        user (User): The user whose subscription needs to be deprecated
        deprecated_plan (int | str): The ID or slug of the plan to deprecate, or subscription_id if it's an integer
        lang (str): Language for error messages
        process_refund (bool): Whether to automatically process the refund via Stripe

    Returns:
        dict: Information about the deprecation including refund amount and processing status

    Raises:
        ValidationException: If the subscription is not found or cannot be deprecated
    """
    utc_now = timezone.now()

    if isinstance(deprecated_plan, str):
        old_subscription = Subscription.objects.filter(
            user=user, plans__slug=deprecated_plan, status__in=["ACTIVE", "FULLY_PAID"]
        ).first()
    else:
        old_subscription = Subscription.objects.filter(
            user=user, plans__id=deprecated_plan, status__in=["ACTIVE", "FULLY_PAID"]
        ).first()

    if not old_subscription:
        raise ValidationException(
            translation(
                lang,
                en=f"No active subscription found for plan {deprecated_plan}",
                es=f"No se encontró suscripción activa para el plan {deprecated_plan}",
                slug="subscription-not-found",
            ),
            code=404,
        )

    if old_subscription.status in ["DEPRECATED", "PAYMENT_ISSUE", "EXPIRED", "ERROR"]:
        raise ValidationException(
            translation(
                lang,
                en=f"This subscription cannot be refunded because it has status: {old_subscription.status}",
                es=f"Esta suscripción no puede ser reembolsada porque tiene estado: {old_subscription.status}",
                slug="subscription-cannot-be-refunded",
            ),
            code=400,
        )

    if old_subscription.status == "CANCELLED":
        utc_now = timezone.now()
        if old_subscription.next_payment_at and old_subscription.next_payment_at <= utc_now:
            raise ValidationException(
                translation(
                    lang,
                    en="This cancelled subscription cannot be refunded because the payment period has already passed",
                    es="Esta suscripción cancelada no puede ser reembolsada porque el período de pago ya pasó",
                    slug="cancelled-subscription-payment-period-passed",
                ),
                code=400,
            )

    last_invoice = old_subscription.invoices.filter(status="FULFILLED").order_by("-paid_at").first()
    if not last_invoice:
        raise ValidationException(
            translation(
                lang,
                en="No paid invoices found for this subscription",
                es="No se encontraron facturas pagadas para esta suscripción",
                slug="no-paid-invoices",
            ),
            code=400,
        )

    refund_amount = 0
    refund_processed = False
    days_remaining = 0
    refund_ratio = 0

    if old_subscription.next_payment_at:
        days_remaining = (old_subscription.next_payment_at - utc_now).days
        if days_remaining <= 0:
            raise ValidationException(
                translation(
                    lang,
                    en="No remaining days in current billing period",
                    es="No quedan días en el período de facturación actual",
                    slug="no-remaining-days",
                ),
                code=400,
            )
    elif old_subscription.valid_until and old_subscription.valid_until > utc_now:
        days_remaining = (old_subscription.valid_until - utc_now).days
    else:
        raise ValidationException(
            translation(
                lang,
                en="Subscription has no valid period remaining",
                es="La suscripción no tiene período válido restante",
                slug="no-valid-period",
            ),
            code=400,
        )

    if old_subscription.pay_every_unit == "MONTH":
        total_days = old_subscription.pay_every * 30
    elif old_subscription.pay_every_unit == "YEAR":
        total_days = old_subscription.pay_every * 365
    elif old_subscription.pay_every_unit == "WEEK":
        total_days = old_subscription.pay_every * 7
    else:
        from calendar import monthrange

        year, month = last_invoice.paid_at.year, last_invoice.paid_at.month
        total_days = monthrange(year, month)[1]

    if total_days > 0:
        refund_ratio = days_remaining / total_days
        refund_amount = round(last_invoice.amount * refund_ratio, 2)

    logger.info(f"Deprecate Subscription: {old_subscription.id}")
    logger.info(f"Plan: {old_subscription.plans.first().slug if old_subscription.plans.exists() else 'N/A'}")
    logger.info(f"Total days in period: {total_days}, Days remaining: {days_remaining}")
    logger.info(f"Refund ratio: {refund_ratio:.2f}, Refund amount: ${refund_amount}")

    if process_refund and refund_amount > 0:
        try:
            stripe_service = Stripe(academy=old_subscription.academy)
            stripe_service.set_language(lang)

            # Process partial refund via Stripe
            stripe_service.partial_refund(last_invoice, refund_amount)
            refund_processed = True

            logger.info(f"Automatic refund processed for subscription {old_subscription.id}: ${refund_amount}")

        except Exception as e:
            logger.error(f"Failed to process automatic refund for subscription {old_subscription.id}: {str(e)}")
            refund_processed = False

    old_subscription.status = "DEPRECATED"
    old_subscription.status_message = f"Deprecated and refunded on {utc_now.isoformat()}"
    old_subscription.save()

    return {
        "subscription_id": old_subscription.id,
        "plan_slug": old_subscription.plans.first().slug if old_subscription.plans.exists() else None,
        "refund_amount": refund_amount,
        "days_remaining": days_remaining,
        "refund_ratio": refund_ratio,
        "total_days_in_period": total_days,
        "deprecated_at": utc_now,
        "refund_processed": refund_processed,
    }
=======
def get_user_from_consumable_to_be_charged(
    instance: Consumable,
) -> User | None:
    """
    Resolve the user that should be considered the consumer for charging/notifications.

    Rules:
    - For `PlanFinancing` (always individual) or when the service is not team‑allowed,
      the user is the resource owner (`resource.user`).
    - For team‑allowed services with PER_SEAT strategy, it is the seat user if present,
      otherwise it falls back to the resource owner.

    Parameters:
    - instance: The `Consumable` linked to either a `Subscription` or `PlanFinancing`.

    Returns:
    - A `User` instance or `None` when team‑shared without a specific user.
    """
    resource: Subscription | PlanFinancing | None = instance.subscription or instance.plan_financing
    is_team_allowed = instance.service_item.service.is_team_allowed

    user = None
    team: SubscriptionBillingTeam | None = instance.subscription_billing_team or instance.subscription_seat.billing_team
    strategy = team.consumption_strategy if team else None

    if is_team_allowed is False or isinstance(resource, PlanFinancing):
        user = resource.user
    elif is_team_allowed and strategy == SubscriptionBillingTeam.ConsumptionStrategy.PER_SEAT:
        user = instance.subscription_seat.user or resource.user

    return user


def validate_auto_recharge_service_units(
    instance: Consumable,
) -> tuple[float, int, str | None]:  # price, amount, error
    """
    Decide whether an auto‑recharge should happen and, if so, how many units to buy.

    The decision takes into account:
    - Auto‑recharge enablement on the owning resource (`Subscription` or `PlanFinancing`).
    - Whether a seat is inactive (no recharge for inactive seats).
    - Presence of a main currency in the academy (required to price the units).
    - The effective user to consider for spending (derived from
      `get_user_from_consumable_to_be_charged`).
    - Current period spend for the service/user/team and configured thresholds/limits
      (`recharge_threshold_amount`, `max_period_spend`).
    - Academy price per unit for the service.
    - Remaining balance heuristics (e.g., more than 20% left).

    Parameters:
    - instance: The `Consumable` being consumed.

    Returns:
    - (price_per_unit, units_to_buy, None) when allowed.
    - (0.0, 0, "<slug>") when not allowed, where the slug explains the reason
      (e.g., "main-currency-not-found", "auto-recharge-threshold-reached",
      "max-period-spend-reached", "price-per-unit-not-found").
    """
    resource: Subscription | PlanFinancing | None = instance.subscription or instance.plan_financing
    if (
        resource is None
        or resource.auto_recharge_enabled is False
        or (instance.subscription_seat and instance.subscription_seat.is_active is False)
    ):
        return 0.0, 0, None

    if resource.academy.main_currency is None:
        return 0.0, 0, "main-currency-not-found"

    user = get_user_from_consumable_to_be_charged(instance)
    service = instance.service_item.service

    user_spend = resource.get_current_period_spend(service, user)

    team_spend = user_spend
    if user:
        team_spend = resource.get_current_period_spend(service)

    if team_spend >= resource.recharge_threshold_amount:
        return 0.0, 0, "auto-recharge-threshold-reached"

    if resource.max_period_spend and (
        team_spend >= resource.max_period_spend or team_spend + resource.recharge_amount >= resource.max_period_spend
    ):
        return 0.0, 0, "max-period-spend-reached"

    recharge_amount = resource.recharge_amount
    if resource.max_period_spend and team_spend + recharge_amount > resource.max_period_spend:
        recharge_amount = resource.max_period_spend - team_spend

    price_qs = AcademyService.objects.filter(service=service, academy=resource.academy)
    if (price := price_qs.first()) is None:
        return 0.0, 0, "academy-service-not-found"

    if price.price_per_unit is None or price.price_per_unit <= 0:
        return 0.0, 0, "price-per-unit-not-found"

    if price.price_per_unit > recharge_amount:
        return 0.0, 0, "price-per-unit-exceeded"

    consumables = Consumable.list(user=user, service=instance.service_item.service)
    total = 0
    available = 0
    for consumable in consumables:
        if consumable.how_many == -1:
            return 0.0, 0, None

        available += consumable.how_many
        total += consumable.service_item.how_many

    if total / available > 0.2:
        return 0.0, 0, "more-than-20-percent-left"

    if available * price.price_per_unit > resource.recharge_threshold_amount:
        return 0.0, 0, None

    return price.price_per_unit, math.floor(recharge_amount / price.price_per_unit), None


def process_auto_recharge(
    consumable: Consumable,
):
    """
    Execute the auto‑recharge workflow for the resource that owns a consumable.

    This is an ACTION (not a Celery task). The Celery entry point that calls this is
    `breathecode.payments.tasks.process_auto_recharge`. This function:

    1) Resolves the owning resource from the `consumable` (either `Subscription` or `PlanFinancing`).
    2) Acquires a Redis lock to avoid concurrent recharges per resource.
    3) Validates the recharge using `validate_auto_recharge_service_units` which returns
       the unit price and number of units to buy or an error slug.
    4) Performs the payment (Stripe) by creating a temporary `Bag` and charging the
       subscription owner. The charged user in emails can be the seat holder depending on the
       service/team strategy.
    5) Sends notification emails to the resource owner and, when applicable, the charged user.

    Parameters:
    - consumable: The `Consumable` instance that triggered the recharge path.

    Returns:
    - None. Side‑effects include DB writes (Bag/Invoice), Stripe charge and notifications.

    Raises:
    - AbortTask: When the flow cannot proceed (e.g., configuration, payment or validation issues).

    Concurrency:
    - Guarded by a Redis lock named `process_auto_recharge:<ResourceClass>:<resource_id>`.
    """

    resource: Subscription | PlanFinancing | None = consumable.subscription or consumable.plan_financing
    if not resource:
        return

    currency: Currency | None = resource.academy.main_currency
    if not currency:
        return

    # Connect to Redis
    redis_client = redis.Redis.from_url(settings.REDIS_URL)
    team = consumable.subscription_billing_team or (
        consumable.subscription_seat.billing_team if consumable.subscription_seat else None
    )
    seat = consumable.subscription_seat

    lock_key = f"process_auto_recharge:{resource.__class__.__name__}:{resource.id}"
    lock_timeout = 300  # 5 minutes max lock time

    # Try to acquire lock
    lock: redis.lock.Lock | None = redis_client.lock(lock_key, timeout=lock_timeout, blocking_timeout=5)
    # lock.release()

    if lock.acquire(blocking=False) is False:
        raise RetryTask(f"Auto-recharge already in progress for {resource.__class__.__name__} {resource.id}")

    try:
        logger.info(f"Processing auto-recharge for {resource.__class__.__name__} {resource.id}")

        price, amount, error = validate_auto_recharge_service_units(consumable)
        if error:
            logger.warning(f"Auto-recharge not allowed for consumable {consumable.id}: {error}")
            return

        if amount <= 0:
            logger.warning(f"Auto-recharge not allowed for consumable {consumable.id}: amount is zero or negative")
            return

        try:
            with transaction.atomic():
                # Create invoice via Stripe payment
                from .services.stripe import Stripe

                charged_user = get_user_from_consumable_to_be_charged(consumable)

                # Create a temporary bag for the auto-recharge
                bag = Bag.objects.create(
                    user=resource.user,  # it must be charged to the owner
                    academy=resource.academy,
                    currency=currency,
                    type="CHARGE",
                    status="PAID",
                    was_delivered=True,
                )

                # Process payment via Stripe
                # If this fails, the entire transaction will rollback
                s = Stripe(academy=resource.academy)
                context_desc = f"auto-recharge for {charged_user.email}"
                s.pay(
                    resource.user,  # it must be charged to the owner
                    bag,
                    price * amount,
                    currency=currency.code,
                    description=f"Auto-recharge for {context_desc}",
                    subscription_billing_team=team,
                    subscription_seat=seat,
                )

                emails = [resource.user.email]
                if charged_user.email not in resource.user.email:
                    if charged_user:
                        emails.append(charged_user.email)

                if charged_user is None:
                    charged_user = resource.user

                user_settings = get_user_settings(charged_user)
                lang = user_settings.lang

                subject = translation(
                    lang,
                    en=f"Consumables Auto-Recharged for {charged_user.email}",
                    es=f"Consumibles Auto-Recargados para {charged_user.email}",
                )
                message = translation(
                    lang,
                    en=f"The consumables have been auto-recharged for {charged_user.email}",
                    es=f"Los consumibles han sido auto-recargados para {charged_user.email}",
                )

                for email in emails:
                    notify_actions.send_email_message(
                        "message",
                        email,
                        {
                            "SUBJECT": subject,
                            "MESSAGE": message,
                        },
                        academy=resource.academy,
                    )

        except Exception as e:
            raise AbortTask(f"Consumable auto-recharge failed for {resource.__class__.__name__} {resource.id}: {e}")

    finally:
        # Always release the lock
        lock.release()
>>>>>>> 52ab0726
<|MERGE_RESOLUTION|>--- conflicted
+++ resolved
@@ -2201,7 +2201,6 @@
         admissions_tasks.build_profile_academy.delay(cohort.academy.id, user.id)
 
 
-<<<<<<< HEAD
 def deprecate_subscription_and_calculate_refund(
     user: User, deprecated_plan: int | str, lang: str = "en", process_refund: bool = True
 ) -> dict:
@@ -2363,7 +2362,8 @@
         "deprecated_at": utc_now,
         "refund_processed": refund_processed,
     }
-=======
+
+
 def get_user_from_consumable_to_be_charged(
     instance: Consumable,
 ) -> User | None:
@@ -2621,5 +2621,4 @@
 
     finally:
         # Always release the lock
-        lock.release()
->>>>>>> 52ab0726
+        lock.release()