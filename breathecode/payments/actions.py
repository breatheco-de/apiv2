import os
import re
<<<<<<< HEAD
import math
import redis
import redis.lock
from datetime import datetime, timedelta
from functools import lru_cache
from typing import Any, Literal, Optional, Tuple, Type, TypedDict, Union
import uuid
from django.db import transaction
from django.conf import settings
from task_manager.core.exceptions import AbortTask, RetryTask
=======
import uuid
from datetime import datetime, timedelta
from functools import lru_cache
from typing import Any, Literal, Optional, Tuple, Type, TypedDict, Union
>>>>>>> 77ce37c2

from adrf.requests import AsyncRequest
from capyc.core.i18n import translation
from capyc.rest_framework.exceptions import ValidationException
from dateutil.relativedelta import relativedelta
from django.contrib.auth.models import User
from django.core.handlers.wsgi import WSGIRequest
from django.db.models import Q, QuerySet, Sum
from django.http import HttpRequest
from django.utils import timezone
from pytz import UTC
from rest_framework.request import Request

from breathecode.admissions import tasks as admissions_tasks
from breathecode.admissions.models import Academy, Cohort, CohortUser, Syllabus
from breathecode.authenticate.actions import get_app_url, get_user_settings
from breathecode.authenticate.models import UserInvite, UserSetting
from breathecode.media.models import File
from breathecode.notify import actions as notify_actions
from breathecode.payments import tasks
from breathecode.utils import getLogger
from breathecode.utils.validate_conversion_info import validate_conversion_info
from settings import GENERAL_PRICING_RATIOS

from .models import (
    SERVICE_UNITS,
    AcademyService,
    Bag,
    CohortSet,
    Consumable,
    Coupon,
    Currency,
    EventTypeSet,
    FinancingOption,
    Invoice,
    MentorshipServiceSet,
    PaymentMethod,
    Plan,
    PlanFinancing,
    ProofOfPayment,
    Service,
    ServiceItem,
    Subscription,
    SubscriptionBillingTeam,
    SubscriptionSeat,
)

logger = getLogger(__name__)


def calculate_relative_delta(unit: float, unit_type: str):
    delta_args = {}
    if unit_type == "DAY":
        delta_args["days"] = unit

    elif unit_type == "WEEK":
        delta_args["weeks"] = unit

    elif unit_type == "MONTH":
        delta_args["months"] = unit

    elif unit_type == "YEAR":
        delta_args["years"] = unit

    return relativedelta(**delta_args)


class PlanFinder:
    cohort: Optional[Cohort] = None
    syllabus: Optional[Syllabus] = None

    def __init__(self, request: Request, lang: Optional[str] = None, query: Optional[Q] = None) -> None:
        self.request = request
        self.query = query

        if lang:
            self.lang = lang

        else:
            self.lang = request.META.get("HTTP_ACCEPT_LANGUAGE")

        if not self.lang and request.user.id:
            settings = get_user_settings(request.user.id)
            self.lang = settings.lang

        if not self.lang:
            self.lang = "en"

        self.academy_slug = request.GET.get("academy") or request.data.get("academy")

        if cohort := request.GET.get("cohort") or request.data.get("cohort"):
            self.cohort = self._get_instance(Cohort, cohort, self.academy_slug)

        if syllabus := request.GET.get("syllabus") or request.data.get("syllabus"):
            self.syllabus = self._get_instance(Syllabus, syllabus, self.academy_slug)

    def _get_pk(self, pk):
        if isinstance(pk, int) or pk.isnumeric():
            return int(pk)

        return 0

    def _get_instance(
        self, model: Type[Cohort | Syllabus], pk: str, academy: Optional[str] = None
    ) -> Optional[Cohort | Syllabus]:
        args = []
        kwargs = {}

        if isinstance(pk, int) or pk.isnumeric():
            kwargs["id"] = int(pk)
        else:
            kwargs["slug"] = pk

        if academy and model == Syllabus:
            args.append(Q(academy_owner__slug=academy) | Q(academy_owner__id=self._get_pk(academy)) | Q(private=False))

        elif academy and model == Cohort:
            args.append(Q(academy__slug=academy) | Q(academy__id=self._get_pk(academy)))

        resource = model.objects.filter(*args, **kwargs).first()
        if not resource:
            raise ValidationException(
                translation(
                    self.lang,
                    en=f"{model.__name__} not found",
                    es=f"{model.__name__} no encontrada",
                    slug=f"{model.__name__.lower()}-not-found",
                )
            )

        return resource

    def _cohort_handler(self, on_boarding: Optional[bool] = None, auto: bool = False):
        additional_args = {}

        if on_boarding is not None:
            additional_args["is_onboarding"] = on_boarding

        if not self.cohort.syllabus_version:
            return Plan.objects.none()

        if not additional_args and auto:
            additional_args["is_onboarding"] = not CohortUser.objects.filter(
                cohort__syllabus_version__syllabus=self.cohort.syllabus_version.syllabus
            ).exists()

        args = (self.query,) if self.query else tuple()
        plans = Plan.objects.filter(
            *args,
            cohort_set__cohorts__id=self.cohort.id,
            cohort_set__cohorts__stage__in=["INACTIVE", "PREWORK", "STARTED"],
            **additional_args,
        ).distinct()

        return plans

    def _syllabus_handler(self, on_boarding: Optional[bool] = None, auto: bool = False):
        additional_args = {}

        if on_boarding is not None:
            additional_args["is_onboarding"] = on_boarding

        if not additional_args and auto:
            additional_args["is_onboarding"] = not CohortUser.objects.filter(
                cohort__syllabus_version__syllabus=self.syllabus
            ).exists()

        args = (self.query,) if self.query else tuple()
        plans = Plan.objects.filter(
            *args,
            cohort_set__cohorts__syllabus_version__syllabus=self.syllabus,
            cohort_set__cohorts__stage__in=["INACTIVE", "PREWORK"],
            **additional_args,
        ).distinct()

        return plans

    def get_plans_belongs(self, on_boarding: Optional[bool] = None, auto: bool = False):
        if self.syllabus:
            return self._syllabus_handler(on_boarding, auto)

        if self.cohort:
            return self._cohort_handler(on_boarding, auto)

        raise NotImplementedError("Resource handler not implemented")

    def get_plans_belongs_from_request(self):
        is_onboarding = self.request.data.get("is_onboarding") or self.request.GET.get("is_onboarding")

        additional_args = {}

        if is_onboarding:
            additional_args["is_onboarding"] = is_onboarding

        if not additional_args:
            additional_args["auto"] = True

        return self.get_plans_belongs(**additional_args)


def ask_to_add_plan_and_charge_it_in_the_bag(plan: Plan, user: User, lang: str):
    """
    Ask to add plan to bag, and return if it must be charged or not.
    """
    utc_now = timezone.now()
    plan_have_free_trial = plan.trial_duration and plan.trial_duration_unit

    if plan.is_renewable:
        price = plan.price_per_month or plan.price_per_quarter or plan.price_per_half or plan.price_per_year

    else:
        price = not plan.is_renewable and plan.financing_options.exists()

    subscriptions = Subscription.objects.filter(user=user, plans=plan)

    # avoid bought a free trial for financing if this was bought before
    if not price and plan_have_free_trial and not plan.is_renewable and subscriptions.filter(valid_until__gte=utc_now):
        raise ValidationException(
            translation(
                lang,
                en="Free trial plans can't be bought again",
                es="Los planes de prueba no pueden ser comprados de nuevo",
                slug="free-trial-plan-for-financing",
            ),
            code=400,
        )

    # avoid bought a plan if it doesn't have a price yet after free trial
    if not price and subscriptions:
        raise ValidationException(
            translation(
                lang,
                en="Free trial plans can't be bought more than once",
                es="Los planes de prueba no pueden ser comprados más de una vez",
                slug="free-trial-already-bought",
            ),
            code=400,
        )

    # avoid financing plans if it was financed before
    if not plan.is_renewable and PlanFinancing.objects.filter(user=user, plans=plan):
        raise ValidationException(
            translation(
                lang,
                en="You already have or had a financing on this plan",
                es="Ya tienes o tuviste un financiamiento en este plan",
                slug="plan-already-financed",
            ),
            code=400,
        )

    # avoid to buy a plan if exists a subscription with same plan with remaining days
    if (
        price
        and plan.is_renewable
        and subscriptions.filter(
            Q(valid_until=None, next_payment_at__gte=utc_now) | Q(valid_until__gte=utc_now)
        ).exclude(status__in=["CANCELLED", "DEPRECATED", "EXPIRED"])
    ):
        raise ValidationException(
            translation(
                lang,
                en="You already have a subscription to this plan",
                es="Ya tienes una suscripción a este plan",
                slug="plan-already-bought",
            ),
            code=400,
        )

    # avoid to charge a plan if it has a free trial and was not bought before
    if not price or (plan_have_free_trial and not subscriptions.exists()):
        return False

    # charge a plan if it has a price
    return bool(price)


class BagHandler:

    def __init__(self, request: Request, bag: Bag, lang: str) -> None:
        self.request = request
        self.lang = lang
        self.bag = bag

        self.service_items = request.data.get("service_items")
        self.plans = request.data.get("plans")
        self.selected_cohort_set = request.data.get("cohort_set")
        self.selected_event_type_set = request.data.get("event_type_set")
        self.selected_mentorship_service_set = request.data.get("mentorship_service_set")
        self.country_code = request.data.get("country_code")
        # NEW: team seats for seat add-ons
        self.team_seats = request.data.get("team_seats")

        self.plans_not_found = set()
        self.service_items_not_found = set()
        self.cohort_sets_not_found = set()

    def _lookups(self, value, offset=""):
        args = ()
        kwargs = {}
        slug_key = f"{offset}slug__in"
        pk_key = f"{offset}id__in"

        values = value.split(",") if isinstance(value, str) and "," in value else [value]
        for v in values:
            if slug_key not in kwargs and (not isinstance(v, str) or not v.isnumeric()):
                kwargs[slug_key] = []

            if pk_key not in kwargs and (isinstance(v, int) or v.isnumeric()):
                kwargs[pk_key] = []

            if isinstance(v, int) or v.isnumeric():
                kwargs[pk_key].append(int(v))

            else:
                kwargs[slug_key].append(v)

        if len(kwargs) > 1:
            args = (Q(**{slug_key: kwargs[slug_key]}) | Q(**{pk_key: kwargs[pk_key]}),)
            kwargs = {}

        return args, kwargs

    def _more_than_one_generator(self, en, es):
        return translation(
            self.lang,
            en=f"You can only select one {en}",
            es=f"Solo puedes seleccionar una {es}",
            slug=f"more-than-one-{en}-selected",
        )

    def _validate_selected_resources(self):
        if (
            self.selected_cohort_set
            and not isinstance(self.selected_cohort_set, int)
            and not isinstance(self.selected_cohort_set, str)
        ):
            raise ValidationException(
                translation(self.lang, en="The cohort needs to be a id or slug", es="El cohort debe ser un id o slug"),
                slug="cohort-not-id-or-slug",
            )

        if (
            self.selected_event_type_set
            and not isinstance(self.selected_event_type_set, int)
            and not isinstance(self.selected_event_type_set, str)
        ):
            raise ValidationException(
                translation(
                    self.lang,
                    en="The event type set needs to be a id or slug",
                    es="El event type set debe ser un id o slug",
                ),
                slug="event-type-set-not-id-or-slug",
            )

        if (
            self.selected_mentorship_service_set
            and not isinstance(self.selected_mentorship_service_set, int)
            and not isinstance(self.selected_mentorship_service_set, str)
        ):
            raise ValidationException(
                translation(
                    self.lang,
                    en="The mentorship service set needs to be a id or slug",
                    es="El mentorship service set debe ser un id o slug",
                ),
                slug="mentorship-service-set-not-id-or-slug",
            )

    def _reset_bag(self):
        if "checking" in self.request.build_absolute_uri():
            self.bag.service_items.clear()
            self.bag.plans.clear()
            self.bag.token = None
            self.bag.expires_at = None

    def _validate_service_items_format(self):
        if isinstance(self.service_items, list):
            for item in self.service_items:
                if not isinstance(item, dict):
                    raise ValidationException(
                        translation(
                            self.lang,
                            en="The service item needs to be a object",
                            es="El service item debe ser un objeto",
                        ),
                        slug="service-item-not-object",
                    )

                if (
                    "how_many" not in item
                    or "service" not in item
                    or not isinstance(item["how_many"], int)
                    or not isinstance(item["service"], int)
                ):
                    raise ValidationException(
                        translation(
                            self.lang,
                            en="The service item needs to have the keys of the integer type how_many and service",
                            es="El service item debe tener las llaves de tipo entero how_many y service",
                        ),
                        slug="service-item-malformed",
                    )

                if "is_team_allowed" in item and not isinstance(item["is_team_allowed"], bool):
                    raise ValidationException(
                        translation(
                            self.lang,
                            en="The service item only accepts boolean type for is_team_allowed",
                            es="El service item solo acepta el tipo booleano para is_team_allowed",
                        ),
                        slug="service-item-is-team-allowed-malformed",
                    )

    def _get_service_items_that_not_found(self):
        if isinstance(self.service_items, list):
            for service_item in self.service_items:
                kwargs = {}

                if service_item["service"] and (
                    isinstance(service_item["service"], int) or service_item["service"].isnumeric()
                ):
                    kwargs["id"] = int(service_item["service"])
                else:
                    kwargs["slug"] = service_item["service"]

                if Service.objects.filter(**kwargs).count() == 0:
                    self.service_items_not_found.add(service_item["service"])

    def _get_plans_that_not_found(self):
        if isinstance(self.plans, list):
            for plan in self.plans:
                kwargs = {}
                exclude = {}

                if plan and (isinstance(plan, int) or plan.isnumeric()):
                    kwargs["id"] = int(plan)
                else:
                    kwargs["slug"] = plan

                if self.selected_cohort_set and isinstance(self.selected_cohort_set, int):
                    kwargs["cohort_set"] = self.selected_cohort_set

                elif self.selected_cohort_set and isinstance(self.selected_cohort_set, str):
                    kwargs["cohort_set__slug"] = self.selected_cohort_set

                if Plan.objects.filter(**kwargs).exclude(**exclude).count() == 0:
                    self.plans_not_found.add(plan)

    def _report_items_not_found(self):
        if self.service_items_not_found or self.plans_not_found or self.cohort_sets_not_found:
            raise ValidationException(
                translation(
                    self.lang,
                    en=f"Items not found: services={self.service_items_not_found}, plans={self.plans_not_found}, "
                    f"cohorts={self.cohort_sets_not_found}",
                    es=f"Elementos no encontrados: servicios={self.service_items_not_found}, "
                    f"planes={self.plans_not_found}, cohortes={self.cohort_sets_not_found}",
                    slug="some-items-not-found",
                ),
                code=404,
            )

    def _add_service_items_to_bag(self):
        if isinstance(self.service_items, list):
            add_ons: dict[int, AcademyService] = {}

            for plan in self.bag.plans.all():
                for add_on in plan.add_ons.all():
                    add_ons[add_on.service.id] = add_on

            for service_item in self.service_items:

                if service_item["service"] not in add_ons:
                    self.bag.service_items.filter(service__id=service_item["service"]).delete()
                    raise ValidationException(
                        translation(
                            self.lang,
                            en=f"The service {service_item['service']} is not available for the selected plans",
                            es=f"El servicio {service_item['service']} no está disponible para los planes seleccionados",
                        ),
                        slug="service-item-not-valid",
                    )

                add_ons[service_item["service"]].validate_transaction(service_item["how_many"], lang=self.lang)

            for service_item in self.service_items:
                args, kwargs = self._lookups(service_item["service"])

                service = Service.objects.filter(*args, **kwargs).first()
                service_item, _ = ServiceItem.objects.get_or_create(
                    service=service,
                    how_many=service_item["how_many"],
                    is_team_allowed=service_item.get("is_team_allowed", True),
                )
                self.bag.service_items.add(service_item)

    def _add_plans_to_bag(self):
        if isinstance(self.plans, list):
            for plan in self.plans:
                kwargs = {}

                args, kwargs = self._lookups(plan)

                p = Plan.objects.filter(*args, **kwargs).first()

                if p and p not in self.bag.plans.filter():
                    self.bag.plans.add(p)

    def _validate_just_one_plan(self):
        how_many_plans = self.bag.plans.count()

        if how_many_plans > 1:

            raise ValidationException(self._more_than_one_generator(en="plan", es="plan"), code=400)

    # NEW: validate team seat add-ons for selected plan
    def _validate_seat_add_ons(self):
        if not self.team_seats:
            return

        # normalize
        try:
            seats = int(self.team_seats)
        except Exception:
            raise ValidationException(
                translation(
                    self.lang,
                    en="Seats must be an integer",
                    es="Los asientos deben ser un número entero",
                    slug="seats-must-be-an-integer",
                ),
                code=400,
            )

        if seats <= 0:
            return

        plan: Plan | None = self.bag.plans.first()
        if not plan:
            raise ValidationException(
                translation(
                    self.lang,
                    en="You must select a plan to add seats",
                    es="Debes seleccionar un plan para agregar asientos",
                    slug="plan-required-for-seats",
                ),
                code=400,
            )

        if not plan.seat_service_price:
            raise ValidationException(
                translation(
                    self.lang,
                    en="This plan does not support teams",
                    es="Este plan no soporta equipos",
                    slug="plan-not-support-teams",
                ),
                code=400,
            )

    # NEW: add seat add-ons as ServiceItems into the bag
    def _add_seat_add_ons(self):

        if not self.team_seats:
            return

        seats = int(self.team_seats)

        if seats <= 0:
            return

        plan: Plan | None = self.bag.plans.first()
        service_item, _ = ServiceItem.objects.get_or_create(
            service=plan.seat_service_price.service, how_many=seats, is_renewable=False, is_team_allowed=True
        )

        self.bag.seat_service_item = service_item
        self.bag.save()

    def _ask_to_add_plan_and_charge_it_in_the_bag(self):
        for plan in self.bag.plans.all():
            ask_to_add_plan_and_charge_it_in_the_bag(plan, self.bag.user, self.lang)

    def execute(self):
        self._reset_bag()

        self._validate_selected_resources()
        self._validate_service_items_format()

        self._get_service_items_that_not_found()
        self._get_plans_that_not_found()
        self._report_items_not_found()
        self._add_plans_to_bag()
        # validate and add seat add-ons if requested
        self._validate_just_one_plan()
        self._validate_seat_add_ons()
        self._add_seat_add_ons()
        self._add_service_items_to_bag()
        self._validate_just_one_plan()

        self._ask_to_add_plan_and_charge_it_in_the_bag()

        # Save the country code if provided
        if self.country_code:
            self.bag.country_code = self.country_code

        self.bag.save()


def add_items_to_bag(request, bag: Bag, lang: str):
    return BagHandler(request, bag, lang).execute()


def get_amount(bag: Bag, currency: Currency, lang: str) -> tuple[float, float, float, float, Currency]:
    def add_currency(currency: Optional[Currency] = None):
        if not currency and main_currency:
            currencies[main_currency.code.upper()] = main_currency

        if currency and currency.code.upper() not in currencies:
            currencies[currency.code.upper()] = currency

    user = bag.user
    price_per_month = 0
    price_per_quarter = 0
    price_per_half = 0
    price_per_year = 0

    currencies = {}

    if not currency:
        currency, _ = Currency.objects.get_or_create(code="USD", defaults={"name": "US dollar", "decimals": 2})

    main_currency = currency

    # Initialize pricing ratio explanation with proper format
    pricing_ratio_explanation = {"plans": [], "service_items": []}

    for plan in bag.plans.all():
        must_it_be_charged = ask_to_add_plan_and_charge_it_in_the_bag(plan, user, lang)

        if not bag.how_many_installments and (bag.chosen_period != "NO_SET" or must_it_be_charged):
            # Get base prices
            base_price_per_month = plan.price_per_month or 0
            base_price_per_quarter = plan.price_per_quarter or 0
            base_price_per_half = plan.price_per_half or 0
            base_price_per_year = plan.price_per_year or 0

            # Apply pricing ratio if country code is available
            if bag.country_code:
                # Apply pricing ratio to each price type
                adjusted_price_per_month, ratio_per_month, c = apply_pricing_ratio(
                    base_price_per_month, bag.country_code, plan, lang=lang, price_attr="price_per_month"
                )
                adjusted_price_per_quarter, ratio_per_quarter, _ = apply_pricing_ratio(
                    base_price_per_quarter, bag.country_code, plan, lang=lang, price_attr="price_per_quarter"
                )
                adjusted_price_per_half, ratio_per_half, _ = apply_pricing_ratio(
                    base_price_per_half, bag.country_code, plan, lang=lang, price_attr="price_per_half"
                )
                adjusted_price_per_year, ratio_per_year, _ = apply_pricing_ratio(
                    base_price_per_year, bag.country_code, plan, lang=lang, price_attr="price_per_year"
                )

                add_currency(c)
                currency = c or currency

                # Calculate ratio for explanation if not direct price
                if adjusted_price_per_month != base_price_per_month and base_price_per_month > 0:
                    pricing_ratio_explanation["plans"].append({"plan": plan.slug, "ratio": ratio_per_month})

                elif adjusted_price_per_quarter != base_price_per_quarter and base_price_per_quarter > 0:
                    pricing_ratio_explanation["plans"].append({"plan": plan.slug, "ratio": ratio_per_quarter})

                elif adjusted_price_per_half != base_price_per_half and base_price_per_half > 0:
                    pricing_ratio_explanation["plans"].append({"plan": plan.slug, "ratio": ratio_per_half})

                elif adjusted_price_per_year != base_price_per_year and base_price_per_year > 0:
                    pricing_ratio_explanation["plans"].append({"plan": plan.slug, "ratio": ratio_per_year})

                # Use adjusted prices
                price_per_month += adjusted_price_per_month
                price_per_quarter += adjusted_price_per_quarter
                price_per_half += adjusted_price_per_half
                price_per_year += adjusted_price_per_year
            else:
                # No country code, use base prices
                price_per_month += base_price_per_month
                price_per_quarter += base_price_per_quarter
                price_per_half += base_price_per_half
                price_per_year += base_price_per_year

    plans = bag.plans.all()
    add_ons: dict[int, AcademyService] = {}
    for plan in plans:
        for add_on in plan.add_ons.filter(currency=currency):
            if add_on.service.id not in add_ons:
                add_ons[add_on.service.id] = add_on

    for service_item in bag.service_items.all():
        if service_item.service.id in add_ons:
            add_on = add_ons[service_item.service.id]

            try:
                add_on.validate_transaction(service_item.how_many, lang)
            except Exception as e:
                bag.service_items.filter().delete()
                bag.plans.filter().delete()
                raise e

            # Get discounted price first
            base_price, c, local_pricing_ratio_explanation = add_on.get_discounted_price(
                service_item.how_many, bag.country_code, lang
            )
            pricing_ratio_explanation["service_items"] += local_pricing_ratio_explanation["service_items"]
            add_currency(c)

            if price_per_month != 0:
                price_per_month += base_price

            if price_per_quarter != 0:
                price_per_quarter += base_price

            if price_per_half != 0:
                price_per_half += base_price

            if price_per_year != 0:
                price_per_year += base_price

    if len(currencies.keys()) > 1:
        raise ValidationException(
            translation(
                lang,
                en="Multiple currencies found, it means that the pricing ratio exceptions have a wrong configuration",
                es="Múltiples monedas encontradas, lo que significa que las excepciones de ratio de precios tienen una configuración incorrecta",
                slug="multiple-currencies-found",
            ),
            code=500,
        )

    # Save pricing ratio explanation if any ratios were applied
    if (
        pricing_ratio_explanation["plans"]
        or pricing_ratio_explanation["service_items"]
        or not bag.currency
        or bag.currency.id != currency.id
    ):
        bag.pricing_ratio_explanation = pricing_ratio_explanation
        bag.currency = currency
        bag.save()

    if bag.seat_service_item:
        academy_service = AcademyService.objects.filter(
            service=bag.seat_service_item.service, academy=bag.academy
        ).first()
        if not academy_service:
            raise ValidationException(
                translation(
                    lang,
                    en="Price are not configured for per-seat purchases",
                    es="Precio no configurado para compras por asiento",
                    slug="price-not-configured-for-per-seat-purchases",
                ),
                code=400,
            )

        if price_per_month != 0:
            price_per_month += academy_service.price_per_unit * bag.seat_service_item.how_many
        if price_per_quarter != 0:
            price_per_quarter += academy_service.price_per_unit * bag.seat_service_item.how_many * 3
        if price_per_half != 0:
            price_per_half += academy_service.price_per_unit * bag.seat_service_item.how_many * 6
        if price_per_year != 0:
            price_per_year += academy_service.price_per_unit * bag.seat_service_item.how_many * 12

    return price_per_month, price_per_quarter, price_per_half, price_per_year


def get_amount_by_chosen_period(bag: Bag, chosen_period: str, lang: str) -> float:
    amount = 0

    if chosen_period == "MONTH" and bag.amount_per_month:
        amount = bag.amount_per_month

    elif chosen_period == "QUARTER" and bag.amount_per_quarter:
        amount = bag.amount_per_quarter

    elif chosen_period == "HALF" and bag.amount_per_half:
        amount = bag.amount_per_half

    elif chosen_period == "YEAR" and bag.amount_per_year:
        amount = bag.amount_per_year

    # free trial
    if not amount and (bag.amount_per_month or bag.amount_per_quarter or bag.amount_per_half or bag.amount_per_year):
        raise ValidationException(
            translation(
                lang,
                en=f"The period {chosen_period} is disabled for this bag",
                es=f"El periodo {chosen_period} está deshabilitado para esta bolsa",
                slug="period-disabled-for-bag",
            ),
            code=400,
        )

    return amount


def get_bag_from_subscription(
    subscription: Subscription, settings: Optional[UserSetting] = None, lang: Optional[str] = None
) -> Bag:
    bag = Bag()

    if not lang and not settings:
        settings = get_user_settings(subscription.user.id)
        lang = settings.lang
    elif settings:
        lang = settings.lang

    last_invoice = subscription.invoices.filter().last()
    if not last_invoice:
        raise Exception(
            translation(
                lang,
                en="Invalid subscription, this has no invoices",
                es="Suscripción invalida, esta no tiene facturas",
                slug="subscription-has-no-invoices",
            )
        )

    bag.status = "RENEWAL"
    bag.type = "CHARGE"
    bag.academy = subscription.academy
    bag.currency = subscription.currency or last_invoice.currency
    bag.user = subscription.user
    bag.is_recurrent = True
    bag.chosen_period = last_invoice.bag.chosen_period

    if bag.chosen_period == "NO_SET":
        bag.chosen_period = "MONTH"

    bag.save()

    for plan in subscription.plans.all():
        bag.plans.add(plan)

    # Include persisted subscription add-ons (SubscriptionServiceItem) in the bag so they are billed monthly
    for handler in subscription.subscriptionserviceitem_set.select_related("service_item").all():
        service_item = handler.service_item
        # Attach the same service_item reference into bag so pricing logic picks it up via plan.add_ons mapping
        bag.service_items.add(service_item)

    # Add only valid (non-expired) coupons from the subscription to the bag
    # Also exclude coupons where the user is the seller
    utc_now = timezone.now()

    # Add valid (non-expired and with remaining uses) coupons from the subscription and from auto applied user restricted coupons
    subscription_coupons = (
        subscription.coupons.filter(Q(expires_at__isnull=True) | Q(expires_at__gt=utc_now))
        .exclude(seller__user=subscription.user)
        .exclude(~Q(referral_type=Coupon.Referral.NO_REFERRAL))
    )
    user_coupons = Coupon.objects.filter(
        Q(offered_at=None) | Q(offered_at__lte=utc_now),
        Q(expires_at=None) | Q(expires_at__gte=utc_now),
        allowed_user=subscription.user,
        auto=True,
    ).exclude(how_many_offers=0)
    coupon_slugs = list(
        set(
            list(subscription_coupons.values_list("slug", flat=True))
            + list(user_coupons.values_list("slug", flat=True))
        )
    )

    if subscription_coupons.exists() or user_coupons.exists():
        valid_coupons = get_available_coupons(
            subscription.plans.first(),
            coupon_slugs,
            subscription.user,
            only_sent_coupons=True,
        )
        bag.coupons.set(valid_coupons)

    bag.amount_per_month, bag.amount_per_quarter, bag.amount_per_half, bag.amount_per_year = get_amount(
        bag, subscription.currency or last_invoice.currency, lang
    )

    bag.save()

    return bag


def get_bag_from_plan_financing(plan_financing: PlanFinancing, settings: Optional[UserSetting] = None) -> Bag:
    bag = Bag()

    if not settings:
        settings = get_user_settings(plan_financing.user.id)

    last_invoice = plan_financing.invoices.filter().last()
    if not last_invoice:
        raise Exception(
            translation(
                settings.lang,
                en="Invalid plan financing, this has not charge",
                es="Plan financing es invalido, este no tiene cargos",
                slug="plan-financing-has-no-invoices",
            )
        )

    bag.status = "RENEWAL"
    bag.type = "CHARGE"
    bag.academy = plan_financing.academy
    bag.currency = plan_financing.currency or last_invoice.currency
    bag.user = plan_financing.user
    bag.is_recurrent = True
    bag.save()

    for plan in plan_financing.plans.all():
        bag.plans.add(plan)

    return bag


def filter_consumables(
    request: WSGIRequest,
    items: QuerySet[Consumable],
    queryset: QuerySet,
    key: str,
    custom_query_key: Optional[str] = None,
):

    if ids := request.GET.get(key):
        try:
            ids = [int(x) for x in ids.split(",")]
        except Exception:
            raise ValidationException(f"{key} param must be integer")

        query_key = custom_query_key or key
        queryset |= items.filter(**{f"{query_key}__id__in": ids})

    if slugs := request.GET.get(f"{key}_slug"):
        slugs = slugs.split(",")

        query_key = custom_query_key or key
        queryset |= items.filter(**{f"{query_key}__slug__in": slugs})

    if not ids and not slugs:
        query_key = custom_query_key or key
        queryset |= items.filter(**{f"{query_key}__isnull": False})

    queryset = queryset.distinct()
    return queryset


def filter_void_consumable_balance(request: WSGIRequest, items: QuerySet[Consumable]):
    consumables = items.filter(service_item__service__type="VOID")

    if ids := request.GET.get("service"):
        try:
            ids = [int(x) for x in ids.split(",")]
        except Exception:
            raise ValidationException("service param must be integer")

        consumables = consumables.filter(service_item__service__id__in=ids)

    if slugs := request.GET.get("service_slug"):
        slugs = slugs.split(",")

        consumables = consumables.filter(service_item__service__slug__in=slugs)

    if not consumables:
        return []

    result = {}

    for consumable in consumables:
        service = consumable.service_item.service
        if service.id not in result:
            result[service.id] = {
                "balance": {
                    "unit": 0,
                },
                "id": service.id,
                "slug": service.slug,
                "items": [],
            }

        if consumable.how_many < 0:
            result[service.id]["balance"]["unit"] = -1

        elif result[service.id]["balance"]["unit"] != -1:
            result[service.id]["balance"]["unit"] += consumable.how_many

        result[service.id]["items"].append(
            {
                "id": consumable.id,
                "how_many": consumable.how_many,
                "unit_type": consumable.unit_type,
                "valid_until": consumable.valid_until,
                "subscription_seat": consumable.subscription_seat.id if consumable.subscription_seat else None,
                "subscription_billing_team": (
                    consumable.subscription_billing_team.id if consumable.subscription_billing_team else None
                ),
                "user": consumable.user.id if consumable.user else None,
                "subscription": consumable.subscription.id if consumable.subscription else None,
                "plan_financing": consumable.plan_financing.id if consumable.plan_financing else None,
            }
        )

    return list(result.values())


def get_balance_by_resource(
    queryset: QuerySet[Consumable],
    key: str,
):
    result = []

    ids = {getattr(x, key).id for x in queryset}
    for id in ids:
        current = queryset.filter(**{f"{key}__id": id})

        instance = current.first()
        balance = {}
        items = []
        units = {x[0] for x in SERVICE_UNITS}
        for unit in units:
            per_unit = current.filter(unit_type=unit)
            balance[unit.lower()] = (
                -1 if per_unit.filter(how_many=-1).exists() else per_unit.aggregate(Sum("how_many"))["how_many__sum"]
            )

        for x in queryset:
            valid_until = x.valid_until
            if valid_until:
                valid_until = re.sub(r"\+00:00$", "Z", valid_until.replace(tzinfo=UTC).isoformat())

            items.append(
                {
                    "id": x.id,
                    "how_many": x.how_many,
                    "unit_type": x.unit_type,
                    "valid_until": x.valid_until,
                    # identity info
                    "subscription_seat": x.subscription_seat.id if x.subscription_seat else None,
                    "subscription_billing_team": (
                        x.subscription_billing_team.id if x.subscription_billing_team else None
                    ),
                    "user": x.user.id if x.user else None,
                    "subscription": x.subscription.id if x.subscription else None,
                    "plan_financing": x.plan_financing.id if x.plan_financing else None,
                }
            )

        result.append(
            {
                "id": getattr(instance, key).id,
                "slug": getattr(instance, key).slug,
                "balance": balance,
                "items": items,
            }
        )
    return result


@lru_cache(maxsize=1)
def max_coupons_allowed():
    try:
        return int(os.getenv("MAX_COUPONS_ALLOWED", "1"))

    except Exception:
        return 1


def get_available_coupons(
    plan: Plan,
    coupons: Optional[list[str]] = None,
    user: Optional[User] = None,
    only_sent_coupons: bool = False,
) -> list[Coupon]:

    def get_total_spent_coupons(coupon: Coupon) -> int:
        sub_kwargs = {"invoices__bag__coupons": coupon}
        if coupon.expires_at:
            sub_kwargs["created_at__lte"] = coupon.expires_at

        how_many_subscriptions = Subscription.objects.filter(**sub_kwargs).count()
        how_many_plan_financings = PlanFinancing.objects.filter(**sub_kwargs).count()
        total_spent_coupons = how_many_subscriptions + how_many_plan_financings

        return total_spent_coupons

    def manage_coupon(coupon: Coupon) -> None:
        # Prevent sellers from using their own coupons
        if user and coupon.seller and coupon.seller.user == user:
            founded_coupon_slugs.append(coupon.slug)
            return

        # Check if coupon is restricted to a specific user
        if coupon.allowed_user and (not user or coupon.allowed_user != user):
            founded_coupon_slugs.append(coupon.slug)
            return
        # Check if coupon is restricted to a specific plan
        if coupon.referral_type != Coupon.Referral.NO_REFERRAL:
            if coupon.plans.exists():
                if coupon.plans.filter(exclude_from_referral_program=True).exists():
                    founded_coupon_slugs.append(coupon.slug)
                    return
            else:
                if plan and plan.exclude_from_referral_program:
                    founded_coupon_slugs.append(coupon.slug)
                    return

        if coupon.slug not in founded_coupon_slugs:
            if coupon.how_many_offers == -1:
                founded_coupons.append(coupon)
                founded_coupon_slugs.append(coupon.slug)
                return

            if coupon.how_many_offers == 0:
                founded_coupon_slugs.append(coupon.slug)
                return

            total_spent_coupons = get_total_spent_coupons(coupon)
            if coupon.how_many_offers > total_spent_coupons:
                founded_coupons.append(coupon)

            founded_coupon_slugs.append(coupon.slug)

    founded_coupons = []
    founded_coupon_slugs = []

    cou_args = (
        Q(plans=plan) | Q(plans=None),
        Q(offered_at=None) | Q(offered_at__lte=timezone.now()),
        Q(expires_at=None) | Q(expires_at__gte=timezone.now()),
    )

    cou_fields = ("id", "slug", "how_many_offers", "offered_at", "expires_at", "seller", "allowed_user")

    if not only_sent_coupons:
        special_offers = (
            Coupon.objects.filter(*cou_args, auto=True)
            .exclude(Q(how_many_offers=0) | Q(discount_type=Coupon.Discount.NO_DISCOUNT))
            .select_related("seller__user", "allowed_user")
            .only(*cou_fields)
        )

        for coupon in special_offers:
            manage_coupon(coupon)

    valid_coupons = (
        Coupon.objects.filter(*cou_args, slug__in=coupons, auto=False)
        .exclude(how_many_offers=0)
        .select_related("seller__user", "allowed_user")
        .only(*cou_fields)
    )
    print("cupones no expirados", valid_coupons)

    max = max_coupons_allowed()

    if only_sent_coupons:
        sent_coupons = Coupon.objects.filter(*cou_args, slug__in=coupons).only(*cou_fields)

        for coupon in sent_coupons:
            manage_coupon(coupon)
    else:
        for coupon in valid_coupons[0:max]:
            manage_coupon(coupon)

    return founded_coupons


def get_discounted_price(price: float, coupons: list[Coupon]) -> float:
    percent_off_coupons = [x for x in coupons if x.discount_type == Coupon.Discount.PERCENT_OFF]
    fixed_discount_coupons = [
        x for x in coupons if x.discount_type not in [Coupon.Discount.NO_DISCOUNT, Coupon.Discount.PERCENT_OFF]
    ]

    for coupon in percent_off_coupons:
        price -= price * coupon.discount_value

    for coupon in fixed_discount_coupons:
        price -= coupon.discount_value

    if price < 0:
        price = 0

    return price


def validate_and_create_proof_of_payment(
    request: dict | WSGIRequest | AsyncRequest | HttpRequest | Request,
    staff_user: User,
    academy_id: int,
    lang: Optional[str] = None,
):
    from .tasks import set_proof_of_payment_confirmation_url

    if isinstance(request, (WSGIRequest, AsyncRequest, HttpRequest, Request)):
        data = request.data

    else:
        data = request

    if lang is None:
        settings = get_user_settings(staff_user.id)
        lang = settings.lang

    provided_payment_details = data.get("provided_payment_details")
    reference = data.get("reference")
    file_id = data.get("file")

    if not file_id and not reference:
        raise ValidationException(
            translation(
                lang,
                en="At least one of 'file' or'reference' must be provided",
                es="Debe proporcionar al menos un 'file' o'reference'",
                slug="at-least-one-of-file-or-reference-must-be-provided",
            ),
            code=400,
        )

    x = ProofOfPayment()
    x.provided_payment_details = provided_payment_details
    x.reference = reference
    x.created_by = staff_user

    if file_id and (
        file := File.objects.filter(
            Q(user__id=staff_user.id) | Q(academy__id=academy_id), id=file_id, status=File.Status.CREATED
        ).first()
    ):
        file.status = File.Status.TRANSFERRING
        file.save()

        x.status = ProofOfPayment.Status.PENDING
        x.save()

        set_proof_of_payment_confirmation_url.delay(file.id, x.id)

    elif file_id:
        raise ValidationException(
            translation(
                lang,
                en="Invalid file id",
                es="ID de archivo inválido",
                slug="invalid-file-id",
            ),
            code=400,
        )

    else:
        x.status = ProofOfPayment.Status.DONE
        x.save()

    return x


def validate_and_create_subscriptions(
    request: dict | WSGIRequest | AsyncRequest | HttpRequest | Request,
    staff_user: User,
    proof_of_payment: ProofOfPayment,
    academy_id: int,
    lang: Optional[str] = None,
):
    if isinstance(request, (WSGIRequest, AsyncRequest, HttpRequest, Request)):
        data = request.data

    else:
        data = request

    if lang is None:
        settings = get_user_settings(staff_user.id)
        lang = settings.lang

    how_many_installments = 1

    cohort = data.get("cohorts", [])
    cohort_found = []

    if cohort:
        for x in cohort:
            x = Cohort.objects.filter(slug=x).first()
            if not x:
                raise ValidationException(
                    translation(
                        lang,
                        en=f"Cohort not found: {x}",
                        es=f"Cohorte no encontrada: {x}",
                        slug="cohort-not-found",
                    ),
                    code=404,
                )
            cohort_found.append(x)

    extra = {}
    if cohort_found:
        extra["cohort_set__cohorts__slug__in"] = cohort

    plans = data.get("plans", [])
    plans = Plan.objects.filter(slug__in=plans, **extra).distinct()
    if plans.count() != 1:
        raise ValidationException(
            translation(
                lang,
                en="Exactly one plan must be provided",
                es="Debe proporcionar exactamente un plan",
                slug="exactly-one-plan-must-be-provided",
            ),
            code=400,
        )

    if "coupons" in data and not isinstance(data["coupons"], list):
        raise ValidationException(
            translation(
                lang,
                en="Coupons must be a list of strings",
                es="Cupones debe ser una lista de cadenas",
                slug="invalid-coupons",
            ),
            code=400,
        )

    if "coupons" in data and len(data["coupons"]) > (max := max_coupons_allowed()):
        raise ValidationException(
            translation(
                lang,
                en=f"Too many coupons (max {max})",
                es=f"Demasiados cupones (max {max})",
                slug="too-many-coupons",
            ),
            code=400,
        )

    plan = plans[0]

    if (option := plan.financing_options.filter(how_many_months=how_many_installments).first()) is None:
        raise ValidationException(
            translation(
                lang,
                en=f"Financing option not found for {how_many_installments} installments",
                es=f"Opción de financiamiento no encontrada para {how_many_installments} cuotas",
                slug="financing-option-not-found",
            ),
            code=404,
        )

    conversion_info = data["conversion_info"] if "conversion_info" in data else None
    validate_conversion_info(conversion_info, lang)

    academy = Academy.objects.filter(id=academy_id).first()
    if academy is None:
        raise ValidationException(
            translation(
                lang,
                en="Academy not found",
                es="Academia no encontrada",
                slug="academy-not-found",
            ),
            code=404,
        )

    user_pk = data.get("user", None)
    if user_pk is None:
        raise ValidationException(
            translation(
                lang,
                en="user must be provided",
                es="user debe ser proporcionado",
                slug="user-must-be-provided",
            ),
            code=400,
        )

    payment_method = data.get("payment_method")
    if not payment_method or (payment_method := PaymentMethod.objects.filter(id=payment_method).first()) is None:
        raise ValidationException(
            translation(
                lang,
                en="Payment method not provided",
                es="Método de pago no proporcionado",
                slug="payment-method-not-provided",
            ),
            code=400,
        )

    args = []
    kwargs = {}
    if isinstance(user_pk, int):
        kwargs["id"] = user_pk
    else:
        args.append(Q(email=user_pk) | Q(username=user_pk))

    if (user := User.objects.filter(*args, **kwargs).first()) is None:
        ValidationException(
            translation(
                lang,
                en=f"User not found: {user_pk}",
                es=f"Usuario no encontrado: {user_pk}",
                slug="user-not-found",
            ),
            code=404,
        )

    if PlanFinancing.objects.filter(plans=plan, user=user, valid_until__gt=timezone.now()).exists():
        raise ValidationException(
            translation(
                lang,
                en=f"User already has a valid subscription for this plan: {user_pk}",
                es=f"Usuario ya tiene una suscripción válida para este plan: {user_pk}",
                slug="user-already-has-valid-subscription",
            ),
            code=409,
        )

    # Get available coupons for this user (excluding their own coupons if they are a seller)
    coupons = get_available_coupons(plan, data.get("coupons", []), user=user)

    bag = Bag()
    bag.type = Bag.Type.BAG
    bag.user = user
    bag.currency = academy.main_currency
    bag.status = Bag.Status.PAID
    bag.academy = academy
    bag.is_recurrent = True

    bag.how_many_installments = how_many_installments
    original_price = option.monthly_price
    amount = get_discounted_price(original_price, coupons)

    bag.save()
    bag.plans.set(plans)

    utc_now = timezone.now()

    invoice = Invoice(
        amount=amount,
        paid_at=utc_now,
        user=user,
        bag=bag,
        academy=bag.academy,
        status="FULFILLED",
        currency=bag.academy.main_currency,
        externally_managed=True,
        proof=proof_of_payment,
        payment_method=payment_method,
    )
    invoice.save()

    # Create reward coupons for sellers if coupons were used
    if coupons and original_price > 0:
        create_seller_reward_coupons(coupons, original_price, user)

    tasks.build_plan_financing.delay(bag.id, invoice.id, conversion_info=conversion_info, cohorts=cohort)

    return invoice, coupons


class UnitBalance(TypedDict):
    unit: int


class ConsumableItem(TypedDict):
    id: int
    how_many: int
    unit_type: str
    valid_until: Optional[datetime]


class ResourceBalance(TypedDict):
    id: int
    slug: str
    balance: UnitBalance
    items: list[ConsumableItem]


class ConsumableBalance(TypedDict):
    mentorship_service_sets: ResourceBalance
    cohort_sets: list[ResourceBalance]
    event_type_sets: list[ResourceBalance]
    voids: list[ResourceBalance]


def set_virtual_balance(balance: ConsumableBalance, user: User) -> None:
    from breathecode.admissions.actions import is_no_saas_student_up_to_date_in_any_cohort
    from breathecode.payments.data import get_virtual_consumables

    if is_no_saas_student_up_to_date_in_any_cohort(user, default=False) is False:
        return

    virtuals = get_virtual_consumables()

    event_type_set_ids = [virtual["event_type_set"]["id"] for virtual in virtuals if virtual["event_type_set"]]
    cohort_set_ids = [virtual["cohort_set"]["id"] for virtual in virtuals if virtual["cohort_set"]]
    mentorship_service_set_ids = [
        virtual["mentorship_service_set"]["id"] for virtual in virtuals if virtual["mentorship_service_set"]
    ]

    available_services = [
        virtual["service_item"]["service"]["id"]
        for virtual in virtuals
        if virtual["service_item"]["service"]["type"] == Service.Type.VOID
    ]

    available_event_type_sets = EventTypeSet.objects.filter(
        academy__profileacademy__user=user, id__in=event_type_set_ids
    ).values_list("id", flat=True)

    available_cohort_sets = CohortSet.objects.filter(cohorts__cohortuser__user=user, id__in=cohort_set_ids).values_list(
        "id", flat=True
    )

    available_mentorship_service_sets = MentorshipServiceSet.objects.filter(
        academy__profileacademy__user=user, id__in=mentorship_service_set_ids
    ).values_list("id", flat=True)

    balance_mapping: dict[str, dict[int, int]] = {
        "cohort_sets": dict(
            [(v["id"], i) for (i, v) in enumerate(balance["cohort_sets"]) if v["id"] in available_cohort_sets]
        ),
        "event_type_sets": dict(
            [(v["id"], i) for (i, v) in enumerate(balance["event_type_sets"]) if v["id"] in available_event_type_sets]
        ),
        "mentorship_service_sets": dict(
            [
                (v["id"], i)
                for (i, v) in enumerate(balance["mentorship_service_sets"])
                if v["id"] in available_mentorship_service_sets
            ]
        ),
        "voids": dict([(v["id"], i) for (i, v) in enumerate(balance["voids"]) if v["id"] in available_services]),
    }

    def append(
        key: Literal["cohort_sets", "event_type_sets", "mentorship_service_sets", "voids"],
        id: int,
        slug: str,
        how_many: int,
        unit_type: str,
        valid_until: Optional[datetime] = None,
    ):

        index = balance_mapping[key].get(id)

        # index = balance[key].append(id)
        unit_type = unit_type.lower()
        if index is None:
            balance[key].append({"id": id, "slug": slug, "balance": {unit_type: 0}, "items": []})
            index = len(balance[key]) - 1
            balance_mapping[key][id] = index

        obj = balance[key][index]

        if how_many == -1:
            obj["balance"][unit_type] = how_many

        elif obj["balance"][unit_type] != -1:
            obj["balance"][unit_type] += how_many

        obj["items"].append(
            {
                "id": None,
                "how_many": how_many,
                "unit_type": unit_type.upper(),
                "valid_until": valid_until,
                "subscription_seat": None,
                "subscription_billing_team": None,
                "user": user.id,
                "subscription": None,
                "plan_financing": None,
            }
        )

    for virtual in virtuals:
        if (
            virtual["service_item"]["service"]["type"] == Service.Type.VOID
            and virtual["service_item"]["service"]["id"] in available_services
        ):
            id = virtual["service_item"]["service"]["id"]
            slug = virtual["service_item"]["service"]["slug"]
            how_many = virtual["service_item"]["how_many"]
            unit_type = virtual["service_item"]["unit_type"]
            append("voids", id, slug, how_many, unit_type)

        if virtual["event_type_set"] and virtual["event_type_set"]["id"] in available_event_type_sets:
            id = virtual["event_type_set"]["id"]
            slug = virtual["event_type_set"]["slug"]
            how_many = virtual["service_item"]["how_many"]
            unit_type = virtual["service_item"]["unit_type"]
            append("event_type_sets", id, slug, how_many, unit_type)

        if (
            virtual["mentorship_service_set"]
            and virtual["mentorship_service_set"]["id"] in available_mentorship_service_sets
        ):
            id = virtual["mentorship_service_set"]["id"]
            slug = virtual["mentorship_service_set"]["slug"]
            how_many = virtual["service_item"]["how_many"]
            unit_type = virtual["service_item"]["unit_type"]
            append("mentorship_service_sets", id, slug, how_many, unit_type)

        if virtual["cohort_set"] and virtual["cohort_set"]["id"] in available_cohort_sets:
            id = virtual["cohort_set"]["id"]
            slug = virtual["cohort_set"]["slug"]
            how_many = virtual["service_item"]["how_many"]
            unit_type = virtual["service_item"]["unit_type"]
            append("cohort_sets", id, slug, how_many, unit_type)


def retry_pending_bag(bag: Bag):
    """
    This function retries the delivery of bags that are paid but not delivered.
    It is intended to be called periodically by a scheduler.
    """

    if bag.status != Bag.Status.PAID:
        return "not-paid"

    if bag.was_delivered:
        return "done"

    invoice: Invoice | None = bag.invoices.first()
    if invoice is None:
        return "no-invoice"

    if bag.how_many_installments > 0:
        tasks.build_plan_financing.delay(bag.id, invoice.id)

    elif invoice.amount > 0:
        tasks.build_subscription.delay(bag.id, invoice.id)

    else:
        tasks.build_free_subscription.delay(bag.id, invoice.id)

    return "scheduled"


def get_cached_currency(code: str, cache: dict[str, Currency]) -> Currency | None:
    """
    Get a currency from the cache by code.
    """
    currency = cache.get(code.upper())
    if currency is None:
        currency = Currency.objects.filter(code__iexact=code).first()
        cache[code.upper()] = currency
    return currency


def apply_pricing_ratio(
    price: float,
    country_code: Optional[str],
    obj: Optional[Union[Plan, AcademyService, FinancingOption]] = None,
    price_attr: str = "price",
    lang: Optional[str] = None,
    cache: Optional[dict[str, Currency]] = None,
) -> Tuple[float, Optional[float], Optional[Currency]]:
    """
    Apply pricing ratio to a price based on country code and object-specific overrides.

    Args:
        price (float): The original price to apply ratio to
        country_code (Optional[str]): Two-letter country code to look up ratio for
        obj (Optional[Union[Plan, AcademyService]]): Plan or AcademyService object that may have pricing overrides
        price_attr (str): Attribute name to use for price override
        lang (Optional[str]): Language to use for translations
        cache (Optional[dict[str, Currency]]): Cache of currencies

    Returns:
        Tuple[float, Optional[float], Optional[Currency]]: A tuple containing:
            - The final price after applying any ratio
            - The ratio that was applied (None if using object's direct price override)
            - The currency that was used for the price if it was overridden

    The function applies pricing ratios in the following order:
    1. If the object has a direct price override for the country, use that price and return None as ratio
    2. If the object has a ratio override for the country, apply that ratio
    3. If there is a general ratio defined for the country, apply that ratio
    4. Otherwise return the original price with None as ratio
    """

    if not price or not country_code:
        return price, None, None

    if cache is None:
        cache = {}

    country_code = country_code.lower()

    # Check for object-specific overrides first
    if obj and hasattr(obj, "pricing_ratio_exceptions") and obj.pricing_ratio_exceptions:
        exceptions = obj.pricing_ratio_exceptions.get(country_code, {})

        currency = exceptions.get("currency", None)
        if currency:
            currency = get_cached_currency(currency, cache)

            if currency is None:
                raise ValidationException(
                    translation(
                        lang or "en", en="Currency not found", es="Moneda no encontrada", slug="currency-not-found"
                    ),
                    code=404,
                )

        # Direct price override - Check this FIRST
        if exceptions.get(price_attr) is not None:
            return exceptions[price_attr], None, currency

        # Ratio override
        if exceptions.get("ratio") is not None:
            return price * exceptions["ratio"], exceptions["ratio"], currency

    # Fall back to general ratios
    if country_code in GENERAL_PRICING_RATIOS:
        ratio = GENERAL_PRICING_RATIOS[country_code]["pricing_ratio"]
        return price * ratio, ratio, None

    return price, None, None


def create_seller_reward_coupons(coupons: list[Coupon], original_price: float, buyer_user: User) -> None:
    """
    Create reward coupons for sellers when their coupons are used in payments.

    Creates user-restricted coupons that sellers can use on any plan.

    Args:
        coupons: List of coupons used in the payment
        original_price: The original price before discounts
        buyer_user: The user who made the purchase
    """
    utc_now = timezone.now()

    for coupon in coupons:
        if not coupon.seller or not coupon.seller.user:
            continue

        seller_user = coupon.seller.user

        # Don't create reward for the buyer themselves (already prevented by validation)
        if seller_user == buyer_user:
            continue

        # Calculate reward amount based on coupon's referral settings
        reward_amount = 0
        if coupon.referral_type == Coupon.Referral.PERCENTAGE:
            reward_amount = original_price * coupon.referral_value
        elif coupon.referral_type == Coupon.Referral.FIXED_PRICE:
            reward_amount = coupon.referral_value
        else:
            # No referral reward configured
            continue

        if reward_amount <= 0:
            continue

        # Create a unique slug for the reward coupon
        base_slug = f"reward-{seller_user.id}-{coupon.slug}"
        reward_slug = base_slug
        counter = 1

        while Coupon.objects.filter(slug=reward_slug).exists():
            reward_slug = f"{base_slug}-{counter}"
            counter += 1

        # Create the reward coupon restricted to the seller
        # No plans restriction - can be used with any plan
        reward_coupon = Coupon(
            slug=reward_slug,
            discount_type=Coupon.Discount.FIXED_PRICE,
            discount_value=reward_amount,
            referral_type=Coupon.Referral.NO_REFERRAL,
            referral_value=0,
            auto=False,
            referred_buyer=buyer_user,
            how_many_offers=1,  # Single use
            allowed_user=seller_user,  # Restrict to seller only
            offered_at=utc_now,
            expires_at=utc_now + timedelta(days=90),  # 90 days to use the reward
        )
        reward_coupon.save()

        logger.info(
            f"Created user-restricted reward coupon {reward_coupon.slug} of {reward_amount} "
            f"for seller {seller_user.id} from coupon {coupon.slug}"
        )


def is_plan_paid(plan: Plan) -> bool:
    """
    Check if a plan is paid by examining its pricing structure.

    Args:
        plan: The plan to check

    Returns:
        bool: True if the plan is paid, False if it's free
    """
    if not plan.is_renewable:
        # For non-renewable plans, check if they have financing options
        return plan.financing_options.exists()

    # For renewable plans, check if any pricing field is greater than 0
    return (
        (getattr(plan, "price_per_month", 0) or 0) > 0
        or (getattr(plan, "price_per_quarter", 0) or 0) > 0
        or (getattr(plan, "price_per_half", 0) or 0) > 0
        or (getattr(plan, "price_per_year", 0) or 0) > 0
    )


def is_subscription_paid(subscription: Subscription) -> bool:
    """
    Check if a subscription is paid by examining its plans.

    Args:
        subscription: The subscription to check

    Returns:
        bool: True if the subscription is paid, False if it's free
    """
    for plan in subscription.plans.all():
        if is_plan_paid(plan):
            return True
    return False


def manage_plan_financing_add_ons(request: Request, bag: Bag, lang: str) -> float:
    """Return the sum of add-on prices from an object list in request.data.

    Expected format (always objects):
      add_ons: [
        { id: <academy_service_id>, quantity?: <int>, ... },
        ...
      ]
    Rules:
      - Only AcademyServices in plan.add_ons are considered
      - quantity defaults to 1 if missing; must be > 0
    """

    plan = bag.plans.filter().first()
    if not plan:
        return 0.0

    payload = request.data.get("add_ons")
    if not isinstance(payload, list) or not payload:
        return 0.0

    allowed_addons = {a.id: a for a in plan.add_ons.all()}

    total = 0.0
    for entry in payload:
        if not isinstance(entry, dict):
            continue

        academy_service_id = entry.get("id") if isinstance(entry.get("id"), int) else None
        if academy_service_id is None:
            continue

        add_on = allowed_addons.get(academy_service_id)
        if not add_on:
            continue

        qty = entry.get("quantity")
        if not isinstance(qty, int) or qty <= 0:
            qty = 1

        price, _, _ = add_on.get_discounted_price(qty, bag.country_code, lang)
        total += float(price or 0)

    return total


def is_plan_financing_paid(plan_financing: PlanFinancing) -> bool:
    """
    Check if a plan financing is paid by examining its plans.

    Args:
        plan_financing: The plan financing to check

    Returns:
        bool: True if the plan financing is paid, False if it's free
    """
    for plan in plan_financing.plans.all():
        if plan.financing_options.exists():
            return True
    return False


def user_has_active_paid_plans(user: User) -> bool:
    """
    Check if a user has any active paid subscriptions or plan financings.

    Args:
        user: The user to check

    Returns:
        bool: True if the user has active paid plans, False otherwise
    """
    # Check for active PAID subscriptions owned by the user or where the user has a seat
    owned_subscriptions = Subscription.objects.filter(user=user, status=Subscription.Status.ACTIVE)
    seated_subscription_ids = SubscriptionSeat.objects.filter(user=user).values_list(
        "billing_team__subscription_id", flat=True
    )
    seat_subscriptions = Subscription.objects.filter(id__in=seated_subscription_ids, status=Subscription.Status.ACTIVE)

    for subscription in owned_subscriptions.union(seat_subscriptions):
        if is_subscription_paid(subscription):
            return True

    return False


# ------------------------------
# Team member consumables (per-member issuance from JSON)
# ------------------------------

type SeatLogAction = Literal["ADDED", "REMOVED", "REPLACED"]


class SeatLogEntry(TypedDict):
    email: str
    action: SeatLogAction
    created_at: str


def create_seat_log_entry(seat: SubscriptionSeat, action: SeatLogAction) -> SeatLogEntry:
    utc_now = timezone.now()
    entry = {
        "email": (seat.email or "").strip().lower(),
        "action": action,
        "created_at": utc_now.isoformat().replace("+00:00", "Z"),
    }
    return entry


# seats management


class SeatDict(TypedDict, total=False):
    email: str
    first_name: str | None
    last_name: str | None


class AddSeat(TypedDict):
    email: str
    first_name: str
    last_name: str


class ReplaceSeat(TypedDict):
    from_email: str
    to_email: str
    first_name: str
    last_name: str


def invite_user_to_subscription_team(
    obj: SeatDict, subscription: Subscription, subscription_seat: SubscriptionSeat, lang: str
):
    invite, created = UserInvite.objects.get_or_create(
        email=obj.get("email", ""),
        academy=subscription.academy,
        subscription_seat=subscription_seat,
        role_id="student",
        defaults={
            "status": "PENDING",
            "author": subscription.user,
            "role_id": "student",
            "token": str(uuid.uuid4()),
            "sent_at": timezone.now(),
            "first_name": obj.get("first_name", ""),
            "last_name": obj.get("last_name", ""),
        },
    )
    if created or invite.status == "PENDING":
        notify_actions.send_email_message(
            "welcome_academy",
            obj.get("email", ""),
            {
                "email": obj.get("email", ""),
                "subject": translation(
                    lang,
                    en=f"Invitation to join {subscription.academy.name}",
                    es=f"Invitación para unirse a {subscription.academy.name}",
                ),
                "LINK": get_app_url() + "/v1/auth/member/invite/" + invite.token,
                "FIST_NAME": invite.first_name or "",
            },
            academy=subscription.academy,
        )


def create_seat(email: str, user: User | None, billing_team: SubscriptionBillingTeam, lang: str):
    if SubscriptionSeat.objects.filter(billing_team=billing_team, email=email).exists():
        raise ValidationException(
            translation(
                lang,
                en="User already has a seat for this team",
                es="El usuario ya tiene un asiento para esta equipo",
                slug="duplicate-team-seat",
            ),
            code=400,
        )

    seat = SubscriptionSeat(
        billing_team=billing_team,
        user=user,
        email=email,
    )
    seat_log_entry = create_seat_log_entry(seat, "ADDED")
    seat.seat_log.append(seat_log_entry)
    seat.save()

    if not user:
        invite_user_to_subscription_team(
            {"email": email, "first_name": None, "last_name": None},
            seat.billing_team.subscription,
            seat,
            lang,
        )

    else:
        for plan in seat.billing_team.subscription.plans.all():
            grant_student_capabilities(user, plan)

    # create consumables unless shared per team
    strategy = getattr(
        billing_team,
        "consumption_strategy",
        SubscriptionBillingTeam.ConsumptionStrategy.PER_SEAT,
    )

    # if strategy is not per team, create the individual consumables
    if strategy != SubscriptionBillingTeam.ConsumptionStrategy.PER_TEAM:
        tasks.build_service_stock_scheduler_from_subscription.delay(billing_team.subscription.id, seat_id=seat.id)

    return seat


def replace_seat(
    from_email: str,
    to_email: str,
    to_user: User | None,
    subscription_seat: SubscriptionSeat,
    lang: str,
):
    seat = SubscriptionSeat.objects.filter(billing_team=subscription_seat.billing_team, email=from_email).first()
    if not seat:
        raise ValidationException(
            translation(
                lang,
                en=f"There is no seat with this email {from_email}",
                es=f"No hay un asiento con este email {from_email}",
                slug="no-seat-with-this-email",
            ),
            code=400,
        )

    if SubscriptionSeat.objects.filter(billing_team=subscription_seat.billing_team, email=to_email).exists():
        raise ValidationException(
            translation(
                lang,
                en=f"There is already a seat with this email {to_email}",
                es=f"Ya hay un asiento con este email {to_email}",
                slug="seat-with-this-email-already-exists",
            ),
            code=400,
        )

    seat.email = to_user.email if to_user else to_email
    seat.user = to_user
    seat.is_active = True
    seat_log_entry = create_seat_log_entry(seat, "REPLACED")
    seat.seat_log.append(seat_log_entry)
    seat.save(update_fields=["seat_log", "is_active"])
    seat.save()

    if not to_user:
        invite_user_to_subscription_team(
            {"email": to_email, "first_name": None, "last_name": None},
            subscription_seat.billing_team.subscription,
            subscription_seat,
            lang,
        )

    else:
        for plan in subscription_seat.billing_team.subscription.plans.all():
            grant_student_capabilities(to_user, plan)

    # create consumables unless shared per team
    strategy = getattr(
        subscription_seat.billing_team,
        "consumption_strategy",
        SubscriptionBillingTeam.ConsumptionStrategy.PER_SEAT,
    )

    # if strategy is not per team and there is a user, reassign consumables from the seat to the new user
    if strategy != SubscriptionBillingTeam.ConsumptionStrategy.PER_TEAM and to_user:
        Consumable.objects.filter(subscription_seat=seat).update(user=to_user)

    return seat


def normalize_email(email: str):
    return email.strip().lower()


def normalize_add_seats(add_seats: list[dict[str, Any]]) -> list[AddSeat]:
    l: list[AddSeat] = []
    for seat in add_seats:
        serialized = {
            "email": normalize_email(seat["email"]),
            "user": seat.get("user", None),
            "first_name": seat.get("first_name", ""),
            "last_name": seat.get("last_name", ""),
        }
        l.append(serialized)
    return l


def normalize_replace_seat(replace_seats: list[dict[str, Any]]) -> ReplaceSeat:
    l: list[AddSeat] = []
    for seat in replace_seats:
        serialized = {
            "from_email": normalize_email(seat["from_email"]),
            "to_email": normalize_email(seat["to_email"]),
            "to_user": seat.get("to_user", None),
            "first_name": seat.get("first_name", ""),
            "last_name": seat.get("last_name", ""),
        }
        l.append(serialized)
    return l


def validate_seats_limit(
    team: SubscriptionBillingTeam, add_seats: list[AddSeat], replace_seats: list[ReplaceSeat], lang: str
):
    seats = {}
    for seat in SubscriptionSeat.objects.filter(billing_team=team):
        seats[seat.email] = 1

    for seat in add_seats:
        # seat is a dict-like (TypedDict)
        seats[seat["email"]] = 1

    for seat in replace_seats:
        # carry forward the existing multiplier when replacing an email
        prev = seats.pop(seat["from_email"], None)
        if prev is not None:
            seats[seat["to_email"]] = prev

    value = 0
    for seat in seats.values():
        value += seat

    if team.seats_limit and value > team.seats_limit:
        raise ValidationException(
            translation(
                lang,
                en=f"Seats limit exceeded: {value} > {team.seats_limit}",
                es=f"Límite de asientos excedido: {value} > {team.seats_limit}",
                slug="seats-limit-exceeded",
            ),
            code=400,
        )


def grant_student_capabilities(user: User, plan: Plan, selected_cohort: Optional[str] = None):
    if plan.owner:
        admissions_tasks.build_profile_academy.delay(plan.owner.id, user.id)

    if not plan.cohort_set or not selected_cohort:
        return

    cohort = plan.cohort_set.cohorts.filter(slug=selected_cohort).first()
    if not cohort:
        return

    admissions_tasks.build_cohort_user.delay(cohort.id, user.id)

    if plan.owner != cohort.academy:
        admissions_tasks.build_profile_academy.delay(cohort.academy.id, user.id)


def get_user_from_consumable_to_be_charged(
    instance: Consumable,
) -> User | None:
    """
    Resolve the user that should be considered the consumer for charging/notifications.

    Rules:
    - For `PlanFinancing` (always individual) or when the service is not team‑allowed,
      the user is the resource owner (`resource.user`).
    - For team‑allowed services with PER_SEAT strategy, it is the seat user if present,
      otherwise it falls back to the resource owner.

    Parameters:
    - instance: The `Consumable` linked to either a `Subscription` or `PlanFinancing`.

    Returns:
    - A `User` instance or `None` when team‑shared without a specific user.
    """
    resource: Subscription | PlanFinancing | None = instance.subscription or instance.plan_financing
    is_team_allowed = instance.service_item.service.is_team_allowed

    user = None
    team: SubscriptionBillingTeam | None = instance.subscription_billing_team or instance.subscription_seat.billing_team
    strategy = team.consumption_strategy if team else None

    if is_team_allowed is False or isinstance(resource, PlanFinancing):
        user = resource.user
    elif is_team_allowed and strategy == SubscriptionBillingTeam.ConsumptionStrategy.PER_SEAT:
        user = instance.subscription_seat.user or resource.user

    return user


def validate_auto_recharge_service_units(
    instance: Consumable,
) -> tuple[float, int, str | None]:  # price, amount, error
    """
    Decide whether an auto‑recharge should happen and, if so, how many units to buy.

    The decision takes into account:
    - Auto‑recharge enablement on the owning resource (`Subscription` or `PlanFinancing`).
    - Whether a seat is inactive (no recharge for inactive seats).
    - Presence of a main currency in the academy (required to price the units).
    - The effective user to consider for spending (derived from
      `get_user_from_consumable_to_be_charged`).
    - Current period spend for the service/user/team and configured thresholds/limits
      (`recharge_threshold_amount`, `max_period_spend`).
    - Academy price per unit for the service.
    - Remaining balance heuristics (e.g., more than 20% left).

    Parameters:
    - instance: The `Consumable` being consumed.

    Returns:
    - (price_per_unit, units_to_buy, None) when allowed.
    - (0.0, 0, "<slug>") when not allowed, where the slug explains the reason
      (e.g., "main-currency-not-found", "auto-recharge-threshold-reached",
      "max-period-spend-reached", "price-per-unit-not-found").
    """
    resource: Subscription | PlanFinancing | None = instance.subscription or instance.plan_financing
    if (
        resource is None
        or resource.auto_recharge_enabled is False
        or (instance.subscription_seat and instance.subscription_seat.is_active is False)
    ):
        return 0.0, 0, None

    if resource.academy.main_currency is None:
        return 0.0, 0, "main-currency-not-found"

    user = get_user_from_consumable_to_be_charged(instance)
    service = instance.service_item.service

    user_spend = resource.get_current_period_spend(service, user)

    team_spend = user_spend
    if user:
        team_spend = resource.get_current_period_spend(service)

    if team_spend >= resource.recharge_threshold_amount:
        return 0.0, 0, "auto-recharge-threshold-reached"

    if resource.max_period_spend and (
        team_spend >= resource.max_period_spend or team_spend + resource.recharge_amount >= resource.max_period_spend
    ):
        return 0.0, 0, "max-period-spend-reached"

    recharge_amount = resource.recharge_amount
    if resource.max_period_spend and team_spend + recharge_amount > resource.max_period_spend:
        recharge_amount = resource.max_period_spend - team_spend

    price_qs = AcademyService.objects.filter(service=service, academy=resource.academy)
    if (price := price_qs.first()) is None:
        return 0.0, 0, "academy-service-not-found"

    if price.price_per_unit is None or price.price_per_unit <= 0:
        return 0.0, 0, "price-per-unit-not-found"

    if price.price_per_unit > recharge_amount:
        return 0.0, 0, "price-per-unit-exceeded"

    consumables = Consumable.list(user=user, service=instance.service_item.service)
    total = 0
    available = 0
    for consumable in consumables:
        if consumable.how_many == -1:
            return 0.0, 0, None

        available += consumable.how_many
        total += consumable.service_item.how_many

    if total / available > 0.2:
        return 0.0, 0, "more-than-20-percent-left"

    if available * price.price_per_unit > resource.recharge_threshold_amount:
        return 0.0, 0, None

    return price.price_per_unit, math.floor(recharge_amount / price.price_per_unit), None


def process_auto_recharge(
    consumable: Consumable,
):
    """
    Execute the auto‑recharge workflow for the resource that owns a consumable.

    This is an ACTION (not a Celery task). The Celery entry point that calls this is
    `breathecode.payments.tasks.process_auto_recharge`. This function:

    1) Resolves the owning resource from the `consumable` (either `Subscription` or `PlanFinancing`).
    2) Acquires a Redis lock to avoid concurrent recharges per resource.
    3) Validates the recharge using `validate_auto_recharge_service_units` which returns
       the unit price and number of units to buy or an error slug.
    4) Performs the payment (Stripe) by creating a temporary `Bag` and charging the
       subscription owner. The charged user in emails can be the seat holder depending on the
       service/team strategy.
    5) Sends notification emails to the resource owner and, when applicable, the charged user.

    Parameters:
    - consumable: The `Consumable` instance that triggered the recharge path.

    Returns:
    - None. Side‑effects include DB writes (Bag/Invoice), Stripe charge and notifications.

    Raises:
    - AbortTask: When the flow cannot proceed (e.g., configuration, payment or validation issues).

    Concurrency:
    - Guarded by a Redis lock named `process_auto_recharge:<ResourceClass>:<resource_id>`.
    """

    resource: Subscription | PlanFinancing | None = consumable.subscription or consumable.plan_financing
    if not resource:
        return

    currency: Currency | None = resource.academy.main_currency
    if not currency:
        return

    # Connect to Redis
    redis_client = redis.Redis.from_url(settings.REDIS_URL)
    team = consumable.subscription_billing_team or (
        consumable.subscription_seat.billing_team if consumable.subscription_seat else None
    )
    seat = consumable.subscription_seat

    lock_key = f"process_auto_recharge:{resource.__class__.__name__}:{resource.id}"
    lock_timeout = 300  # 5 minutes max lock time

    # Try to acquire lock
    lock: redis.lock.Lock | None = redis_client.lock(lock_key, timeout=lock_timeout, blocking_timeout=5)
    # lock.release()

    if lock.acquire(blocking=False) is False:
        raise RetryTask(f"Auto-recharge already in progress for {resource.__class__.__name__} {resource.id}")

    try:
        logger.info(f"Processing auto-recharge for {resource.__class__.__name__} {resource.id}")

        price, amount, error = validate_auto_recharge_service_units(consumable)
        if error:
            logger.warning(f"Auto-recharge not allowed for consumable {consumable.id}: {error}")
            return

        if amount <= 0:
            logger.warning(f"Auto-recharge not allowed for consumable {consumable.id}: amount is zero or negative")
            return

        try:
            with transaction.atomic():
                # Create invoice via Stripe payment
                from .services.stripe import Stripe

                charged_user = get_user_from_consumable_to_be_charged(consumable)

                # Create a temporary bag for the auto-recharge
                bag = Bag.objects.create(
                    user=resource.user,  # it must be charged to the owner
                    academy=resource.academy,
                    currency=currency,
                    type="CHARGE",
                    status="PAID",
                    was_delivered=True,
                )

                # Process payment via Stripe
                # If this fails, the entire transaction will rollback
                s = Stripe(academy=resource.academy)
                context_desc = f"auto-recharge for {charged_user.email}"
                s.pay(
                    resource.user,  # it must be charged to the owner
                    bag,
                    price * amount,
                    currency=currency.code,
                    description=f"Auto-recharge for {context_desc}",
                    subscription_billing_team=team,
                    subscription_seat=seat,
                )

                emails = [resource.user.email]
                if charged_user.email not in resource.user.email:
                    if charged_user:
                        emails.append(charged_user.email)

                if charged_user is None:
                    charged_user = resource.user

                user_settings = get_user_settings(charged_user)
                lang = user_settings.lang

                subject = translation(
                    lang,
                    en=f"Consumables Auto-Recharged for {charged_user.email}",
                    es=f"Consumibles Auto-Recargados para {charged_user.email}",
                )
                message = translation(
                    lang,
                    en=f"The consumables have been auto-recharged for {charged_user.email}",
                    es=f"Los consumibles han sido auto-recargados para {charged_user.email}",
                )

                for email in emails:
                    notify_actions.send_email_message(
                        "message",
                        email,
                        {
                            "SUBJECT": subject,
                            "MESSAGE": message,
                        },
                        academy=resource.academy,
                    )

        except Exception as e:
            raise AbortTask(f"Consumable auto-recharge failed for {resource.__class__.__name__} {resource.id}: {e}")

    finally:
        # Always release the lock
        lock.release()<|MERGE_RESOLUTION|>--- conflicted
+++ resolved
@@ -1,6 +1,5 @@
 import os
 import re
-<<<<<<< HEAD
 import math
 import redis
 import redis.lock
@@ -11,12 +10,6 @@
 from django.db import transaction
 from django.conf import settings
 from task_manager.core.exceptions import AbortTask, RetryTask
-=======
-import uuid
-from datetime import datetime, timedelta
-from functools import lru_cache
-from typing import Any, Literal, Optional, Tuple, Type, TypedDict, Union
->>>>>>> 77ce37c2
 
 from adrf.requests import AsyncRequest
 from capyc.core.i18n import translation
