import logging
from typing import Type

from django.contrib.auth.models import Group
from django.db.models import Q
from django.db.models.signals import m2m_changed
from django.dispatch import receiver
from django.utils import timezone
<<<<<<< HEAD
from task_manager.django.actions import schedule_task

import breathecode.authenticate.tasks as auth_tasks
from breathecode.authenticate.actions import revoke_user_discord_permissions
from breathecode.authenticate.models import Cohort, CredentialsDiscord, GoogleWebhook
from breathecode.authenticate.signals import google_webhook_saved
=======
from django.contrib.auth.models import Group, User

from breathecode.authenticate.models import GoogleWebhook, UserInvite
from breathecode.authenticate.signals import google_webhook_saved, invite_status_updated
from breathecode.monitoring.models import StripeEvent
from breathecode.monitoring import signals as monitoring_signals
>>>>>>> c6cd37b9
from breathecode.mentorship.models import MentorshipSession
from breathecode.mentorship.signals import mentorship_session_status
from breathecode.payments.models import Invoice
from breathecode.payments import tasks, actions
from django.db.models.signals import post_save


from .models import (
    Consumable,
    Plan,
    PlanFinancing,
    Subscription,
    SubscriptionSeat,
    SubscriptionBillingTeam,
)
from .signals import (
    consume_service,
    grant_plan_permissions,
    grant_service_permissions,
    lose_service_permissions,
    reimburse_service_units,
    revoke_plan_permissions,
    update_plan_m2m_service_items,
)
from .actions import validate_auto_recharge_service_units

logger = logging.getLogger(__name__)


@receiver(consume_service, sender=Consumable)
def consume_service_receiver(sender: Type[Consumable], instance: Consumable, how_many: float, **kwargs):
    if instance.how_many == 0:
        lose_service_permissions.send_robust(instance=instance, sender=sender)
        return

    if instance.how_many == -1:
        return

    instance.how_many -= how_many
    instance.save()

    if instance.how_many == 0:
        lose_service_permissions.send_robust(instance=instance, sender=sender)


@receiver(reimburse_service_units, sender=Consumable)
def reimburse_service_units_receiver(sender: Type[Consumable], instance: Consumable, how_many: float, **kwargs):
    if instance.how_many == -1:
        return

    grant_permissions = not instance.how_many and how_many

    instance.how_many += how_many
    instance.save()

    if grant_permissions:
        grant_service_permissions.send_robust(instance=instance, sender=sender)


@receiver(lose_service_permissions, sender=Consumable)
def lose_service_permissions_receiver(sender: Type[Consumable], instance: Consumable, **kwargs):
    now = timezone.now()

    if instance.how_many != 0:
        return

    user = instance.subscription_seat.user if instance.subscription_seat else instance.user
    subscription_team = instance.subscription_billing_team or (
        instance.subscription_seat.billing_team if instance.subscription_seat else None
    )

    # Build base filter: user and seat consumables
    if subscription_team:
        # limit to consumables linked to the same billing team
        base_filter = Q(user=user, subscription_billing_team=subscription_team) | Q(
            subscription_seat__user=user, subscription_seat__billing_team=subscription_team
        )
    else:
        base_filter = Q(user=user) | Q(subscription_seat__user=user)

    # Include team-shared consumables only if strategy is PER_TEAM
    team_shared_filter = Q()
    if (
        subscription_team
        and subscription_team.consumption_strategy == SubscriptionBillingTeam.ConsumptionStrategy.PER_TEAM
    ):
        team_shared_filter = Q(
            user__isnull=True,
            subscription_billing_team__isnull=False,
            subscription_billing_team=subscription_team,
        )

    consumables = Consumable.objects.filter(
        Q(valid_until__lte=now) | Q(valid_until=None),
        base_filter | team_shared_filter,
    ).exclude(how_many=0)

    # for group in instance.user.groups.all():
    for group in instance.service_item.service.groups.all():

        how_many = consumables.filter(service_item__service__groups__name=group.name).distinct().count()
        if how_many == 0:
            user.groups.remove(group)


def grant_service_permissions_receiver(sender: Type[Consumable], instance: Consumable, **kwargs):
    # Only grant when this consumable has units available now (> 0). Infinite (-1) is handled elsewhere.
    if instance.how_many <= 0:
        return

    # Determine the affected user and billing team context
    user = instance.subscription_seat.user if instance.subscription_seat else instance.user
    subscription_team = instance.subscription_billing_team or (
        instance.subscription_seat.billing_team if instance.subscription_seat else None
    )

    groups = instance.service_item.service.groups.all()

    def grant_for_user(target_user):
        for group in groups:
            if not target_user.groups.filter(name=group.name).exists():
                target_user.groups.add(group)

    if not user and subscription_team:
        # Grant to all users in the team only if the consumption strategy is PER_TEAM
        if subscription_team.consumption_strategy == SubscriptionBillingTeam.ConsumptionStrategy.PER_TEAM:
            seats = SubscriptionSeat.objects.filter(billing_team=subscription_team, user__isnull=False).select_related(
                "user"
            )
            for seat in seats:
                grant_for_user(seat.user)
        return

    if user:
        grant_for_user(user)


grant_service_permissions.connect(grant_service_permissions_receiver, sender=Consumable)


def grant_plan_permissions_receiver(
    sender: Type[Subscription] | Type[PlanFinancing], instance: Subscription | PlanFinancing, **kwargs
):
    """
    Add the user to the Paid Student group when a subscription/plan financing is created
    or when its status changes to ACTIVE. The signal is only emitted for paid plans.
    """

    def grant(user: User):
        nonlocal group
        if group and not user.groups.filter(name="Paid Student").exists():
            user.groups.add(group)

    group = Group.objects.filter(name="Paid Student").first()
    if isinstance(instance, Subscription) and (
        team := SubscriptionBillingTeam.objects.filter(subscription=instance).first()
    ):
        for seat in team.subscription_seat_set.all():
            grant(seat.user)
    else:
        grant(instance.user)


grant_plan_permissions.connect(grant_plan_permissions_receiver, sender=Subscription)
grant_plan_permissions.connect(grant_plan_permissions_receiver, sender=PlanFinancing)


def revoke_plan_permissions_receiver(sender, instance, **kwargs):
    """
    Remove the user from the Paid Student group only if the user has
    NO other active PAID subscriptions or plan financings.
    """

    from .actions import user_has_active_paid_plans

    group = Group.objects.filter(name="Paid Student").first()

    def revoke(user: User):
        nonlocal group
        user = instance.user

        if not group or not user.groups.filter(name="Paid Student").exists():
            return

        if not user_has_active_paid_plans(user):
            user.groups.remove(group)

    if isinstance(instance, Subscription) and (
        team := SubscriptionBillingTeam.objects.filter(subscription=instance).first()
    ):
        for seat in team.subscription_seat_set.all():
            revoke(seat.user)
    else:
        revoke(instance.user)


revoke_plan_permissions.connect(revoke_plan_permissions_receiver, sender=Subscription)
revoke_plan_permissions.connect(revoke_plan_permissions_receiver, sender=PlanFinancing)


def handle_seat_invite_accepted(sender: Type[UserInvite], instance: UserInvite, **kwargs):
    """When an invite is accepted, bind pending SubscriptionSeat by email and issue consumables."""
    if instance.status != "ACCEPTED" or not instance.user_id:
        return

    # Find pending seats by email across subscriptions with team-enabled items
    seats = SubscriptionSeat.objects.filter(email__iexact=instance.email.strip(), user__isnull=True)
    for seat in seats.select_related("billing_team", "billing_team__subscription"):
        subscription = seat.billing_team.subscription

        # Bind seat to user and normalize email
        seat.user = instance.user
        seat.email = instance.user.email.lower()
        seat.save()

        logger.info(
            "Activated team seat via invite: subscription=%s user=%s",
            subscription.id,
            instance.user_id,
        )

        # Determine effective strategy
        team = seat.billing_team
        plan = subscription.plans.first()
        plan_strategy = getattr(plan, "consumption_strategy", Plan.ConsumptionStrategy.PER_SEAT)
        per_seat_enabled = team and (
            team.consumption_strategy == SubscriptionBillingTeam.ConsumptionStrategy.PER_SEAT
            or plan_strategy == Plan.ConsumptionStrategy.BOTH
        )

        # Assign existing consumables that were created with user=None to the newly accepted user
        if per_seat_enabled:
            # Update existing consumables for this seat to assign them to the user
            Consumable.objects.filter(subscription_seat=seat, user__isnull=True).update(user=instance.user)

            # Grant student capabilities for each plan
            for p in subscription.plans.all():
                actions.grant_student_capabilities(instance.user, p)


# to be able to use unittest instead of integration test
invite_status_updated.connect(handle_seat_invite_accepted, sender=UserInvite)


@receiver(revoke_plan_permissions, sender=Subscription)
@receiver(revoke_plan_permissions, sender=PlanFinancing)
def revoke_discord_permissions_receiver(sender, instance, **kwargs):
    """
    Remove the user from the Discord server only if the user has
    NO other active 4Geeks Plus PAID subscriptions or plan financings.
    """

    def schedule_delayed_revoke(date_field, date_value):
        if date_value and date_value >= timezone.now():
            days_until = int((date_value - timezone.now()).total_seconds() / (24 * 60 * 60)) + 1
            entity_type = "subscription" if isinstance(instance, Subscription) else "plan_financing"
            manager = schedule_task(auth_tasks.delayed_revoke_discord_permissions, f"{days_until}d")
            if not manager.exists(instance.id, entity_type, date_field):
                manager.call(instance.id, entity_type, date_field)
            return True
        return False

    from .actions import user_has_active_4geeks_plus_plans

    if user_has_active_4geeks_plus_plans(instance.user):
        logger.info(f"User {instance.user.id} still has active paid plans, skipping Discord permissions revoke")
        return
    entity_type = "subscription" if isinstance(instance, Subscription) else "plan_financing"
    if entity_type == "subscription":
        plan_slug = Plan.objects.filter(subscription=instance).first().slug
    else:
        plan_slug = Plan.objects.filter(planfinancing=instance).first().slug
    if plan_slug == "4geeks-plus-subscription" or plan_slug == "4geeks-plus-planfinancing":
        if instance.status == "CANCELLED":
            if instance.valid_until:
                if instance.valid_until >= timezone.now():
                    logger.debug(
                        "The user still has time to pay the subscription after being cancelled, scheduling Discord revoke"
                    )
                    schedule_delayed_revoke("valid_until", instance.valid_until)
                    return
                else:
                    revoke_user_discord_permissions(instance.user, instance.academy)
                    return

            if instance.next_payment_at:
                if instance.next_payment_at >= timezone.now():
                    logger.debug(
                        "The user still has time to pay the subscription after being cancelled, scheduling Discord revoke"
                    )
                    schedule_delayed_revoke("next_payment_at", instance.next_payment_at)
                    return
                else:
                    revoke_user_discord_permissions(instance.user, instance.academy)
                    return
        else:

            if instance.valid_until:
                if instance.valid_until >= timezone.now():

                    logger.debug("The user still has time to pay the subscription, scheduling Discord revoke")
                    schedule_delayed_revoke("valid_until", instance.valid_until)
                    return
                else:

                    revoke_user_discord_permissions(instance.user, instance.academy)
                    return
            else:
                revoke_user_discord_permissions(instance.user, instance.academy)
                return


@receiver(grant_plan_permissions, sender=Subscription)
@receiver(grant_plan_permissions, sender=PlanFinancing)
def grant_discord_permissions_receiver(sender, instance, **kwargs):
    discord_creds = CredentialsDiscord.objects.filter(user=instance.user).first()
    if not discord_creds:
        logger.debug(f"User {instance.user.id} has no Discord credentials, skipping grant")
        return False
    cohort_academy = Cohort.objects.filter(academy=instance.academy).prefetch_related("academy").first()
    if not cohort_academy:
        return False
    cohorts = Cohort.objects.filter(cohortuser__user=instance.user, academy=cohort_academy.academy.id).all()

    plan_slug = Plan.objects.filter(subscription=instance).first().slug
    if plan_slug == "4geeks-plus-subscription" or plan_slug == "4geeks-plus-planfinancing":
        for cohort in cohorts:
            if cohort.shortcuts:
                for shortcut in cohort.shortcuts:
                    if shortcut.get("label", None) != "Discord":
                        continue

                    try:
                        auth_tasks.assign_discord_role_task.delay(
                            shortcut.get("server_id", None),
                            int(discord_creds.discord_id),
                            shortcut.get("role_id", None),
                            cohort_academy.academy.id,
                        )
                    except Exception as e:
                        logger.error(str(e))


@receiver(mentorship_session_status, sender=MentorshipSession)
def post_mentoring_session_ended(sender: Type[MentorshipSession], instance: MentorshipSession, **kwargs):
    if instance.mentee and instance.service and instance.status in ["FAILED", "IGNORED"]:
        tasks.refund_mentoring_session.delay(instance.id)


@receiver(m2m_changed, sender=Plan.service_items.through)
def plan_m2m_wrapper(sender: Type[Plan.service_items.through], instance: Plan, **kwargs):
    if kwargs["action"] != "post_add":
        return

    update_plan_m2m_service_items.send_robust(sender=sender, instance=instance)


@receiver(update_plan_m2m_service_items, sender=Plan.service_items.through)
def plan_m2m_changed(sender: Type[Plan.service_items.through], instance: Plan, **kwargs):
    tasks.update_service_stock_schedulers.delay(instance.id)


@receiver(google_webhook_saved, sender=GoogleWebhook)
def process_google_webhook_on_created(sender: Type[GoogleWebhook], instance: GoogleWebhook, created: bool, **kwargs):
    if created:
        tasks.process_google_webhook.delay(instance.id)


@receiver(monitoring_signals.stripe_webhook, sender=StripeEvent)
def handle_stripe_refund(sender: Type[StripeEvent], event_id: int, **kwargs):
    """
    Maneja eventos de devolución de Stripe
    """
    instance = StripeEvent.objects.get(id=event_id)

    if instance.type == "charge.refunded":
        try:
            charge_data = instance.data["object"]
            charge_id = charge_data["id"]

            refunds = charge_data.get("refunds", {}).get("data", [])
            if not refunds:
                logger.warning(f"No refunds found in charge {charge_id}")
                instance.status = "ERROR"
                instance.status_text = f"No refunds found in charge {charge_id}"
                instance.save()
                return

            refunds_sorted = sorted(refunds, key=lambda x: x.get("created", 0), reverse=True)
            refund_data = refunds_sorted[0]
            refund_id = refund_data["id"]
            refund_amount = refund_data.get("amount", 0) / 100  # Convertir de centavos a dólares

            logger.info(f"Processing refund {refund_id} for charge {charge_id}, amount: {refund_amount}")

            invoice = Invoice.objects.filter(stripe_id=charge_id).first()

            if not invoice:
                logger.warning(f"Invoice not found for charge {charge_id}")
                instance.status = "ERROR"
                instance.status_text = f"Invoice not found for charge {charge_id}"
                instance.save()
                return

            if invoice.status == "REFUNDED":
                logger.info(f"Invoice {invoice.id} already refunded")
                invoice.amount_refunded += refund_amount
                invoice.save()
                instance.status = "DONE"
                instance.status_text = f"Additional refund processed for invoice {invoice.id}, amount: {refund_amount}"
                instance.save()
                return

            invoice.refund_stripe_id = refund_id
            invoice.status = "REFUNDED"
            invoice.refunded_at = timezone.now()
            invoice.amount_refunded = refund_amount

            invoice.save()
            logger.info(
                f"Updated invoice {invoice.id} to REFUNDED status with refund {refund_id} for amount {refund_amount}"
            )

            bag = invoice.bag
            if bag and bag.plans.exists():
                plan = bag.plans.first()
                user = invoice.user

                subscription = Subscription.objects.filter(
                    user=user, plans=plan, status__in=[Subscription.Status.ACTIVE]
                ).first()

                if subscription:
                    subscription.status = Subscription.Status.EXPIRED
                    subscription.status_message = f"Subscription expired due to refund of invoice {invoice.id}"
                    subscription.save()
                    logger.info(f"Expired subscription {subscription.id} due to refund")
                else:
                    plan_financing = PlanFinancing.objects.filter(
                        user=user, plans=plan, status__in=[PlanFinancing.Status.ACTIVE]
                    ).first()

                    if plan_financing:
                        plan_financing.status = PlanFinancing.Status.EXPIRED
                        plan_financing.status_message = f"Plan financing expired due to refund of invoice {invoice.id}"
                        plan_financing.save()
                        logger.info(f"Expired plan financing {plan_financing.id} due to refund")

            instance.status = "DONE"
            instance.status_text = f"Successfully processed refund for invoice {invoice.id}, amount: {refund_amount}"
            instance.save()

            logger.info(f"Successfully processed refund for invoice {invoice.id}")

        except Exception as e:
            logger.error(f"Error processing refund webhook: {str(e)}")
            instance.status = "ERROR"
            instance.status_text = f"Error processing refund webhook: {str(e)}"
            instance.save()
            return

    logger.info("=== END HANDLE STRIPE REFUND RECEIVER ===")


def check_consumable_balance_for_auto_recharge(sender: Type[Consumable], instance: Consumable, **kwargs):
    """
    Monitor consumable consumption and trigger auto-recharge when balance is low.

    This receiver checks if:
    1. The consumable belongs to a billing team with auto-recharge enabled
    2. The current balance (in subscription currency) falls below the threshold
    3. Monthly spending limit hasn't been exceeded

    If all conditions are met, it triggers a recharge via signal.
    """

    price, amount, error = validate_auto_recharge_service_units(instance)
    if error:
        logger.warning(f"Auto-recharge not allowed for consumable {instance.id}: {error}")
        return

    if amount <= 0:
        logger.warning(f"Auto-recharge not allowed for consumable {instance.id}: amount is zero or negative")
        return

    tasks.process_auto_recharge.delay(instance.id)


post_save.connect(check_consumable_balance_for_auto_recharge, sender=Consumable)<|MERGE_RESOLUTION|>--- conflicted
+++ resolved
@@ -1,41 +1,26 @@
 import logging
 from typing import Type
 
-from django.contrib.auth.models import Group
+from django.contrib.auth.models import Group, User
 from django.db.models import Q
-from django.db.models.signals import m2m_changed
+from django.db.models.signals import m2m_changed, post_save
 from django.dispatch import receiver
 from django.utils import timezone
-<<<<<<< HEAD
 from task_manager.django.actions import schedule_task
 
 import breathecode.authenticate.tasks as auth_tasks
 from breathecode.authenticate.actions import revoke_user_discord_permissions
-from breathecode.authenticate.models import Cohort, CredentialsDiscord, GoogleWebhook
-from breathecode.authenticate.signals import google_webhook_saved
-=======
-from django.contrib.auth.models import Group, User
-
-from breathecode.authenticate.models import GoogleWebhook, UserInvite
+from breathecode.authenticate.models import Cohort, CredentialsDiscord, GoogleWebhook, UserInvite
 from breathecode.authenticate.signals import google_webhook_saved, invite_status_updated
-from breathecode.monitoring.models import StripeEvent
-from breathecode.monitoring import signals as monitoring_signals
->>>>>>> c6cd37b9
 from breathecode.mentorship.models import MentorshipSession
 from breathecode.mentorship.signals import mentorship_session_status
+from breathecode.monitoring import signals as monitoring_signals
+from breathecode.monitoring.models import StripeEvent
+from breathecode.payments import actions, tasks
 from breathecode.payments.models import Invoice
-from breathecode.payments import tasks, actions
-from django.db.models.signals import post_save
-
-
-from .models import (
-    Consumable,
-    Plan,
-    PlanFinancing,
-    Subscription,
-    SubscriptionSeat,
-    SubscriptionBillingTeam,
-)
+
+from .actions import validate_auto_recharge_service_units
+from .models import Consumable, Plan, PlanFinancing, Subscription, SubscriptionBillingTeam, SubscriptionSeat
 from .signals import (
     consume_service,
     grant_plan_permissions,
@@ -45,7 +30,6 @@
     revoke_plan_permissions,
     update_plan_m2m_service_items,
 )
-from .actions import validate_auto_recharge_service_units
 
 logger = logging.getLogger(__name__)
 
