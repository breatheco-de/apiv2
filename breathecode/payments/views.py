--- conflicted
+++ resolved
@@ -1053,15 +1053,9 @@
     def get(self, request):
         handler = self.extensions(request)
 
-<<<<<<< HEAD
-        cache = handler.cache.get()
-        if cache is not None:
-            return HttpResponse(cache, content_type='application/json', status=status.HTTP_200_OK)
-=======
         # cache = handler.cache.get()
         # if cache is not None:
         #     return Response(cache, status=status.HTTP_200_OK)
->>>>>>> 8b8927b2
 
         lang = get_user_language(request)
         utc_now = timezone.now()
