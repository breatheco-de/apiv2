--- conflicted
+++ resolved
@@ -3037,7 +3037,168 @@
         return Response(status=status.HTTP_204_NO_CONTENT)
 
 
-<<<<<<< HEAD
+class AcademyPlanServiceItemView(APIView):
+    extensions = APIViewExtensions(sort="-id", paginate=True)
+
+    @capable_of("crud_plan")
+    def post(self, request, academy_id=None):
+        logger.info(f"AcademyPlanServiceItemView.post called by user {request.user.id}")
+        lang = get_user_language(request)
+        handler = self.extensions(request)
+
+        try:
+            request_data = request.data
+        except Exception as e:
+            raise ValidationException(
+                translation(
+                    lang,
+                    en=f"Invalid JSON format: {str(e)}",
+                    es=f"Formato JSON inválido: {str(e)}",
+                    slug="invalid-json-format",
+                ),
+                code=400,
+            )
+
+        plan = request_data.get("plan")
+        if not plan:
+            raise ValidationException(
+                translation(
+                    lang,
+                    en="plan is required",
+                    es="plan es requerido",
+                    slug="plan-required",
+                ),
+                code=400,
+            )
+
+        plan_kwargs = {}
+        if plan and isinstance(plan, int):
+            plan_kwargs["id"] = plan
+        elif plan and isinstance(plan, str):
+            plan_kwargs["slug"] = plan
+
+        plan = Plan.objects.filter(**plan_kwargs).first()
+
+        if not plan:
+            raise ValidationException(
+                translation(
+                    lang,
+                    en="Plan not found",
+                    es="Plan no encontrado",
+                    slug="plan-not-found",
+                ),
+                code=404,
+            )
+
+        service_item = request_data.get("service_item")
+        if not service_item:
+            raise ValidationException(
+                translation(
+                    lang,
+                    en="service_item_id(s) is required",
+                    es="service_item_id(s) es requerido",
+                    slug="service-item-required",
+                ),
+                code=400,
+            )
+
+        if isinstance(service_item, int):
+            service_item_ids = [service_item]
+        elif isinstance(service_item, str):
+            if "," in service_item:
+                service_item_ids = [int(x.strip()) for x in service_item.split(",") if x.strip().isdigit()]
+            else:
+                service_item_ids = [int(service_item)]
+
+        service_items = ServiceItem.objects.filter(id__in=service_item_ids)
+        if len(service_items) != len(service_item_ids):
+            found_ids = [item.id for item in service_items]
+            missing_ids = [id for id in service_item_ids if id not in found_ids]
+            raise ValidationException(
+                translation(
+                    lang,
+                    en=f"Service items not found: {missing_ids}",
+                    es=f"Service items no encontrados: {missing_ids}",
+                    slug="service-item-not-found",
+                ),
+                code=404,
+            )
+
+        created_items = []
+        for service_item in service_items:
+            psi, created = PlanServiceItem.objects.get_or_create(plan=plan, service_item=service_item)
+            created_items.append(
+                {"plan_service_item_id": psi.id, "service_item_id": service_item.id, "created": created}
+            )
+
+        return handler.response(
+            {
+                "status": "ok",
+                "created_items": created_items,
+                "total_created": len([item for item in created_items if item["created"]]),
+            }
+        )
+
+    @capable_of("crud_plan")
+    def delete(self, request, academy_id=None):
+        lang = get_user_language(request)
+        handler = self.extensions(request)
+
+        try:
+            request_data = request.data
+        except Exception as e:
+            raise ValidationException(
+                translation(
+                    lang,
+                    en=f"Invalid JSON format: {str(e)}",
+                    es=f"Formato JSON inválido: {str(e)}",
+                    slug="invalid-json-format",
+                ),
+                code=400,
+            )
+
+        plan_service_item = request_data.get("plan_service_item")
+        if not plan_service_item:
+            raise ValidationException(
+                translation(
+                    lang,
+                    en="plan_service_item_id(s) is required",
+                    es="plan_service_item_id(s) es requerido",
+                    slug="plan-service-item-id-required",
+                ),
+                code=400,
+            )
+
+        if isinstance(plan_service_item, int):
+            plan_service_item_ids = [plan_service_item]
+        elif isinstance(plan_service_item, str):
+            if "," in plan_service_item:
+                plan_service_item_ids = [int(x.strip()) for x in plan_service_item.split(",") if x.strip().isdigit()]
+            else:
+                plan_service_item_ids = [int(plan_service_item)]
+
+        plan_service_items = PlanServiceItem.objects.filter(id__in=plan_service_item_ids)
+        if len(plan_service_items) != len(plan_service_item_ids):
+            found_ids = [item.id for item in plan_service_items]
+            missing_ids = [id for id in plan_service_item_ids if id not in found_ids]
+            raise ValidationException(
+                translation(
+                    lang,
+                    en=f"Plan service items not found: {missing_ids}",
+                    es=f"Plan service items no encontrados: {missing_ids}",
+                    slug="plan-service-item-not-found",
+                ),
+                code=404,
+            )
+
+        deleted_count = plan_service_items.count()
+        plan_service_items.delete()
+
+        return handler.response(
+            {"status": "ok", "deleted": True, "deleted_count": deleted_count, "deleted_ids": plan_service_item_ids}
+        )
+
+
 # ------------------------------
 # Team member endpoints (scaffold)
 # ------------------------------
@@ -3107,62 +3268,10 @@
             raise ValidationException(
                 translation(
                     lang, en="Subscription not found", es="Suscripción no encontrada", slug="subscription-not-found"
-=======
-class AcademyPlanServiceItemView(APIView):
-    extensions = APIViewExtensions(sort="-id", paginate=True)
-
-    @capable_of("crud_plan")
-    def post(self, request, academy_id=None):
-        logger.info(f"AcademyPlanServiceItemView.post called by user {request.user.id}")
-        lang = get_user_language(request)
-        handler = self.extensions(request)
-
-        try:
-            request_data = request.data
-        except Exception as e:
-            raise ValidationException(
-                translation(
-                    lang,
-                    en=f"Invalid JSON format: {str(e)}",
-                    es=f"Formato JSON inválido: {str(e)}",
-                    slug="invalid-json-format",
-                ),
-                code=400,
-            )
-
-        plan = request_data.get("plan")
-        if not plan:
-            raise ValidationException(
-                translation(
-                    lang,
-                    en="plan is required",
-                    es="plan es requerido",
-                    slug="plan-required",
-                ),
-                code=400,
-            )
-
-        plan_kwargs = {}
-        if plan and isinstance(plan, int):
-            plan_kwargs["id"] = plan
-        elif plan and isinstance(plan, str):
-            plan_kwargs["slug"] = plan
-
-        plan = Plan.objects.filter(**plan_kwargs).first()
-
-        if not plan:
-            raise ValidationException(
-                translation(
-                    lang,
-                    en="Plan not found",
-                    es="Plan no encontrado",
-                    slug="plan-not-found",
->>>>>>> d86251c3
                 ),
                 code=404,
             )
 
-<<<<<<< HEAD
         return subscription
 
     def _get_plan(self, subscription: Subscription, lang: str):
@@ -3180,21 +3289,10 @@
                     en="Plan does not support team",
                     es="Plan no soporta equipo",
                     slug="plan-does-not-support-team-seats",
-=======
-        service_item = request_data.get("service_item")
-        if not service_item:
-            raise ValidationException(
-                translation(
-                    lang,
-                    en="service_item_id(s) is required",
-                    es="service_item_id(s) es requerido",
-                    slug="service-item-required",
->>>>>>> d86251c3
                 ),
                 code=400,
             )
 
-<<<<<<< HEAD
         return plan
 
     def _get_team(self, subscription: Subscription, lang: str):
@@ -3270,76 +3368,10 @@
                     en="Add seats or replace seats are required",
                     es="Agregar asientos o reemplazar asientos son requeridos",
                     slug="add-or-replace-seats-required",
-=======
-        if isinstance(service_item, int):
-            service_item_ids = [service_item]
-        elif isinstance(service_item, str):
-            if "," in service_item:
-                service_item_ids = [int(x.strip()) for x in service_item.split(",") if x.strip().isdigit()]
-            else:
-                service_item_ids = [int(service_item)]
-
-        service_items = ServiceItem.objects.filter(id__in=service_item_ids)
-        if len(service_items) != len(service_item_ids):
-            found_ids = [item.id for item in service_items]
-            missing_ids = [id for id in service_item_ids if id not in found_ids]
-            raise ValidationException(
-                translation(
-                    lang,
-                    en=f"Service items not found: {missing_ids}",
-                    es=f"Service items no encontrados: {missing_ids}",
-                    slug="service-item-not-found",
-                ),
-                code=404,
-            )
-
-        created_items = []
-        for service_item in service_items:
-            psi, created = PlanServiceItem.objects.get_or_create(plan=plan, service_item=service_item)
-            created_items.append(
-                {"plan_service_item_id": psi.id, "service_item_id": service_item.id, "created": created}
-            )
-
-        return handler.response(
-            {
-                "status": "ok",
-                "created_items": created_items,
-                "total_created": len([item for item in created_items if item["created"]]),
-            }
-        )
-
-    @capable_of("crud_plan")
-    def delete(self, request, academy_id=None):
-        lang = get_user_language(request)
-        handler = self.extensions(request)
-
-        try:
-            request_data = request.data
-        except Exception as e:
-            raise ValidationException(
-                translation(
-                    lang,
-                    en=f"Invalid JSON format: {str(e)}",
-                    es=f"Formato JSON inválido: {str(e)}",
-                    slug="invalid-json-format",
                 ),
                 code=400,
             )
 
-        plan_service_item = request_data.get("plan_service_item")
-        if not plan_service_item:
-            raise ValidationException(
-                translation(
-                    lang,
-                    en="plan_service_item_id(s) is required",
-                    es="plan_service_item_id(s) es requerido",
-                    slug="plan-service-item-id-required",
->>>>>>> d86251c3
-                ),
-                code=400,
-            )
-
-<<<<<<< HEAD
         subscription = self._get_subscription(subscription_id, lang)
         team = self._get_team(subscription, lang)
 
@@ -3428,34 +3460,4 @@
 
         Consumable.objects.filter(subscription_seat_id=seat.id).update(user=None)
 
-        return Response(status=status.HTTP_204_NO_CONTENT)
-=======
-        if isinstance(plan_service_item, int):
-            plan_service_item_ids = [plan_service_item]
-        elif isinstance(plan_service_item, str):
-            if "," in plan_service_item:
-                plan_service_item_ids = [int(x.strip()) for x in plan_service_item.split(",") if x.strip().isdigit()]
-            else:
-                plan_service_item_ids = [int(plan_service_item)]
-
-        plan_service_items = PlanServiceItem.objects.filter(id__in=plan_service_item_ids)
-        if len(plan_service_items) != len(plan_service_item_ids):
-            found_ids = [item.id for item in plan_service_items]
-            missing_ids = [id for id in plan_service_item_ids if id not in found_ids]
-            raise ValidationException(
-                translation(
-                    lang,
-                    en=f"Plan service items not found: {missing_ids}",
-                    es=f"Plan service items no encontrados: {missing_ids}",
-                    slug="plan-service-item-not-found",
-                ),
-                code=404,
-            )
-
-        deleted_count = plan_service_items.count()
-        plan_service_items.delete()
-
-        return handler.response(
-            {"status": "ok", "deleted": True, "deleted_count": deleted_count, "deleted_ids": plan_service_item_ids}
-        )
->>>>>>> d86251c3
+        return Response(status=status.HTTP_204_NO_CONTENT)