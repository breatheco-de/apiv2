--- conflicted
+++ resolved
@@ -64,11 +64,8 @@
     SubscriptionSeat,
 )
 from breathecode.payments.serializers import (
-<<<<<<< HEAD
+    BillingTeamAutoRechargeSerializer,
     GetAbstractIOweYouSmallSerializer,
-=======
-    BillingTeamAutoRechargeSerializer,
->>>>>>> 8857694e
     GetAcademyServiceSmallSerializer,
     GetBagSerializer,
     GetConsumptionSessionSerializer,
