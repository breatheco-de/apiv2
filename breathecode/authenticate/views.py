--- conflicted
+++ resolved
@@ -142,13 +142,7 @@
     def delete(self, request, academy_id=None, user_id=None):
         lookups = self.generate_lookups(
             request,
-<<<<<<< HEAD
             many_fields=['id']
-=======
-            many_fields=['id', 'email', 'first_name', 'last_name', 'address',
-                         'phone', 'status'],
-            many_relationships=['user', 'academy', 'role']
->>>>>>> fb47e58e
         )
 
         if lookups and user_id:
@@ -251,13 +245,7 @@
     def delete(self, request, academy_id=None, user_id=None):
         lookups = self.generate_lookups(
             request,
-<<<<<<< HEAD
             many_fields=['id']
-=======
-            many_fields=['id', 'email', 'first_name', 'last_name', 'address',
-                         'phone', 'status'],
-            many_relationships=['user', 'academy', 'role']
->>>>>>> fb47e58e
         )
 
         if lookups and user_id:
