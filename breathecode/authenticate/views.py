import os, requests, base64, logging
import urllib.parse
import breathecode.notify.actions as notify_actions
from datetime import timezone, timedelta
from django.views.decorators.csrf import csrf_exempt
from rest_framework.decorators import api_view, permission_classes
from django.contrib.auth import update_session_auth_hash
from rest_framework.response import Response
from django.db.models import Q
from django.http import HttpResponseRedirect, HttpResponse
from django.conf import settings
from django.urls import resolve
from rest_framework.exceptions import APIException, ValidationError, PermissionDenied
from rest_framework.permissions import AllowAny, IsAuthenticated
from rest_framework import status, serializers
from django.contrib.auth.models import User, Group, AnonymousUser
from django.contrib import messages
from rest_framework.authtoken.views import ObtainAuthToken
from urllib.parse import urlencode, parse_qs, urlparse, parse_qsl
from django.shortcuts import render, redirect
from django.http import HttpResponseRedirect
from rest_framework.schemas.openapi import AutoSchema
from rest_framework.views import APIView
from django.utils import timezone
from datetime import datetime

from breathecode.mentorship.models import MentorProfile
from breathecode.mentorship.serializers import GETMentorSmallSerializer
from breathecode.utils.api_view_extensions.api_view_extensions import APIViewExtensions
from breathecode.utils.decorators import has_permission
from .authentication import ExpiringTokenAuthentication

from .forms import PickPasswordForm, PasswordChangeCustomForm, ResetPasswordForm, SyncGithubUsersForm, LoginForm, InviteForm
from .models import (
    Profile,
    CredentialsGithub,
    CredentialsGoogle,
    Token,
    CredentialsSlack,
    CredentialsFacebook,
    UserInvite,
    Role,
    ProfileAcademy,
    GitpodUser,
)
from .actions import reset_password, resend_invite, generate_academy_token, update_gitpod_users, set_gitpod_user_expiration
from breathecode.admissions.models import Academy, CohortUser
from breathecode.notify.models import SlackTeam
from breathecode.notify.actions import send_email_message
from breathecode.utils import (capable_of, ValidationException, HeaderLimitOffsetPagination,
                               GenerateLookupsMixin)
from breathecode.utils.views import private_view, render_message, set_query_parameter
from breathecode.utils.find_by_full_name import query_like_by_full_name
from breathecode.utils.views import set_query_parameter
from .serializers import (
    GetProfileAcademySmallSerializer,
    GetProfileSerializer,
    ProfileSerializer,
    UserInviteWaitingListSerializer,
    UserSerializer,
    AuthSerializer,
    UserSmallSerializer,
    GetProfileAcademySerializer,
    MemberPOSTSerializer,
    MemberPUTSerializer,
    StudentPOSTSerializer,
    RoleSmallSerializer,
    UserMeSerializer,
    UserInviteSerializer,
    TokenSmallSerializer,
    RoleBigSerializer,
    ProfileAcademySmallSerializer,
    UserTinySerializer,
    GitpodUserSmallSerializer,
    GetGitpodUserSerializer,
)

logger = logging.getLogger(__name__)
APP_URL = os.getenv('APP_URL', '')


class TemporalTokenView(ObtainAuthToken):
    schema = AutoSchema()
    permission_classes = [IsAuthenticated]

    def post(self, request):

        token, created = Token.get_or_create(user=request.user, token_type='temporal')
        return Response({
            'token': token.key,
            'token_type': token.token_type,
            'expires_at': token.expires_at,
            'user_id': token.user.pk,
            'email': token.user.email
        })


class AcademyTokenView(ObtainAuthToken):
    schema = AutoSchema()
    permission_classes = [IsAuthenticated]

    @capable_of('get_academy_token')
    def get(self, request, academy_id):
        academy = Academy.objects.get(id=academy_id)
        academy_user = User.objects.filter(username=academy.slug).first()
        if academy_user is None:
            raise ValidationException('No academy token has been generated yet',
                                      slug='academy-token-not-found')

        token = Token.objects.filter(user=academy_user, token_type='permanent').first()
        if token is None:
            raise ValidationException('No academy token has been generated yet',
                                      slug='academy-token-not-found')

        return Response({
            'token': token.key,
            'token_type': token.token_type,
            'expires_at': token.expires_at,
        })

    @capable_of('generate_academy_token')
    def post(self, request, academy_id):

        token = generate_academy_token(academy_id, True)
        return Response({
            'token': token.key,
            'token_type': token.token_type,
            'expires_at': token.expires_at,
        })


class LogoutView(APIView):
    authentication_classes = [ExpiringTokenAuthentication]
    permission_classes = [IsAuthenticated]

    def get(self, request):
        Token.objects.filter(token_type='login').delete()
        request.auth.delete()
        return Response({
            'message': 'User tokens successfully deleted',
        })


class WaitingListView(APIView, HeaderLimitOffsetPagination, GenerateLookupsMixin):
    permission_classes = [AllowAny]

    def post(self, request):
        serializer = UserInviteWaitingListSerializer(data=request.data)
        if serializer.is_valid():
            serializer.save()
            return Response(serializer.data, status=status.HTTP_201_CREATED)
        return Response(serializer.errors, status=status.HTTP_400_BAD_REQUEST)


class MemberView(APIView, GenerateLookupsMixin):
    extensions = APIViewExtensions(paginate=True)

    @capable_of('read_member')
    def get(self, request, academy_id, user_id_or_email=None):
        handler = self.extensions(request)

        if user_id_or_email is not None:
            item = None
            if user_id_or_email.isnumeric():
                item = ProfileAcademy.objects.filter(user__id=user_id_or_email, academy_id=academy_id).first()
            else:
                item = ProfileAcademy.objects.filter(user__email=user_id_or_email,
                                                     academy_id=academy_id).first()

            if item is None:
                raise ValidationException('Profile not found for this user and academy',
                                          code=404,
                                          slug='profile-academy-not-found')

            serializer = GetProfileAcademySerializer(item, many=False)
            return Response(serializer.data)

        items = ProfileAcademy.objects.filter(academy__id=academy_id).exclude(role__slug='student')

        roles = request.GET.get('roles', None)
        if roles is not None:
            items = items.filter(role__in=roles.split(','))

        status = request.GET.get('status', None)
        if status is not None:
            items = items.filter(status__iexact=status)

        like = request.GET.get('like', None)
        if like is not None:
            items = query_like_by_full_name(like=like, items=items)

        items = items.exclude(user__email__contains='@token.com')

        items = handler.queryset(items)
        serializer = GetProfileAcademySmallSerializer(items, many=True)

        return handler.response(serializer.data)

    @capable_of('crud_member')
    def post(self, request, academy_id=None):
        serializer = MemberPOSTSerializer(data=request.data,
                                          context={
                                              'academy_id': academy_id,
                                              'request': request
                                          })
        if serializer.is_valid():
            serializer.save()
            return Response(serializer.data, status=status.HTTP_201_CREATED)
        return Response(serializer.errors, status=status.HTTP_400_BAD_REQUEST)

    @capable_of('crud_member')
    def put(self, request, academy_id=None, user_id_or_email=None):

        already = None
        if user_id_or_email.isnumeric():
            already = ProfileAcademy.objects.filter(user__id=user_id_or_email, academy_id=academy_id).first()
        else:
            raise ValidationException('User id must be a numeric value',
                                      code=404,
                                      slug='user-id-is-not-numeric')

        request_data = {**request.data, 'user': user_id_or_email, 'academy': academy_id}
        if already:
            serializer = MemberPUTSerializer(already, data=request_data)
            if serializer.is_valid():
                serializer.save()
                return Response(serializer.data, status=status.HTTP_200_OK)
            return Response(serializer.errors, status=status.HTTP_400_BAD_REQUEST)
        else:
            serializer = MemberPOSTSerializer(data=request_data,
                                              context={
                                                  'academy_id': academy_id,
                                                  'request': request
                                              })
            if serializer.is_valid():
                serializer.save()
                return Response(serializer.data, status=status.HTTP_201_CREATED)
            return Response(serializer.errors, status=status.HTTP_400_BAD_REQUEST)

    @capable_of('crud_member')
    def delete(self, request, academy_id=None, user_id_or_email=None):
        lookups = self.generate_lookups(request, many_fields=['id'])

        if lookups and user_id_or_email:
            raise ValidationException(
                'user_id or cohort_id was provided in url '
                'in bulk mode request, use querystring style instead',
                code=400,
                slug='user-id-and-bulk-mode')

        if lookups:
            items = ProfileAcademy.objects.filter(**lookups,
                                                  academy__id=academy_id).exclude(role__slug='student')

            for item in items:
                item.delete()

            return Response(None, status=status.HTTP_204_NO_CONTENT)

        if user_id_or_email and not user_id_or_email.isnumeric():
            raise ValidationException('User id must be a numeric value',
                                      code=404,
                                      slug='user-id-is-not-numeric')

        member = ProfileAcademy.objects.filter(user=user_id_or_email,
                                               academy__id=academy_id).exclude(role__slug='student').first()

        if member is None:
            raise ValidationException('Member not found', code=404, slug='profile-academy-not-found')

        member.delete()
        return Response(None, status=status.HTTP_204_NO_CONTENT)


class MeInviteView(APIView, HeaderLimitOffsetPagination, GenerateLookupsMixin):
    def get(self, request):
        invites = UserInvite.objects.filter(email=request.user.email)

        status = request.GET.get('status', '')
        if status != '':
            invites = invites.filter(status__in=status.split(','))
        else:
            invites = invites.filter(status='PENDING')

        serializer = UserInviteSerializer(invites, many=True)
        return Response(serializer.data)

    def put(self, request, new_status=None):
        lookups = self.generate_lookups(request, many_fields=['id'])

        if new_status is None:
            raise ValidationException(f'Please specify new status for the invites', slug='missing-status')

        if new_status.upper() not in ['ACCEPTED', 'REJECTED']:
            raise ValidationException(f'Invalid invite status {new_status}', slug='invalid-status')

        if lookups:
            items = UserInvite.objects.filter(**lookups, email=request.user.email)

            for item in items:

                item.status = new_status.upper()
                item.save()

                exists = ProfileAcademy.objects.filter(email=item.email, academy__id=item.academy.id)

                if exists.count() == 0:
                    profile_academy = ProfileAcademy(academy=item.academy,
                                                     role=item.role,
                                                     status='ACTIVE',
                                                     email=item.email,
                                                     first_name=item.first_name,
                                                     last_name=item.last_name)
                    profile_academy.save()

            serializer = UserInviteSerializer(items, many=True)
            return Response(serializer.data, status=status.HTTP_200_OK)

        else:
            raise ValidationException('Invite ids were not provided', code=400, slug='missing-ids')


class AcademyInviteView(APIView, HeaderLimitOffsetPagination, GenerateLookupsMixin):
    @capable_of('read_invite')
    def get(self, request, academy_id=None, profileacademy_id=None, invite_id=None):

        if invite_id is not None:
            invite = UserInvite.objects.filter(academy__id=academy_id, id=invite_id, status='PENDING').first()
            if invite is None:
                raise ValidationException('No pending invite was found for this user and academy',
                                          code=404,
                                          slug='user-invite-not-found')

            serializer = UserInviteSerializer(invite, many=False)
            return Response(serializer.data)

        if profileacademy_id is not None:
            profile = ProfileAcademy.objects.filter(academy__id=academy_id, id=profileacademy_id).first()
            if profile is None:
                raise ValidationException('Profile not found', code=404, slug='profile-academy-not-found')

            invite = UserInvite.objects.filter(academy__id=academy_id, email=profile.email,
                                               status='PENDING').first()

            if invite is None and profile.status != 'INVITED':
                raise ValidationException(
                    'No pending invite was found for this user and academy',
                    code=404,
                    slug='user-invite-and-profile-academy-with-status-invited-not-found')

            # IMPORTANT: both serializers need to include "invite_url" property to have a consistent response
            if invite is not None:
                serializer = UserInviteSerializer(invite, many=False)
                return Response(serializer.data)

            if profile.status == 'INVITED':
                serializer = GetProfileAcademySerializer(profile, many=False)
                return Response(serializer.data)

        invites = UserInvite.objects.filter(academy__id=academy_id)

        status = request.GET.get('status', '')
        if status != '':
            invites = invites.filter(status__in=status.split(','))
        else:
            invites = invites.filter(status='PENDING')

        invites = invites.order_by(request.GET.get('sort', '-created_at'))

        page = self.paginate_queryset(invites, request)
        serializer = UserInviteSerializer(page, many=True)

        if self.is_paginate(request):
            return self.get_paginated_response(serializer.data)
        else:
            return Response(serializer.data, status=200)

    @capable_of('crud_invite')
    def delete(self, request, academy_id=None):
        lookups = self.generate_lookups(request, many_fields=['id'])
        if lookups:
            items = UserInvite.objects.filter(**lookups, academy__id=academy_id)

            for item in items:
                item.delete()
            return Response(None, status=status.HTTP_204_NO_CONTENT)
        else:
            raise ValidationException('Invite ids were not provided', 404, slug='missing_ids')

    @capable_of('invite_resend')
    def put(self, request, invite_id=None, profileacademy_id=None, academy_id=None):
        invite = None
        profile_academy = None
        if invite_id is not None:
            invite = UserInvite.objects.filter(academy__id=academy_id, id=invite_id, status='PENDING').first()
            if invite is None:
                raise ValidationException('No pending invite was found for this user and academy',
                                          code=404,
                                          slug='user-invite-not-found')

        elif profileacademy_id is not None:
            profile_academy = ProfileAcademy.objects.filter(id=profileacademy_id).first()

            if profile_academy is None:
                raise ValidationException('Member not found', code=400, slug='profile-academy-not-found')

            invite = UserInvite.objects.filter(academy__id=academy_id, email=profile_academy.email).first()

        if (invite is None and profile_academy is not None and profile_academy.status == 'INVITED'
                and (profile_academy.user.email or invite.email)):
            notify_actions.send_email_message(
                'academy_invite', profile_academy.user.email or invite.email, {
                    'subject': f'Invitation to study at {profile_academy.academy.name}',
                    'invites': [ProfileAcademySmallSerializer(profile_academy).data],
                    'user': UserSmallSerializer(profile_academy.user).data,
                    'LINK': os.getenv('API_URL') + '/v1/auth/academy/html/invite',
                })
            serializer = GetProfileAcademySerializer(profile_academy)
            return Response(serializer.data)

        if invite is None:
            raise ValidationException('Invite not found', code=400, slug='user-invite-not-found')

        if invite.sent_at is not None:
            now = timezone.now()
            minutes_diff = (now - invite.sent_at).total_seconds() / 60.0

            if minutes_diff < 2:
                raise ValidationException('Impossible to resend invitation',
                                          code=400,
                                          slug='sent-at-diff-less-two-minutes')

        email = (profile_academy and profile_academy.user and profile_academy.user.email) or invite.email
        if not email:
            raise ValidationException('Impossible to determine the email of user',
                                      code=400,
                                      slug='without-email')

        resend_invite(invite.token, email, invite.first_name)

        invite.sent_at = timezone.now()
        invite.save()
        serializer = UserInviteSerializer(invite, many=False)
        return Response(serializer.data)


class StudentView(APIView, GenerateLookupsMixin):
    extensions = APIViewExtensions(paginate=True)

    @capable_of('read_student')
    def get(self, request, academy_id=None, user_id_or_email=None):
        handler = self.extensions(request)

        if user_id_or_email is not None:
            profile = None
            if user_id_or_email.isnumeric():
                profile = ProfileAcademy.objects.filter(academy__id=academy_id,
                                                        user__id=user_id_or_email).first()
            else:
                profile = ProfileAcademy.objects.filter(academy__id=academy_id,
                                                        user__email=user_id_or_email).first()

            if profile is None:
                raise ValidationException('Profile not found', code=404, slug='profile-academy-not-found')

            serializer = GetProfileAcademySerializer(profile, many=False)
            return Response(serializer.data)

        items = ProfileAcademy.objects.filter(role__slug='student', academy__id=academy_id)

        like = request.GET.get('like', None)
        if like is not None:
            items = query_like_by_full_name(like=like, items=items)

        status = request.GET.get('status', None)
        if status is not None:
            items = items.filter(status__iexact=status)

        items = handler.queryset(items)
        serializer = GetProfileAcademySmallSerializer(items, many=True)

        return handler.response(serializer.data)

    @capable_of('crud_student')
    def post(self, request, academy_id=None):

        serializer = StudentPOSTSerializer(data=request.data,
                                           context={
                                               'academy_id': academy_id,
                                               'request': request
                                           })

        if serializer.is_valid():
            serializer.save()
            return Response(serializer.data, status=status.HTTP_201_CREATED)
        return Response(serializer.errors, status=status.HTTP_400_BAD_REQUEST)

    @capable_of('crud_student')
    def put(self, request, academy_id=None, user_id_or_email=None):
        if not user_id_or_email.isnumeric():
            raise ValidationException('User id must be a numeric value',
                                      code=404,
                                      slug='user-id-is-not-numeric')

        student = ProfileAcademy.objects.filter(user__id=user_id_or_email, academy__id=academy_id).first()

        if student and student.role.slug != 'student':
            raise ValidationException(
                f'This endpoint can only update student profiles (not {student.role.slug})',
                code=400,
                slug='trying-to-change-a-staff')

        request_data = {**request.data, 'user': user_id_or_email, 'academy': academy_id, 'role': 'student'}
        if 'role' in request.data:
            raise ValidationException(
                'The student role cannot be updated with this endpoint, user /member instead.',
                code=400,
                slug='trying-to-change-role')

        if not student:
            raise ValidationException('The user is not a student in this academy',
                                      code=404,
                                      slug='profile-academy-not-found')

        serializer = MemberPUTSerializer(student, data=request_data)
        if serializer.is_valid():
            serializer.save()
            return Response(serializer.data, status=status.HTTP_200_OK)
        return Response(serializer.errors, status=status.HTTP_400_BAD_REQUEST)

    @capable_of('crud_student')
    def delete(self, request, academy_id=None, user_id_or_email=None):
        lookups = self.generate_lookups(request, many_fields=['id'])

        if lookups and user_id_or_email:
            raise ValidationException(
                'user_id was provided in url '
                'in bulk mode request, use querystring style instead',
                code=400,
                slug='user-id-and-bulk-mode')

        if lookups:
            items = ProfileAcademy.objects.filter(**lookups, academy__id=academy_id, role__slug='student')

            for item in items:

                item.delete()

            return Response(None, status=status.HTTP_204_NO_CONTENT)

        if academy_id is None or user_id_or_email is None:
            raise serializers.ValidationError('Missing user_id or academy_id', code=400)

        if user_id_or_email and not user_id_or_email.isnumeric():
            raise ValidationException('User id must be a numeric value',
                                      code=404,
                                      slug='user-id-is-not-numeric')

        profile = ProfileAcademy.objects.filter(academy__id=academy_id,
                                                user__id=user_id_or_email,
                                                role__slug='student').first()
        if profile is None:
            raise ValidationException('User doest not exist or does not belong to this academy',
                                      code=404,
                                      slug='profile-academy-not-found')

        profile.delete()
        return Response(None, status=status.HTTP_204_NO_CONTENT)


class LoginView(ObtainAuthToken):
    schema = AutoSchema()

    def post(self, request, *args, **kwargs):

        serializer = AuthSerializer(data=request.data, context={'request': request})
        serializer.is_valid(raise_exception=True)
        user = serializer.validated_data['user']
        token, created = Token.get_or_create(user=user, token_type='login')
        return Response({
            'token': token.key,
            'user_id': user.pk,
            'email': user.email,
            'expires_at': token.expires_at
        })


@api_view(['GET'])
@permission_classes([AllowAny])
def get_token_info(request, token):

    token = Token.objects.filter(key=token).first()

    if token is None or token.expires_at < timezone.now():
        raise PermissionDenied('Expired or invalid token')

    return Response({
        'token': token.key,
        'token_type': token.token_type,
        'expires_at': token.expires_at,
        'user_id': token.user.pk
    })


class UserMeView(APIView):
    def get(self, request, format=None):
        # TODO: This should be not accessible because this endpoint require auth
        try:
            if isinstance(request.user, AnonymousUser):
                raise ValidationException('There is not user', slug='without-auth', code=403)

        except User.DoesNotExist:
            raise ValidationException('You don\'t have a user', slug='user-not-found', code=403)

        users = UserSerializer(request.user)
        return Response(users.data)

    def put(self, request):
        # TODO: This should be not accessible because this endpoint require auth
        try:
            if isinstance(request.user, AnonymousUser):
                raise ValidationException('There is not user', slug='without-auth', code=403)

        except User.DoesNotExist:
            raise ValidationException('You don\'t have a user', slug='user-not-found', code=403)

        serializer = UserMeSerializer(request.user, data=request.data, context={'request': request})
        if serializer.is_valid():
            serializer.save()
            return Response(serializer.data, status=status.HTTP_200_OK)
        return Response(serializer.errors, status=status.HTTP_400_BAD_REQUEST)


# Create your views here.


@api_view(['GET'])
def get_users(request):

    query = User.objects.all()

    name = request.GET.get('name', None)
    if name is not None:
        query = query.filter(Q(first_name__icontains=name) | Q(last_name__icontains=name))

    like = request.GET.get('like', None)
    if like is not None:
        query = query.filter(
            Q(first_name__icontains=like) | Q(last_name__icontains=like)
            | Q(email__icontains=like))

    query = query.exclude(email__contains='@token.com')
    query = query.order_by('-date_joined')
    users = UserSmallSerializer(query, many=True)
    return Response(users.data)


@api_view(['GET'])
def get_user_by_id_or_email(request, id_or_email):

    query = None
    if id_or_email.isnumeric():
        query = User.objects.filter(id=id_or_email).first()
    else:
        query = User.objects.filter(email=id_or_email).first()

    if query is None:
        raise ValidationException('User with that id or email does not exists',
                                  slug='user-dont-exists',
                                  code=404)

    users = UserSmallSerializer(query, many=False)
    return Response(users.data)


@api_view(['GET'])
@permission_classes([AllowAny])
def get_roles(request, role_slug=None):

    if role_slug is not None:
        role = Role.objects.filter(slug=role_slug).first()
        if role is None:
            raise ValidationException('Role not found', code=404)

        serializer = RoleBigSerializer(role)
        return Response(serializer.data)

    queryset = Role.objects.all()
    serializer = RoleSmallSerializer(queryset, many=True)
    return Response(serializer.data)


# Create your views here.


@api_view(['GET'])
@permission_classes([AllowAny])
def get_github_token(request, token=None):

    url = request.query_params.get('url', None)
    if url == None:
        raise ValidationException('No callback URL specified', slug='no-callback-url')

    if token is not None:
        if Token.get_valid(token) is None:
            raise ValidationException('Invalid or missing token', slug='invalid-token')
        else:
            url = url + f'&user={token}'

    params = {
        'client_id': os.getenv('GITHUB_CLIENT_ID', ''),
        'redirect_uri': os.getenv('GITHUB_REDIRECT_URL', '') + f'?url={url}',
        'scope': 'user repo read:org',
    }

    logger.debug('Redirecting to github')
    logger.debug(params)

    redirect = f'https://github.com/login/oauth/authorize?{urlencode(params)}'

    if settings.DEBUG:
        return HttpResponse(f"Redirect to: <a href='{redirect}'>{redirect}</a>")
    else:
        return HttpResponseRedirect(redirect_to=redirect)


# Create your views here.


@api_view(['GET'])
@permission_classes([AllowAny])
def save_github_token(request):

    logger.debug('Github callback just landed')
    logger.debug(request.query_params)

    error = request.query_params.get('error', False)
    error_description = request.query_params.get('error_description', '')
    if error:
        raise APIException('Github: ' + error_description)

    url = request.query_params.get('url', None)
    if url == None:
        raise ValidationException('No callback URL specified', slug='no-callback-url')

    # the url may or may not be encoded
    try:
        url = base64.b64decode(url.encode('utf-8')).decode('utf-8')
    except Exception as e:
        pass

    code = request.query_params.get('code', None)
    if code == None:
        raise ValidationException('No github code specified', slug='no-code')

    token = request.query_params.get('user', None)

    payload = {
        'client_id': os.getenv('GITHUB_CLIENT_ID', ''),
        'client_secret': os.getenv('GITHUB_SECRET', ''),
        'redirect_uri': os.getenv('GITHUB_REDIRECT_URL', ''),
        'code': code,
    }
    headers = {'Accept': 'application/json'}
    resp = requests.post('https://github.com/login/oauth/access_token', data=payload, headers=headers)
    if resp.status_code == 200:

        logger.debug('Github responded with 200')

        body = resp.json()
        if 'access_token' not in body:
            raise APIException(body['error_description'])

        github_token = body['access_token']
        resp = requests.get('https://api.github.com/user', headers={'Authorization': 'token ' + github_token})
        if resp.status_code == 200:
            github_user = resp.json()
            logger.debug(github_user)

            if github_user['email'] is None:
                resp = requests.get('https://api.github.com/user/emails',
                                    headers={'Authorization': 'token ' + github_token})
                if resp.status_code == 200:
                    emails = resp.json()
                    primary_emails = [x for x in emails if x['primary'] == True]
                    if len(primary_emails) > 0:
                        github_user['email'] = primary_emails[0]['email']
                    elif len(emails) > 0:
                        github_user['email'] = emails[0]['email']

            if github_user['email'] is None:
                raise ValidationError('Impossible to retrieve user email')

            user = None  # assuming by default that its a new user
            # is a valid token??? if not valid it will become None
            if token is not None and token != '':
                token = Token.get_valid(token)
                if not token:
                    logger.debug(f'Token not found or is expired')
                    raise ValidationException(
                        'Token was not found or is expired, please use a different token',
                        code=404,
                        slug='token-not-found')
                user = User.objects.filter(auth_token=token.id).first()
            else:
                # for the token to become null for easier management
                token = None

            # user can't be found thru token, lets try thru the github credentials
            if token is None and user is None:
                user = User.objects.filter(
                    Q(credentialsgithub__github_id=github_user['id'])
                    | Q(email__iexact=github_user['email'])).first()

            user_does_not_exists = user is None
            if user_does_not_exists:
                invite = UserInvite.objects.filter(status='WAITING_LIST', email=github_user['email']).first()

            if user_does_not_exists and invite:
                if url is None or url == '':
                    url = os.getenv('APP_URL', 'https://4geeks.com')

                return render_message(
                    request,
                    f'You are still number {invite.id} on the waiting list, we will email you once you are '
                    f'given access <a href="{url}">Back to 4Geeks.com</a>')

            if user_does_not_exists:
                return render_message(
                    request, 'We could not find in our records the email associated to this github account, '
                    'perhaps you want to signup to the platform first? <a href="' + url +
                    '">Back to 4Geeks.com</a>')

            github_credentials = CredentialsGithub.objects.filter(github_id=github_user['id']).first()

            # update latest credentials if the user.id doesn't match
            if github_credentials and github_credentials.user.id != user.id:
                github_credentials.delete()
                github_credentials = None

            # create a new credentials if it doesn't exists
            if github_credentials is None:
                github_credentials = CredentialsGithub(github_id=github_user['id'], user=user)

            github_credentials.token = github_token
            github_credentials.username = github_user['login']
            github_credentials.email = github_user['email'].lower()
            github_credentials.avatar_url = github_user['avatar_url']
            github_credentials.name = github_user['name']
            github_credentials.blog = github_user['blog']
            github_credentials.bio = github_user['bio']
            github_credentials.company = github_user['company']
            github_credentials.twitter_username = github_user['twitter_username']
            github_credentials.save()

            profile = Profile.objects.filter(user=user).first()
            if profile is None:
                profile = Profile(user=user,
                                  avatar_url=github_user['avatar_url'],
                                  blog=github_user['blog'],
                                  bio=github_user['bio'],
                                  twitter_username=github_user['twitter_username'])
                profile.save()

            student_role = Role.objects.get(slug='student')
            cus = CohortUser.objects.filter(user=user, role='STUDENT')
            for cu in cus:
                profile_academy = ProfileAcademy.objects.filter(user=cu.user,
                                                                academy=cu.cohort.academy).first()
                if profile_academy is None:
                    profile_academy = ProfileAcademy(user=cu.user,
                                                     academy=cu.cohort.academy,
                                                     role=student_role,
                                                     email=cu.user.email,
                                                     first_name=cu.user.first_name,
                                                     last_name=cu.user.last_name,
                                                     status='ACTIVE')
                    profile_academy.save()

            if not token:
                token, created = Token.get_or_create(user=user, token_type='login')

            return HttpResponseRedirect(redirect_to=url + '?token=' + token.key)

        else:
            raise APIException('Error from github')


# Create your views here.
@api_view(['GET'])
@permission_classes([AllowAny])
def get_slack_token(request):
    """Generate stack redirect url for authorize"""
    url = request.query_params.get('url', None)
    if url is None:
        raise ValidationError('No callback URL specified')

    # the url may or may not be encoded
    try:
        url = base64.b64decode(url.encode('utf-8')).decode('utf-8')
    except Exception as e:
        pass

    user_id = request.query_params.get('user', None)
    if user_id is None:
        raise ValidationError('No user specified on the URL')

    academy = request.query_params.get('a', None)
    if academy is None:
        raise ValidationError('No academy specified on the URL')

    # Missing scopes!! admin.invites:write, identify
    scopes = ('app_mentions:read', 'channels:history', 'channels:join', 'channels:read', 'chat:write',
              'chat:write.customize', 'commands', 'files:read', 'files:write', 'groups:history',
              'groups:read', 'groups:write', 'incoming-webhook', 'team:read', 'users:read',
              'users:read.email', 'users.profile:read', 'users:read')

    query_string = f'a={academy}&url={url}&user={user_id}'.encode('utf-8')
    payload = str(base64.urlsafe_b64encode(query_string), 'utf-8')
    params = {
        'client_id': os.getenv('SLACK_CLIENT_ID', ''),
        'redirect_uri': os.getenv('SLACK_REDIRECT_URL', '') + '?payload=' + payload,
        'scope': ','.join(scopes)
    }
    redirect = 'https://slack.com/oauth/v2/authorize?'
    for key in params:
        redirect += f'{key}={params[key]}&'

    if settings.DEBUG:
        return HttpResponse(f"Redirect to: <a href='{redirect}'>{redirect}</a>")
    else:
        return HttpResponseRedirect(redirect_to=redirect)


# Create your views here.


@api_view(['GET'])
@permission_classes([AllowAny])
def save_slack_token(request):
    """Get Slack token and redirect to authorization route"""
    logger.debug('Slack callback just landed')

    error = request.query_params.get('error', False)
    error_description = request.query_params.get('error_description', '')
    if error:
        raise APIException('Slack: ' + error_description)

    original_payload = request.query_params.get('payload', None)
    payload = request.query_params.get('payload', None)
    if payload is None:
        raise ValidationError('No payload specified')
    else:
        try:
            payload = base64.b64decode(payload).decode('utf-8')
            payload = parse_qs(payload)
        except:
            raise ValidationError('Cannot decode payload in base64')

    if 'url' not in payload:
        logger.exception(payload)
        raise ValidationError('No url specified from the slack payload')

    if 'user' not in payload:
        logger.exception(payload)
        raise ValidationError('No user id specified from the slack payload')

    if 'a' not in payload:
        logger.exception(payload)
        raise ValidationError('No academy id specified from the slack payload')

    try:
        academy = Academy.objects.get(id=payload['a'][0])
    except Exception as e:
        raise ValidationError('Not exist academy with that id') from e

    user = None
    try:
        user = User.objects.get(id=payload['user'][0])
    except Exception as e:
        raise ValidationError('Not exist user with that id') from e

    code = request.query_params.get('code', None)
    if code is None:
        raise ValidationError('No slack code specified')

    params = {
        'client_id': os.getenv('SLACK_CLIENT_ID', ''),
        'client_secret': os.getenv('SLACK_SECRET', ''),
        'redirect_uri': os.getenv('SLACK_REDIRECT_URL', '') + '?payload=' + original_payload,
        'code': code,
    }
    resp = requests.post('https://slack.com/api/oauth.v2.access', data=params)
    if resp.status_code == 200:

        logger.debug('Slack responded with 200')

        slack_data = resp.json()
        if 'access_token' not in slack_data:
            print('Slack response body', slack_data)
            raise APIException('Slack error status: ' + slack_data['error'])

        slack_data = resp.json()
        logger.debug(slack_data)

        # delete all previous credentials for the same team and cohort
        CredentialsSlack.objects.filter(app_id=slack_data['app_id'],
                                        team_id=slack_data['team']['id'],
                                        user__id=user.id).delete()
        credentials = CredentialsSlack(
            user=user,
            app_id=slack_data['app_id'],
            bot_user_id=slack_data['bot_user_id'],
            token=slack_data['access_token'],
            team_id=slack_data['team']['id'],
            team_name=slack_data['team']['name'],
            authed_user=slack_data['authed_user']['id'],
        )
        credentials.save()

        team = SlackTeam.objects.filter(academy__id=academy.id, slack_id=slack_data['team']['id']).first()
        if team is None:
            team = SlackTeam(slack_id=slack_data['team']['id'], owner=user, academy=academy)

        team.name = slack_data['team']['name']
        team.save()

        return HttpResponseRedirect(redirect_to=payload['url'][0])


# Create your views here.
@api_view(['GET'])
@permission_classes([AllowAny])
def get_facebook_token(request):
    """Generate stack redirect url for authorize"""
    url = request.query_params.get('url', None)
    if url is None:
        raise ValidationError('No callback URL specified')

    # the url may or may not be encoded
    try:
        url = base64.b64decode(url.encode('utf-8')).decode('utf-8')
    except Exception as e:
        pass

    user_id = request.query_params.get('user', None)
    if user_id is None:
        raise ValidationError('No user specified on the URL')

    academy = request.query_params.get('a', None)
    if academy is None:
        raise ValidationError('No academy specified on the URL')

    # Missing scopes!! admin.invites:write, identify
    scopes = (
        'email',
        'ads_read',
        'business_management',
        'leads_retrieval',
        'pages_manage_metadata',
        'pages_read_engagement',
    )
    query_string = f'a={academy}&url={url}&user={user_id}'.encode('utf-8')
    payload = str(base64.urlsafe_b64encode(query_string), 'utf-8')
    params = {
        'client_id': os.getenv('FACEBOOK_CLIENT_ID', ''),
        'redirect_uri': os.getenv('FACEBOOK_REDIRECT_URL', ''),
        'scope': ','.join(scopes),
        'state': payload
    }
    redirect = 'https://www.facebook.com/v8.0/dialog/oauth?'
    for key in params:
        redirect += f'{key}={params[key]}&'

    if settings.DEBUG:
        return HttpResponse(f"Redirect to: <a href='{redirect}'>{redirect}</a>")
    else:
        return HttpResponseRedirect(redirect_to=redirect)


# Create your views here.
@api_view(['GET'])
@permission_classes([AllowAny])
def save_facebook_token(request):
    """Save facebook token"""
    logger.debug('Facebook callback just landed')
    error = request.query_params.get('error_code', False)
    error_description = request.query_params.get('error_message', '')
    if error:
        raise APIException('Facebook: ' + error_description)

    original_payload = request.query_params.get('state', None)
    payload = request.query_params.get('state', None)
    if payload is None:
        raise ValidationError('No payload specified')
    else:
        try:
            payload = base64.b64decode(payload).decode('utf-8')
            payload = parse_qs(payload)
        except:
            raise ValidationError('Cannot decode payload in base64')

    if 'url' not in payload:
        logger.exception(payload)
        raise ValidationError('No url specified from the slack payload')

    if 'user' not in payload:
        logger.exception(payload)
        raise ValidationError('No user id specified from the slack payload')

    if 'a' not in payload:
        logger.exception(payload)
        raise ValidationError('No academy id specified from the slack payload')

    try:
        academy = Academy.objects.get(id=payload['a'][0])
    except Exception as e:
        raise ValidationError('Not exist academy with that id') from e

    try:
        user = User.objects.get(id=payload['user'][0])
    except Exception as e:
        raise ValidationError('Not exist user with that id') from e

    # token = request.query_params.get('token', None)
    # if token == None:
    #     raise ValidationError("No facebook token specified")

    code = request.query_params.get('code', None)
    if code is None:
        raise ValidationError('No slack code specified')

    params = {
        'client_id': os.getenv('FACEBOOK_CLIENT_ID', ''),
        'client_secret': os.getenv('FACEBOOK_SECRET', ''),
        'redirect_uri': os.getenv('FACEBOOK_REDIRECT_URL', ''),
        'code': code,
    }
    resp = requests.post('https://graph.facebook.com/v8.0/oauth/access_token', data=params)
    if resp.status_code == 200:

        logger.debug('Facebook responded with 200')

        facebook_data = resp.json()
        if 'access_token' not in facebook_data:
            logger.debug('Facebook response body')
            logger.debug(facebook_data)
            raise APIException('Facebook error status: ' + facebook_data['error_message'])

        # delete all previous credentials for the same team
        CredentialsFacebook.objects.filter(user_id=user.id).delete()

        utc_now = timezone.now()
        expires_at = utc_now + \
            timezone.timedelta(milliseconds=facebook_data['expires_in'])

        credentials = CredentialsFacebook(
            user=user,
            academy=academy,
            expires_at=expires_at,
            token=facebook_data['access_token'],
        )
        credentials.save()

        params = {
            'access_token': facebook_data['access_token'],
            'fields': 'id,email',
        }
        resp = requests.post('https://graph.facebook.com/me', data=params)
        if resp.status_code == 200:
            logger.debug('Facebook responded with 200')
            facebook_data = resp.json()
            if 'email' in facebook_data:
                credentials.email = facebook_data['email']
            if 'id' in facebook_data:
                credentials.facebook_id = facebook_data['id']
            credentials.save()

        return HttpResponseRedirect(redirect_to=payload['url'][0])


def change_password(request, token):
    if request.method == 'POST':
        form = PasswordChangeCustomForm(request.user, request.POST)
        if form.is_valid():
            user = form.save()
            update_session_auth_hash(request, user)  # Important!
            messages.success(request, 'Your password was successfully updated!')
            return redirect('change_password')
        else:
            messages.error(request, 'Please correct the error below.')
    else:
        form = PasswordChangeCustomForm(request.user)
    return render(request, 'form.html', {'form': form})


class TokenTemporalView(APIView):
    @capable_of('generate_temporal_token')
    def post(self, request, profile_academy_id=None, academy_id=None):
        profile_academy = ProfileAcademy.objects.filter(id=profile_academy_id).first()
        if profile_academy is None:
            raise ValidationException('Member not found', code=404, slug='member-not-found')

        token, created = Token.get_or_create(user=profile_academy.user, token_type='temporal')
        serializer = TokenSmallSerializer(token)
        return Response(serializer.data)


def sync_gitpod_users_view(request):

    if request.method == 'POST':
        _dict = request.POST.copy()
        form = SyncGithubUsersForm(_dict)

        if 'html' not in _dict or _dict['html'] == '':
            messages.error(request, 'HTML string is required')
            return render(request, 'form.html', {'form': form})

        try:
            all_usernames = update_gitpod_users(_dict['html'])
            return render(request, 'message.html', {'MESSAGE': f'{len(all_usernames)} users found'})
        except Exception as e:
            return render_message(request, str(e))

    else:
        form = SyncGithubUsersForm()
    return render(request, 'form.html', {'form': form})


def reset_password_view(request):

    if request.method == 'POST':
        _dict = request.POST.copy()
        form = PickPasswordForm(_dict)

        if 'email' not in _dict or _dict['email'] == '':
            messages.error(request, 'Email is required')
            return render(request, 'form.html', {'form': form})

        users = User.objects.filter(email__iexact=_dict['email'])
        if (users.count() > 0):
            reset_password(users)
        else:
            logger.debug('No users with ' + _dict['email'] + ' email to reset password')

        if 'callback' in _dict and _dict['callback'] != '':
            return HttpResponseRedirect(redirect_to=_dict['callback'] +
                                        '?msg=Check your email for a password reset!')
        else:
            return render(request, 'message.html', {'MESSAGE': 'Check your email for a password reset!'})
    else:
        _dict = request.GET.copy()
        _dict['callback'] = request.GET.get('callback', '')
        form = ResetPasswordForm(_dict)
    return render(request, 'form.html', {'form': form})


def pick_password(request, token):
    _dict = request.POST.copy()
    _dict['token'] = token
    _dict['callback'] = request.GET.get('callback', '')

    form = PickPasswordForm(_dict)
    if request.method == 'POST':
        password1 = request.POST.get('password1', None)
        password2 = request.POST.get('password2', None)
        if password1 != password2:
            messages.error(request, 'Passwords don\'t match')
            return render(request, 'form.html', {'form': form})

        token = Token.get_valid(request.POST.get('token', None))
        if token is None:
            messages.error(request, 'Invalid or expired token ' + str(token))

        else:
            user = token.user
            user.set_password(password1)
            user.save()
            token.delete()
            callback = request.POST.get('callback', None)
            if callback is not None and callback != '':
                return HttpResponseRedirect(redirect_to=request.POST.get('callback'))
            else:
                return render(
                    request, 'message.html',
                    {'message': 'You password has been reset successfully, you can close this window.'})

    return render(request, 'form.html', {'form': form})


class PasswordResetView(APIView):
    @capable_of('send_reset_password')
    def post(self, request, profileacademy_id=None, academy_id=None):

        profile_academy = ProfileAcademy.objects.filter(id=profileacademy_id).first()
        if profile_academy is None:
            raise ValidationException('Member not found', 400)

        if reset_password([profile_academy.user]):
            token = Token.objects.filter(user=profile_academy.user, token_type='temporal').first()
            serializer = TokenSmallSerializer(token)
            return Response(serializer.data)
        else:
            raise ValidationException('Reset password token could not be sent')


class ProfileInviteMeView(APIView):
    def get(self, request):
        invites = UserInvite.objects.filter(email=request.user.email)
        profile_academies = ProfileAcademy.objects.filter(user=request.user, status='INVITED')
        mentor_profiles = MentorProfile.objects.filter(user=request.user, status='INVITED')

        return Response({
            'invites': UserInviteSerializer(invites, many=True).data,
            'profile_academies': GetProfileAcademySerializer(profile_academies, many=True).data,
            'mentor_profiles': GETMentorSmallSerializer(mentor_profiles, many=True).data,
        })


def render_invite(request, token, member_id=None):
    _dict = request.POST.copy()
    _dict['token'] = token
    _dict['callback'] = request.GET.get('callback', '')

    if request.method == 'GET':

        invite = UserInvite.objects.filter(token=token, status='PENDING').first()
        if invite is None:
            callback_msg = ''
            if _dict['callback'] != '':
                callback_msg = ". You can try and login at <a href='" + _dict['callback'] + "'>" + _dict[
                    'callback'] + '</a>'
            return render_message(
                request, 'Invitation not found with this token or it was already accepted' + callback_msg)

        form = InviteForm({
            'callback': [''],
            **_dict,
            'first_name': invite.first_name,
            'last_name': invite.last_name,
            'phone': invite.phone,
        })

        return render(request, 'form_invite.html', {
            'form': form,
        })

    if request.method == 'POST':
        form = InviteForm(_dict)
        password1 = request.POST.get('password1', None)
        password2 = request.POST.get('password2', None)

        invite = UserInvite.objects.filter(token=str(token), status='PENDING', email__isnull=False).first()
        if invite is None:
            messages.error(request, 'Invalid or expired invitation ' + str(token))
            return render(request, 'form_invite.html', {'form': form})

        first_name = request.POST.get('first_name', None)
        last_name = request.POST.get('last_name', None)
        if first_name is None or first_name == '' or last_name is None or last_name == '':
            messages.error(request, 'Invalid first or last name')
            return render(request, 'form_invite.html', {
                'form': form,
            })

        if password1 != password2:
            messages.error(request, 'Passwords don\'t match')
            return render(request, 'form_invite.html', {
                'form': form,
            })

        if not password1:
            messages.error(request, 'Password is empty')
            return render(request, 'form_invite.html', {
                'form': form,
            })

        user = User.objects.filter(email=invite.email).first()
        if user is None:
            user = User(email=invite.email, first_name=first_name, last_name=last_name, username=invite.email)
            user.save()
            user.set_password(password1)
            user.save()

        if invite.academy is not None:
            profile = ProfileAcademy.objects.filter(email=invite.email, academy=invite.academy).first()
            if profile is None:
                role = invite.role
                if not role:
                    role = Role.objects.filter(slug='student').first()

                if not role:
                    messages.error(
                        request, 'Unexpected error occurred with invite, please contact the '
                        'staff of 4geeks')
                    return render(request, 'form_invite.html', {
                        'form': form,
                    })

                profile = ProfileAcademy(email=invite.email,
                                         academy=invite.academy,
                                         role=role,
                                         first_name=first_name,
                                         last_name=last_name)

                if invite.first_name is not None and invite.first_name != '':
                    profile.first_name = invite.first_name
                if invite.last_name is not None and invite.last_name != '':
                    profile.last_name = invite.last_name

            profile.user = user
            profile.status = 'ACTIVE'
            profile.save()

        if invite.cohort is not None:
            role = 'student'
            if invite.role is not None and invite.role.slug != 'student':
                role = invite.role.slug.upper()

            cu = CohortUser.objects.filter(user=user, cohort=invite.cohort).first()
            if cu is None:
                cu = CohortUser(user=user, cohort=invite.cohort, role=role)
                cu.save()

        invite.status = 'ACCEPTED'
        invite.save()

        callback = request.POST.get('callback', None)
        if callback:
            uri = callback[0] if isinstance(callback, list) else callback
            if len(uri) > 0 and uri[0] == '[':
                uri = uri[2:-2]
            if settings.DEBUG:
                print(type(callback))
                return HttpResponse(f"Redirect to: <a href='{uri}'>{uri}</a>")
            else:
                return HttpResponseRedirect(redirect_to=uri)
        else:
            return render(request, 'message.html',
                          {'MESSAGE': 'Welcome to 4Geeks, you can go ahead an log in'})


@private_view()
def render_academy_invite(request, token):
    callback_url = request.GET.get('callback', '')
    accepting = request.GET.get('accepting', '')
    rejecting = request.GET.get('rejecting', '')
    if accepting.strip() != '':
        ProfileAcademy.objects.filter(id__in=accepting.split(','), user__id=token.user.id,
                                      status='INVITED').update(status='ACTIVE')
    if rejecting.strip() != '':
        ProfileAcademy.objects.filter(id__in=rejecting.split(','), user__id=token.user.id).delete()

    pending_invites = ProfileAcademy.objects.filter(user__id=token.user.id, status='INVITED')
    if pending_invites.count() == 0:
        return render_message(request,
                              f'You don\'t have any more pending invites',
                              btn_label='Continue to 4Geeks',
                              btn_url=APP_URL)

    querystr = urllib.parse.urlencode({'callback': APP_URL, 'token': token.key})
    url = os.getenv('API_URL') + '/v1/auth/academy/html/invite?' + querystr
    return render(
        request, 'academy_invite.html', {
            'subject': f'Invitation to study at 4Geeks.com',
            'invites': ProfileAcademySmallSerializer(pending_invites, many=True).data,
            'LINK': url,
            'user': UserTinySerializer(token.user, many=False).data
        })


def login_html_view(request):

    _dict = request.GET.copy()
    form = LoginForm(_dict)

    if request.method == 'POST':

        try:

            url = request.POST.get('url', None)
            if url is None or url == '':
                raise Exception('Invalid redirect url, you must specify a url to redirect to')

            # the url may or may not be encoded
            try:
                url = base64.b64decode(url.encode('utf-8')).decode('utf-8')
            except Exception as e:
                pass

            email = request.POST.get('email', None)
            password = request.POST.get('password', None)

            user = None
            if email and password:
                user = User.objects.filter(Q(email=email) | Q(username=email)).first()
                if not user:
                    msg = 'Unable to log in with provided credentials.'
                    raise Exception(msg)
                if user.check_password(password) != True:
                    msg = 'Unable to log in with provided credentials.'
                    raise Exception(msg)
                # The authenticate call simply returns None for is_active=False
                # users. (Assuming the default ModelBackend authentication
                # backend.)
            else:
                msg = 'Must include "username" and "password".'
                raise Exception(msg, code=403)

            token, created = Token.get_or_create(user=user, token_type='login')

            request.session['token'] = token.key
            return HttpResponseRedirect(
                set_query_parameter(set_query_parameter(url, 'attempt', '1'), 'token', str(token)))

        except Exception as e:
            messages.error(request, e.message if hasattr(e, 'message') else e)
            return render(request, 'login.html', {'form': form})
    else:
        url = request.GET.get('url', None)
        if url is None or url == '':
            messages.error(request,
                           "You must specify a 'url' (querystring) to redirect to after successfull login")

    return render(request, 'login.html', {'form': form, 'redirect_url': request.GET.get('url', None)})


@api_view(['GET'])
@permission_classes([AllowAny])
def get_google_token(request, token=None):

    if token == None:
        raise ValidationException('No session token has been specified', slug='no-session-token')

    url = request.query_params.get('url', None)
    if url == None:
        raise ValidationException('No callback URL specified', slug='no-callback-url')

    try:
        url = base64.b64decode(url.encode('utf-8')).decode('utf-8')
    except Exception as e:
        pass

    token = Token.get_valid(
        token)  # IMPORTANT!! you can only connect to google with temporal short lasting tokens
    if token is None or token.token_type != 'temporal':
        raise ValidationException('Invalid or inactive token', code=403, slug='invalid-token')

    params = {
        'response_type': 'code',
        'client_id': os.getenv('GOOGLE_CLIENT_ID', ''),
        'redirect_uri': os.getenv('GOOGLE_REDIRECT_URL', ''),
        'access_type': 'offline',  #we need offline access to receive refresh token and avoid total expiration
        'scope': 'https://www.googleapis.com/auth/calendar.events',
        'state': f'token={token.key}&url={url}'
    }

    logger.debug('Redirecting to google')
    logger.debug(params)

    redirect = f'https://accounts.google.com/o/oauth2/v2/auth?{urlencode(params)}'

    if settings.DEBUG:
        return HttpResponse(f"Redirect to: <a href='{redirect}'>{redirect}</a>")
    else:
        return HttpResponseRedirect(redirect_to=redirect)


# Create your views here.


@api_view(['GET'])
@permission_classes([AllowAny])
def save_google_token(request):

    logger.debug('Google callback just landed')
    logger.debug(request.query_params)

    error = request.query_params.get('error', False)
    error_description = request.query_params.get('error_description', '')
    if error:
        raise APIException('Google OAuth: ' + error_description)

    state = parse_qs(request.query_params.get('state', None))

    if state['url'] == None:
        raise ValidationException('No callback URL specified', slug='no-callback-url')
    if state['token'] == None:
        raise ValidationException('No user token specified', slug='no-user-token')

    code = request.query_params.get('code', None)
    if code == None:
        raise ValidationException('No google code specified', slug='no-code')

    payload = {
        'client_id': os.getenv('GOOGLE_CLIENT_ID', ''),
        'client_secret': os.getenv('GOOGLE_SECRET', ''),
        'redirect_uri': os.getenv('GOOGLE_REDIRECT_URL', ''),
        'grant_type': 'authorization_code',
        'code': code,
    }
    headers = {'Accept': 'application/json'}
    resp = requests.post('https://oauth2.googleapis.com/token', data=payload, headers=headers)
    if resp.status_code == 200:

        logger.debug('Google responded with 200')

        body = resp.json()
        if 'access_token' not in body:
            raise APIException(body['error_description'])

        logger.debug(body)

        token = Token.get_valid(state['token'][0])
        if not token:
            logger.debug(f'Token {state["token"][0]} not found or is expired')
            raise ValidationException('Token was not found or is expired, please use a different token',
                                      code=404,
                                      slug='token-not-found')

        user = token.user
        refresh = ''
        if 'refresh_token' in body:
            refresh = body['refresh_token']

        CredentialsGoogle.objects.filter(user__id=user.id).delete()
        google_credentials = CredentialsGoogle(
            user=user,
            token=body['access_token'],
            refresh_token=refresh,
            expires_at=timezone.now() + timedelta(seconds=body['expires_in']),
        )
        google_credentials.save()

        return HttpResponseRedirect(redirect_to=state['url'][0] + '?token=' + token.key)

    else:
        logger.error(resp.json())
        raise APIException('Error from google credentials')


class GitpodUserView(APIView, GenerateLookupsMixin):
    extensions = APIViewExtensions(paginate=True)

    @capable_of('get_gitpod_user')
    def get(self, request, academy_id, gitpoduser_id=None):
        handler = self.extensions(request)

        if gitpoduser_id is not None:
            item = GitpodUser.objects.filter(id=gitpoduser_id, academy_id=academy_id).first()
            if item is None:
                raise ValidationException('Gitpod User not found for this academy',
                                          code=404,
                                          slug='gitpoduser-not-found')

            serializer = GetGitpodUserSerializer(item, many=False)
            return Response(serializer.data)

        items = GitpodUser.objects.filter(Q(academy__id=academy_id) | Q(academy__isnull=True))

        like = request.GET.get('like', None)
        if like is not None:
            items = items.filter(
                Q(github_username__icontains=like) | Q(user__email__icontains=like)
                | Q(user__first_name__icontains=like) | Q(user__last_name__icontains=like))

        items = items.order_by(request.GET.get('sort', 'expires_at'))

        items = handler.queryset(items)
        serializer = GitpodUserSmallSerializer(items, many=True)

        return handler.response(serializer.data)

    @capable_of('update_gitpod_user')
    def put(self, request, academy_id, gitpoduser_id):

        item = GitpodUser.objects.filter(id=gitpoduser_id, academy_id=academy_id).first()
        if item is None:
            raise ValidationException('Gitpod User not found for this academy',
                                      code=404,
                                      slug='gitpoduser-not-found')

        if request.data is None or ('expires_at' in request.data and request.data['expires_at'] is None):
            item.expires_at = None
            item.save()
            item = set_gitpod_user_expiration(item.id)
            serializer = GitpodUserSmallSerializer(item, many=False)
            return Response(serializer.data, status=status.HTTP_200_OK)

        serializer = GetGitpodUserSerializer(item, data=request.data)
        if serializer.is_valid():
            _item = serializer.save()
            return Response(GitpodUserSmallSerializer(_item, many=False).data, status=status.HTTP_200_OK)
        return Response(serializer.errors, status=status.HTTP_400_BAD_REQUEST)


<<<<<<< HEAD
class ProfileMeView(APIView, GenerateLookupsMixin):
    @has_permission('get_my_profile')
    def get(self, request):
        item = Profile.objects.filter(user=request.user).first()
        if not item:
            raise ValidationException('Profile not found', code=404, slug='profile-not-found')

        serializer = GetProfileSerializer(item, many=False)
        return Response(serializer.data, status=status.HTTP_200_OK)

    @has_permission('create_my_profile')
    def post(self, request):
        if Profile.objects.filter(user__id=request.user.id).exists():
            raise ValidationException('Profile already exists', code=400, slug='profile-already-exist')

        data = {}
        for key in request.data:
            data[key] = request.data[key]

        data['user'] = request.user.id

        serializer = ProfileSerializer(data=data)
        if serializer.is_valid():
            instance = serializer.save()
            serializer = GetProfileSerializer(instance, many=False)
            return Response(serializer.data, status=status.HTTP_201_CREATED)

        return Response(serializer.errors, status=status.HTTP_400_BAD_REQUEST)

    @has_permission('update_my_profile')
    def put(self, request):
        item = Profile.objects.filter(user__id=request.user.id).first()
        if not item:
            raise ValidationException('Profile not found', code=404, slug='profile-not-found')

        data = {}
        for key in request.data:
            data[key] = request.data[key]

        data['user'] = request.user.id

        serializer = ProfileSerializer(item, data=data)
        if serializer.is_valid():
            instance = serializer.save()
            serializer = GetProfileSerializer(instance, many=False)
            return Response(serializer.data, status=status.HTTP_200_OK)

        return Response(serializer.errors, status=status.HTTP_400_BAD_REQUEST)
=======
class GithubMeView(APIView):
    def delete(self, request):
        instance = CredentialsGithub.objects.filter(user=request.user).first()
        if not instance:
            raise ValidationException('This user not have Github account associated with with account',
                                      code=404,
                                      slug='not-found')

        instance.delete()

        return Response(None, status=status.HTTP_204_NO_CONTENT)
>>>>>>> a683515e
<|MERGE_RESOLUTION|>--- conflicted
+++ resolved
@@ -1694,7 +1694,6 @@
         return Response(serializer.errors, status=status.HTTP_400_BAD_REQUEST)
 
 
-<<<<<<< HEAD
 class ProfileMeView(APIView, GenerateLookupsMixin):
     @has_permission('get_my_profile')
     def get(self, request):
@@ -1743,7 +1742,7 @@
             return Response(serializer.data, status=status.HTTP_200_OK)
 
         return Response(serializer.errors, status=status.HTTP_400_BAD_REQUEST)
-=======
+
 class GithubMeView(APIView):
     def delete(self, request):
         instance = CredentialsGithub.objects.filter(user=request.user).first()
@@ -1755,4 +1754,3 @@
         instance.delete()
 
         return Response(None, status=status.HTTP_204_NO_CONTENT)
->>>>>>> a683515e
