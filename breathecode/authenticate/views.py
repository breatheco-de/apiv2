--- conflicted
+++ resolved
@@ -168,10 +168,7 @@
         member.delete()
         return Response(None, status=status.HTTP_204_NO_CONTENT)
 
-<<<<<<< HEAD
-
-class UserInviteView(APIView, HeaderLimitOffsetPagination, GenerateLookupsMixin):
-=======
+
 class MeInviteView(APIView, HeaderLimitOffsetPagination, GenerateLookupsMixin):
 
     def get(self, request):
@@ -188,7 +185,6 @@
     
 
 class ProfileInviteView(APIView, HeaderLimitOffsetPagination, GenerateLookupsMixin):
->>>>>>> 024880b4
 
     @capable_of('read_invite')
     def get(self, request, academy_id, profileacademy_id):
