import base64
import hashlib
import logging
import os
import re
import urllib.parse
from datetime import timedelta, timezone
from urllib.parse import parse_qs, urlencode

import requests
from django.conf import settings
from django.contrib import messages
from django.contrib.auth import update_session_auth_hash
from django.contrib.auth.models import AnonymousUser, User
from django.db.models import Q
from django.db.models.functions import Now
from django.http import HttpResponse, HttpResponseRedirect
from django.shortcuts import redirect, render
from django.utils import timezone
from rest_framework import serializers, status
from rest_framework.authtoken.views import ObtainAuthToken
from rest_framework.decorators import api_view, permission_classes
from rest_framework.exceptions import (APIException, PermissionDenied, ValidationError)
from rest_framework.parsers import FileUploadParser, MultiPartParser
from rest_framework.permissions import AllowAny, IsAuthenticated
from rest_framework.response import Response
from rest_framework.schemas.openapi import AutoSchema
from rest_framework.views import APIView
from breathecode.authenticate.actions import get_user_language

import breathecode.notify.actions as notify_actions
from breathecode.admissions.models import Academy, CohortUser, Syllabus
from breathecode.mentorship.models import MentorProfile
from breathecode.mentorship.serializers import GETMentorSmallSerializer
from breathecode.notify.models import SlackTeam
from breathecode.services.google_cloud import FunctionV1, FunctionV2
from breathecode.utils import (GenerateLookupsMixin, HeaderLimitOffsetPagination, ValidationException,
                               capable_of, response_207)
from breathecode.utils.api_view_extensions.api_view_extensions import \
    APIViewExtensions
from breathecode.utils.decorators import has_permission
from breathecode.utils.find_by_full_name import query_like_by_full_name
from breathecode.utils.i18n import translation
from breathecode.utils.multi_status_response import MultiStatusResponse
from breathecode.utils.views import (private_view, render_message, set_query_parameter)

<<<<<<< HEAD
from .actions import (generate_academy_token, get_user_language, resend_invite, reset_password,
                      set_gitpod_user_expiration, update_gitpod_users, sync_organization_members)
=======
from .actions import (generate_academy_token, resend_invite, reset_password, set_gitpod_user_expiration,
                      update_gitpod_users, sync_organization_members, get_github_scopes)
>>>>>>> 914a33a5
from .authentication import ExpiringTokenAuthentication
from .forms import (InviteForm, LoginForm, PasswordChangeCustomForm, PickPasswordForm, ResetPasswordForm,
                    SyncGithubUsersForm)
from .models import (CredentialsFacebook, CredentialsGithub, CredentialsGoogle, CredentialsSlack, GitpodUser,
                     Profile, ProfileAcademy, Role, Token, UserInvite, GithubAcademyUser, AcademyAuthSettings)
from .serializers import (AuthSerializer, GetGitpodUserSerializer, GetProfileAcademySerializer,
                          GetProfileAcademySmallSerializer, GetProfileSerializer, GitpodUserSmallSerializer,
                          MemberPOSTSerializer, MemberPUTSerializer, ProfileAcademySmallSerializer,
                          ProfileSerializer, RoleBigSerializer, RoleSmallSerializer, StudentPOSTSerializer,
                          TokenSmallSerializer, UserInviteSerializer, UserInviteSmallSerializer,
                          UserInviteWaitingListSerializer, UserMeSerializer, UserSerializer,
                          UserSmallSerializer, UserTinySerializer, GithubUserSerializer,
                          PUTGithubUserSerializer, AuthSettingsBigSerializer, AcademyAuthSettingsSerializer,
                          POSTGithubUserSerializer)

logger = logging.getLogger(__name__)
APP_URL = os.getenv('APP_URL', '')

PATTERNS = {
    'CONTAINS_LOWERCASE': r'[a-z]',
    'CONTAINS_UPPERCASE': r'[A-Z]',
    'CONTAINS_SYMBOLS': r'[^a-zA-Z]',
}

PROFILE_MIME_ALLOWED = ['image/png', 'image/jpeg']


def get_profile_bucket():
    return os.getenv('PROFILE_BUCKET', '')


def get_shape_of_image_url():
    return os.getenv('GCLOUD_SHAPE_OF_IMAGE', '')


def get_google_project_id():
    return os.getenv('GOOGLE_PROJECT_ID', '')


class TemporalTokenView(ObtainAuthToken):
    schema = AutoSchema()
    permission_classes = [IsAuthenticated]

    def post(self, request):

        token_type = request.data.get('token_type', 'temporal')

        allowed_token_types = ['temporal', 'one_time']
        if token_type not in allowed_token_types:
            raise ValidationException(f'The token type must be one of {", ".join(allowed_token_types)}',
                                      slug='token-type-invalid-or-not-allowed')

        token, created = Token.get_or_create(user=request.user, token_type=token_type)
        return Response({
            'token': token.key,
            'token_type': token.token_type,
            'expires_at': token.expires_at,
            'user_id': token.user.pk,
            'email': token.user.email
        })


class AcademyTokenView(ObtainAuthToken):
    schema = AutoSchema()
    permission_classes = [IsAuthenticated]

    @capable_of('get_academy_token')
    def get(self, request, academy_id):
        academy = Academy.objects.get(id=academy_id)
        academy_user = User.objects.filter(username=academy.slug).first()
        if academy_user is None:
            raise ValidationException('No academy token has been generated yet',
                                      slug='academy-token-not-found')

        token = Token.objects.filter(user=academy_user, token_type='permanent').first()
        if token is None:
            raise ValidationException('No academy token has been generated yet',
                                      slug='academy-token-not-found')

        return Response({
            'token': token.key,
            'token_type': token.token_type,
            'expires_at': token.expires_at,
        })

    @capable_of('generate_academy_token')
    def post(self, request, academy_id):

        token = generate_academy_token(academy_id, True)
        return Response({
            'token': token.key,
            'token_type': token.token_type,
            'expires_at': token.expires_at,
        })


class LogoutView(APIView):
    authentication_classes = [ExpiringTokenAuthentication]
    permission_classes = [IsAuthenticated]

    def get(self, request):
        Token.objects.filter(token_type='login').delete()
        request.auth.delete()
        return Response({
            'message': 'User tokens successfully deleted',
        })


class WaitingListView(APIView, HeaderLimitOffsetPagination, GenerateLookupsMixin):
    permission_classes = [AllowAny]

    def post(self, request):
        from breathecode.payments.models import Plan

        data = {**request.data}
        lang = get_user_language(request)

        if (syllabus := data.get('syllabus')) and isinstance(syllabus, str):
            try:
                data['syllabus'] = Syllabus.objects.filter(slug=syllabus).values_list('id', flat=True).first()
            except:
                raise ValidationException(
                    translation(lang,
                                en='The syllabus does not exist',
                                es='El syllabus no existe',
                                slug='syllabus-not-found'))

        if (plan := data.get('plan')) and isinstance(plan, str):
            try:
                data['plan'] = Plan.objects.filter(slug=plan).values_list('id', flat=True).first()
            except:
                raise ValidationException(
                    translation(lang,
                                en='The plan does not exist',
                                es='El plan no existe',
                                slug='plan-not-found'))

        serializer = UserInviteWaitingListSerializer(data=data,
                                                     context={
                                                         'lang': lang,
                                                         'plan': data.get('plan'),
                                                     })
        if serializer.is_valid():
            serializer.save()
            return Response(serializer.data, status=status.HTTP_201_CREATED)
        return Response(serializer.errors, status=status.HTTP_400_BAD_REQUEST)

    def put(self, request):
        from breathecode.payments.models import Plan

        lang = get_user_language(request)

        invite = UserInvite.objects.filter(email=request.data.get('email'),
                                           status='WAITING_LIST',
                                           token=request.data.get('token', 'empty')).first()
        if not invite:
            raise ValidationException(translation(lang,
                                                  en='The email does not exist in the waiting list',
                                                  es='El email no existe en la lista de espera',
                                                  slug='not-found'),
                                      code=404)

        data = {**request.data}

        if (syllabus := data.get('syllabus')) and isinstance(syllabus, str):
            try:
                data['syllabus'] = Syllabus.objects.filter(slug=syllabus).values_list('id', flat=True).first()
            except:
                raise ValidationException(
                    translation(lang,
                                en='The syllabus does not exist',
                                es='El syllabus no existe',
                                slug='syllabus-not-found'))

        if (plan := data.get('plan')) and isinstance(plan, str):
            try:
                data['plan'] = Plan.objects.filter(slug=plan).values_list('id', flat=True).first()
            except:
                raise ValidationException(
                    translation(lang,
                                en='The plan does not exist',
                                es='El plan no existe',
                                slug='plan-not-found'))

        serializer = UserInviteWaitingListSerializer(invite,
                                                     data=request.data,
                                                     context={
                                                         'lang': lang,
                                                         'plan': data.get('plan'),
                                                     })
        if serializer.is_valid():
            serializer.save()
            return Response(serializer.data, status=status.HTTP_201_CREATED)
        return Response(serializer.errors, status=status.HTTP_400_BAD_REQUEST)


class MemberView(APIView, GenerateLookupsMixin):
    extensions = APIViewExtensions(paginate=True)

    @capable_of('read_member')
    def get(self, request, academy_id, user_id_or_email=None):
        handler = self.extensions(request)

        if user_id_or_email is not None:
            item = None
            if user_id_or_email.isnumeric():
                item = ProfileAcademy.objects.filter(user__id=user_id_or_email, academy_id=academy_id).first()
            else:
                item = ProfileAcademy.objects.filter(user__email=user_id_or_email,
                                                     academy_id=academy_id).first()

            if item is None:
                raise ValidationException('Profile not found for this user and academy',
                                          code=404,
                                          slug='profile-academy-not-found')

            serializer = GetProfileAcademySerializer(item, many=False)
            return Response(serializer.data)

        items = ProfileAcademy.objects.filter(academy__id=academy_id)
        include = request.GET.get('include', '').split()
        if not 'student' in include:
            items = items.exclude(role__slug='student')

        roles = request.GET.get('roles', '')
        if roles != '':
            items = items.filter(role__in=roles.lower().split(','))

        status = request.GET.get('status', None)
        if status is not None:
            items = items.filter(status__iexact=status)

        like = request.GET.get('like', None)
        if like is not None:
            items = query_like_by_full_name(like=like, items=items)

        items = items.exclude(user__email__contains='@token.com')

        items = handler.queryset(items)
        serializer = GetProfileAcademySmallSerializer(items, many=True)

        return handler.response(serializer.data)

    @capable_of('crud_member')
    def post(self, request, academy_id=None):
        serializer = MemberPOSTSerializer(data=request.data,
                                          context={
                                              'academy_id': academy_id,
                                              'request': request
                                          })
        if serializer.is_valid():
            serializer.save()
            return Response(serializer.data, status=status.HTTP_201_CREATED)
        return Response(serializer.errors, status=status.HTTP_400_BAD_REQUEST)

    @capable_of('crud_member')
    def put(self, request, academy_id=None, user_id_or_email=None):
        lang = get_user_language(request)

        user = ProfileAcademy.objects.filter(user__id=request.user.id, academy__id=academy_id).first()

        if user.email is None or user.email.strip() == '':
            raise ValidationException(
                translation(lang,
                            en='This mentor does not have an email address',
                            es='Este mentor no tiene una dirección de correo electrónico',
                            slug='email-not-found'),
                code=400,
            )

        if user.phone is None or user.phone.strip() == '':
            raise ValidationException('This mentor does not have a phone', code=404, slug='phone-not-found')

        already = None
        if user_id_or_email.isnumeric():
            already = ProfileAcademy.objects.filter(user__id=user_id_or_email, academy_id=academy_id).first()
        else:
            raise ValidationException('User id must be a numeric value',
                                      code=400,
                                      slug='user-id-is-not-numeric')

        request_data = {**request.data, 'user': user_id_or_email, 'academy': academy_id}
        if already:
            serializer = MemberPUTSerializer(already, data=request_data)
            if serializer.is_valid():
                serializer.save()
                return Response(serializer.data, status=status.HTTP_200_OK)
            return Response(serializer.errors, status=status.HTTP_400_BAD_REQUEST)
        else:
            serializer = MemberPOSTSerializer(data=request_data,
                                              context={
                                                  'academy_id': academy_id,
                                                  'request': request
                                              })
            if serializer.is_valid():
                serializer.save()
                return Response(serializer.data, status=status.HTTP_201_CREATED)
            return Response(serializer.errors, status=status.HTTP_400_BAD_REQUEST)

    @capable_of('crud_member')
    def delete(self, request, academy_id=None, user_id_or_email=None):
        lookups = self.generate_lookups(request, many_fields=['id'])

        if lookups and user_id_or_email:
            raise ValidationException(
                'user_id or cohort_id was provided in url '
                'in bulk mode request, use querystring style instead',
                code=400,
                slug='user-id-and-bulk-mode')

        if lookups:
            items = ProfileAcademy.objects.filter(**lookups,
                                                  academy__id=academy_id).exclude(role__slug='student')

            for item in items:
                item.delete()

            return Response(None, status=status.HTTP_204_NO_CONTENT)

        if user_id_or_email and not user_id_or_email.isnumeric():
            raise ValidationException('User id must be a numeric value',
                                      code=404,
                                      slug='user-id-is-not-numeric')

        member = ProfileAcademy.objects.filter(user=user_id_or_email,
                                               academy__id=academy_id).exclude(role__slug='student').first()

        if member is None:
            raise ValidationException('Member not found', code=404, slug='profile-academy-not-found')

        member.delete()
        return Response(None, status=status.HTTP_204_NO_CONTENT)


class MeInviteView(APIView, HeaderLimitOffsetPagination, GenerateLookupsMixin):

    def get(self, request):
        invites = UserInvite.objects.filter(email=request.user.email)

        status = request.GET.get('status', '')
        if status != '':
            invites = invites.filter(status__in=status.split(','))
        else:
            invites = invites.filter(status='PENDING')

        serializer = UserInviteSerializer(invites, many=True)
        return Response(serializer.data)

    def put(self, request, new_status=None):
        lookups = self.generate_lookups(request, many_fields=['id'])

        if new_status is None:
            raise ValidationException(f'Please specify new status for the invites', slug='missing-status')

        if new_status.upper() not in ['ACCEPTED', 'REJECTED']:
            raise ValidationException(f'Invalid invite status {new_status}', slug='invalid-status')

        if lookups:
            items = UserInvite.objects.filter(**lookups, email=request.user.email)

            for item in items:

                item.status = new_status.upper()
                item.save()

                exists = ProfileAcademy.objects.filter(email=item.email, academy__id=item.academy.id)

                if exists.count() == 0:
                    profile_academy = ProfileAcademy(academy=item.academy,
                                                     role=item.role,
                                                     status='ACTIVE',
                                                     email=item.email,
                                                     first_name=item.first_name,
                                                     last_name=item.last_name)
                    profile_academy.save()

            serializer = UserInviteSerializer(items, many=True)
            return Response(serializer.data, status=status.HTTP_200_OK)

        else:
            raise ValidationException('Invite ids were not provided', code=400, slug='missing-ids')


class AcademyInviteView(APIView, HeaderLimitOffsetPagination, GenerateLookupsMixin):

    @capable_of('read_invite')
    def get(self, request, academy_id=None, profileacademy_id=None, invite_id=None):

        if invite_id is not None:
            invite = UserInvite.objects.filter(academy__id=academy_id, id=invite_id, status='PENDING').first()
            if invite is None:
                raise ValidationException('No pending invite was found for this user and academy',
                                          code=404,
                                          slug='user-invite-not-found')

            serializer = UserInviteSerializer(invite, many=False)
            return Response(serializer.data)

        if profileacademy_id is not None:
            profile = ProfileAcademy.objects.filter(academy__id=academy_id, id=profileacademy_id).first()
            if profile is None:
                raise ValidationException('Profile not found', code=404, slug='profile-academy-not-found')

            invite = UserInvite.objects.filter(academy__id=academy_id, email=profile.email,
                                               status='PENDING').first()

            if invite is None and profile.status != 'INVITED':
                raise ValidationException(
                    'No pending invite was found for this user and academy',
                    code=404,
                    slug='user-invite-and-profile-academy-with-status-invited-not-found')

            # IMPORTANT: both serializers need to include "invite_url" property to have a consistent response
            if invite is not None:
                serializer = UserInviteSerializer(invite, many=False)
                return Response(serializer.data)

            if profile.status == 'INVITED':
                serializer = GetProfileAcademySerializer(profile, many=False)
                return Response(serializer.data)

        invites = UserInvite.objects.filter(academy__id=academy_id)

        status = request.GET.get('status', '')
        if status != '':
            invites = invites.filter(status__in=status.split(','))
        else:
            invites = invites.filter(status='PENDING')

        if 'role' in self.request.GET:
            param = self.request.GET.get('role')
            invites = invites.filter(role__name__icontains=param)

        like = request.GET.get('like', None)
        if like is not None:
            invites = query_like_by_full_name(like=like, items=invites)

        invites = invites.order_by(request.GET.get('sort', '-created_at'))

        page = self.paginate_queryset(invites, request)
        serializer = UserInviteSerializer(page, many=True)

        if self.is_paginate(request):
            return self.get_paginated_response(serializer.data)
        else:
            return Response(serializer.data, status=200)

    @capable_of('crud_invite')
    def delete(self, request, academy_id=None):
        lookups = self.generate_lookups(request, many_fields=['id'])
        if lookups:
            items = UserInvite.objects.filter(**lookups, academy__id=academy_id)

            for item in items:
                item.delete()
            return Response(None, status=status.HTTP_204_NO_CONTENT)
        else:
            raise ValidationException('Invite ids were not provided', 404, slug='missing_ids')

    @capable_of('invite_resend')
    def put(self, request, invite_id=None, profileacademy_id=None, academy_id=None):
        invite = None
        profile_academy = None
        if invite_id is not None:
            invite = UserInvite.objects.filter(academy__id=academy_id, id=invite_id, status='PENDING').first()
            if invite is None:
                raise ValidationException('No pending invite was found for this user and academy',
                                          code=404,
                                          slug='user-invite-not-found')

        elif profileacademy_id is not None:
            profile_academy = ProfileAcademy.objects.filter(id=profileacademy_id).first()

            if profile_academy is None:
                raise ValidationException('Member not found', code=400, slug='profile-academy-not-found')

            invite = UserInvite.objects.filter(academy__id=academy_id, email=profile_academy.email).first()

        if (invite is None and profile_academy is not None and profile_academy.status == 'INVITED'
                and (profile_academy.user.email or invite.email)):
            notify_actions.send_email_message(
                'academy_invite', profile_academy.user.email or invite.email, {
                    'subject': f'Invitation to study at {profile_academy.academy.name}',
                    'invites': [ProfileAcademySmallSerializer(profile_academy).data],
                    'user': UserSmallSerializer(profile_academy.user).data,
                    'LINK': os.getenv('API_URL') + '/v1/auth/academy/html/invite',
                })
            serializer = GetProfileAcademySerializer(profile_academy)
            return Response(serializer.data)

        if invite is None:
            raise ValidationException('Invite not found', code=400, slug='user-invite-not-found')

        if invite.sent_at is not None:
            now = timezone.now()
            minutes_diff = (now - invite.sent_at).total_seconds() / 60.0

            if minutes_diff < 2:
                raise ValidationException('Impossible to resend invitation',
                                          code=400,
                                          slug='sent-at-diff-less-two-minutes')

        email = (profile_academy and profile_academy.user and profile_academy.user.email) or invite.email
        if not email:
            raise ValidationException('Impossible to determine the email of user',
                                      code=400,
                                      slug='without-email')

        resend_invite(invite.token, email, invite.first_name)

        invite.sent_at = timezone.now()
        invite.save()
        serializer = UserInviteSerializer(invite, many=False)
        return Response(serializer.data)


class StudentView(APIView, GenerateLookupsMixin):
    extensions = APIViewExtensions(paginate=True, sort='-created_at')

    @capable_of('read_student')
    def get(self, request, academy_id=None, user_id_or_email=None):
        handler = self.extensions(request)

        if user_id_or_email is not None:
            profile = None
            if user_id_or_email.isnumeric():
                profile = ProfileAcademy.objects.filter(academy__id=academy_id,
                                                        user__id=user_id_or_email).first()
            else:
                profile = ProfileAcademy.objects.filter(academy__id=academy_id,
                                                        user__email=user_id_or_email).first()

            if profile is None:
                raise ValidationException('Profile not found', code=404, slug='profile-academy-not-found')

            serializer = GetProfileAcademySerializer(profile, many=False)
            return Response(serializer.data)

        items = ProfileAcademy.objects.filter(role__slug='student', academy__id=academy_id)

        like = request.GET.get('like', None)
        if like is not None:
            items = query_like_by_full_name(like=like, items=items)

        status = request.GET.get('status', None)
        if status is not None:
            items = items.filter(status__iexact=status)

        cohort = request.GET.get('cohort', None)
        if cohort is not None:
            lookups = self.generate_lookups(request, many_fields=['cohort'])
            items = items.filter(user__cohortuser__cohort__slug__in=lookups['cohort__in'])

        items = handler.queryset(items)
        serializer = GetProfileAcademySmallSerializer(items, many=True)

        return handler.response(serializer.data)

    @capable_of('crud_student')
    def post(self, request, academy_id=None):

        serializer = StudentPOSTSerializer(data=request.data,
                                           context={
                                               'academy_id': academy_id,
                                               'request': request
                                           })

        if serializer.is_valid():
            serializer.save()
            return Response(serializer.data, status=status.HTTP_201_CREATED)
        return Response(serializer.errors, status=status.HTTP_400_BAD_REQUEST)

    @capable_of('crud_student')
    def put(self, request, academy_id=None, user_id_or_email=None):
        if not user_id_or_email.isnumeric():
            raise ValidationException('User id must be a numeric value',
                                      code=404,
                                      slug='user-id-is-not-numeric')

        student = ProfileAcademy.objects.filter(user__id=user_id_or_email, academy__id=academy_id).first()

        if student and student.role.slug != 'student':
            raise ValidationException(
                f'This endpoint can only update student profiles (not {student.role.slug})',
                code=400,
                slug='trying-to-change-a-staff')

        request_data = {**request.data, 'user': user_id_or_email, 'academy': academy_id, 'role': 'student'}
        if 'role' in request.data:
            raise ValidationException(
                'The student role cannot be updated with this endpoint, user /member instead.',
                code=400,
                slug='trying-to-change-role')

        if not student:
            raise ValidationException('The user is not a student in this academy',
                                      code=404,
                                      slug='profile-academy-not-found')

        serializer = MemberPUTSerializer(student, data=request_data)
        if serializer.is_valid():
            serializer.save()
            return Response(serializer.data, status=status.HTTP_200_OK)
        return Response(serializer.errors, status=status.HTTP_400_BAD_REQUEST)

    @capable_of('crud_student')
    def delete(self, request, academy_id=None, user_id_or_email=None):
        lookups = self.generate_lookups(request, many_fields=['id'])
        allow_old = request.GET.get('allow_old', 'false')
        not_recent = []

        if lookups and user_id_or_email:
            raise ValidationException(
                'user_id was provided in url '
                'in bulk mode request, use querystring style instead',
                code=400,
                slug='user-id-and-bulk-mode')

        if lookups:
            items = ProfileAcademy.objects.filter(**lookups, academy__id=academy_id, role__slug='student')
            if allow_old != 'true':
                responses = []
                not_recent = items.filter(created_at__lt=Now() - timedelta(minutes=30))
                responses.append(
                    MultiStatusResponse('Only recently created students can be deleted',
                                        code=400,
                                        slug='non-recently-created',
                                        queryset=not_recent))
                items = items.filter(created_at__gt=Now() - timedelta(minutes=30))
                if items:
                    responses.append(MultiStatusResponse(code=204, queryset=items))

            for item in items:

                item.delete()

            if not_recent:
                response = response_207(responses, 'first_name')
                return response
            return Response(None, status=status.HTTP_204_NO_CONTENT)

        if academy_id is None or user_id_or_email is None:
            raise serializers.ValidationError('Missing user_id or academy_id', code=400)

        if user_id_or_email and not user_id_or_email.isnumeric():
            raise ValidationException('User id must be a numeric value',
                                      code=404,
                                      slug='user-id-is-not-numeric')

        profile = ProfileAcademy.objects.filter(academy__id=academy_id,
                                                user__id=user_id_or_email,
                                                role__slug='student').first()
        if profile is None:
            raise ValidationException('User doest not exist or does not belong to this academy',
                                      code=404,
                                      slug='profile-academy-not-found')

        profile.delete()
        return Response(None, status=status.HTTP_204_NO_CONTENT)


class LoginView(ObtainAuthToken):
    schema = AutoSchema()

    def post(self, request, *args, **kwargs):

        serializer = AuthSerializer(data=request.data, context={'request': request})
        serializer.is_valid(raise_exception=True)
        user = serializer.validated_data['user']
        token, created = Token.get_or_create(user=user, token_type='login')
        return Response({
            'token': token.key,
            'user_id': user.pk,
            'email': user.email,
            'expires_at': token.expires_at
        })


@api_view(['GET'])
@permission_classes([AllowAny])
def get_token_info(request, token):

    token = Token.objects.filter(key=token).first()

    if token is None or token.expires_at < timezone.now():
        raise PermissionDenied('Expired or invalid token')

    return Response({
        'token': token.key,
        'token_type': token.token_type,
        'expires_at': token.expires_at,
        'user_id': token.user.pk
    })


class UserMeView(APIView):

    def get(self, request, format=None):
        # TODO: This should be not accessible because this endpoint require auth
        try:
            if isinstance(request.user, AnonymousUser):
                raise ValidationException('There is not user', slug='without-auth', code=403)

        except User.DoesNotExist:
            raise ValidationException('You don\'t have a user', slug='user-not-found', code=403)

        users = UserSerializer(request.user)
        return Response(users.data)

    def put(self, request):
        # TODO: This should be not accessible because this endpoint require auth
        try:
            if isinstance(request.user, AnonymousUser):
                raise ValidationException('There is not user', slug='without-auth', code=403)

        except User.DoesNotExist:
            raise ValidationException('You don\'t have a user', slug='user-not-found', code=403)

        serializer = UserMeSerializer(request.user, data=request.data, context={'request': request})
        if serializer.is_valid():
            serializer.save()
            return Response(serializer.data, status=status.HTTP_200_OK)
        return Response(serializer.errors, status=status.HTTP_400_BAD_REQUEST)


# Create your views here.


@api_view(['GET'])
def get_users(request):

    query = User.objects.all()

    def find_user_by_name(query_name, qs):
        for term in query_name.split():
            qs = qs.filter(Q(first_name__icontains=term) | Q(last_name__icontains=term))
        return qs

    name = request.GET.get('name', None)
    if name is not None:
        query = find_user_by_name(name, query)

    like = request.GET.get('like', None)
    if like is not None:
        if '@' in like:
            query = query.filter(Q(email__icontains=like))
        else:
            query = find_user_by_name(like, query)

    query = query.exclude(email__contains='@token.com')
    query = query.order_by('-date_joined')
    users = UserSmallSerializer(query, many=True)
    return Response(users.data)


@api_view(['GET'])
def get_user_by_id_or_email(request, id_or_email):

    query = None
    if id_or_email.isnumeric():
        query = User.objects.filter(id=id_or_email).first()
    else:
        query = User.objects.filter(email=id_or_email).first()

    if query is None:
        raise ValidationException('User with that id or email does not exists',
                                  slug='user-dont-exists',
                                  code=404)

    users = UserSmallSerializer(query, many=False)
    return Response(users.data)


@api_view(['GET'])
@permission_classes([AllowAny])
def get_roles(request, role_slug=None):

    if role_slug is not None:
        role = Role.objects.filter(slug=role_slug).first()
        if role is None:
            raise ValidationException('Role not found', code=404)

        serializer = RoleBigSerializer(role)
        return Response(serializer.data)

    queryset = Role.objects.all()
    serializer = RoleSmallSerializer(queryset, many=True)
    return Response(serializer.data)


# Create your views here.


@api_view(['GET'])
@permission_classes([AllowAny])
def get_github_token(request, token=None):

    url = request.query_params.get('url', None)
    if url == None:
        raise ValidationException('No callback URL specified', slug='no-callback-url')

    if token is not None:
        if Token.get_valid(token) is None:
            raise ValidationException('Invalid or missing token', slug='invalid-token')
        else:
            url = url + f'&user={token}'

    scope = request.query_params.get('scope', 'user repo read:org admin:org')
    try:
        scope = base64.b64decode(scope.encode('utf-8')).decode('utf-8')
    except Exception as e:
        pass

    params = {
        'client_id': os.getenv('GITHUB_CLIENT_ID', ''),
        'redirect_uri': os.getenv('GITHUB_REDIRECT_URL', '') + f'?url={url}',
        'scope': scope,
    }

    logger.debug('Redirecting to github')
    logger.debug(params)

    redirect = f'https://github.com/login/oauth/authorize?{urlencode(params)}'

    if settings.DEBUG:
        return HttpResponse(f"Redirect to: <a href='{redirect}'>{redirect}</a>")
    else:
        return HttpResponseRedirect(redirect_to=redirect)


# Create your views here.


@api_view(['GET'])
@permission_classes([AllowAny])
def save_github_token(request):

    logger.debug('Github callback just landed')
    logger.debug(request.query_params)

    error = request.query_params.get('error', False)
    error_description = request.query_params.get('error_description', '')
    if error:
        raise APIException('Github: ' + error_description)

    url = request.query_params.get('url', None)
    if url == None:
        raise ValidationException('No callback URL specified', slug='no-callback-url')

    # the url may or may not be encoded
    try:
        url = base64.b64decode(url.encode('utf-8')).decode('utf-8')
    except Exception as e:
        pass

    code = request.query_params.get('code', None)
    if code == None:
        raise ValidationException('No github code specified', slug='no-code')

    token = request.query_params.get('user', None)

    payload = {
        'client_id': os.getenv('GITHUB_CLIENT_ID', ''),
        'client_secret': os.getenv('GITHUB_SECRET', ''),
        'redirect_uri': os.getenv('GITHUB_REDIRECT_URL', ''),
        'code': code,
    }
    headers = {'Accept': 'application/json'}
    resp = requests.post('https://github.com/login/oauth/access_token',
                         data=payload,
                         headers=headers,
                         timeout=2)
    if resp.status_code == 200:

        logger.debug('Github responded with 200')

        body = resp.json()
        if 'access_token' not in body:
            raise APIException(body['error_description'])

        github_token = body['access_token']
        resp = requests.get('https://api.github.com/user',
                            headers={'Authorization': 'token ' + github_token},
                            timeout=2)
        if resp.status_code == 200:
            github_user = resp.json()
            logger.debug(github_user)

            if github_user['email'] is None:
                resp = requests.get('https://api.github.com/user/emails',
                                    headers={'Authorization': 'token ' + github_token},
                                    timeout=2)
                if resp.status_code == 200:
                    emails = resp.json()
                    primary_emails = [x for x in emails if x['primary'] == True]
                    if len(primary_emails) > 0:
                        github_user['email'] = primary_emails[0]['email']
                    elif len(emails) > 0:
                        github_user['email'] = emails[0]['email']

            if github_user['email'] is None:
                raise ValidationError('Impossible to retrieve user email')

            user = None  # assuming by default that its a new user
            # is a valid token??? if not valid it will become None
            if token is not None and token != '':
                token = Token.get_valid(token)
                if not token:
                    logger.debug(f'Token not found or is expired')
                    raise ValidationException(
                        'Token was not found or is expired, please use a different token',
                        code=404,
                        slug='token-not-found')
                user = User.objects.filter(auth_token=token.id).first()
            else:
                # for the token to become null for easier management
                token = None

            # user can't be found thru token, lets try thru the github credentials
            if token is None and user is None:
                user = User.objects.filter(credentialsgithub__github_id=github_user['id']).first()
                if user is None:
                    user = User.objects.filter(email__iexact=github_user['email'],
                                               credentialsgithub__isnull=True).first()

            user_does_not_exists = user is None
            if user_does_not_exists:
                invite = UserInvite.objects.filter(status='WAITING_LIST', email=github_user['email']).first()

            if user_does_not_exists and invite:
                if url is None or url == '':
                    url = os.getenv('APP_URL', 'https://4geeks.com')

                return render_message(
                    request,
                    f'You are still number {invite.id} on the waiting list, we will email you once you are '
                    f'given access <a href="{url}">Back to 4Geeks.com</a>')

            if user_does_not_exists:
                return render_message(
                    request, 'We could not find in our records the email associated to this github account, '
                    'perhaps you want to signup to the platform first? <a href="' + url +
                    '">Back to 4Geeks.com</a>')

            github_credentials = CredentialsGithub.objects.filter(github_id=github_user['id']).first()

            # update latest credentials if the user.id doesn't match
            if github_credentials and github_credentials.user.id != user.id:
                github_credentials.delete()
                github_credentials = None

            # create a new credentials if it doesn't exists
            if github_credentials is None:
                github_credentials = CredentialsGithub(github_id=github_user['id'], user=user)

            github_credentials.token = github_token
            github_credentials.username = github_user['login']
            github_credentials.email = github_user['email'].lower()
            github_credentials.avatar_url = github_user['avatar_url']
            github_credentials.name = github_user['name']
            github_credentials.blog = github_user['blog']
            github_credentials.bio = github_user['bio']
            github_credentials.company = github_user['company']
            github_credentials.twitter_username = github_user['twitter_username']
            github_credentials.save()

            profile = Profile.objects.filter(user=user).first()
            if profile is None:
                profile = Profile(user=user,
                                  avatar_url=github_user['avatar_url'],
                                  blog=github_user['blog'],
                                  bio=github_user['bio'],
                                  twitter_username=github_user['twitter_username'])
                profile.save()

            if not profile.avatar_url:
                profile.avatar_url = github_user['avatar_url']
                profile.save()

            student_role = Role.objects.get(slug='student')
            cus = CohortUser.objects.filter(user=user, role='STUDENT')
            for cu in cus:
                profile_academy = ProfileAcademy.objects.filter(user=cu.user,
                                                                academy=cu.cohort.academy).first()
                if profile_academy is None:
                    profile_academy = ProfileAcademy(user=cu.user,
                                                     academy=cu.cohort.academy,
                                                     role=student_role,
                                                     email=cu.user.email,
                                                     first_name=cu.user.first_name,
                                                     last_name=cu.user.last_name,
                                                     status='ACTIVE')
                    profile_academy.save()

            if not token:
                token, created = Token.get_or_create(user=user, token_type='login')

            return HttpResponseRedirect(redirect_to=url + '?token=' + token.key)

        else:
            raise APIException('Error from github')


# Create your views here.
@api_view(['GET'])
@permission_classes([AllowAny])
def get_slack_token(request):
    """Generate stack redirect url for authorize"""
    url = request.query_params.get('url', None)
    if url is None:
        raise ValidationError('No callback URL specified')

    # the url may or may not be encoded
    try:
        url = base64.b64decode(url.encode('utf-8')).decode('utf-8')
    except Exception as e:
        pass

    user_id = request.query_params.get('user', None)
    if user_id is None:
        raise ValidationError('No user specified on the URL')

    academy = request.query_params.get('a', None)
    if academy is None:
        raise ValidationError('No academy specified on the URL')

    # Missing scopes!! admin.invites:write, identify
    scopes = ('app_mentions:read', 'channels:history', 'channels:join', 'channels:read', 'chat:write',
              'chat:write.customize', 'commands', 'files:read', 'files:write', 'groups:history',
              'groups:read', 'groups:write', 'incoming-webhook', 'team:read', 'users:read',
              'users:read.email', 'users.profile:read', 'users:read')

    query_string = f'a={academy}&url={url}&user={user_id}'.encode('utf-8')
    payload = str(base64.urlsafe_b64encode(query_string), 'utf-8')
    params = {
        'client_id': os.getenv('SLACK_CLIENT_ID', ''),
        'redirect_uri': os.getenv('SLACK_REDIRECT_URL', '') + '?payload=' + payload,
        'scope': ','.join(scopes)
    }
    redirect = 'https://slack.com/oauth/v2/authorize?'
    for key in params:
        redirect += f'{key}={params[key]}&'

    if settings.DEBUG:
        return HttpResponse(f"Redirect to: <a href='{redirect}'>{redirect}</a>")
    else:
        return HttpResponseRedirect(redirect_to=redirect)


# Create your views here.


@api_view(['GET'])
@permission_classes([AllowAny])
def save_slack_token(request):
    """Get Slack token and redirect to authorization route"""
    logger.debug('Slack callback just landed')

    error = request.query_params.get('error', False)
    error_description = request.query_params.get('error_description', '')
    if error:
        raise APIException('Slack: ' + error_description)

    original_payload = request.query_params.get('payload', None)
    payload = request.query_params.get('payload', None)
    if payload is None:
        raise ValidationError('No payload specified')
    else:
        try:
            payload = base64.b64decode(payload).decode('utf-8')
            payload = parse_qs(payload)
        except:
            raise ValidationError('Cannot decode payload in base64')

    if 'url' not in payload:
        logger.exception(payload)
        raise ValidationError('No url specified from the slack payload')

    if 'user' not in payload:
        logger.exception(payload)
        raise ValidationError('No user id specified from the slack payload')

    if 'a' not in payload:
        logger.exception(payload)
        raise ValidationError('No academy id specified from the slack payload')

    try:
        academy = Academy.objects.get(id=payload['a'][0])
    except Exception as e:
        raise ValidationError('Not exist academy with that id') from e

    user = None
    try:
        user = User.objects.get(id=payload['user'][0])
    except Exception as e:
        raise ValidationError('Not exist user with that id') from e

    code = request.query_params.get('code', None)
    if code is None:
        raise ValidationError('No slack code specified')

    params = {
        'client_id': os.getenv('SLACK_CLIENT_ID', ''),
        'client_secret': os.getenv('SLACK_SECRET', ''),
        'redirect_uri': os.getenv('SLACK_REDIRECT_URL', '') + '?payload=' + original_payload,
        'code': code,
    }
    resp = requests.post('https://slack.com/api/oauth.v2.access', data=params, timeout=2)
    if resp.status_code == 200:

        logger.debug('Slack responded with 200')

        slack_data = resp.json()
        if 'access_token' not in slack_data:
            print('Slack response body', slack_data)
            raise APIException('Slack error status: ' + slack_data['error'])

        slack_data = resp.json()
        logger.debug(slack_data)

        # delete all previous credentials for the same team and cohort
        CredentialsSlack.objects.filter(app_id=slack_data['app_id'],
                                        team_id=slack_data['team']['id'],
                                        user__id=user.id).delete()
        credentials = CredentialsSlack(
            user=user,
            app_id=slack_data['app_id'],
            bot_user_id=slack_data['bot_user_id'],
            token=slack_data['access_token'],
            team_id=slack_data['team']['id'],
            team_name=slack_data['team']['name'],
            authed_user=slack_data['authed_user']['id'],
        )
        credentials.save()

        team = SlackTeam.objects.filter(academy__id=academy.id, slack_id=slack_data['team']['id']).first()
        if team is None:
            team = SlackTeam(slack_id=slack_data['team']['id'], owner=user, academy=academy)

        team.name = slack_data['team']['name']
        team.save()

        return HttpResponseRedirect(redirect_to=payload['url'][0])


# Create your views here.
@api_view(['GET'])
@permission_classes([AllowAny])
def get_facebook_token(request):
    """Generate stack redirect url for authorize"""
    url = request.query_params.get('url', None)
    if url is None:
        raise ValidationError('No callback URL specified')

    # the url may or may not be encoded
    try:
        url = base64.b64decode(url.encode('utf-8')).decode('utf-8')
    except Exception as e:
        pass

    user_id = request.query_params.get('user', None)
    if user_id is None:
        raise ValidationError('No user specified on the URL')

    academy = request.query_params.get('a', None)
    if academy is None:
        raise ValidationError('No academy specified on the URL')

    # Missing scopes!! admin.invites:write, identify
    scopes = (
        'email',
        'ads_read',
        'business_management',
        'leads_retrieval',
        'pages_manage_metadata',
        'pages_read_engagement',
    )
    query_string = f'a={academy}&url={url}&user={user_id}'.encode('utf-8')
    payload = str(base64.urlsafe_b64encode(query_string), 'utf-8')
    params = {
        'client_id': os.getenv('FACEBOOK_CLIENT_ID', ''),
        'redirect_uri': os.getenv('FACEBOOK_REDIRECT_URL', ''),
        'scope': ','.join(scopes),
        'state': payload
    }
    redirect = 'https://www.facebook.com/v8.0/dialog/oauth?'
    for key in params:
        redirect += f'{key}={params[key]}&'

    if settings.DEBUG:
        return HttpResponse(f"Redirect to: <a href='{redirect}'>{redirect}</a>")
    else:
        return HttpResponseRedirect(redirect_to=redirect)


# Create your views here.
@api_view(['GET'])
@permission_classes([AllowAny])
def save_facebook_token(request):
    """Save facebook token"""
    logger.debug('Facebook callback just landed')
    error = request.query_params.get('error_code', False)
    error_description = request.query_params.get('error_message', '')
    if error:
        raise APIException('Facebook: ' + error_description)

    original_payload = request.query_params.get('state', None)
    payload = request.query_params.get('state', None)
    if payload is None:
        raise ValidationError('No payload specified')
    else:
        try:
            payload = base64.b64decode(payload).decode('utf-8')
            payload = parse_qs(payload)
        except:
            raise ValidationError('Cannot decode payload in base64')

    if 'url' not in payload:
        logger.exception(payload)
        raise ValidationError('No url specified from the slack payload')

    if 'user' not in payload:
        logger.exception(payload)
        raise ValidationError('No user id specified from the slack payload')

    if 'a' not in payload:
        logger.exception(payload)
        raise ValidationError('No academy id specified from the slack payload')

    try:
        academy = Academy.objects.get(id=payload['a'][0])
    except Exception as e:
        raise ValidationError('Not exist academy with that id') from e

    try:
        user = User.objects.get(id=payload['user'][0])
    except Exception as e:
        raise ValidationError('Not exist user with that id') from e

    # token = request.query_params.get('token', None)
    # if token == None:
    #     raise ValidationError("No facebook token specified")

    code = request.query_params.get('code', None)
    if code is None:
        raise ValidationError('No slack code specified')

    params = {
        'client_id': os.getenv('FACEBOOK_CLIENT_ID', ''),
        'client_secret': os.getenv('FACEBOOK_SECRET', ''),
        'redirect_uri': os.getenv('FACEBOOK_REDIRECT_URL', ''),
        'code': code,
    }
    resp = requests.post('https://graph.facebook.com/v8.0/oauth/access_token', data=params, timeout=2)
    if resp.status_code == 200:

        logger.debug('Facebook responded with 200')

        facebook_data = resp.json()
        if 'access_token' not in facebook_data:
            logger.debug('Facebook response body')
            logger.debug(facebook_data)
            raise APIException('Facebook error status: ' + facebook_data['error_message'])

        # delete all previous credentials for the same team
        CredentialsFacebook.objects.filter(user_id=user.id).delete()

        utc_now = timezone.now()
        expires_at = utc_now + \
            timezone.timedelta(milliseconds=facebook_data['expires_in'])

        credentials = CredentialsFacebook(
            user=user,
            academy=academy,
            expires_at=expires_at,
            token=facebook_data['access_token'],
        )
        credentials.save()

        params = {
            'access_token': facebook_data['access_token'],
            'fields': 'id,email',
        }
        resp = requests.post('https://graph.facebook.com/me', data=params, timeout=2)
        if resp.status_code == 200:
            logger.debug('Facebook responded with 200')
            facebook_data = resp.json()
            if 'email' in facebook_data:
                credentials.email = facebook_data['email']
            if 'id' in facebook_data:
                credentials.facebook_id = facebook_data['id']
            credentials.save()

        return HttpResponseRedirect(redirect_to=payload['url'][0])


def change_password(request, token):
    if request.method == 'POST':
        form = PasswordChangeCustomForm(request.user, request.POST)
        if form.is_valid():
            user = form.save()
            update_session_auth_hash(request, user)  # Important!
            messages.success(request, 'Your password was successfully updated!')
            return redirect('change_password')
        else:
            messages.error(request, 'Please correct the error below.')
    else:
        form = PasswordChangeCustomForm(request.user)
    return render(request, 'form.html', {'form': form})


class TokenTemporalView(APIView):

    @capable_of('generate_temporal_token')
    def post(self, request, profile_academy_id=None, academy_id=None):
        profile_academy = ProfileAcademy.objects.filter(id=profile_academy_id).first()
        if profile_academy is None:
            raise ValidationException('Member not found', code=404, slug='member-not-found')

        token, created = Token.get_or_create(user=profile_academy.user, token_type='temporal')
        serializer = TokenSmallSerializer(token)
        return Response(serializer.data)


def sync_gitpod_users_view(request):

    if request.method == 'POST':
        _dict = request.POST.copy()
        form = SyncGithubUsersForm(_dict)

        if 'html' not in _dict or _dict['html'] == '':
            messages.error(request, 'HTML string is required')
            return render(request, 'form.html', {'form': form})

        try:
            all_usernames = update_gitpod_users(_dict['html'])
            return render(
                request, 'message.html', {
                    'MESSAGE':
                    f'{len(all_usernames["active"])} active and {len(all_usernames["inactive"])} inactive users found'
                })
        except Exception as e:
            return render_message(request, str(e))

    else:
        form = SyncGithubUsersForm()
    return render(request, 'form.html', {'form': form})


def reset_password_view(request):

    if request.method == 'POST':
        _dict = request.POST.copy()
        form = PickPasswordForm(_dict)

        if 'email' not in _dict or _dict['email'] == '':
            messages.error(request, 'Email is required')
            return render(request, 'form.html', {'form': form})

        users = User.objects.filter(email__iexact=_dict['email'])
        if (users.count() > 0):
            reset_password(users)
        else:
            logger.debug('No users with ' + _dict['email'] + ' email to reset password')

        if 'callback' in _dict and _dict['callback'] != '':
            return HttpResponseRedirect(redirect_to=_dict['callback'] +
                                        '?msg=Check your email for a password reset!')
        else:
            return render(request, 'message.html', {'MESSAGE': 'Check your email for a password reset!'})
    else:
        _dict = request.GET.copy()
        _dict['callback'] = request.GET.get('callback', '')
        form = ResetPasswordForm(_dict)
    return render(request, 'form.html', {'form': form})


def pick_password(request, token):
    _dict = request.POST.copy()
    _dict['token'] = token
    _dict['callback'] = request.GET.get('callback', '')

    token_instance = Token.get_valid(token)

    # allow a token to change the password
    if token_instance:
        user = token_instance.user

    # allow a invite token to change the password
    else:
        invite = UserInvite.objects.filter(token=token).first()

        # just can process if this user not have a password yet
        user = User.objects.filter(email=invite.email, password='').first() if invite else None

    if not user:
        return render_message(request, 'The link has expired.')

    form = PickPasswordForm(_dict)
    if request.method == 'POST':
        password1 = request.POST.get('password1', None)
        password2 = request.POST.get('password2', None)

        if password1 != password2:
            messages.error(request, 'Passwords don\'t match')
            return render(request, 'form.html', {'form': form})

        if not password1:
            messages.error(request, "Password can't be empty")
            return render(request, 'form.html', {'form': form})

        if (len(password1) < 8 or not re.findall(PATTERNS['CONTAINS_LOWERCASE'], password1)
                or not re.findall(PATTERNS['CONTAINS_UPPERCASE'], password1)
                or not re.findall(PATTERNS['CONTAINS_SYMBOLS'], password1)):
            messages.error(request, 'Password must contain 8 characters with lowercase, uppercase and '
                           'symbols')
            return render(request, 'form.html', {'form': form})

        else:
            user.set_password(password1)
            user.save()

            # destroy the token
            if token_instance:
                token_instance.delete()

            callback = request.POST.get('callback', None)
            if callback is not None and callback != '':
                return HttpResponseRedirect(redirect_to=request.POST.get('callback'))
            else:
                return render(
                    request, 'message.html',
                    {'MESSAGE': 'You password has been reset successfully, you can close this window.'})

    return render(request, 'form.html', {'form': form})


class PasswordResetView(APIView):

    @capable_of('send_reset_password')
    def post(self, request, profileacademy_id=None, academy_id=None):

        profile_academy = ProfileAcademy.objects.filter(id=profileacademy_id).first()
        if profile_academy is None:
            raise ValidationException('Member not found', 400)

        if reset_password([profile_academy.user]):
            token = Token.objects.filter(user=profile_academy.user, token_type='temporal').first()
            serializer = TokenSmallSerializer(token)
            return Response(serializer.data)
        else:
            raise ValidationException('Reset password token could not be sent')


class ProfileInviteMeView(APIView):

    def get(self, request):
        invites = UserInvite.objects.filter(email=request.user.email)
        profile_academies = ProfileAcademy.objects.filter(user=request.user, status='INVITED')
        mentor_profiles = MentorProfile.objects.filter(user=request.user, status='INVITED')

        return Response({
            'invites': UserInviteSerializer(invites, many=True).data,
            'profile_academies': GetProfileAcademySerializer(profile_academies, many=True).data,
            'mentor_profiles': GETMentorSmallSerializer(mentor_profiles, many=True).data,
        })


@private_view()
def render_user_invite(request, token):
    accepting = request.GET.get('accepting', '')
    rejecting = request.GET.get('rejecting', '')
    if accepting.strip() != '':
        invites = UserInvite.objects.filter(id__in=accepting.split(','),
                                            email=token.user.email,
                                            status='PENDING')

        for invite in invites:
            if invite.academy is not None:
                profile = ProfileAcademy.objects.filter(email=invite.email, academy=invite.academy).first()

                #
                if profile is None:
                    role = invite.role
                    if not role:
                        role = Role.objects.filter(slug='student').first()

                    # is better generate a role without capability that have a exception in this case
                    if not role:
                        role = Role(slug='student', name='Student')
                        role.save()

                    profile = ProfileAcademy(email=invite.email,
                                             academy=invite.academy,
                                             role=role,
                                             first_name=token.user.first_name,
                                             last_name=token.user.last_name)

                profile.user = token.user
                profile.status = 'ACTIVE'
                profile.save()

            if invite.cohort is not None:
                role = 'student'
                if invite.role is not None and invite.role.slug != 'student':
                    role = invite.role.slug.upper()

                cu = CohortUser.objects.filter(user=token.user, cohort=invite.cohort).first()
                if cu is None:
                    cu = CohortUser(user=token.user,
                                    cohort=invite.cohort,
                                    role=role,
                                    educational_status='ACTIVE')
                    cu.save()

            invite.status = 'ACCEPTED'
            invite.save()

    if rejecting.strip() != '':
        UserInvite.objects.filter(id__in=rejecting.split(','), email=token.user.email,
                                  status='PENDING').update(status='REJECTED')

    pending_invites = UserInvite.objects.filter(email=token.user.email, status='PENDING')
    if pending_invites.count() == 0:
        return render_message(request,
                              f'You don\'t have any more pending invites',
                              btn_label='Continue to 4Geeks',
                              btn_url=APP_URL)

    querystr = urllib.parse.urlencode({'callback': APP_URL, 'token': token.key})
    url = os.getenv('API_URL') + '/v1/auth/member/invite?' + querystr
    return render(
        request, 'user_invite.html', {
            'subject': f'Invitation to study at 4Geeks.com',
            'invites': UserInviteSmallSerializer(pending_invites, many=True).data,
            'LINK': url,
            'user': UserTinySerializer(token.user, many=False).data
        })


@api_view(['GET', 'POST'])
@permission_classes([AllowAny])
def render_invite(request, token, member_id=None):
    _dict = request.POST.copy()
    _dict['token'] = token
    _dict['callback'] = request.GET.get('callback', '')

    if request.method == 'GET':
        invite = UserInvite.objects.filter(token=token, status='PENDING').first()
        if invite is None:
            callback_msg = ''
            if _dict['callback'] != '':
                callback_msg = ". You can try and login at <a href='" + _dict['callback'] + "'>" + _dict[
                    'callback'] + '</a>'
            return render_message(
                request, 'Invitation not found with this token or it was already accepted' + callback_msg)

        if invite and User.objects.filter(email=invite.email).exists():
            redirect = os.getenv('API_URL') + '/v1/auth/member/invite'
            return HttpResponseRedirect(redirect_to=redirect)

        form = InviteForm({
            'callback': [''],
            **_dict,
            'first_name': invite.first_name,
            'last_name': invite.last_name,
            'phone': invite.phone,
        })

        return render(request, 'form_invite.html', {
            'form': form,
        })

    if request.method == 'POST':
        form = InviteForm(_dict)
        password1 = request.POST.get('password', None)
        password2 = request.POST.get('repeat_password', None)

        invite = UserInvite.objects.filter(token=str(token), status='PENDING', email__isnull=False).first()
        if invite is None:
            messages.error(request, 'Invalid or expired invitation ' + str(token))
            return render(request, 'form_invite.html', {'form': form})

        first_name = request.POST.get('first_name', None)
        last_name = request.POST.get('last_name', None)
        if first_name is None or first_name == '' or last_name is None or last_name == '':
            messages.error(request, 'Invalid first or last name')
            return render(request, 'form_invite.html', {
                'form': form,
            })

        if password1 != password2:
            messages.error(request, 'Passwords don\'t match')
            return render(request, 'form_invite.html', {
                'form': form,
            })

        if not password1:
            messages.error(request, 'Password is empty')
            return render(request, 'form_invite.html', {
                'form': form,
            })

        user = User.objects.filter(email=invite.email).first()
        if user is None:
            user = User(email=invite.email, first_name=first_name, last_name=last_name, username=invite.email)
            user.save()
            user.set_password(password1)
            user.save()

        if invite.academy is not None:
            profile = ProfileAcademy.objects.filter(email=invite.email, academy=invite.academy).first()
            if profile is None:
                role = invite.role
                if not role:
                    role = Role.objects.filter(slug='student').first()

                if not role:
                    messages.error(
                        request, 'Unexpected error occurred with invite, please contact the '
                        'staff of 4geeks')
                    return render(request, 'form_invite.html', {
                        'form': form,
                    })

                profile = ProfileAcademy(email=invite.email,
                                         academy=invite.academy,
                                         role=role,
                                         first_name=first_name,
                                         last_name=last_name)

                if invite.first_name is not None and invite.first_name != '':
                    profile.first_name = invite.first_name
                if invite.last_name is not None and invite.last_name != '':
                    profile.last_name = invite.last_name

            profile.user = user
            profile.status = 'ACTIVE'
            profile.save()

        if invite.cohort is not None:
            role = 'STUDENT'
            if invite.role is not None and invite.role.slug != 'STUDENT':
                role = invite.role.slug.upper()

            cu = CohortUser.objects.filter(user=user, cohort=invite.cohort).first()
            if cu is None:
                cu = CohortUser(user=user, cohort=invite.cohort, role=role)
                cu.save()

        invite.status = 'ACCEPTED'
        invite.save()

        callback = request.POST.get('callback', None)
        if callback:
            uri = callback[0] if isinstance(callback, list) else callback
            if len(uri) > 0 and uri[0] == '[':
                uri = uri[2:-2]
            if settings.DEBUG:
                print(type(callback))
                return HttpResponse(f"Redirect to: <a href='{uri}'>{uri}</a>")
            else:
                return HttpResponseRedirect(redirect_to=uri)
        else:
            return render(request, 'message.html',
                          {'MESSAGE': 'Welcome to 4Geeks, you can go ahead and log in'})


@private_view()
def render_academy_invite(request, token):
    callback_url = request.GET.get('callback', '')
    accepting = request.GET.get('accepting', '')
    rejecting = request.GET.get('rejecting', '')
    if accepting.strip() != '':
        ProfileAcademy.objects.filter(id__in=accepting.split(','), user__id=token.user.id,
                                      status='INVITED').update(status='ACTIVE')
    if rejecting.strip() != '':
        ProfileAcademy.objects.filter(id__in=rejecting.split(','), user__id=token.user.id).delete()

    pending_invites = ProfileAcademy.objects.filter(user__id=token.user.id, status='INVITED')
    if pending_invites.count() == 0:
        return render_message(request,
                              f'You don\'t have any more pending invites',
                              btn_label='Continue to 4Geeks',
                              btn_url=APP_URL)

    querystr = urllib.parse.urlencode({'callback': APP_URL, 'token': token.key})
    url = os.getenv('API_URL') + '/v1/auth/academy/html/invite?' + querystr
    return render(
        request, 'academy_invite.html', {
            'subject': f'Invitation to study at 4Geeks.com',
            'invites': ProfileAcademySmallSerializer(pending_invites, many=True).data,
            'LINK': url,
            'user': UserTinySerializer(token.user, many=False).data
        })


def login_html_view(request):

    _dict = request.GET.copy()
    form = LoginForm(_dict)

    if request.method == 'POST':

        try:

            url = request.POST.get('url', None)
            if url is None or url == '':
                raise Exception('Invalid redirect url, you must specify a url to redirect to')

            # the url may or may not be encoded
            try:
                url = base64.b64decode(url.encode('utf-8')).decode('utf-8')
            except Exception as e:
                pass

            email = request.POST.get('email', None)
            password = request.POST.get('password', None)

            user = None
            if email and password:
                user = User.objects.filter(Q(email=email) | Q(username=email)).first()
                if not user:
                    msg = 'Unable to log in with provided credentials.'
                    raise Exception(msg)
                if user.check_password(password) != True:
                    msg = 'Unable to log in with provided credentials.'
                    raise Exception(msg)
                # The authenticate call simply returns None for is_active=False
                # users. (Assuming the default ModelBackend authentication
                # backend.)
            else:
                msg = 'Must include "username" and "password".'
                raise Exception(msg, code=403)

            token, created = Token.get_or_create(user=user, token_type='login')

            request.session['token'] = token.key
            return HttpResponseRedirect(
                set_query_parameter(set_query_parameter(url, 'attempt', '1'), 'token', str(token)))

        except Exception as e:
            messages.error(request, e.message if hasattr(e, 'message') else e)
            return render(request, 'login.html', {'form': form})
    else:
        url = request.GET.get('url', None)
        if url is None or url == '':
            messages.error(request,
                           "You must specify a 'url' (querystring) to redirect to after successfull login")

    return render(request, 'login.html', {'form': form, 'redirect_url': request.GET.get('url', None)})


@api_view(['GET'])
@permission_classes([AllowAny])
def get_google_token(request, token=None):

    if token == None:
        raise ValidationException('No session token has been specified', slug='no-session-token')

    url = request.query_params.get('url', None)
    if url == None:
        raise ValidationException('No callback URL specified', slug='no-callback-url')

    try:
        url = base64.b64decode(url.encode('utf-8')).decode('utf-8')
    except Exception as e:
        pass

    token = Token.get_valid(
        token)  # IMPORTANT!! you can only connect to google with temporal short lasting tokens
    if token is None or token.token_type != 'temporal':
        raise ValidationException('Invalid or inactive token', code=403, slug='invalid-token')

    params = {
        'response_type': 'code',
        'client_id': os.getenv('GOOGLE_CLIENT_ID', ''),
        'redirect_uri': os.getenv('GOOGLE_REDIRECT_URL', ''),
        'access_type': 'offline',  #we need offline access to receive refresh token and avoid total expiration
        'scope': 'https://www.googleapis.com/auth/calendar.events',
        'state': f'token={token.key}&url={url}'
    }

    logger.debug('Redirecting to google')
    logger.debug(params)

    redirect = f'https://accounts.google.com/o/oauth2/v2/auth?{urlencode(params)}'

    if settings.DEBUG:
        return HttpResponse(f"Redirect to: <a href='{redirect}'>{redirect}</a>")
    else:
        return HttpResponseRedirect(redirect_to=redirect)


# Create your views here.


@api_view(['GET'])
@permission_classes([AllowAny])
def save_google_token(request):

    logger.debug('Google callback just landed')
    logger.debug(request.query_params)

    error = request.query_params.get('error', False)
    error_description = request.query_params.get('error_description', '')
    if error:
        raise APIException('Google OAuth: ' + error_description)

    state = parse_qs(request.query_params.get('state', None))

    if state['url'] == None:
        raise ValidationException('No callback URL specified', slug='no-callback-url')
    if state['token'] == None:
        raise ValidationException('No user token specified', slug='no-user-token')

    code = request.query_params.get('code', None)
    if code == None:
        raise ValidationException('No google code specified', slug='no-code')

    payload = {
        'client_id': os.getenv('GOOGLE_CLIENT_ID', ''),
        'client_secret': os.getenv('GOOGLE_SECRET', ''),
        'redirect_uri': os.getenv('GOOGLE_REDIRECT_URL', ''),
        'grant_type': 'authorization_code',
        'code': code,
    }
    headers = {'Accept': 'application/json'}
    resp = requests.post('https://oauth2.googleapis.com/token', data=payload, headers=headers, timeout=2)
    if resp.status_code == 200:

        logger.debug('Google responded with 200')

        body = resp.json()
        if 'access_token' not in body:
            raise APIException(body['error_description'])

        logger.debug(body)

        token = Token.get_valid(state['token'][0])
        if not token:
            logger.debug(f'Token {state["token"][0]} not found or is expired')
            raise ValidationException('Token was not found or is expired, please use a different token',
                                      code=404,
                                      slug='token-not-found')

        user = token.user
        refresh = ''
        if 'refresh_token' in body:
            refresh = body['refresh_token']

        CredentialsGoogle.objects.filter(user__id=user.id).delete()
        google_credentials = CredentialsGoogle(
            user=user,
            token=body['access_token'],
            refresh_token=refresh,
            expires_at=timezone.now() + timedelta(seconds=body['expires_in']),
        )
        google_credentials.save()

        return HttpResponseRedirect(redirect_to=state['url'][0] + '?token=' + token.key)

    else:
        logger.error(resp.json())
        raise APIException('Error from google credentials')


class GithubUserView(APIView, GenerateLookupsMixin):
    extensions = APIViewExtensions(paginate=True)

    @capable_of('get_github_user')
    def get(self, request, academy_id, githubuser_id=None):
        handler = self.extensions(request)

        if githubuser_id is not None:
            item = GithubAcademyUser.objects.filter(id=githubuser_id, academy_id=academy_id).first()
            if item is None:
                raise ValidationException('Github User not found for this academy',
                                          code=404,
                                          slug='githubuser-not-found')

            serializer = GithubUserSerializer(item, many=False)
            return Response(serializer.data)

        items = GithubAcademyUser.objects.filter(Q(academy__id=academy_id) | Q(academy__isnull=True))

        like = request.GET.get('like', None)
        if like is not None:
            items = items.filter(
                Q(username__icontains=like) | Q(user__email__icontains=like)
                | Q(user__first_name__icontains=like) | Q(user__last_name__icontains=like))

        items = items.order_by(request.GET.get('sort', '-created_at'))

        items = handler.queryset(items)
        serializer = GithubUserSerializer(items, many=True)

        return handler.response(serializer.data)

    @capable_of('update_github_user')
    def put(self, request, academy_id, githubuser_id=None):
        lookups = self.generate_lookups(request, many_fields=['id'])
        if githubuser_id is not None:
            lookups = {'id': githubuser_id}

        if lookups is None or len(lookups.keys()) == 0:
            raise ValidationException('No github users lookups to find', code=404, slug='no-lookup')

        items = GithubAcademyUser.objects.filter(**lookups, academy_id=academy_id)
        if items.count() == 0:
            raise ValidationException('Github User not found for this academy',
                                      code=404,
                                      slug='githubuser-not-found')

        valid = []
        for gu in items:
            serializer = PUTGithubUserSerializer(gu, data=request.data)
            if serializer.is_valid():
                valid.append(serializer)
            else:
                return Response(serializer.errors, status=status.HTTP_400_BAD_REQUEST)

        data_list = []
        for serializer in valid:
            _item = serializer.save()
            data_list.append(_item)

        if githubuser_id is None:
            return Response(GithubUserSerializer(data_list, many=True).data, status=status.HTTP_200_OK)
        else:
            return Response(GithubUserSerializer(data_list[0], many=False).data, status=status.HTTP_200_OK)

    @capable_of('update_github_user')
    def post(self, request, academy_id):

        body = request.data
        if 'cohort' not in body:
            raise ValidationException(translation(
                en='You must specify the cohort the user belongs to, and it must be active on it',
                es='Debes especificar la cohort y el usuario debe estar activo en ella'),
                                      slug='user-not-found')
        if 'user' not in body:
            raise ValidationException(translation(en='You must specify the user',
                                                  es='Debes especificar el usuario'),
                                      slug='user-not-found')

        cu = CohortUser.objects.filter(user=body['user'], cohort=body['cohort'],
                                       educational_status='ACTIVE').first()
        if cu is None:
            raise ValidationException(translation(
                en='You must specify the cohort the user belongs to, and it must be active on it',
                es='Debes especificar la cohort y el usuario debe estar activo en ella'),
                                      slug='cohort-not-found')

        context = {'academy_id': academy_id, 'request': request}
        serializer = POSTGithubUserSerializer(data=request.data, context=context)
        if serializer.is_valid():
            serializer.save()
            return Response(serializer.data, status=status.HTTP_200_OK)
        else:
            return Response(serializer.errors, status=status.HTTP_400_BAD_REQUEST)


class AcademyGithubSyncView(APIView, GenerateLookupsMixin):
    extensions = APIViewExtensions(paginate=True)

    @capable_of('sync_organization_users')
    def put(self, request, academy_id):

        settings = AcademyAuthSettings.objects.filter(academy__id=academy_id).first()
        if settings is None:
            raise ValidationException(translation(
                en='Github Settings not found for this academy',
                es='No se ha encontrado una configuracion para esta academy en Github'),
                                      slug='settings-not-found')

        if not settings.github_is_sync:
            raise ValidationException(translation(
                en='Github sync is turned off in the academy settings',
                es='La sincronización con github esta desactivada para esta academia'),
                                      slug='github-sync-off')

        try:
            result = sync_organization_members(academy_id)
        except Exception as e:
            raise ValidationException(str(e))

        _status = status.HTTP_200_OK if result else status.HTTP_400_BAD_REQUEST
        return Response(None, status=_status)


class AcademyAuthSettingsView(APIView, GenerateLookupsMixin):

    @capable_of('get_academy_auth_settings')
    def get(self, request, academy_id):

        settings = AcademyAuthSettings.objects.filter(academy_id=academy_id).first()
        if settings is None:
            raise ValidationException(
                translation(lang,
                            en='Academy has not github authentication settings',
                            es='La academia no tiene configurada la integracion con github',
                            slug='no-github-auth-settings'))

        serializer = AuthSettingsBigSerializer(settings, many=False)
        return Response(serializer.data)

    @capable_of('crud_academy_auth_settings')
    def put(self, request, academy_id):
        settings = AcademyAuthSettings.objects.filter(academy_id=academy_id).first()
        context = {'academy_id': academy_id, 'request': request}
        if settings is None:
            serializer = AcademyAuthSettingsSerializer(data=request.data, context=context)
        else:
            serializer = AcademyAuthSettingsSerializer(settings, data=request.data, context=context)

        if serializer.is_valid():
            serializer.save()
            return Response(serializer.data, status=status.HTTP_200_OK)
        return Response(serializer.errors, status=status.HTTP_400_BAD_REQUEST)


class GitpodUserView(APIView, GenerateLookupsMixin):
    extensions = APIViewExtensions(paginate=True)

    @capable_of('get_gitpod_user')
    def get(self, request, academy_id, gitpoduser_id=None):
        handler = self.extensions(request)

        if gitpoduser_id is not None:
            item = GitpodUser.objects.filter(id=gitpoduser_id, academy_id=academy_id).first()
            if item is None:
                raise ValidationException('Gitpod User not found for this academy',
                                          code=404,
                                          slug='gitpoduser-not-found')

            serializer = GetGitpodUserSerializer(item, many=False)
            return Response(serializer.data)

        items = GitpodUser.objects.filter(Q(academy__id=academy_id) | Q(academy__isnull=True))

        like = request.GET.get('like', None)
        if like is not None:
            items = items.filter(
                Q(github_username__icontains=like) | Q(user__email__icontains=like)
                | Q(user__first_name__icontains=like) | Q(user__last_name__icontains=like))

        items = items.order_by(request.GET.get('sort', 'expires_at'))

        items = handler.queryset(items)
        serializer = GitpodUserSmallSerializer(items, many=True)

        return handler.response(serializer.data)

    @capable_of('update_gitpod_user')
    def put(self, request, academy_id, gitpoduser_id):

        item = GitpodUser.objects.filter(id=gitpoduser_id, academy_id=academy_id).first()
        if item is None:
            raise ValidationException('Gitpod User not found for this academy',
                                      code=404,
                                      slug='gitpoduser-not-found')

        if request.data is None or ('expires_at' in request.data and request.data['expires_at'] is None):
            item.expires_at = None
            item.save()
            item = set_gitpod_user_expiration(item.id)
            serializer = GitpodUserSmallSerializer(item, many=False)
            return Response(serializer.data, status=status.HTTP_200_OK)

        serializer = GetGitpodUserSerializer(item, data=request.data)
        if serializer.is_valid():
            _item = serializer.save()
            return Response(GitpodUserSmallSerializer(_item, many=False).data, status=status.HTTP_200_OK)
        return Response(serializer.errors, status=status.HTTP_400_BAD_REQUEST)


class ProfileMeView(APIView, GenerateLookupsMixin):

    @has_permission('get_my_profile')
    def get(self, request):
        item = Profile.objects.filter(user=request.user).first()
        if not item:
            raise ValidationException('Profile not found', code=404, slug='profile-not-found')

        serializer = GetProfileSerializer(item, many=False)
        return Response(serializer.data, status=status.HTTP_200_OK)

    @has_permission('create_my_profile')
    def post(self, request):
        if Profile.objects.filter(user__id=request.user.id).exists():
            raise ValidationException('Profile already exists', code=400, slug='profile-already-exist')

        data = {}
        for key in request.data:
            data[key] = request.data[key]

        data['user'] = request.user.id

        serializer = ProfileSerializer(data=data)
        if serializer.is_valid():
            instance = serializer.save()
            serializer = GetProfileSerializer(instance, many=False)
            return Response(serializer.data, status=status.HTTP_201_CREATED)

        return Response(serializer.errors, status=status.HTTP_400_BAD_REQUEST)

    @has_permission('update_my_profile')
    def put(self, request):
        item = Profile.objects.filter(user__id=request.user.id).first()
        if not item:
            raise ValidationException('Profile not found', code=404, slug='profile-not-found')

        data = {}
        for key in request.data:
            data[key] = request.data[key]

        data['user'] = request.user.id

        serializer = ProfileSerializer(item, data=data)
        if serializer.is_valid():
            instance = serializer.save()
            serializer = GetProfileSerializer(instance, many=False)
            return Response(serializer.data, status=status.HTTP_200_OK)

        return Response(serializer.errors, status=status.HTTP_400_BAD_REQUEST)


class ProfileMePictureView(APIView):
    """
    put:
        Upload a file to Google Cloud.
    """
    parser_classes = [MultiPartParser, FileUploadParser]

    @has_permission('update_my_profile')
    def put(self, request):
        from ..services.google_cloud import Storage

        profile = Profile.objects.filter(user=request.user).first()
        if not profile:
            profile = Profile(user=request.user)
            profile.save()

        files = request.data.getlist('file')
        file = request.data.get('file')

        if not file:
            raise ValidationException('Missing file in request', slug='missing-file')

        if not len(files):
            raise ValidationException('empty files in request')

        if len(files) > 1:
            raise ValidationException('Just can upload one file at a time')

        # files validation below
        if file.content_type not in PROFILE_MIME_ALLOWED:
            raise ValidationException(
                f'You can upload only files on the following formats: {",".join(PROFILE_MIME_ALLOWED)}',
                slug='bad-file-format')

        file_bytes = file.read()
        hash = hashlib.sha256(file_bytes).hexdigest()

        storage = Storage()
        cloud_file = storage.file(get_profile_bucket(), hash)
        cloud_file_thumbnail = storage.file(get_profile_bucket(), f'{hash}-100x100')

        if cloud_file_thumbnail.exists():
            cloud_file_thumbnail_url = cloud_file_thumbnail.url()

        else:
            cloud_file.upload(file, content_type=file.content_type)
            func = FunctionV2(get_shape_of_image_url())

            res = func.call({'filename': hash, 'bucket': get_profile_bucket()})
            json = res.json()

            if json['shape'] != 'Square':
                cloud_file.delete()
                raise ValidationException(f'just can upload square images', slug='not-square-image')

            func = FunctionV1(region='us-central1', project_id=get_google_project_id(), name='resize-image')

            res = func.call({
                'width': 100,
                'filename': hash,
                'bucket': get_profile_bucket(),
            }, timeout=10)

            cloud_file_thumbnail = storage.file(get_profile_bucket(), f'{hash}-100x100')
            cloud_file_thumbnail_url = cloud_file_thumbnail.url()

            cloud_file.delete()

        previous_avatar_url = profile.avatar_url or ''
        profile.avatar_url = cloud_file_thumbnail_url
        profile.save()

        if previous_avatar_url != profile.avatar_url:
            result = re.search(r'/(.{64})-100x100$', previous_avatar_url)

            if result:
                previous_hash = result[1]

                # remove the file when the last user remove their copy of the same image
                if not Profile.objects.filter(avatar_url__contains=previous_hash).exists():
                    cloud_file = storage.file(get_profile_bucket(), f'{hash}-100x100')
                    cloud_file.delete()

        serializer = GetProfileSerializer(profile, many=False)
        return Response(serializer.data, status=status.HTTP_200_OK)


class GithubMeView(APIView):

    def delete(self, request):
        instance = CredentialsGithub.objects.filter(user=request.user).first()
        if not instance:
            raise ValidationException('This user not have Github account associated with with account',
                                      code=404,
                                      slug='not-found')

        instance.delete()

        return Response(None, status=status.HTTP_204_NO_CONTENT)<|MERGE_RESOLUTION|>--- conflicted
+++ resolved
@@ -44,13 +44,9 @@
 from breathecode.utils.multi_status_response import MultiStatusResponse
 from breathecode.utils.views import (private_view, render_message, set_query_parameter)
 
-<<<<<<< HEAD
-from .actions import (generate_academy_token, get_user_language, resend_invite, reset_password,
-                      set_gitpod_user_expiration, update_gitpod_users, sync_organization_members)
-=======
-from .actions import (generate_academy_token, resend_invite, reset_password, set_gitpod_user_expiration,
-                      update_gitpod_users, sync_organization_members, get_github_scopes)
->>>>>>> 914a33a5
+from .actions import (generate_academy_token, get_user_language, resend_invite, reset_password, 
+                      set_gitpod_user_expiration, update_gitpod_users, sync_organization_members, 
+                      get_github_scopes)
 from .authentication import ExpiringTokenAuthentication
 from .forms import (InviteForm, LoginForm, PasswordChangeCustomForm, PickPasswordForm, ResetPasswordForm,
                     SyncGithubUsersForm)
