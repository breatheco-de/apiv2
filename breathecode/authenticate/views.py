import os, requests, base64, logging
from rest_framework.decorators import api_view, permission_classes
from django.contrib.auth import update_session_auth_hash
from rest_framework.response import Response
from django.http import HttpResponseRedirect, HttpResponse
from django.conf import settings
from rest_framework.exceptions import APIException, ValidationError, PermissionDenied
from rest_framework.permissions import AllowAny, IsAuthenticated
from rest_framework import status, serializers
from django.contrib.auth.models import User, Group, AnonymousUser
from django.contrib import messages
from rest_framework.authtoken.views import ObtainAuthToken
<<<<<<< HEAD
from urllib.parse import urlencode
# from .forms import PickPasswordForm, PasswordChangeCustomForm
=======
from urllib.parse import urlencode, parse_qs
>>>>>>> 60c56b45
from django.shortcuts import render
from django.http import HttpResponseRedirect
from rest_framework.views import APIView
from django.utils import timezone
<<<<<<< HEAD
from .models import Profile
from .authentication import ExpiringTokenAuthentication
=======
>>>>>>> 60c56b45

from .forms import PickPasswordForm, PasswordChangeCustomForm
from .models import Profile, CredentialsGithub, Token, CredentialsSlack, SlackTeam
from breathecode.admissions.models import Academy
from .serializers import UserSerializer, AuthSerializer, GroupSerializer

logger = logging.getLogger(__name__)
 
class TemporalTokenView(ObtainAuthToken):
    permission_classes = [IsAuthenticated]
    def post(self, request):

        user = request.user
        Token.objects.filter(token_type='temporal').delete()
        token = Token.objects.create(user=user, token_type='temporal')
        token.save()
        return Response({
            'token': token.key,
            'token_type': token.token_type,
            'expires_at': token.expires_at,
            'user_id': user.pk,
            'email': user.email
        })

class LogoutView(APIView):
    authentication_classes: [ExpiringTokenAuthentication]
    permission_classes = [IsAuthenticated]

    def get(self, request):
        Token.objects.filter(token_type='login').delete()
        request.auth.delete()
        return Response({
            'message': "User tokens successfully deleted",
        })

class LoginView(ObtainAuthToken):
    def post(self, request, *args, **kwargs):
        # delete expired tokens
        utc_now = timezone.now()
        Token.objects.filter(expires_at__lt=utc_now).delete()

        serializer = AuthSerializer(data=request.data, context={'request': request})
        serializer.is_valid(raise_exception=True)
        user = serializer.validated_data['user']
        token, created = Token.objects.get_or_create(user=user, token_type="login")
        return Response({
            'token': token.key,
            'user_id': user.pk,
            'email': user.email
        })

@api_view(['GET'])
def get_users_me(request):

    logger.error("Get me just called")
    try:
        if isinstance(request.user, AnonymousUser):
            raise PermissionDenied("There is not user")    
        request.user
    except User.DoesNotExist:
        raise PermissionDenied("You don't have a user")

    users = UserSerializer(request.user)
    return Response(users.data)

# Create your views here.
@api_view(['GET'])
def get_users(request):
    queryset = User.objects.all().order_by('-date_joined')
    users = UserSerializer(queryset, many=True)
    return Response(users.data)

# # Create your views here.
# @api_view(['GET'])
# def get_groups(request):
#     queryset = Group.objects.all()
#     groups = GroupSerializer(queryset, many=True)
#     return Response(groups.data)

# Create your views here.
@api_view(['GET'])
@permission_classes([AllowAny])
def get_github_token(request):
    url = request.query_params.get('url', None)
    if url == None:
        raise ValidationError("No callback URL specified")

    # url = base64.b64decode(url).decode("utf-8")
    params = {
        "client_id": os.getenv('GITHUB_CLIENT_ID'),
        "redirect_uri": os.getenv('GITHUB_REDIRECT_URL')+"?url="+url,
        "scope": 'user repo read:org',
    }

    redirect = f'https://github.com/login/oauth/authorize?{urlencode(params)}'

    if settings.DEBUG:
        return HttpResponse(f"Redirect to: <a href='{redirect}'>{redirect}</a>")
    else:
        return HttpResponseRedirect(redirect_to=redirect)

# Create your views here.
@api_view(['GET'])
@permission_classes([AllowAny])
def save_github_token(request):

    logger.debug("Github callback just landed")

    error = request.query_params.get('error', False)
    error_description = request.query_params.get('error_description', '')
    if error:
        raise APIException("Github: "+error_description)

    url = request.query_params.get('url', None)
    if url == None:
        raise ValidationError("No callback URL specified")
    code = request.query_params.get('code', None)
    if code == None:
        raise ValidationError("No github code specified")

    payload = {
        'client_id': os.getenv('GITHUB_CLIENT_ID'),
        'client_secret': os.getenv('GITHUB_SECRET'),
        'redirect_uri': os.getenv('GITHUB_REDIRECT_URL'),
        'code': code,
    }
    headers = {'Accept': 'application/json'}
    resp = requests.post('https://github.com/login/oauth/access_token', data=payload, headers=headers)
    if resp.status_code == 200:

        logger.debug("Github responded with 200")

        body = resp.json()
        if 'access_token' not in body:
            raise APIException(body['error_description'])

        github_token = body['access_token']
        resp = requests.get('https://api.github.com/user', headers={'Authorization': 'token '+github_token })
        if resp.status_code == 200:
            github_user = resp.json()
            logger.debug(github_user)
            if github_user['email'] is None:
                resp = requests.get('https://api.github.com/user/emails', headers={'Authorization': 'token '+github_token })
                if resp.status_code == 200:
                    emails = resp.json()
                    primary_emails = [x for x in emails if x["primary"] == True]
                    if len(primary_emails) > 0:
                        github_user['email'] = primary_emails[0]["email"]
                    elif len(emails) > 0:
                        github_user['email'] = emails[0]["email"]

            if github_user['email'] is None:
                raise ValidationError("Imposible to retrieve user email")
                
            user = User.objects.filter(email=github_user['email']).first()
            if user is None:
                user = User(username=github_user['login'], email=github_user['email'])
                user.save()

            CredentialsGithub.objects.filter(github_id=github_user['id']).delete()
            github_credentials = CredentialsGithub(
                github_id = github_user['id'],
                user=user,
                token = github_token,
                email = github_user['email'],
                avatar_url = github_user['avatar_url'],
                name = github_user['name'],
                blog = github_user['blog'],
                bio = github_user['bio'],
                company = github_user['company'],
                twitter_username = github_user['twitter_username']
            )
            github_credentials.save()

            profile = Profile.objects.filter(user__email=github_user['email']).first()
            if profile is None:
                profile = Profile(user=user, 
                    avatar_url=github_user['avatar_url'],
                    blog=github_user['blog'],
                    bio=github_user['bio'],
                    twitter_username=github_user['twitter_username']
                )
                profile.save()

            token, created = Token.objects.get_or_create(user=user, token_type='login')

            return HttpResponseRedirect(redirect_to=url+'?token='+token.key)
        else:
            print("Github error: ", resp.status_code)
            print("Error: ", resp.json())
            raise APIException("Error from github")

<<<<<<< HEAD
=======

# Create your views here.
@api_view(['GET'])
@permission_classes([AllowAny])
def get_slack_token(request):
    url = request.query_params.get('url', None)
    if url is None:
        raise ValidationError("No callback URL specified")
    
    user_id = request.query_params.get('user', None)
    if user_id is None:
        raise ValidationError("No user specified on the URL")
    
    academy = request.query_params.get('a', None)
    if academy is None:
        raise ValidationError("No academy specified on the URL")
    
    url = base64.b64decode(url).decode("utf-8")
    # Missing scopes!! admin.invites:write, identify
    scopes = ("app_mentions:read","channels:history","channels:join","channels:read","chat:write","chat:write.customize",
        "commands","files:read","files:write","groups:history","groups:read","groups:write","incoming-webhook",
        "team:read","users:read","users:read.email","users.profile:read",
        "users:read","users:read.email")

    payload = str(base64.urlsafe_b64encode(("a="+academy+"&url="+url+"&user="+user_id).encode("utf-8")), "utf-8")
    params = {
        "client_id": os.getenv('SLACK_CLIENT_ID'),
        "redirect_uri": os.getenv('SLACK_REDIRECT_URL')+"?payload="+payload,
        "scope": ",".join(scopes)
    }
    redirect = "https://slack.com/oauth/v2/authorize?"
    for key in params:
        redirect += f"{key}={params[key]}&"

    if settings.DEBUG:
        return HttpResponse(f"Redirect to: <a href='{redirect}'>{redirect}</a>")
    else:
        return HttpResponseRedirect(redirect_to=redirect)

# Create your views here.
@api_view(['GET'])
@permission_classes([AllowAny])
def save_slack_token(request):

    logger.debug("Slack callback just landed")

    error = request.query_params.get('error', False)
    error_description = request.query_params.get('error_description', '')
    if error:
        raise APIException("Slack: "+error_description)

    original_payload = request.query_params.get('payload', None)
    payload = request.query_params.get('payload', None)
    if payload is None:
        raise ValidationError("No payload specified")
    else:
        payload = base64.b64decode(payload).decode("utf-8")
        payload = parse_qs(payload)

    if "url" not in payload:
        logger.exception(payload)
        raise ValidationError("No url specified from the slack payload")

    if "user" not in payload:
        logger.exception(payload)
        raise ValidationError("No user specified from the slack payload")
    
    if "a" not in payload:
        logger.exception(payload)
        raise ValidationError("No user academy from the slack payload")

    academy = Academy.objects.get(id=payload["a"][0])
    user = User.objects.get(id=payload["user"][0])

    code = request.query_params.get('code', None)
    if code == None:
        raise ValidationError("No slack code specified")

    params = {
        'client_id': os.getenv('SLACK_CLIENT_ID'),
        'client_secret': os.getenv('SLACK_SECRET'),
        'redirect_uri': os.getenv('SLACK_REDIRECT_URL')+"?payload="+original_payload,
        'code': code,
    }
    # print("params", params)
    resp = requests.post('https://slack.com/api/oauth.v2.access', data=params)
    if resp.status_code == 200:

        logger.debug("Slack responded with 200")

        slack_data = resp.json()
        if 'access_token' not in slack_data:
            print("Slack response body", slack_data)
            raise APIException("Slack error status: "+slack_data['error'])

        slack_data = resp.json()
        logger.debug(slack_data)

        CredentialsSlack.objects.filter(app_id=slack_data['app_id']).delete()
        credentials = CredentialsSlack(
            user=user,
            app_id = slack_data['app_id'],
            bot_user_id = slack_data['bot_user_id'],
            token = slack_data['access_token'],
            team_id = slack_data['team']['id'],
            team_name = slack_data['team']['name'],
            authed_user = slack_data['authed_user']['id'],
        )
        credentials.save()

        team = SlackTeam.objects.filter(slack_id=slack_data['team']['id']).first()
        if team is None:
            team = SlackTeam(slack_id = slack_data['team']['id'])

        team.name = slack_data['team']['name'],
        team.owner = user    
        team.academy = academy    
        team.save()

        return HttpResponseRedirect(redirect_to=payload["url"][0])


def change_password(request, token):
    if request.method == 'POST':
        form = PasswordChangeCustomForm(request.user, request.POST)
        if form.is_valid():
            user = form.save()
            update_session_auth_hash(request, user)  # Important!
            messages.success(request, 'Your password was successfully updated!')
            return redirect('change_password')
        else:
            messages.error(request, 'Please correct the error below.')
>>>>>>> 60c56b45
    else:
        print("Github error: ", resp.status_code)
        print("Error: ", resp.json())
        raise APIException("Error from github")

# def change_password(request, token):
#     if request.method == 'POST':
#         form = PasswordChangeCustomForm(request.user, request.POST)
#         if form.is_valid():
#             user = form.save()
#             update_session_auth_hash(request, user)  # Important!
#             messages.success(request, 'Your password was successfully updated!')
#             return redirect('change_password')
#         else:
#             messages.error(request, 'Please correct the error below.')
#     else:
#         form = PasswordChangeCustomForm(request.user)
#     return render(request, 'form.html', {
#         'form': form
#     })

# def pick_password(request, token):
#     _dict = request.POST.copy()
#     _dict["token"] = token
#     _dict["callback"] = request.GET.get("callback", '')

#     form = PickPasswordForm(_dict)
#     if request.method == 'POST':
#         password1 = request.POST.get("password1", None)
#         password2 = request.POST.get("password2", None)
#         if password1 != password2:
#             messages.error(request, 'Passwords don\'t match')
#             return render(request, 'form.html', {
#                 'form': form
#             })

#         token = Token.get_valid(request.POST.get("token", None))
#         if token is None:
#             messages.error(request, 'Invalid or expired token ' + str(token))

#         else:
#             user = token.user
#             user.set_password(password1)
#             user.save()
#             token.delete()
#             callback = request.POST.get("callback", None)
#             if callback is not None and callback != "":
#                 return HttpResponseRedirect(request.POST.get("callback"))
#             else:
#                 return render(request, 'message.html', {
#                     'message': 'You password has been reset successfully, you can close this window.'
#                 })

#     return render(request, 'form.html', {
#         'form': form
#     })<|MERGE_RESOLUTION|>--- conflicted
+++ resolved
@@ -10,21 +10,13 @@
 from django.contrib.auth.models import User, Group, AnonymousUser
 from django.contrib import messages
 from rest_framework.authtoken.views import ObtainAuthToken
-<<<<<<< HEAD
-from urllib.parse import urlencode
-# from .forms import PickPasswordForm, PasswordChangeCustomForm
-=======
 from urllib.parse import urlencode, parse_qs
->>>>>>> 60c56b45
 from django.shortcuts import render
 from django.http import HttpResponseRedirect
 from rest_framework.views import APIView
 from django.utils import timezone
-<<<<<<< HEAD
 from .models import Profile
 from .authentication import ExpiringTokenAuthentication
-=======
->>>>>>> 60c56b45
 
 from .forms import PickPasswordForm, PasswordChangeCustomForm
 from .models import Profile, CredentialsGithub, Token, CredentialsSlack, SlackTeam
@@ -217,8 +209,6 @@
             print("Error: ", resp.json())
             raise APIException("Error from github")
 
-<<<<<<< HEAD
-=======
 
 # Create your views here.
 @api_view(['GET'])
@@ -351,7 +341,6 @@
             return redirect('change_password')
         else:
             messages.error(request, 'Please correct the error below.')
->>>>>>> 60c56b45
     else:
         print("Github error: ", resp.status_code)
         print("Error: ", resp.json())
