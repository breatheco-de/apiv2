import os, requests, base64, logging, urllib.parse
from django.views.decorators.csrf import csrf_exempt
from rest_framework.decorators import api_view, permission_classes
from django.contrib.auth import update_session_auth_hash
from rest_framework.response import Response
from django.db.models import Q
from django.http import HttpResponseRedirect, HttpResponse
from django.conf import settings
from rest_framework.exceptions import APIException, ValidationError, PermissionDenied
from rest_framework.permissions import AllowAny, IsAuthenticated
from rest_framework import status, serializers
from django.contrib.auth.models import User, Group, AnonymousUser
from django.contrib import messages
from rest_framework.authtoken.views import ObtainAuthToken
from urllib.parse import urlencode, parse_qs
from django.shortcuts import render, redirect
from django.http import HttpResponseRedirect
from rest_framework.views import APIView
from django.utils import timezone
from .models import Profile, ProfileAcademy, Role
from .authentication import ExpiringTokenAuthentication

from .forms import PickPasswordForm, PasswordChangeCustomForm, ResetPasswordForm, LoginForm, InviteForm
from .models import Profile, CredentialsGithub, Token, CredentialsSlack, CredentialsFacebook, UserInvite
from .actions import reset_password
from breathecode.admissions.models import Academy, CohortUser
from breathecode.notify.models import SlackTeam
from breathecode.utils import localize_query, capable_of, ValidationException
from .serializers import (
    UserSerializer, AuthSerializer, GroupSerializer, UserSmallSerializer, GETProfileAcademy,
    StaffSerializer, MemberPOSTSerializer, MemberPUTSerializer, StudentPOSTSerializer,
    RoleSmallSerializer, UserMeSerializer
)

logger = logging.getLogger(__name__)
 
class TemporalTokenView(ObtainAuthToken):
    permission_classes = [IsAuthenticated]
    def post(self, request):

        user = request.user
        Token.objects.filter(token_type='temporal').delete()
        token = Token.objects.create(user=user, token_type='temporal')
        token.save()
        return Response({
            'token': token.key,
            'token_type': token.token_type,
            'expires_at': token.expires_at,
            'user_id': user.pk,
            'email': user.email
        })


class LogoutView(APIView):
    authentication_classes: [ExpiringTokenAuthentication]
    permission_classes = [IsAuthenticated]

    def get(self, request):
        Token.objects.filter(token_type='login').delete()
        request.auth.delete()
        return Response({
            'message': "User tokens successfully deleted",
        })

class MemberView(APIView):

    @capable_of('read_member')
    def get(self, request, academy_id, user_id=None):
<<<<<<< HEAD
        is_many = bool(not user_id)
        kwargs = {
            'academy__id': academy_id
        }

        if user_id:
            kwargs['user__id'] = user_id

        items = ProfileAcademy.objects.filter(**kwargs)
=======

        if user_id is not None:
            item = ProfileAcademy.objects.filter(user__id=user_id, academy_id=academy_id).first()
            if item is None:
                raise ValidationException('Profile not found for this user and academy', 404)

            serializer = GETProfileAcademy(item, many=False)
            return Response(serializer.data)

        items = ProfileAcademy.objects.filter(academy__id=academy_id)
>>>>>>> 03df4b7b
        items = localize_query(items, request) # only form this academy

        roles = request.GET.get('roles', None)
        if is_many and roles is not None:
            items = items.filter(role__in=roles.split(","))

        status = request.GET.get('status', None)
        if is_many and status is not None:
            items = items.filter(status__iexact=status)

        if not is_many:
            items = items.first()

        serializer = GETProfileAcademy(items, many=is_many)
        return Response(serializer.data)

    @capable_of('crud_member')
    def post(self, request, academy_id=None):
        serializer = MemberPOSTSerializer(data=request.data, context={
            'academy_id': academy_id,
            "request": request
        })
        if serializer.is_valid():
            serializer.save()
            return Response(serializer.data, status=status.HTTP_201_CREATED)
        return Response(serializer.errors, status=status.HTTP_400_BAD_REQUEST)

    @capable_of('crud_member')
    def put(self, request, academy_id=None, user_id=None):

        already = ProfileAcademy.objects.filter(user=user_id,academy__id=academy_id).first()
        request_data = { **request.data, "user": user_id, "academy": academy_id }
        if already:
            serializer = MemberPUTSerializer(already, data=request_data)
            if serializer.is_valid():
                serializer.save()
                return Response(serializer.data, status=status.HTTP_201_CREATED)
            return Response(serializer.errors, status=status.HTTP_400_BAD_REQUEST)
        else:
            serializer = MemberPOSTSerializer(data=request_data)
            if serializer.is_valid():
                serializer.save()
                return Response(serializer.data, status=status.HTTP_201_CREATED)
            return Response(serializer.errors, status=status.HTTP_400_BAD_REQUEST)

class StudentView(APIView):

    @capable_of('read_student')
    def get(self, request, academy_id):
        items = ProfileAcademy.objects.filter(role__slug='student')
        items = localize_query(items, request) # only form this academy

        status = request.GET.get('status', None)
        if status is not None:
            items = items.filter(status__iexact=status)

        serializer = GETProfileAcademy(items, many=True)
        return Response(serializer.data)

    @capable_of('crud_student')
    def post(self, request, academy_id=None):
        serializer = StudentPOSTSerializer(data=request.data, context={
            'academy_id': academy_id,
            "request": request
        })
        if serializer.is_valid():
            serializer.save()
            return Response(serializer.data, status=status.HTTP_201_CREATED)
        return Response(serializer.errors, status=status.HTTP_400_BAD_REQUEST)

    @capable_of('crud_student')
    def put(self, request, academy_id=None, user_id=None):

        already = ProfileAcademy.objects.filter(user=user_id,academy__id=academy_id).first()

        if already and already.role.slug != "student":
            raise ValidationException(f"This endpoint can only update student profiles (not {already.role.slug})")

        request_data = { **request.data, "user": user_id, "academy": academy_id, "role": "student" }
        if "role" in request.data:
            raise ValidationException("The student role cannot be updated with this endpoint, user /member instead.")
        
        if already:
            serializer = MemberPUTSerializer(already, data=request_data)
            if serializer.is_valid():
                serializer.save()
                return Response(serializer.data, status=status.HTTP_201_CREATED)
            return Response(serializer.errors, status=status.HTTP_400_BAD_REQUEST)
        else:
            # TODO: StaffPOSTSerializer is not defined
            serializer = StaffPOSTSerializer(data=request_data)
            if serializer.is_valid():
                serializer.save()
                return Response(serializer.data, status=status.HTTP_201_CREATED)
            return Response(serializer.errors, status=status.HTTP_400_BAD_REQUEST)


    @capable_of('crud_student')
    def delete(self, request, academy_id=None, user_id=None):

        if academy_id is None or user_id is None:
            raise serializers.ValidationError("Missing user_id or academy_id", code=400)
        
        profile = ProfileAcademy.objects.filter(academy__id=academy_id, user__id=user_id, role__slug='student').first()
        if profile is None:
            raise serializers.ValidationError('User doest not exist or does not belong to this academy')

        profile.delete()
        return Response(None, status=status.HTTP_204_NO_CONTENT)

class LoginView(ObtainAuthToken):
    
    def post(self, request, *args, **kwargs):
        # delete expired tokens
        utc_now = timezone.now()
        Token.objects.filter(expires_at__lt=utc_now).delete()

        serializer = AuthSerializer(data=request.data, context={'request': request})
        serializer.is_valid(raise_exception=True)
        user = serializer.validated_data['user']
        token, created = Token.objects.get_or_create(user=user, token_type="login")
        return Response({
            'token': token.key,
            'user_id': user.pk,
            'email': user.email
        })

@api_view(['GET'])
@permission_classes([AllowAny])
def get_token_info(request, token):

    token = Token.objects.filter(key=token).first()
    
    if token is None or token.expires_at < timezone.now():
        raise PermissionDenied("Expired or invalid token")
    
    return Response({
        'token': token.key,
        'token_type': token.token_type,
        'expires_at': token.expires_at,
        'user_id': token.user.pk
    })

class UserMeView(APIView):
    def get(self, request, format=None):

        logger.error("Get me just called")
        try:
            if isinstance(request.user, AnonymousUser):
                raise PermissionDenied("There is not user")    

        except User.DoesNotExist:
            raise PermissionDenied("You don't have a user")

        users = UserSerializer(request.user)
        return Response(users.data)

    def put(self, request):

        try:
            if isinstance(request.user, AnonymousUser):
                raise PermissionDenied("There is not user")    

        except User.DoesNotExist:
            raise PermissionDenied("You don't have a user")

        serializer = UserMeSerializer(request.user, data=request.data, context={ "request": request })
        if serializer.is_valid():
            serializer.save()
            return Response(serializer.data, status=status.HTTP_200_OK)
        return Response(serializer.errors, status=status.HTTP_400_BAD_REQUEST)

# Create your views here.
@api_view(['GET'])
def get_users(request):

    query = User.objects.all()

    name = request.GET.get('name', None)
    if name is not None:
        query = query.filter(Q(first_name__icontains=name) | Q(last_name__icontains=name))

    like = request.GET.get('like', None)
    if like is not None:
        query = query.filter(Q(first_name__icontains=like) | Q(last_name__icontains=like) | Q(email__icontains=like))

    query = query.order_by('-date_joined')
    users = UserSmallSerializer(query, many=True)
    return Response(users.data)

@api_view(['GET'])
def get_roles(request):
    queryset = Role.objects.all()
    serializer = RoleSmallSerializer(queryset, many=True)
    return Response(serializer.data)

# Create your views here.
@api_view(['GET'])
@permission_classes([AllowAny])
def get_github_token(request):
    url = request.query_params.get('url', None)
    if url == None:
        raise ValidationError("No callback URL specified")

    # url = base64.b64decode(url).decode("utf-8")
    params = {
        "client_id": os.getenv('GITHUB_CLIENT_ID', ""),
        "redirect_uri": os.getenv('GITHUB_REDIRECT_URL', "")+"?url="+url,
        "scope": 'user repo read:org',
    }

    redirect = f'https://github.com/login/oauth/authorize?{urlencode(params)}'

    if settings.DEBUG:
        return HttpResponse(f"Redirect to: <a href='{redirect}'>{redirect}</a>")
    else:
        return HttpResponseRedirect(redirect_to=redirect)

# Create your views here.
@api_view(['GET'])
@permission_classes([AllowAny])
def save_github_token(request):

    logger.debug("Github callback just landed")

    error = request.query_params.get('error', False)
    error_description = request.query_params.get('error_description', '')
    if error:
        raise APIException("Github: "+error_description)

    url = request.query_params.get('url', None)
    if url == None:
        raise ValidationError("No callback URL specified")
    code = request.query_params.get('code', None)
    if code == None:
        raise ValidationError("No github code specified")

    payload = {
        'client_id': os.getenv('GITHUB_CLIENT_ID', ""),
        'client_secret': os.getenv('GITHUB_SECRET', ""),
        'redirect_uri': os.getenv('GITHUB_REDIRECT_URL', ""),
        'code': code,
    }
    headers = {'Accept': 'application/json'}
    resp = requests.post('https://github.com/login/oauth/access_token', data=payload, headers=headers)
    if resp.status_code == 200:

        logger.debug("Github responded with 200")

        body = resp.json()
        if 'access_token' not in body:
            raise APIException(body['error_description'])

        github_token = body['access_token']
        resp = requests.get('https://api.github.com/user', headers={'Authorization': 'token '+github_token })
        if resp.status_code == 200:
            github_user = resp.json()
            logger.debug(github_user)
            if github_user['email'] is None:
                resp = requests.get('https://api.github.com/user/emails', headers={'Authorization': 'token '+github_token })
                if resp.status_code == 200:
                    emails = resp.json()
                    primary_emails = [x for x in emails if x["primary"] == True]
                    if len(primary_emails) > 0:
                        github_user['email'] = primary_emails[0]["email"]
                    elif len(emails) > 0:
                        github_user['email'] = emails[0]["email"]

            if github_user['email'] is None:
                raise ValidationError("Imposible to retrieve user email")
                
            user = User.objects.filter(email=github_user['email']).first()
            if user is None:
                user = User(username=github_user['login'], email=github_user['email'])
                user.save()

            CredentialsGithub.objects.filter(github_id=github_user['id']).delete()
            github_credentials = CredentialsGithub(
                github_id = github_user['id'],
                user=user,
                token = github_token,
                username=github_user['login'],
                email = github_user['email'],
                avatar_url = github_user['avatar_url'],
                name = github_user['name'],
                blog = github_user['blog'],
                bio = github_user['bio'],
                company = github_user['company'],
                twitter_username = github_user['twitter_username']
            )
            github_credentials.save()

            profile = Profile.objects.filter(user__email=github_user['email']).first()
            if profile is None:
                profile = Profile(user=user, 
                    avatar_url=github_user['avatar_url'],
                    blog=github_user['blog'],
                    bio=github_user['bio'],
                    twitter_username=github_user['twitter_username']
                )
                profile.save()

            token, created = Token.objects.get_or_create(user=user, token_type='login')

            return HttpResponseRedirect(redirect_to=url+'?token='+token.key)
        else:
            # print("Github error: ", resp.status_code)
            # print("Error: ", resp.json())
            raise APIException("Error from github")


# Create your views here.
@api_view(['GET'])
@permission_classes([AllowAny])
def get_slack_token(request):
    """Generate stack redirect url for authorize"""
    url = request.query_params.get('url', None)
    if url is None:
        raise ValidationError("No callback URL specified")

    user_id = request.query_params.get('user', None)
    if user_id is None:
        raise ValidationError("No user specified on the URL")

    academy = request.query_params.get('a', None)
    if academy is None:
        raise ValidationError("No academy specified on the URL")

    url = base64.b64decode(url).decode("utf-8")
    # Missing scopes!! admin.invites:write, identify
    scopes = ("app_mentions:read", "channels:history", "channels:join", "channels:read",
        "chat:write", "chat:write.customize", "commands", "files:read", "files:write",
        "groups:history", "groups:read", "groups:write", "incoming-webhook", "team:read",
        "users:read", "users:read.email", "users.profile:read", "users:read")

    query_string = f'a={academy}&url={url}&user={user_id}'.encode("utf-8")
    payload = str(base64.urlsafe_b64encode(query_string), "utf-8")
    params = {
        "client_id": os.getenv('SLACK_CLIENT_ID', ""),
        "redirect_uri": os.getenv('SLACK_REDIRECT_URL', "")+"?payload="+payload,
        "scope": ",".join(scopes)
    }
    redirect = "https://slack.com/oauth/v2/authorize?"
    for key in params:
        redirect += f"{key}={params[key]}&"

    if settings.DEBUG:
        return HttpResponse(f"Redirect to: <a href='{redirect}'>{redirect}</a>")
    else:
        return HttpResponseRedirect(redirect_to=redirect)

# Create your views here.
@api_view(['GET'])
@permission_classes([AllowAny])
def save_slack_token(request):
    """Get Slack token and redirect to authorization route"""
    logger.debug("Slack callback just landed")

    error = request.query_params.get('error', False)
    error_description = request.query_params.get('error_description', '')
    if error:
        raise APIException("Slack: "+ error_description)

    original_payload = request.query_params.get('payload', None)
    payload = request.query_params.get('payload', None)
    if payload is None:
        raise ValidationError("No payload specified")
    else:
        try:
            payload = base64.b64decode(payload).decode("utf-8")
            payload = parse_qs(payload)
        except:
            raise ValidationError("Cannot decode payload in base64")

    if "url" not in payload:
        logger.exception(payload)
        raise ValidationError("No url specified from the slack payload")

    if "user" not in payload:
        logger.exception(payload)
        raise ValidationError("No user id specified from the slack payload")

    if "a" not in payload:
        logger.exception(payload)
        raise ValidationError("No academy id specified from the slack payload")

    try:
        academy = Academy.objects.get(id=payload["a"][0])
    except Exception as e:
        raise ValidationError("Not exist academy with that id") from e

    user = None
    try:
        user = User.objects.get(id=payload["user"][0])
    except Exception as e:
        raise ValidationError("Not exist user with that id") from e

    code = request.query_params.get('code', None)
    if code is None:
        raise ValidationError("No slack code specified")

    params = {
        'client_id': os.getenv('SLACK_CLIENT_ID', ""),
        'client_secret': os.getenv('SLACK_SECRET', ""),
        'redirect_uri': os.getenv('SLACK_REDIRECT_URL', "")+"?payload="+original_payload,
        'code': code,
    }
    # print("params", params)
    resp = requests.post('https://slack.com/api/oauth.v2.access', data=params)
    if resp.status_code == 200:

        logger.debug("Slack responded with 200")

        slack_data = resp.json()
        if 'access_token' not in slack_data:
            print("Slack response body", slack_data)
            raise APIException("Slack error status: "+slack_data['error'])

        slack_data = resp.json()
        logger.debug(slack_data)

        # delete all previous credentials for the same team and cohort
        CredentialsSlack.objects.filter(app_id=slack_data['app_id'], team_id=slack_data['team']['id'], user__id=user.id).delete()
        credentials = CredentialsSlack(
            user=user,
            app_id = slack_data['app_id'],
            bot_user_id = slack_data['bot_user_id'],
            token = slack_data['access_token'],
            team_id = slack_data['team']['id'],
            team_name = slack_data['team']['name'],
            authed_user = slack_data['authed_user']['id'],
        )
        credentials.save()

        team = SlackTeam.objects.filter(academy__id=academy.id, slack_id=slack_data['team']['id']).first()
        if team is None:
            team = SlackTeam(
                slack_id = slack_data['team']['id'],
                owner=user,
                academy = academy    
            )

        team.name = slack_data['team']['name']
        team.save()

        return HttpResponseRedirect(redirect_to=payload["url"][0])



# Create your views here.
@api_view(['GET'])
@permission_classes([AllowAny])
def get_facebook_token(request):
    """Generate stack redirect url for authorize"""
    url = request.query_params.get('url', None)
    if url is None:
        raise ValidationError("No callback URL specified")

    user_id = request.query_params.get('user', None)
    if user_id is None:
        raise ValidationError("No user specified on the URL")

    academy = request.query_params.get('a', None)
    if academy is None:
        raise ValidationError("No academy specified on the URL")

    url = base64.b64decode(url).decode("utf-8")
    # Missing scopes!! admin.invites:write, identify
    scopes = ("email",
        "ads_read", "business_management", "leads_retrieval", "pages_manage_metadata", "pages_read_engagement",
    )
    query_string = f'a={academy}&url={url}&user={user_id}'.encode("utf-8")
    payload = str(base64.urlsafe_b64encode(query_string), "utf-8")
    params = {
        "client_id": os.getenv('FACEBOOK_CLIENT_ID', ""),
        "redirect_uri": os.getenv('FACEBOOK_REDIRECT_URL', ""),
        "scope": ",".join(scopes),
        "state": payload
    }
    redirect = "https://www.facebook.com/v8.0/dialog/oauth?"
    for key in params:
        redirect += f"{key}={params[key]}&"

    if settings.DEBUG:
        return HttpResponse(f"Redirect to: <a href='{redirect}'>{redirect}</a>")
    else:
        return HttpResponseRedirect(redirect_to=redirect)



# Create your views here.
@api_view(['GET'])
@permission_classes([AllowAny])
def save_facebook_token(request):
    """Save facebook token"""
    logger.debug("Facebook callback just landed")
    print(request.GET)
    error = request.query_params.get('error_code', False)
    error_description = request.query_params.get('error_message', '')
    if error:
        raise APIException("Facebook: "+ error_description)

    original_payload = request.query_params.get('state', None)
    payload = request.query_params.get('state', None)
    if payload is None:
        raise ValidationError("No payload specified")
    else:
        try:
            payload = base64.b64decode(payload).decode("utf-8")
            payload = parse_qs(payload)
        except:
            raise ValidationError("Cannot decode payload in base64")

    if "url" not in payload:
        logger.exception(payload)
        raise ValidationError("No url specified from the slack payload")

    if "user" not in payload:
        logger.exception(payload)
        raise ValidationError("No user id specified from the slack payload")

    if "a" not in payload:
        logger.exception(payload)
        raise ValidationError("No academy id specified from the slack payload")

    try:
        academy = Academy.objects.get(id=payload["a"][0])
    except Exception as e:
        raise ValidationError("Not exist academy with that id") from e

    try:
        user = User.objects.get(id=payload["user"][0])
    except Exception as e:
        raise ValidationError("Not exist user with that id") from e

    # token = request.query_params.get('token', None)
    # if token == None:
    #     raise ValidationError("No facebook token specified")

    code = request.query_params.get('code', None)
    if code is None:
        raise ValidationError("No slack code specified")

    params = {
        'client_id': os.getenv('FACEBOOK_CLIENT_ID', ""),
        'client_secret': os.getenv('FACEBOOK_SECRET', ""),
        'redirect_uri': os.getenv('FACEBOOK_REDIRECT_URL', ""),
        'code': code,
    }
    resp = requests.post('https://graph.facebook.com/v8.0/oauth/access_token', data=params)
    if resp.status_code == 200:

        logger.debug("Facebook responded with 200")

        facebook_data = resp.json()
        if 'access_token' not in facebook_data:
            logger.debug("Facebook response body")
            logger.debug(facebook_data)
            raise APIException("Facebook error status: "+facebook_data['error_message'])

        # delete all previous credentials for the same team
        CredentialsFacebook.objects.filter(user_id=user.id).delete()

        utc_now = timezone.now()
        expires_at = utc_now + timezone.timedelta(milliseconds=facebook_data['expires_in'])
        
        credentials = CredentialsFacebook(
            user=user,
            academy=academy,
            expires_at = expires_at,
            token = facebook_data['access_token'],
        )
        credentials.save()

        params = {
            'access_token': facebook_data['access_token'],
            'fields': 'id,email',
        }
        resp = requests.post('https://graph.facebook.com/me', data=params)
        if resp.status_code == 200:
            logger.debug("Facebook responded with 200")
            facebook_data = resp.json()
            if "email" in facebook_data:
                credentials.email = facebook_data['email']
            if "id" in facebook_data:
                credentials.facebook_id = facebook_data['id']
            credentials.save()


        return HttpResponseRedirect(redirect_to=payload["url"][0])

def change_password(request, token):
    if request.method == 'POST':
        form = PasswordChangeCustomForm(request.user, request.POST)
        if form.is_valid():
            user = form.save()
            update_session_auth_hash(request, user)  # Important!
            messages.success(request, 'Your password was successfully updated!')
            return redirect('change_password')
        else:
            messages.error(request, 'Please correct the error below.')
    else:
        form = PasswordChangeCustomForm(request.user)
    return render(request, 'form.html', {
        'form': form
    })

def reset_password_view(request):
    
    if request.method == 'POST':
        _dict = request.POST.copy()
        form = PickPasswordForm(_dict)

        if "email" not in _dict or _dict["email"] == "":
            messages.error(request, 'Passwords don\'t match')
            return render(request, 'form.html', {
                'form': form
            })
            
        users = User.objects.filter(email=_dict["email"])
        if(users.count() > 0):
            reset_password(users)
        else:
            logger.debug("No users with "+_dict["email"]+" email to reset password")

        if "callback" in _dict and _dict["callback"] != "":
            return HttpResponseRedirect(redirect_to=_dict["callback"]+"?msg=Check your email for a password reset!")
        else:
            return render(request, 'message.html', {
                'message':  'Check your email for a password reset!'
            })
    else:
        _dict = request.GET.copy()
        _dict["callback"] = request.GET.get("callback", '')
        form = ResetPasswordForm(_dict)
    return render(request, 'form.html', {
        'form': form
    })

def pick_password(request, token):
    _dict = request.POST.copy()
    _dict["token"] = token
    _dict["callback"] = request.GET.get("callback", '')

    form = PickPasswordForm(_dict)
    if request.method == 'POST':
        password1 = request.POST.get("password1", None)
        password2 = request.POST.get("password2", None)
        if password1 != password2:
            messages.error(request, 'Passwords don\'t match')
            return render(request, 'form.html', {
                'form': form
            })

        token = Token.get_valid(request.POST.get("token", None))
        if token is None:
            messages.error(request, 'Invalid or expired token ' + str(token))

        else:
            user = token.user
            user.set_password(password1)
            user.save()
            token.delete()
            callback = request.POST.get("callback", None)
            if callback is not None and callback != "":
                return HttpResponseRedirect(redirect_to=request.POST.get("callback"))
            else:
                return render(request, 'message.html', {
                    'message': 'You password has been reset successfully, you can close this window.'
                })

    return render(request, 'form.html', {
        'form': form
    })

def render_invite(request, token):
    _dict = request.POST.copy()
    _dict["token"] = token
    _dict["callback"] = request.GET.get("callback", '')

    if request.method == 'GET':
        invite = UserInvite.objects.filter(token=token).first()
        if invite is None:
            return render(request, 'message.html', {
                'message': 'Invitation not found with this token'
            })
        form = InviteForm({
            **_dict,
            'first_name': invite.first_name,
            'last_name': invite.last_name,
            'phone': invite.phone
        })

        return render(request, 'form_invite.html', {
            'form': form,
        })

    if request.method == 'POST':
        form = InviteForm(_dict)
        password1 = request.POST.get("password1", None)
        password2 = request.POST.get("password2", None)

        if password1 != password2:
            messages.error(request, 'Passwords don\'t match')
            return render(request, 'form_invite.html', {
                'form': form,
            })

        invite = UserInvite.objects.filter(token=str(token)).first()
        if invite is None:
            messages.error(request, 'Invalid or expired invitation: '+str(token))
            return render(request, 'form_invite.html', {
                'form': form
            })

        first_name = request.POST.get("first_name", None)
        last_name = request.POST.get("last_name", None)
        
        user = User.objects.filter(email=invite.email).first()
        if user is None:
            user = User(email=invite.email, first_name=first_name, last_name=last_name)
            user.save()
            user.set_password(password1)
            user.save()

        invite.status = 'ACCEPTED'
        invite.save()

        if invite.academy is not None:
            profile = ProfileAcademy.objects.filter(email=invite.email, academy=invite.academy).first()
            if profile is None:
                role = invite.role.slug
                profile = ProfileAcademy(email=invite.email, academy=invite.academy, role=invite.role)

            profile.user = user
            profile.status = 'ACTIVE'
            profile.save()

        if invite.cohort is not None:
            role = 'student'
            if invite.role is not None and invite.role.slug != 'student':
                role = invite.role.slug.upper()
            cu = CohortUser(user=user, cohort=invite.cohort, role=role)
            cu.save()

        callback = str(request.POST.get("callback", None))
        if callback is not None and callback != "" and callback != "['']":
            return HttpResponseRedirect(redirect_to=callback[2:-2])
        else:
            return render(request, 'message.html', {
                'message': 'Welcome to BreatheCode, you can go ahead an log in'
            })

def login_html_view(request):

    _dict = request.GET.copy()
    form = LoginForm(_dict)

    if request.method == 'POST':

        try:

            url = request.POST.get("url", None)
            if url is None or url == "":
                raise Exception("Invalid redirect url, you must specify a url to redirect to")
                
            email = request.POST.get("email", None)
            password = request.POST.get("password", None)

            user = None
            if email and password:
                user = User.objects.filter(Q(email=email) | Q(username=email)).first()
                if not user:
                    msg = 'Unable to log in with provided credentials.'
                    raise Exception(msg)
                if user.check_password(password) != True:
                    msg = 'Unable to log in with provided credentials.'
                    raise Exception(msg)
                # The authenticate call simply returns None for is_active=False
                # users. (Assuming the default ModelBackend authentication
                # backend.)
            else:
                msg = 'Must include "username" and "password".'
                raise Exception(msg, code=403)

            token, created = Token.objects.get_or_create(user=user, token_type='login')
            return HttpResponseRedirect(url+"?token="+str(token))

        except Exception as e:
            messages.error(request, e.message if hasattr(e, 'message') else e)
            return render(request, 'login.html', {
                'form': form
            })
    else:
        url = request.GET.get("url", None)
        if url is None or url == "":
            messages.error(request, "You must specify a 'url' (querystring) to redirect to after successfull login")

    return render(request, 'login.html', {
        'form': form,
        'redirect_url': request.GET.get("url", None)
    })<|MERGE_RESOLUTION|>--- conflicted
+++ resolved
@@ -66,17 +66,7 @@
 
     @capable_of('read_member')
     def get(self, request, academy_id, user_id=None):
-<<<<<<< HEAD
         is_many = bool(not user_id)
-        kwargs = {
-            'academy__id': academy_id
-        }
-
-        if user_id:
-            kwargs['user__id'] = user_id
-
-        items = ProfileAcademy.objects.filter(**kwargs)
-=======
 
         if user_id is not None:
             item = ProfileAcademy.objects.filter(user__id=user_id, academy_id=academy_id).first()
@@ -87,7 +77,6 @@
             return Response(serializer.data)
 
         items = ProfileAcademy.objects.filter(academy__id=academy_id)
->>>>>>> 03df4b7b
         items = localize_query(items, request) # only form this academy
 
         roles = request.GET.get('roles', None)
