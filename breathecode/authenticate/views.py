import base64
import hashlib
import hmac
import json
import logging
import os
import re
import urllib.parse
from datetime import timedelta
from typing import Any
from urllib.parse import parse_qs, urlencode, urlparse

import aiohttp
import requests
from adrf.decorators import api_view
from adrf.views import APIView
from asgiref.sync import sync_to_async
from capyc.core.i18n import translation
from capyc.core.managers import feature
from capyc.rest_framework.exceptions import ValidationException
from circuitbreaker import CircuitBreakerError
from django import shortcuts
from django.conf import settings
from django.contrib import messages
from django.contrib.auth import update_session_auth_hash
from django.contrib.auth.models import AnonymousUser, User
from django.db.models import Q
from django.http import HttpResponse, HttpResponseRedirect
from django.shortcuts import redirect
from django.utils import timezone
from linked_services.django.models import AppUserAgreement
from linked_services.django.service import Service
from linked_services.rest_framework.decorators import scope
from linked_services.rest_framework.types import LinkedApp, LinkedHttpRequest, LinkedToken
from rest_framework import status
from rest_framework.authtoken.views import ObtainAuthToken
from rest_framework.decorators import permission_classes
from rest_framework.exceptions import APIException, PermissionDenied, ValidationError
from rest_framework.parsers import FileUploadParser, MultiPartParser
from rest_framework.permissions import AllowAny, IsAuthenticated
from rest_framework.response import Response
from rest_framework.schemas.openapi import AutoSchema

import breathecode.activity.tasks as tasks_activity
import breathecode.authenticate.tasks as auth_tasks
import breathecode.notify.actions as notify_actions
from breathecode.admissions.models import Academy, Cohort, CohortUser, Syllabus
from breathecode.authenticate.actions import get_user_settings, replace_user_email, sync_with_rigobot
from breathecode.marketing.models import Course
from breathecode.mentorship.models import MentorProfile
from breathecode.mentorship.serializers import GETMentorSmallSerializer
from breathecode.notify.models import SlackTeam
from breathecode.payments.actions import user_has_active_4geeks_plus_plans
from breathecode.services.discord import Discord

# from breathecode.services.google_apps.google_apps import GoogleApps
from breathecode.services.google_cloud import FunctionV1, FunctionV2
from breathecode.utils import GenerateLookupsMixin, HeaderLimitOffsetPagination, capable_of
from breathecode.utils.api_view_extensions.api_view_extensions import APIViewExtensions
from breathecode.utils.decorators import has_permission, superuser_required
from breathecode.utils.find_by_full_name import query_like_by_full_name
from breathecode.utils.shorteners import C
from breathecode.utils.views import private_view, render_message, set_query_parameter

from .actions import (
    accept_invite,
    accept_invite_action,
    aget_github_scopes,
    aget_user_language,
    generate_academy_token,
    get_app_url,
    get_github_scopes,
    get_user_language,
    resend_invite,
    reset_password,
    set_gitpod_user_expiration,
    sync_organization_members,
    update_gitpod_users,
)
from .authentication import ExpiringTokenAuthentication
from .forms import (
    InviteForm,
    LoginForm,
    PasswordChangeCustomForm,
    PickPasswordForm,
    ResetPasswordForm,
    SyncGithubUsersForm,
)
from .models import (
    AcademyAuthSettings,
    CredentialsDiscord,
    CredentialsFacebook,
    CredentialsGithub,
    CredentialsGoogle,
    CredentialsSlack,
    GithubAcademyUser,
    GitpodUser,
    GoogleWebhook,
    NotFoundAnonGoogleUser,
    Profile,
    ProfileAcademy,
    Role,
    Token,
    UserInvite,
    UserSetting,
)
from .serializers import (
    AcademyAuthSettingsSerializer,
    AppUserSerializer,
    AuthSerializer,
    AuthSettingsBigSerializer,
    CapyAppAcademySerializer,
    CapyAppCitySerializer,
    CapyAppCountrySerializer,
    CapyAppProfileAcademySerializer,
    CapyAppUserSerializer,
    GetGitpodUserSerializer,
    GetProfileAcademySerializer,
    GetProfileAcademySmallSerializer,
    GetProfileSerializer,
    GithubUserSerializer,
    GitpodUserSmallSerializer,
    MemberPOSTSerializer,
    MemberPUTSerializer,
    POSTGithubUserSerializer,
    ProfileAcademySmallSerializer,
    ProfileSerializer,
    PUTGithubUserSerializer,
    RoleBigSerializer,
    RoleSmallSerializer,
    SettingsSerializer,
    SmallAppUserAgreementSerializer,
    StudentPOSTSerializer,
    TokenSmallSerializer,
    UserInviteSerializer,
    UserInviteShortSerializer,
    UserInviteSmallSerializer,
    UserInviteWaitingListSerializer,
    UserMeSerializer,
    UserSerializer,
    UserSettingsSerializer,
    UserSmallSerializer,
    UserTinySerializer,
)

logger = logging.getLogger(__name__)

PATTERNS = {
    "CONTAINS_LOWERCASE": r"[a-z]",
    "CONTAINS_UPPERCASE": r"[A-Z]",
    "CONTAINS_SYMBOLS": r"[^a-zA-Z]",
}

PROFILE_MIME_ALLOWED = ["image/png", "image/jpeg"]


def get_profile_bucket():
    return os.getenv("PROFILE_BUCKET", "")


def get_shape_of_image_url():
    return os.getenv("GCLOUD_SHAPE_OF_IMAGE", "")


def get_google_project_id():
    return os.getenv("GOOGLE_PROJECT_ID", "")


class TemporalTokenView(ObtainAuthToken):
    schema = AutoSchema()
    permission_classes = [IsAuthenticated]

    def post(self, request):

        token_type = request.data.get("token_type", "temporal")

        allowed_token_types = ["temporal", "one_time"]
        if token_type not in allowed_token_types:
            raise ValidationException(
                f'The token type must be one of {", ".join(allowed_token_types)}',
                slug="token-type-invalid-or-not-allowed",
            )

        token, created = Token.get_or_create(user=request.user, token_type=token_type)
        return Response(
            {
                "token": token.key,
                "token_type": token.token_type,
                "expires_at": token.expires_at,
                "user_id": token.user.pk,
                "email": token.user.email,
            }
        )


class AcademyTokenView(ObtainAuthToken):
    schema = AutoSchema()
    permission_classes = [IsAuthenticated]

    @capable_of("get_academy_token")
    def get(self, request, academy_id):
        academy = Academy.objects.get(id=academy_id)
        academy_user = User.objects.filter(username=academy.slug).first()
        if academy_user is None:
            raise ValidationException("No academy token has been generated yet", slug="academy-token-not-found")

        token = Token.objects.filter(user=academy_user, token_type="permanent").first()
        if token is None:
            raise ValidationException("No academy token has been generated yet", slug="academy-token-not-found")

        return Response(
            {
                "token": token.key,
                "token_type": token.token_type,
                "expires_at": token.expires_at,
            }
        )

    @capable_of("generate_academy_token")
    def post(self, request, academy_id):

        token = generate_academy_token(academy_id, True)
        return Response(
            {
                "token": token.key,
                "token_type": token.token_type,
                "expires_at": token.expires_at,
            }
        )


class LogoutView(APIView):
    authentication_classes = [ExpiringTokenAuthentication]
    permission_classes = [IsAuthenticated]

    def get(self, request):
        Token.objects.filter(token_type="login").delete()
        request.auth.delete()
        return Response(
            {
                "message": "User tokens successfully deleted",
            }
        )


class WaitingListView(APIView, HeaderLimitOffsetPagination, GenerateLookupsMixin):
    permission_classes = [AllowAny]

    def post(self, request):
        data = {**request.data}
        lang = get_user_language(request)

        syllabus = None
        if v := data.pop("syllabus", None):
            try:
                args = {}
                if isinstance(v, int):
                    args["id"] = v
                else:
                    args["slug"] = v

                syllabus = Syllabus.objects.filter(**args).get()

            except Exception:
                raise ValidationException(
                    translation(
                        lang, en="The syllabus does not exist", es="El syllabus no existe", slug="syllabus-not-found"
                    )
                )

        if syllabus:
            data["syllabus"] = syllabus.id

        course = None
        if v := data.pop("course", None):
            if v and str(v).strip():
                try:
                    args = {}
                    if isinstance(v, int):
                        args["id"] = v
                    else:
                        args["slug"] = v

                    course = Course.objects.filter(**args).get()

                except Exception:
                    raise ValidationException(
                        translation(
                            lang, en="The course does not exist", es="El curso no existe", slug="course-not-found"
                        )
                    )

        if course:
            data["course"] = course.id

        cohort = None
        if v := data.pop("cohort", None):
            if v and str(v).strip():
                try:
                    args = {}
                    if isinstance(v, int):
                        args["id"] = v
                    else:
                        args["slug"] = v

                    cohort = Cohort.objects.filter(**args).get()

                except Exception:
                    raise ValidationException(
                        translation(
                            lang, en="The cohort does not exist", es="El cohort no existe", slug="cohort-not-found"
                        )
                    )

        if cohort:
            data["cohort"] = cohort.id

        academy = None
        if v := data.pop("academy", None):
            if v and str(v).strip():
                try:
                    args = {}
                    if isinstance(v, int):
                        args["id"] = v
                    else:
                        args["slug"] = v

                    academy = Academy.objects.filter(**args).get()

                except Exception:
                    raise ValidationException(
                        translation(
                            lang, en="The academy does not exist", es="La academia no existe", slug="academy-not-found"
                        )
                    )

        if not academy:
            if course:
                academy = course.academy
            elif cohort:
                academy = cohort.academy

        if academy:
            data["academy"] = academy.id

        serializer = UserInviteWaitingListSerializer(
            data=data,
            context={
                "lang": lang,
                "plan": data.get("plan"),
                "course": course,
                "cohort": cohort,
                "academy": academy,
                "syllabus": syllabus,
            },
        )
        if serializer.is_valid():
            serializer.save()
            return Response(serializer.data, status=status.HTTP_201_CREATED)
        return Response(serializer.errors, status=status.HTTP_400_BAD_REQUEST)

    def put(self, request):
        lang = get_user_language(request)

        invite = UserInvite.objects.filter(
            email=request.data.get("email"), status="WAITING_LIST", token=request.data.get("token", "empty")
        ).first()
        if not invite:
            raise ValidationException(
                translation(
                    lang,
                    en="The email does not exist in the waiting list",
                    es="El email no existe en la lista de espera",
                    slug="not-found",
                ),
                code=404,
            )

        data = {**request.data}

        # Handle syllabus
        syllabus = None
        if v := data.pop("syllabus", None):
            try:
                args = {}
                if isinstance(v, int):
                    args["id"] = v
                else:
                    args["slug"] = v

                syllabus = Syllabus.objects.filter(**args).get()

            except Exception:
                raise ValidationException(
                    translation(
                        lang, en="The syllabus does not exist", es="El syllabus no existe", slug="syllabus-not-found"
                    )
                )

        if syllabus:
            data["syllabus"] = syllabus.id

        # Handle course
        course = None
        if v := data.pop("course", None):
            try:
                args = {}
                if isinstance(v, int):
                    args["id"] = v
                else:
                    args["slug"] = v

                course = Course.objects.filter(**args).get()

            except Exception:
                raise ValidationException(
                    translation(lang, en="The course does not exist", es="El curso no existe", slug="course-not-found")
                )

        if course:
            data["course"] = course.id

        # Handle cohort
        cohort = None
        if v := data.pop("cohort", None):
            try:
                args = {}
                if isinstance(v, int):
                    args["id"] = v
                else:
                    args["slug"] = v

                cohort = Cohort.objects.filter(**args).get()

            except Exception:
                raise ValidationException(
                    translation(lang, en="The cohort does not exist", es="El cohort no existe", slug="cohort-not-found")
                )

        if cohort:
            data["cohort"] = cohort.id

        # Handle academy - set from course or cohort if not provided
        academy = None
        if v := data.pop("academy", None):
            try:
                args = {}
                if isinstance(v, int):
                    args["id"] = v
                else:
                    args["slug"] = v

                academy = Academy.objects.filter(**args).get()

            except Exception:
                raise ValidationException(
                    translation(
                        lang, en="The academy does not exist", es="La academia no existe", slug="academy-not-found"
                    )
                )

        # If no academy provided, get it from course or cohort
        if not academy:
            if course:
                academy = course.academy
            elif cohort:
                academy = cohort.academy

        if academy:
            data["academy"] = academy.id

        serializer = UserInviteWaitingListSerializer(
            invite,
            data=data,
            context={
                "lang": lang,
                "plan": data.get("plan"),
                "course": course,
                "cohort": cohort,
                "academy": academy,
                "syllabus": syllabus,
            },
        )
        if serializer.is_valid():
            serializer.save()
            return Response(serializer.data, status=status.HTTP_200_OK)
        return Response(serializer.errors, status=status.HTTP_400_BAD_REQUEST)


class MemberView(APIView, GenerateLookupsMixin):
    extensions = APIViewExtensions(paginate=True)

    @capable_of("read_member")
    def get(self, request, academy_id, user_id_or_email=None):
        handler = self.extensions(request)

        if user_id_or_email is not None:
            item = None
            if user_id_or_email.isnumeric():
                item = ProfileAcademy.objects.filter(user__id=user_id_or_email, academy_id=academy_id).first()
            else:
                item = ProfileAcademy.objects.filter(user__email=user_id_or_email, academy_id=academy_id).first()

            if item is None:
                raise ValidationException(
                    "Profile not found for this user and academy", code=404, slug="profile-academy-not-found"
                )

            serializer = GetProfileAcademySerializer(item, many=False)
            return Response(serializer.data)

        items = ProfileAcademy.objects.filter(academy__id=academy_id)
        include = request.GET.get("include", "").split()
        if not "student" in include:
            items = items.exclude(role__slug="student")

        roles = request.GET.get("roles", "")
        if roles != "":
            items = items.filter(role__in=roles.lower().split(","))

        status = request.GET.get("status", None)
        if status is not None:
            items = items.filter(status__iexact=status)

        like = request.GET.get("like", None)
        if like is not None:
            items = query_like_by_full_name(like=like, items=items)

        items = items.exclude(user__email__contains="@token.com")

        items = handler.queryset(items)
        serializer = GetProfileAcademySmallSerializer(items, many=True)

        return handler.response(serializer.data)

    @capable_of("crud_member")
    def post(self, request, academy_id=None):
        serializer = MemberPOSTSerializer(data=request.data, context={"academy_id": academy_id, "request": request})
        if serializer.is_valid():
            serializer.save()
            return Response(serializer.data, status=status.HTTP_201_CREATED)
        return Response(serializer.errors, status=status.HTTP_400_BAD_REQUEST)

    @capable_of("crud_member")
    def put(self, request, academy_id=None, user_id_or_email=None):
        lang = get_user_language(request)

        user = ProfileAcademy.objects.filter(user__id=request.user.id, academy__id=academy_id).first()

        if user.email is None or user.email.strip() == "":
            raise ValidationException(
                translation(
                    lang,
                    en="This mentor does not have an email address",
                    es="Este mentor no tiene una dirección de correo electrónico",
                    slug="email-not-found",
                ),
                code=400,
            )

        already = None
        if user_id_or_email.isnumeric():
            already = ProfileAcademy.objects.filter(user__id=user_id_or_email, academy_id=academy_id).first()
        else:
            raise ValidationException("User id must be a numeric value", code=400, slug="user-id-is-not-numeric")

        request_data = {**request.data, "user": user_id_or_email, "academy": academy_id}
        if already:
            serializer = MemberPUTSerializer(already, data=request_data)
            if serializer.is_valid():
                serializer.save()
                return Response(serializer.data, status=status.HTTP_200_OK)
            return Response(serializer.errors, status=status.HTTP_400_BAD_REQUEST)
        else:
            serializer = MemberPOSTSerializer(data=request_data, context={"academy_id": academy_id, "request": request})
            if serializer.is_valid():
                serializer.save()
                return Response(serializer.data, status=status.HTTP_201_CREATED)
            return Response(serializer.errors, status=status.HTTP_400_BAD_REQUEST)

    @capable_of("crud_member")
    def delete(self, request, academy_id=None, user_id_or_email=None):
        raise ValidationException(
            "This functionality is under maintenance and it's not working", code=403, slug="delete-is-forbidden"
        )


class MeInviteView(APIView, HeaderLimitOffsetPagination, GenerateLookupsMixin):

    def get(self, request):
        invites = UserInvite.objects.filter(email=request.user.email)

        status = request.GET.get("status", "")
        if status != "":
            invites = invites.filter(status__in=status.split(","))
        else:
            invites = invites.filter(status="PENDING")

        serializer = UserInviteSerializer(invites, many=True)
        return Response(serializer.data)

    def put(self, request, new_status=None):
        lookups = self.generate_lookups(request, many_fields=["id"])

        accept_invite(user=request.user)

        if new_status is None:
            raise ValidationException("Please specify new status for the invites", slug="missing-status")

        if new_status.upper() not in ["ACCEPTED", "REJECTED"]:
            raise ValidationException(f"Invalid invite status {new_status}", slug="invalid-status")

        if lookups:
            items = UserInvite.objects.filter(**lookups, email=request.user.email, status="PENDING")

            for item in items:

                item.status = new_status.upper()
                item.save()

                exists = ProfileAcademy.objects.filter(email=item.email, academy__id=item.academy.id)

                if exists.count() == 0:
                    profile_academy = ProfileAcademy(
                        academy=item.academy,
                        role=item.role,
                        status="ACTIVE",
                        email=item.email,
                        first_name=item.first_name,
                        last_name=item.last_name,
                    )
                    profile_academy.save()

                if new_status.upper() == "ACCEPTED" and User.objects.filter(email=item.email).count() == 0:
                    user = User()
                    user.email = item.email
                    user.username = item.email
                    user.first_name = item.first_name
                    user.last_name = item.last_name
                    user.save()

                serializer = UserInviteSerializer(item)
                if serializer.is_valid():
                    tasks_activity.add_activity.delay(
                        request.user.id, "invite_status_updated", related_type="auth.UserInvite", related_id=item.id
                    )

            serializer = UserInviteSerializer(items, many=True)
            return Response(serializer.data, status=status.HTTP_200_OK)

        else:
            raise ValidationException("Invite ids were not provided", code=400, slug="missing-ids")


class MeProfileAcademyInvite(APIView, HeaderLimitOffsetPagination, GenerateLookupsMixin):

    def put(self, request, profile_academy_id=None, new_status=None):
        lang = get_user_language(request)
        profile_academy = ProfileAcademy.objects.filter(id=profile_academy_id, user=request.user).first()

        if profile_academy is None:
            raise ValidationException(
                translation(
                    lang,
                    en="Profile academy was not found",
                    es="No se encontro el Profile Academy",
                    slug="profile-academy-not-found",
                ),
                code=400,
            )

        if new_status.upper() not in ["ACTIVE", "INVITED"]:
            raise ValidationException(
                translation(
                    lang,
                    en=f"Invalid invite status {new_status}",
                    es=f"Estatus inválido {new_status}",
                    slug="invalid-status",
                ),
                code=400,
            )

        profile_academy.status = new_status.upper()
        profile_academy.save()

        serializer = GetProfileAcademySmallSerializer(profile_academy, many=False)
        return Response(serializer.data)


class EmailVerification(APIView):
    permission_classes = [AllowAny]

    def get(self, request, email=None):
        lang = get_user_language(request)
        if email is not None:
            email = email.lower()

        user = User.objects.filter(email__iexact=email).first()
        if user is None:
            raise ValidationException(
                translation(
                    lang,
                    en="We could not find an account with this email",
                    es="No pudimos encontrar una cuenta con este email",
                ),
                slug="email-not-found",
                code=404,
            )

        invite = UserInvite.objects.filter(email=email, is_email_validated=True).first()
        if invite is None:
            raise ValidationException(
                translation(
                    lang,
                    en="You need to validate your email first",
                    es="Debes validar tu email primero",
                ),
                slug="email-not-validated",
                code=403,
            )

        return Response(None, status=status.HTTP_204_NO_CONTENT)


class ConfirmEmailView(APIView):
    permission_classes = [AllowAny]

    def get(self, request, token=None):
        get_user_language(request)
        errors: list[C] = []

        invite = UserInvite.objects.filter(token=token).first()
        if invite is None:
            e = ValidationException("Invite not found", code=404, slug="user-invite-not-found")
            if request.META.get("HTTP_ACCEPT") == "application/json":
                raise e

            return render_message(request, e.get_message(), status=404)

        if not invite.email:
            errors.append(C("This invite don't have email, contact to admin", slug="without-email"))

        if invite.is_email_validated:
            errors.append(C("Email already validated", slug="email-already-validated"))

        if errors:
            e = ValidationException(errors, code=400)
            if request.META.get("HTTP_ACCEPT") == "application/json":
                raise e

            return render_message(request, e.get_message(), status=400, academy=invite.academy)

        invite.is_email_validated = True
        invite.save()

        if request.META.get("HTTP_ACCEPT") == "application/json":
            # If it's JSON, use your serializer and return a JSON response.
            serializer = UserInviteShortSerializer(invite, many=False)
            return Response(serializer.data)

        # If not JSON, return your HTML message.
        return render_message(request, "Your email was validated, you can close this page.", academy=invite.academy)


class ResendInviteView(APIView):
    permission_classes = [AllowAny]

    def put(self, request, invite_id=None):
        get_user_language(request)
        errors: list[C] = []

        invite = None
        if invite_id.isnumeric():
            invite = UserInvite.objects.filter(id=invite_id).first()
        else:
            invite = UserInvite.objects.filter(email=invite_id, is_email_validated=False).first()

        if invite is None:
            raise ValidationException("Invite not found", code=404, slug="user-invite-not-found")

        invite_answered = invite.status not in ["PENDING", "WAITING_LIST"]

        if invite.is_email_validated and invite_answered:
            status = invite.status.lower()
            errors.append(C(f"You already {status} this invite", slug=f"user-already-{status}"))

        if invite.status == "WAITING_LIST":
            status = invite.status.lower()
            errors.append(C("You are in the waiting list, ", slug=f"user-already-{status}"))

        if not invite.email:
            status = invite.status.lower()
            errors.append(C("This invite don't have email, contact to admin", slug="without-email"))

        now = timezone.now()
        minutes = 10
        if invite.sent_at and invite.sent_at + timedelta(minutes=minutes) > now:
            errors.append(
                C(
                    f"You have a pending invitation sent less than {minutes} minutes ago, check your email",
                    slug=f"sent-at-diff-less-{minutes}-minutes",
                )
            )

        if errors:
            raise ValidationException(errors, code=400)

        if not invite.is_email_validated and invite_answered:
            notify_actions.send_email_message(
                "verify_email",
                invite.email,
                {
                    "SUBJECT": "Verify your 4Geeks account",
                    "LINK": os.getenv("API_URL", "") + f"/v1/auth/confirmation/{invite.token}",
                },
                academy=invite.academy,
            )

        if not invite_answered:
            resend_invite(invite.token, invite.email, invite.first_name, academy=invite.academy)

        invite.sent_at = timezone.now()
        invite.save()
        serializer = UserInviteShortSerializer(invite, many=False)
        return Response(serializer.data)


class AcademyInviteView(APIView, HeaderLimitOffsetPagination, GenerateLookupsMixin):

    @capable_of("read_invite")
    def get(self, request, academy_id=None, profileacademy_id=None, invite_id=None):

        if invite_id is not None:
            invite = UserInvite.objects.filter(academy__id=academy_id, id=invite_id, status="PENDING").first()
            if invite is None:
                raise ValidationException(
                    "No pending invite was found for this user and academy", code=404, slug="user-invite-not-found"
                )

            serializer = UserInviteSerializer(invite, many=False)
            return Response(serializer.data)

        if profileacademy_id is not None:
            profile = ProfileAcademy.objects.filter(academy__id=academy_id, id=profileacademy_id).first()
            if profile is None:
                raise ValidationException("Profile not found", code=404, slug="profile-academy-not-found")

            invite = UserInvite.objects.filter(academy__id=academy_id, email=profile.email, status="PENDING").first()

            if invite is None and profile.status != "INVITED":
                raise ValidationException(
                    "No pending invite was found for this user and academy",
                    code=404,
                    slug="user-invite-and-profile-academy-with-status-invited-not-found",
                )

            # IMPORTANT: both serializers need to include "invite_url" property to have a consistent response
            if invite is not None:
                serializer = UserInviteSerializer(invite, many=False)
                return Response(serializer.data)

            if profile.status == "INVITED":
                serializer = GetProfileAcademySerializer(profile, many=False)
                return Response(serializer.data)

        invites = UserInvite.objects.filter(academy__id=academy_id)

        status = request.GET.get("status", "")
        if status != "":
            invites = invites.filter(status__in=status.split(","))
        else:
            invites = invites.filter(status="PENDING")

        if "role" in self.request.GET:
            param = self.request.GET.get("role")
            invites = invites.filter(role__name__icontains=param)

        like = request.GET.get("like", None)
        if like is not None:
            invites = query_like_by_full_name(like=like, items=invites)

        invites = invites.order_by(request.GET.get("sort", "-created_at"))

        page = self.paginate_queryset(invites, request)
        serializer = UserInviteSerializer(page, many=True)

        if self.is_paginate(request):
            return self.get_paginated_response(serializer.data)
        else:
            return Response(serializer.data, status=200)

    @capable_of("crud_invite")
    def delete(self, request, academy_id=None):
        lookups = self.generate_lookups(request, many_fields=["id"])
        if lookups:
            items = UserInvite.objects.filter(**lookups, academy__id=academy_id)

            for item in items:
                item.delete()
            return Response(None, status=status.HTTP_204_NO_CONTENT)
        else:
            raise ValidationException("Invite ids were not provided", 404, slug="missing_ids")

    @capable_of("invite_resend")
    def put(self, request, invite_id=None, profileacademy_id=None, academy_id=None):
        invite = None
        profile_academy = None
        if invite_id is not None:
            invite = UserInvite.objects.filter(academy__id=academy_id, id=invite_id, status="PENDING").first()
            if invite is None:
                raise ValidationException(
                    "No pending invite was found for this user and academy", code=404, slug="user-invite-not-found"
                )

        elif profileacademy_id is not None:
            profile_academy = ProfileAcademy.objects.filter(id=profileacademy_id).first()

            if profile_academy is None:
                raise ValidationException("Member not found", code=400, slug="profile-academy-not-found")

            invite = UserInvite.objects.filter(academy__id=academy_id, email=profile_academy.email).first()

        if (
            invite is None
            and profile_academy is not None
            and profile_academy.status == "INVITED"
            and (profile_academy.user.email or invite.email)
        ):
            notify_actions.send_email_message(
                "academy_invite",
                profile_academy.user.email or invite.email,
                {
                    "subject": f"Invitation to study at {profile_academy.academy.name}",
                    "invites": [ProfileAcademySmallSerializer(profile_academy).data],
                    "user": UserSmallSerializer(profile_academy.user).data,
                    "LINK": os.getenv("API_URL") + "/v1/auth/academy/html/invite",
                },
                academy=profile_academy.academy,
            )
            serializer = GetProfileAcademySerializer(profile_academy)
            return Response(serializer.data)

        if invite is None:
            raise ValidationException("Invite not found", code=400, slug="user-invite-not-found")

        if invite.sent_at is not None:
            now = timezone.now()
            minutes_diff = (now - invite.sent_at).total_seconds() / 60.0

            if minutes_diff < 2:
                raise ValidationException(
                    "Impossible to resend invitation", code=400, slug="sent-at-diff-less-two-minutes"
                )

        email = (profile_academy and profile_academy.user and profile_academy.user.email) or invite.email
        if not email:
            raise ValidationException("Impossible to determine the email of user", code=400, slug="without-email")

        resend_invite(invite.token, email, invite.first_name, academy=invite.academy)

        invite.sent_at = timezone.now()
        invite.save()
        serializer = UserInviteSerializer(invite, many=False)
        return Response(serializer.data)


class V2AppUserView(APIView):
    permission_classes = [AllowAny]

    @scope(["read:user"])
    def get(self, request: LinkedHttpRequest, app: LinkedApp, token: LinkedToken, user_id: int | None = None):
        serializer = CapyAppUserSerializer(request)
        if user_id:
            return serializer.get(id=user_id)

        return serializer.filter()


class V2AppStudentView(APIView):
    permission_classes = [AllowAny]

    @scope(["read:student"])
    def get(self, request: LinkedHttpRequest, app: LinkedApp, token: LinkedToken, user_id_or_email: str | None = None):
        serializer = CapyAppProfileAcademySerializer(request)
        if user_id_or_email:
            if user_id_or_email.isnumeric():
                return serializer.get(id=int(user_id_or_email), role__slug="student")
            else:
                return serializer.get(email=user_id_or_email, role__slug="student")

        return serializer.filter(role__slug="student")


class V2AppAcademyView(APIView):
    permission_classes = [AllowAny]

    @scope(["read:academy"])
    def get(self, request: LinkedHttpRequest, app: LinkedApp, token: LinkedToken, academy_id: int | None = None):
        serializer = CapyAppAcademySerializer(request)
        if academy_id:
            return serializer.get(id=academy_id)

        return serializer.filter()


class V2AppCityView(APIView):
    permission_classes = [AllowAny]

    @scope(["read:city"])
    def get(self, request: LinkedHttpRequest, app: LinkedApp, token: LinkedToken, city_id: int | None = None):
        serializer = CapyAppCitySerializer(request)
        if city_id:
            return serializer.get(id=city_id)

        return serializer.filter()


class V2AppCountryView(APIView):
    permission_classes = [AllowAny]

    @scope(["read:country"])
    def get(self, request: LinkedHttpRequest, app: LinkedApp, token: LinkedToken, country_id: int | None = None):
        serializer = CapyAppCountrySerializer(request)
        if country_id:
            return serializer.get(code=country_id)

        return serializer.filter()


class StudentView(APIView, GenerateLookupsMixin):
    extensions = APIViewExtensions(paginate=True, sort="-created_at")

    @capable_of("read_student")
    def get(self, request, academy_id=None, user_id_or_email=None):
        handler = self.extensions(request)

        if user_id_or_email is not None:
            profile = None
            if user_id_or_email.isnumeric():
                profile = ProfileAcademy.objects.filter(academy__id=academy_id, user__id=user_id_or_email).first()
            else:
                profile = ProfileAcademy.objects.filter(academy__id=academy_id, user__email=user_id_or_email).first()

            if profile is None:
                raise ValidationException("Profile not found", code=404, slug="profile-academy-not-found")

            serializer = GetProfileAcademySerializer(profile, many=False)
            return Response(serializer.data)

        items = ProfileAcademy.objects.filter(role__slug="student", academy__id=academy_id)

        like = request.GET.get("like", None)
        if like is not None:
            items = query_like_by_full_name(like=like, items=items)

        status = request.GET.get("status", None)
        if status is not None:
            items = items.filter(status__iexact=status)

        cohort = request.GET.get("cohort", None)
        if cohort is not None:
            lookups = self.generate_lookups(request, many_fields=["cohort"])
            items = items.filter(user__cohortuser__cohort__slug__in=lookups["cohort__in"])

        items = handler.queryset(items)
        serializer = GetProfileAcademySmallSerializer(items, many=True)

        return handler.response(serializer.data)

    @capable_of("crud_student")
    def post(self, request, academy_id=None):

        serializer = StudentPOSTSerializer(data=request.data, context={"academy_id": academy_id, "request": request})

        if serializer.is_valid():
            result = serializer.save()
            result = GetProfileAcademySmallSerializer(result, many=False)
            return Response(result.data, status=status.HTTP_201_CREATED)
        return Response(serializer.errors, status=status.HTTP_400_BAD_REQUEST)

    @capable_of("crud_student")
    def put(self, request, academy_id=None, user_id_or_email=None):
        if not user_id_or_email.isnumeric():
            raise ValidationException("User id must be a numeric value", code=404, slug="user-id-is-not-numeric")

        student = ProfileAcademy.objects.filter(user__id=user_id_or_email, academy__id=academy_id).first()

        if student and student.role.slug != "student":
            raise ValidationException(
                f"This endpoint can only update student profiles (not {student.role.slug})",
                code=400,
                slug="trying-to-change-a-staff",
            )

        request_data = {**request.data, "user": user_id_or_email, "academy": academy_id, "role": "student"}
        if "role" in request.data:
            raise ValidationException(
                "The student role cannot be updated with this endpoint, user /member instead.",
                code=400,
                slug="trying-to-change-role",
            )

        if not student:
            raise ValidationException(
                "The user is not a student in this academy", code=404, slug="profile-academy-not-found"
            )

        serializer = MemberPUTSerializer(student, data=request_data)
        if serializer.is_valid():
            serializer.save()
            return Response(serializer.data, status=status.HTTP_200_OK)
        return Response(serializer.errors, status=status.HTTP_400_BAD_REQUEST)

    @capable_of("crud_student")
    def delete(self, request, academy_id=None, user_id_or_email=None):
        raise ValidationException(
            "This functionality is under maintenance and it's not working", code=403, slug="delete-is-forbidden"
        )


class LoginView(ObtainAuthToken):
    schema = AutoSchema()

    def post(self, request, *args, **kwargs):

        serializer = AuthSerializer(data=request.data, context={"request": request})
        serializer.is_valid(raise_exception=True)
        user = serializer.validated_data["user"]
        token, created = Token.get_or_create(user=user, token_type="login")

        tasks_activity.add_activity.delay(user.id, "login", related_type="auth.User", related_id=user.id)

        return Response({"token": token.key, "user_id": user.pk, "email": user.email, "expires_at": token.expires_at})


@api_view(["GET"])
@permission_classes([AllowAny])
def get_token_info(request, token):

    token = Token.objects.filter(key=token).first()

    if token is None or token.expires_at < timezone.now():
        raise PermissionDenied("Expired or invalid token")

    return Response(
        {"token": token.key, "token_type": token.token_type, "expires_at": token.expires_at, "user_id": token.user.pk}
    )


class UserMeView(APIView):

    def get(self, request, format=None):
        # TODO: This should be not accessible because this endpoint require auth
        try:
            if isinstance(request.user, AnonymousUser):
                raise ValidationException("There is not user", slug="without-auth", code=403)

        except User.DoesNotExist:
            raise ValidationException("You don't have a user", slug="user-not-found", code=403)

        users = UserSerializer(request.user)
        return Response(users.data)

    def put(self, request):
        # TODO: This should be not accessible because this endpoint require auth
        try:
            if isinstance(request.user, AnonymousUser):
                raise ValidationException("There is not user", slug="without-auth", code=403)

        except User.DoesNotExist:
            raise ValidationException("You don't have a user", slug="user-not-found", code=403)

        serializer = UserMeSerializer(request.user, data=request.data, context={"request": request})
        if serializer.is_valid():
            serializer.save()
            return Response(serializer.data, status=status.HTTP_200_OK)
        return Response(serializer.errors, status=status.HTTP_400_BAD_REQUEST)


<<<<<<< HEAD
=======
class CapabilityCheckView(APIView):
    """Check if the authenticated user has a specific capability within an academy context.

    Requires:
    - Authorization header (Token)
    - Academy context via 'Academy' header or querystring (?academy=<id>)
    Returns 200 if user has the capability for that academy; otherwise 403/400 from validators.
    """

    permission_classes = [IsAuthenticated]

    def get(self, request, capability_slug: str):
        from breathecode.utils.decorators.capable_of import get_academy_from_capability

        # Will raise if missing/invalid academy or user lacks capability
        get_academy_from_capability({}, request, capability_slug)

        return Response({"status": "ok"}, status=status.HTTP_200_OK)


class AcademyCapabilitiesView(APIView):
    """Get all capabilities for the authenticated user in a specific academy.

    Returns a unique list of capabilities from all ProfileAcademy roles the user has for that academy.
    """

    permission_classes = [IsAuthenticated]

    def get(self, request, slug_or_id: str):
        # Get the academy by slug or id
        academy = None
        if slug_or_id.isdigit():
            academy = Academy.objects.filter(id=int(slug_or_id)).first()
        else:
            academy = Academy.objects.filter(slug=slug_or_id).first()

        if not academy:
            raise ValidationException(
                translation(
                    en=f"Academy with identifier '{slug_or_id}' not found",
                    es=f"Academia con identificador '{slug_or_id}' no encontrada",
                ),
                slug="academy-not-found",
                code=404,
            )

        # Get all ProfileAcademies for this user and academy
        profile_academies = ProfileAcademy.objects.filter(
            user=request.user, academy=academy
        ).select_related("role").prefetch_related("role__capabilities")

        # Collect all capabilities using a set to avoid duplicates
        capabilities_set = set()
        for profile_academy in profile_academies:
            for capability in profile_academy.role.capabilities.all():
                capabilities_set.add(capability.slug)

        # Convert to sorted list for consistent output
        capabilities_list = sorted(list(capabilities_set))

        return Response(capabilities_list, status=status.HTTP_200_OK)


>>>>>>> 15924e47
class UserSettingsView(APIView):

    def get(self, request, format=None):
        try:
            if isinstance(request.user, AnonymousUser):
                raise ValidationException("There is not user", slug="without-auth", code=403)

        except User.DoesNotExist:
            raise ValidationException("You don't have a user", slug="user-not-found", code=403)

        settings = get_user_settings(request.user.id)
        serializer = SettingsSerializer(settings)
        return Response(serializer.data)

    def put(self, request):
        try:
            if isinstance(request.user, AnonymousUser):
                raise ValidationException("Invalid or unauthenticated user", slug="without-auth", code=403)

        except User.DoesNotExist:
            raise ValidationException("You don't have a user", slug="user-not-found", code=403)

        settings, created = UserSetting.objects.get_or_create(user_id=request.user.id)

        serializer = UserSettingsSerializer(settings, data=request.data, context={"request": request})
        if serializer.is_valid():
            serializer.save()
            return Response(serializer.data, status=status.HTTP_200_OK)
        return Response(serializer.errors, status=status.HTTP_400_BAD_REQUEST)


# Create your views here.


@api_view(["GET"])
def get_users(request):

    query = User.objects.all()

    def find_user_by_name(query_name, qs):
        for term in query_name.split():
            qs = qs.filter(Q(first_name__icontains=term) | Q(last_name__icontains=term))
        return qs

    name = request.GET.get("name", None)
    if name is not None:
        query = find_user_by_name(name, query)

    like = request.GET.get("like", None)
    if like is not None:
        if "@" in like:
            query = query.filter(Q(email__icontains=like))
        else:
            query = find_user_by_name(like, query)

    query = query.exclude(email__contains="@token.com")
    query = query.order_by("-date_joined")
    users = UserSmallSerializer(query, many=True)
    return Response(users.data)


@api_view(["GET"])
def get_user_by_id_or_email(request, id_or_email):

    query = None
    if id_or_email.isnumeric():
        query = User.objects.filter(id=id_or_email).first()
    else:
        query = User.objects.filter(email=id_or_email).first()

    if query is None:
        raise ValidationException("User with that id or email does not exists", slug="user-dont-exists", code=404)

    users = UserSmallSerializer(query, many=False)
    return Response(users.data)


@api_view(["GET"])
@permission_classes([AllowAny])
def get_roles(request, role_slug=None):

    if role_slug is not None:
        role = Role.objects.filter(slug=role_slug).first()
        if role is None:
            raise ValidationException("Role not found", code=404)

        serializer = RoleBigSerializer(role)
        return Response(serializer.data)

    queryset = Role.objects.all()
    serializer = RoleSmallSerializer(queryset, many=True)
    return Response(serializer.data)


# Create your views here.


@api_view(["GET"])
@permission_classes([AllowAny])
def get_github_token(request, token=None):

    url = request.query_params.get("url", None)
    if url == None:
        raise ValidationException("No callback URL specified", slug="no-callback-url")

    scopes = request.query_params.get("scope", "user:email")
    if token is not None:
        _tkn = Token.get_valid(token)
        if _tkn is None:
            raise ValidationException("Invalid or missing token", slug="invalid-token")
        else:
            url = url + f"&user={token}"
            scopes = get_github_scopes(_tkn.user, scopes)

    try:
        scopes = base64.b64decode(scopes.encode("utf-8")).decode("utf-8")
    except Exception:
        pass

    params = {
        "client_id": os.getenv("GITHUB_CLIENT_ID", ""),
        "redirect_uri": os.getenv("GITHUB_REDIRECT_URL", "") + f"?url={url}",
        "scope": scopes,
    }

    redirect = f"https://github.com/login/oauth/authorize?{urlencode(params)}"

    if settings.DEBUG:
        return HttpResponse(f"Redirect to: <a href='{redirect}'>{redirect}</a>")
    else:
        return HttpResponseRedirect(redirect_to=redirect)


# Create your views here.


@api_view(["GET"])
@permission_classes([AllowAny])
async def save_github_token(request):
    def error_message(obj: Any, default: str):
        if isinstance(obj, dict):
            return obj.get("error_description") or obj.get("error") or default

        return default

    async def redirect_to_get_access_token():
        nonlocal token

        if token is None:
            token, _ = await Token.aget_or_create(user=user, token_type="login")

        redirect = f"/v1/auth/github/{token.key}?scope={scopes}&url={url}"
        if settings.DEBUG:
            return HttpResponse(f"Redirect to: <a href='{redirect}'>{redirect}</a>")

        return HttpResponseRedirect(redirect_to=redirect)

    logger.debug("Github callback just landed")
    logger.debug(request.query_params)

    error = request.query_params.get("error", False)
    error_description = request.query_params.get("error_description", "")
    if error:
        raise APIException("Github: " + error_description)

    url = request.query_params.get("url", None)
    if url == None:
        raise ValidationException("No callback URL specified", slug="no-callback-url")

    # the url may or may not be encoded
    try:
        url = base64.b64decode(url.encode("utf-8")).decode("utf-8")
    except Exception:
        pass

    code = request.query_params.get("code", None)
    if code == None:
        raise ValidationException("No github code specified", slug="no-code")

    token = request.query_params.get("user", None)

    payload = {
        "client_id": os.getenv("GITHUB_CLIENT_ID", ""),
        "client_secret": os.getenv("GITHUB_SECRET", ""),
        "redirect_uri": os.getenv("GITHUB_REDIRECT_URL", ""),
        "code": code,
    }
    headers = {"Accept": "application/json"}

    async with aiohttp.ClientSession() as session:
        async with session.post(
            "https://github.com/login/oauth/access_token", data=payload, headers=headers, timeout=30
        ) as resp:
            body = await resp.json()
            logger.debug(f"https://github.com/login/oauth/access_token => {body}")
            if resp.status != 200:
                raise APIException(f"Github code {resp.status}: {error_message(body, 'error getting github token')}")

    if "access_token" not in body:
        raise APIException(f"Github code {resp.status}: {error_message(body, 'error getting github token')}")

    scopes = " ".join(sorted(body.get("scope", "").split(",")))

    github_token = body["access_token"]
    async with aiohttp.ClientSession() as session:
        async with session.get(
            "https://api.github.com/user", headers={"Authorization": "token " + github_token}, timeout=30
        ) as resp:
            github_user = await resp.json()
            logger.debug(f"https://api.github.com/user => {github_user}")
            if resp.status != 200:
                raise APIException(
                    f"Github code {resp.status}: {error_message(github_user, 'error getting github user')}"
                )

    if github_user["email"] is None:
        github_token = body["access_token"]
        async with aiohttp.ClientSession() as session:
            async with session.get(
                "https://api.github.com/user/emails", headers={"Authorization": "token " + github_token}, timeout=30
            ) as resp:
                if resp.status == 200:
                    emails = await resp.json()
                    logger.debug(f"https://api.github.com/user/emails => {emails}")
                    primary_emails = [x for x in emails if x["primary"] == True]
                    if len(primary_emails) > 0:
                        github_user["email"] = primary_emails[0]["email"]
                    elif len(emails) > 0:
                        github_user["email"] = emails[0]["email"]

    if github_user["email"] is None:
        raise ValidationError("Impossible to retrieve user email")

    user = None  # assuming by default that its a new user
    # is a valid token??? if not valid it will become None
    if token is not None and token != "":
        token = await Token.aget_valid(token)
        if not token:
            logger.debug("Token not found or is expired")
            raise ValidationException(
                "Token was not found or is expired, please use a different token",
                code=404,
                slug="token-not-found",
            )
        user = await User.objects.filter(auth_token=token.id).afirst()
    else:
        # for the token to become null for easier management
        token = None

    # user can't be found thru token, lets try thru the github credentials
    if token is None and user is None:
        user = await User.objects.filter(credentialsgithub__github_id=github_user["id"]).afirst()
        if user is None:
            user = await User.objects.filter(
                email__iexact=github_user["email"], credentialsgithub__isnull=True
            ).afirst()

    user_does_not_exists = user is None
    if user_does_not_exists:
        invite = await UserInvite.objects.filter(status="WAITING_LIST", email=github_user["email"]).afirst()

    if user_does_not_exists and invite:
        if url is None or url == "":
            url = get_app_url()

        return render_message(
            request,
            f"You are still number {invite.id} on the waiting list, we will email you once you are "
            f'given access <a href="{url}">Back to 4Geeks.com</a>',
            academy=invite.academy,
        )

    if user_does_not_exists:
        academy = None
        if invite:
            academy = invite.academy

        companyName = "4Geeks"
        if "4geeks" not in url:
            parsed_url = urlparse(url)
            domain = (
                parsed_url.netloc.split(".")[1]
                if parsed_url.netloc.startswith("www.")
                else parsed_url.netloc.split(".")[0]
            )
            if "learnpack" in domain:
                companyName = "LearnPack"
            else:
                companyName = domain.capitalize()

        return render_message(
            request,
            "We could not find in our records the email associated to this github account, "
            'perhaps you want to sign up to first? <a href="' + url + '">Back to ' + companyName + "</a>",
            academy=academy,
        )

    github_credentials = (
        await CredentialsGithub.objects.filter(github_id=github_user["id"]).prefetch_related("user").afirst()
    )

    # update latest credentials if the user.id doesn't match
    if github_credentials and github_credentials.user.id != user.id:
        await github_credentials.adelete()
        github_credentials = None

    # create a new credentials if it doesn't exists
    if github_credentials is None:
        github_credentials = CredentialsGithub(github_id=github_user["id"], user=user, scopes=scopes)

    github_credentials.token = github_token
    github_credentials.username = github_user["login"]
    github_credentials.email = github_user["email"].lower()
    github_credentials.avatar_url = github_user["avatar_url"]
    github_credentials.name = github_user["name"]
    github_credentials.blog = github_user["blog"]
    github_credentials.bio = github_user["bio"]
    github_credentials.company = github_user["company"]
    github_credentials.twitter_username = github_user["twitter_username"]

    await github_credentials.asave()

    if token is None:
        if not github_credentials.scopes:
            github_credentials.scopes = scopes
            github_credentials.granted = False
            await github_credentials.asave()

        return await redirect_to_get_access_token()

    required_scopes = await aget_github_scopes(user, "user:email")

    if required_scopes != github_credentials.scopes or required_scopes != scopes:
        github_credentials.scopes = required_scopes
        github_credentials.granted = False
        await github_credentials.asave()

        return await redirect_to_get_access_token()

    elif github_credentials.granted is False:
        github_credentials.granted = True
        await github_credentials.asave()

    # IMPORTANT! The GithubAcademyUser.username is used for billing purposes on the provisioning activity, we have
    # to keep it in sync when the user autenticate's with github
    await GithubAcademyUser.objects.filter(user=user).aupdate(username=github_credentials.username)

    profile = await Profile.objects.filter(user=user).afirst()
    if profile is None:
        profile = Profile(
            user=user,
            avatar_url=github_user["avatar_url"],
            blog=github_user["blog"],
            bio=github_user["bio"],
            twitter_username=github_user["twitter_username"],
        )
        await profile.asave()

    if not profile.avatar_url:
        profile.avatar_url = github_user["avatar_url"]
        await profile.asave()

    student_role = await Role.objects.aget(slug="student")
    cus = CohortUser.objects.filter(user=user, role="STUDENT").prefetch_related("cohort", "user", "cohort__academy")
    async for cu in cus:
        profile_academy = await ProfileAcademy.objects.filter(user=cu.user, academy=cu.cohort.academy).afirst()
        if profile_academy is None:
            profile_academy = ProfileAcademy(
                user=cu.user,
                academy=cu.cohort.academy,
                role=student_role,
                email=cu.user.email,
                first_name=cu.user.first_name,
                last_name=cu.user.last_name,
                status="ACTIVE",
            )
            await profile_academy.asave()

    if not token:
        token, _ = await Token.aget_or_create(user=user, token_type="login")

    # register user in rigobot
    await sync_with_rigobot(token.key)

    redirect_url = set_query_parameter(url, "token", token.key)
    return HttpResponseRedirect(redirect_to=redirect_url)


# Create your views here.
@api_view(["GET"])
@permission_classes([AllowAny])
def get_slack_token(request):
    """Generate stack redirect url for authorize."""
    url = request.query_params.get("url", None)
    if url is None:
        raise ValidationError("No callback URL specified")

    # the url may or may not be encoded
    try:
        url = base64.b64decode(url.encode("utf-8")).decode("utf-8")
    except Exception:
        pass

    user_id = request.query_params.get("user", None)
    if user_id is None:
        raise ValidationError("No user specified on the URL")

    academy = request.query_params.get("a", None)
    if academy is None:
        raise ValidationError("No academy specified on the URL")

    # Missing scopes!! admin.invites:write, identify
    scopes = (
        "app_mentions:read",
        "channels:history",
        "channels:join",
        "channels:read",
        "chat:write",
        "chat:write.customize",
        "commands",
        "files:read",
        "files:write",
        "groups:history",
        "groups:read",
        "groups:write",
        "incoming-webhook",
        "team:read",
        "users:read",
        "users:read.email",
        "users.profile:read",
        "users:read",
    )

    query_string = f"a={academy}&url={url}&user={user_id}".encode("utf-8")
    payload = str(base64.urlsafe_b64encode(query_string), "utf-8")
    params = {
        "client_id": os.getenv("SLACK_CLIENT_ID", ""),
        "redirect_uri": os.getenv("SLACK_REDIRECT_URL", "") + "?payload=" + payload,
        "scope": ",".join(scopes),
    }
    redirect = "https://slack.com/oauth/v2/authorize?"
    for key in params:
        redirect += f"{key}={params[key]}&"

    if settings.DEBUG:
        return HttpResponse(f"Redirect to: <a href='{redirect}'>{redirect}</a>")
    else:
        return HttpResponseRedirect(redirect_to=redirect)


# Create your views here.


@api_view(["GET"])
@permission_classes([AllowAny])
def save_slack_token(request):
    """Get Slack token and redirect to authorization route."""
    logger.debug("Slack callback just landed")

    error = request.query_params.get("error", False)
    error_description = request.query_params.get("error_description", "")
    if error:
        raise APIException("Slack: " + error_description)

    original_payload = request.query_params.get("payload", None)
    payload = request.query_params.get("payload", None)
    if payload is None:
        raise ValidationError("No payload specified")
    else:
        try:
            payload = base64.b64decode(payload).decode("utf-8")
            payload = parse_qs(payload)
        except Exception:
            raise ValidationError("Cannot decode payload in base64")

    if "url" not in payload:
        logger.exception(payload)
        raise ValidationError("No url specified from the slack payload")

    if "user" not in payload:
        logger.exception(payload)
        raise ValidationError("No user id specified from the slack payload")

    if "a" not in payload:
        logger.exception(payload)
        raise ValidationError("No academy id specified from the slack payload")

    try:
        academy = Academy.objects.get(id=payload["a"][0])
    except Exception as e:
        raise ValidationError("Not exist academy with that id") from e

    user = None
    try:
        user = User.objects.get(id=payload["user"][0])
    except Exception as e:
        raise ValidationError("Not exist user with that id") from e

    code = request.query_params.get("code", None)
    if code is None:
        raise ValidationError("No slack code specified")

    params = {
        "client_id": os.getenv("SLACK_CLIENT_ID", ""),
        "client_secret": os.getenv("SLACK_SECRET", ""),
        "redirect_uri": os.getenv("SLACK_REDIRECT_URL", "") + "?payload=" + original_payload,
        "code": code,
    }
    resp = requests.post("https://slack.com/api/oauth.v2.access", data=params, timeout=2)
    if resp.status_code == 200:

        logger.debug("Slack responded with 200")

        slack_data = resp.json()
        if "access_token" not in slack_data:
            raise APIException("Slack error status: " + slack_data["error"])

        slack_data = resp.json()
        logger.debug(slack_data)

        # delete all previous credentials for the same team and cohort
        CredentialsSlack.objects.filter(
            app_id=slack_data["app_id"], team_id=slack_data["team"]["id"], user__id=user.id
        ).delete()
        credentials = CredentialsSlack(
            user=user,
            app_id=slack_data["app_id"],
            bot_user_id=slack_data["bot_user_id"],
            token=slack_data["access_token"],
            team_id=slack_data["team"]["id"],
            team_name=slack_data["team"]["name"],
            authed_user=slack_data["authed_user"]["id"],
        )
        credentials.save()

        team = SlackTeam.objects.filter(academy__id=academy.id, slack_id=slack_data["team"]["id"]).first()
        if team is None:
            team = SlackTeam(slack_id=slack_data["team"]["id"], owner=user, academy=academy)

        team.name = slack_data["team"]["name"]
        team.save()

        return HttpResponseRedirect(redirect_to=payload["url"][0])


# Create your views here.
@api_view(["GET"])
@permission_classes([AllowAny])
def get_facebook_token(request):
    """Generate stack redirect url for authorize."""
    url = request.query_params.get("url", None)
    if url is None:
        raise ValidationError("No callback URL specified")

    # the url may or may not be encoded
    try:
        url = base64.b64decode(url.encode("utf-8")).decode("utf-8")
    except Exception:
        pass

    user_id = request.query_params.get("user", None)
    if user_id is None:
        raise ValidationError("No user specified on the URL")

    academy = request.query_params.get("a", None)
    if academy is None:
        raise ValidationError("No academy specified on the URL")

    # Missing scopes!! admin.invites:write, identify
    scopes = (
        "email",
        "ads_read",
        "business_management",
        "leads_retrieval",
        "pages_manage_metadata",
        "pages_read_engagement",
    )
    query_string = f"a={academy}&url={url}&user={user_id}".encode("utf-8")
    payload = str(base64.urlsafe_b64encode(query_string), "utf-8")
    params = {
        "client_id": os.getenv("FACEBOOK_CLIENT_ID", ""),
        "redirect_uri": os.getenv("FACEBOOK_REDIRECT_URL", ""),
        "scope": ",".join(scopes),
        "state": payload,
    }
    redirect = "https://www.facebook.com/v8.0/dialog/oauth?"
    for key in params:
        redirect += f"{key}={params[key]}&"

    if settings.DEBUG:
        return HttpResponse(f"Redirect to: <a href='{redirect}'>{redirect}</a>")
    else:
        return HttpResponseRedirect(redirect_to=redirect)


# Create your views here.
@api_view(["GET"])
@permission_classes([AllowAny])
def save_facebook_token(request):
    """Save facebook token."""
    logger.debug("Facebook callback just landed")
    error = request.query_params.get("error_code", False)
    error_description = request.query_params.get("error_message", "")
    if error:
        raise APIException("Facebook: " + error_description)

    payload = request.query_params.get("state", None)
    if payload is None:
        raise ValidationError("No payload specified")
    else:
        try:
            payload = base64.b64decode(payload).decode("utf-8")
            payload = parse_qs(payload)
        except Exception:
            raise ValidationError("Cannot decode payload in base64")

    if "url" not in payload:
        logger.exception(payload)
        raise ValidationError("No url specified from the slack payload")

    if "user" not in payload:
        logger.exception(payload)
        raise ValidationError("No user id specified from the slack payload")

    if "a" not in payload:
        logger.exception(payload)
        raise ValidationError("No academy id specified from the slack payload")

    try:
        academy = Academy.objects.get(id=payload["a"][0])
    except Exception as e:
        raise ValidationError("Not exist academy with that id") from e

    try:
        user = User.objects.get(id=payload["user"][0])
    except Exception as e:
        raise ValidationError("Not exist user with that id") from e

    # token = request.query_params.get('token', None)
    # if token == None:
    #     raise ValidationError("No facebook token specified")

    code = request.query_params.get("code", None)
    if code is None:
        raise ValidationError("No slack code specified")

    params = {
        "client_id": os.getenv("FACEBOOK_CLIENT_ID", ""),
        "client_secret": os.getenv("FACEBOOK_SECRET", ""),
        "redirect_uri": os.getenv("FACEBOOK_REDIRECT_URL", ""),
        "code": code,
    }
    resp = requests.post("https://graph.facebook.com/v8.0/oauth/access_token", data=params, timeout=2)
    if resp.status_code == 200:

        logger.debug("Facebook responded with 200")

        facebook_data = resp.json()
        if "access_token" not in facebook_data:
            logger.debug("Facebook response body")
            logger.debug(facebook_data)
            raise APIException("Facebook error status: " + facebook_data["error_message"])

        # delete all previous credentials for the same team
        CredentialsFacebook.objects.filter(user_id=user.id).delete()

        utc_now = timezone.now()
        expires_at = utc_now + timezone.timedelta(milliseconds=facebook_data["expires_in"])

        credentials = CredentialsFacebook(
            user=user,
            academy=academy,
            expires_at=expires_at,
            token=facebook_data["acScess_token"],
        )
        credentials.save()

        params = {
            "access_token": facebook_data["access_token"],
            "fields": "id,email",
        }
        resp = requests.post("https://graph.facebook.com/me", data=params, timeout=2)
        if resp.status_code == 200:
            logger.debug("Facebook responded with 200")
            facebook_data = resp.json()
            if "email" in facebook_data:
                credentials.email = facebook_data["email"]
            if "id" in facebook_data:
                credentials.facebook_id = facebook_data["id"]
            credentials.save()

        return HttpResponseRedirect(redirect_to=payload["url"][0])


@api_view(["GET"])
@permission_classes([IsAuthenticated])
def check_discord_server(request, server_id, cohort_slug):
    if not server_id:
        return Response(status=status.HTTP_404_NOT_FOUND)
    if not user_has_active_4geeks_plus_plans(request.user):
        logger.debug("User does not have an active 4Geeks Plus subscription")
        return Response(status=status.HTTP_403_FORBIDDEN)
    discord_creds = CredentialsDiscord.objects.filter(user=request.user).first()
    if not discord_creds:
        return Response(status=status.HTTP_404_NOT_FOUND)

    for server in discord_creds.joined_servers:
        if int(server) == server_id:
            cohort = Cohort.objects.filter(slug=cohort_slug).first()
            if not cohort:
                return Response(status=status.HTTP_404_NOT_FOUND)
            response = Discord(cohort.academy.id).get_member_in_server(discord_creds.discord_id, server_id)
            if response.status_code == 200:
                redirect = f"https://discord.com/channels/{server_id}"
                return Response({"server_url": redirect})
            if response.status_code == 404:
                return Response(status=response.status_code)


@api_view(["GET"])
@permission_classes([IsAuthenticated])
def get_discord_token(request):
    """Generate stack redirect url for authorize."""
    url = request.query_params.get("url", None)
    if url is None:
        raise ValidationException("No callback URL specified", slug="no-callback-url")

    # the url may or not be encoded
    try:
        url = base64.b64decode(url.encode("utf-8")).decode("utf-8")
    except Exception:
        pass

    cohort_slug = request.query_params.get("cohort_slug", None)
    if cohort_slug is None:
        raise ValidationError("No cohort slug specified")

    user = request.user
    user_id = request.user.id

    if user is None or user_id is None:
        raise ValidationException("User not authenticated", "user-not-found")

    if not user_has_active_4geeks_plus_plans(user):
        logger.debug("User does not have an active 4Geeks Plus subscription")
        return Response(status=status.HTTP_403_FORBIDDEN)

    token, created = Token.get_or_create(user=user, token_type="temporal")
    if not token:
        raise ValidationError
    query_string = f"token={token}|cohort_slug={cohort_slug}|url={url}".encode("utf-8")

    cohort = Cohort.objects.filter(slug=cohort_slug).prefetch_related("academy").first()
    if not cohort:
        raise ValidationException(
            translation(
                en=f"Cohort with slug '{cohort_slug}' not found",
                es=f"Cohort con slug '{cohort_slug}' no encontrado",
            ),
            slug="cohort-not-found",
        )

    settings = AcademyAuthSettings.objects.filter(academy_id=cohort.academy.id).first()

    scopes = {"identify", "guilds", "guilds.join", "role_connections.write"}
    params = {
        "client_id": settings.discord_settings.get("discord_client_id", None),
        "response_type": "code",
        "redirect_uri": os.getenv("DISCORD_REDIRECT_URL", ""),
        "scope": "+".join(scopes),
        "state": query_string,
    }

    redirect = "https://discord.com/oauth2/authorize?"

    for key in params:
        redirect += f"{key}={params[key]}&"

    return Response({"authorization_url": redirect})


@api_view(["GET"])
@permission_classes([AllowAny])
async def process_discord_token(request):
    """Save discord credentials, join the user to the discord server and assign the member role"""
    logger.debug("Discord callback just landed")

    state = request.query_params.get("state", None)
    if not state:
        raise ValidationError("No state specified")
    logger.debug(f"Received state: {state}")

    state_dict = dict(param.split("=") for param in state.split("'")[1].split("|"))

    url = state_dict.get("url")
    if not url:
        logger.error("Missing redirect URL")
        raise ValidationError("Missing redirect URL")

    code = request.query_params.get("code", None)
    if not code:
        # No code specified, the user probably cancelled the authorization
        return HttpResponseRedirect(url)

    temporal_token = state_dict.get("token")
    if not temporal_token:
        logger.error("Missing token")
        raise ValidationError("Missing token")

    cohort_slug = state_dict.get("cohort_slug")
    if not cohort_slug:
        logger.error("Missing cohort slug")
        raise ValidationError("Missing cohort slug")

    token = await Token.objects.filter(key=temporal_token).prefetch_related("user").afirst()
    if token:
        user = token.user
        cohort = await Cohort.objects.filter(slug=cohort_slug).prefetch_related("academy").afirst()
        settings = await AcademyAuthSettings.objects.filter(academy_id=cohort.academy.id).afirst()
        if not settings.discord_settings:
            raise ValidationError("No Discord settings found")
        params = {
            "client_id": settings.discord_settings.get("discord_client_id", None),
            "client_secret": settings.discord_settings.get("discord_secret", None),
            "redirect_uri": os.getenv("DISCORD_REDIRECT_URL", ""),
            "code": code,
            "grant_type": "authorization_code",
        }
        headers = {
            "Content-Type": "application/x-www-form-urlencoded",
        }
        async with aiohttp.ClientSession() as session:
            try:
                """Exchange code for access token"""

                async with session.post(
                    "https://discord.com/api/oauth2/token", data=params, headers=headers
                ) as token_resp:
                    discord_data = await token_resp.json()
                    if token_resp.status != 200:
                        raise APIException(f"Discord OAuth error: {discord_data}")
                    if "access_token" not in discord_data:
                        raise APIException("No access token received from Discord")
                    access_token = discord_data["access_token"]

                    """Get user information"""
                    user_headers = {"Authorization": f"Bearer {access_token}"}
                    async with session.get("https://discord.com/api/users/@me", headers=user_headers) as user_resp:
                        user_data = await user_resp.json()
                        if user_resp.status != 200:
                            raise APIException(f"Failed to retrieve user information {user_data.get('message')}")

                        auth_tasks.join_user_to_discord_guild.delay(
                            user_id=user.id,
                            access_token=access_token,
                            discord_user_id=user_data["id"],
                            cohort_slug=cohort_slug,
                        )
                        return HttpResponseRedirect(url)

            except Exception as e:
                raise APIException(f"Error while communicating with Discord: {str(e)}")


@api_view(["GET"])
@permission_classes([AllowAny])
def change_password(request, token):
    if request.method == "POST":
        form = PasswordChangeCustomForm(request.user, request.POST)
        if form.is_valid():
            user = form.save()
            update_session_auth_hash(request, user)  # Important!
            messages.success(request, "Your password was successfully updated!")
            return redirect("change_password")
        else:
            messages.error(request, "Please correct the error below.")
    else:
        form = PasswordChangeCustomForm(request.user)
    return shortcuts.render(request, "form.html", {"form": form})


class TokenTemporalView(APIView):

    @capable_of("generate_temporal_token")
    def post(self, request, profile_academy_id=None, academy_id=None):
        profile_academy = ProfileAcademy.objects.filter(id=profile_academy_id).first()
        if profile_academy is None:
            raise ValidationException("Member not found", code=404, slug="member-not-found")

        token, created = Token.get_or_create(user=profile_academy.user, token_type="temporal")
        serializer = TokenSmallSerializer(token)
        return Response(serializer.data)


def sync_gitpod_users_view(request):

    if request.method == "POST":
        _dict = request.POST.copy()
        form = SyncGithubUsersForm(_dict)

        if "html" not in _dict or _dict["html"] == "":
            messages.error(request, "HTML string is required")
            return shortcuts.render(request, "form.html", {"form": form})

        try:
            all_usernames = update_gitpod_users(_dict["html"])
            return shortcuts.render(
                request,
                "message.html",
                {
                    "MESSAGE": f'{len(all_usernames["active"])} active and {len(all_usernames["inactive"])} inactive users found'
                },
            )
        except Exception as e:
            return render_message(request, str(e))

    else:
        form = SyncGithubUsersForm()
    return shortcuts.render(request, "form.html", {"form": form})


def reset_password_view(request):

    if request.method == "POST":
        _dict = request.POST.copy()
        # Use ResetPasswordForm for POST to only handle email submission
        form = ResetPasswordForm(_dict)

        if "email" not in _dict or _dict["email"] == "":
            messages.error(request, "Email is required")
            # Pass the correct form instance to the template
            return shortcuts.render(request, "form.html", {"form": form})

        # If ResetPasswordForm has validation (e.g., email format)
        if not form.is_valid():
            messages.error(request, "Invalid email format.")
            return shortcuts.render(request, "form.html", {"form": form})

        users = User.objects.filter(email__iexact=_dict["email"])
        if users.exists():
            reset_password(users)
        else:
            logger.debug("No users with " + _dict["email"] + " email to reset password")

        if "callback" in _dict and _dict["callback"] != "":
            return HttpResponseRedirect(redirect_to=_dict["callback"] + "?msg=Check your email for a password reset!")
        else:
            return shortcuts.render(request, "message.html", {"MESSAGE": "Check your email for a password reset!"})
    else:  # GET request
        _dict = request.GET.copy()
        _dict["callback"] = request.GET.get("callback", "")
        form = ResetPasswordForm(_dict)
        return shortcuts.render(request, "form.html", {"form": form})


def pick_password(request, token):
    _dict = request.POST.copy()
    _dict["token"] = token
    _dict["callback"] = request.GET.get("callback", "")

    token_instance = Token.get_valid(token)
    invite = None

    # allow a token to change the password
    if token_instance:
        user = token_instance.user

    # allow a invite token to change the password
    else:
        invite = UserInvite.objects.filter(token=token).first()

        # just can process if this user not have a password yet
        user = User.objects.filter(email=invite.email, password="").first() if invite else None

    if not user:
        academy = None
        if invite:
            academy = invite.academy
        return render_message(request, "The link has expired.", academy=academy)

    form = PickPasswordForm(_dict)
    if request.method == "POST":
        password1 = request.POST.get("password1", None)
        password2 = request.POST.get("password2", None)

        if password1 != password2:
            obj = {}
            if invite and invite.academy:
                obj["COMPANY_INFO_EMAIL"] = invite.academy.feedback_email
                obj["COMPANY_LEGAL_NAME"] = invite.academy.legal_name or invite.academy.name
                obj["COMPANY_LOGO"] = invite.academy.logo_url
                obj["COMPANY_NAME"] = invite.academy.name

                if "heading" not in obj:
                    obj["heading"] = invite.academy.name

            messages.error(request, "Passwords don't match")
            return shortcuts.render(request, "form.html", {"form": form, **obj})

        if not password1:
            obj = {}
            if invite and invite.academy:
                obj["COMPANY_INFO_EMAIL"] = invite.academy.feedback_email
                obj["COMPANY_LEGAL_NAME"] = invite.academy.legal_name or invite.academy.name
                obj["COMPANY_LOGO"] = invite.academy.logo_url
                obj["COMPANY_NAME"] = invite.academy.name

                if "heading" not in obj:
                    obj["heading"] = invite.academy.name

            messages.error(request, "Password can't be empty")
            return shortcuts.render(request, "form.html", {"form": form, **obj})

        if (
            len(password1) < 8
            or not re.findall(PATTERNS["CONTAINS_LOWERCASE"], password1)
            or not re.findall(PATTERNS["CONTAINS_UPPERCASE"], password1)
            or not re.findall(PATTERNS["CONTAINS_SYMBOLS"], password1)
        ):
            obj = {}
            if invite and invite.academy:
                obj["COMPANY_INFO_EMAIL"] = invite.academy.feedback_email
                obj["COMPANY_LEGAL_NAME"] = invite.academy.legal_name or invite.academy.name
                obj["COMPANY_LOGO"] = invite.academy.logo_url
                obj["COMPANY_NAME"] = invite.academy.name

                if "heading" not in obj:
                    obj["heading"] = invite.academy.name

            messages.error(request, "Password must contain 8 characters with lowercase, uppercase and " "symbols")
            return shortcuts.render(request, "form.html", {"form": form, **obj})

        else:
            user.set_password(password1)
            user.save()

            # destroy the token
            if token_instance:
                token_instance.delete()

            UserInvite.objects.filter(email=user.email, is_email_validated=False).update(is_email_validated=True)

            callback = request.POST.get("callback", None)
            if callback is not None and callback != "":
                return HttpResponseRedirect(redirect_to=request.POST.get("callback"))
            else:
                obj = {}
                if invite and invite.academy:
                    obj["COMPANY_INFO_EMAIL"] = invite.academy.feedback_email
                    obj["COMPANY_LEGAL_NAME"] = invite.academy.legal_name or invite.academy.name
                    obj["COMPANY_LOGO"] = invite.academy.logo_url
                    obj["COMPANY_NAME"] = invite.academy.name

                    if "heading" not in obj:
                        obj["heading"] = invite.academy.name

                # Determine app_url from invite's conversion_info if available
                app_url = os.getenv("APP_URL", "https://4geeks.com")
                if invite and invite.conversion_info and isinstance(invite.conversion_info, dict):
                    landing_url = invite.conversion_info.get("landing_url")
                    if landing_url:
                        try:
                            parsed_url = urlparse(landing_url)
                            app_url = f"{parsed_url.scheme}://{parsed_url.netloc}"
                        except Exception:
                            # If any error parsing URL, fallback to default app_url
                            pass

                return shortcuts.render(
                    request,
                    "message.html",
                    {
                        "MESSAGE": "You password has been successfully set.",
                        "BUTTON": "Continue to sign in",
                        "BUTTON_TARGET": "_self",
                        "LINK": app_url + "/login",
                        **obj,
                    },
                )

    return shortcuts.render(request, "form.html", {"form": form})


class PasswordResetView(APIView):

    @capable_of("send_reset_password")
    def post(self, request, profileacademy_id=None, academy_id=None):

        profile_academy = ProfileAcademy.objects.filter(id=profileacademy_id).first()
        if profile_academy is None:
            raise ValidationException("Member not found", 400)

        if reset_password([profile_academy.user], academy=profile_academy.academy):

            token = Token.objects.filter(user=profile_academy.user, token_type="temporal").first()
            serializer = TokenSmallSerializer(token)
            return Response(serializer.data)
        else:
            raise ValidationException("Reset password token could not be sent")


class ProfileInviteMeView(APIView):

    def get(self, request):
        invites = UserInvite.objects.filter(email=request.user.email)
        profile_academies = ProfileAcademy.objects.filter(user=request.user, status="INVITED")
        mentor_profiles = MentorProfile.objects.filter(user=request.user, status="INVITED")

        return Response(
            {
                "invites": UserInviteSerializer(invites, many=True).data,
                "profile_academies": GetProfileAcademySerializer(profile_academies, many=True).data,
                "mentor_profiles": GETMentorSmallSerializer(mentor_profiles, many=True).data,
            }
        )


@private_view()
def render_user_invite(request, token):
    accepting = request.GET.get("accepting", "")
    rejecting = request.GET.get("rejecting", "")
    if accepting.strip() != "":
        accept_invite(accepting, token.user)

    if rejecting.strip() != "":
        UserInvite.objects.filter(id__in=rejecting.split(","), email=token.user.email, status="PENDING").update(
            status="REJECTED"
        )

    pending_invites = UserInvite.objects.filter(email=token.user.email, status="PENDING")
    if pending_invites.count() == 0:
        return render_message(
            request, "You don't have any more pending invites", btn_label="Continue to 4Geeks", btn_url=get_app_url()
        )

    querystr = urllib.parse.urlencode({"callback": get_app_url(), "token": token.key})
    url = os.getenv("API_URL") + "/v1/auth/member/invite?" + querystr
    return shortcuts.render(
        request,
        "user_invite.html",
        {
            "subject": "Invitation to study at 4Geeks.com",
            "invites": UserInviteSmallSerializer(pending_invites, many=True).data,
            "LINK": url,
            "user": UserTinySerializer(token.user, many=False).data,
        },
    )


@api_view(["GET", "POST"])
@permission_classes([AllowAny])
def render_invite(request, token, member_id=None):
    _dict = request.POST.copy()
    _dict["token"] = token
    _dict["callback"] = request.GET.get("callback", "")

    lang = get_user_language(request)

    invite = UserInvite.objects.filter(token=token).first()
    if invite is None or invite.status != "PENDING":
        callback_msg = ""
        if _dict["callback"] != "":
            callback_msg = (
                ". You can try and login at <a href='" + _dict["callback"] + "'>" + _dict["callback"] + "</a>"
            )

        academy = None
        if invite and invite.academy:
            academy = invite.academy

        if request.META.get("CONTENT_TYPE") == "application/json":
            raise ValidationException(
                translation(
                    en="Invitation not found or it was already accepted",
                    es="No se encuentra la invitación o ya fue aceptada",
                ),
                slug="invite-not-found",
            )

        return render_message(
            request, "Invitation not found or it was already accepted" + callback_msg, academy=academy
        )

    if request.method == "GET" and request.META.get("CONTENT_TYPE") == "application/json":
        serializer = UserInviteSerializer(invite, many=False)
        return Response(serializer.data)

    if request.method == "GET":
        form = InviteForm(
            {
                "callback": [""],
                **_dict,
                "first_name": invite.first_name,
                "last_name": invite.last_name,
                "phone": invite.phone,
            }
        )

        obj = {}
        if invite and invite.academy:
            obj["COMPANY_INFO_EMAIL"] = invite.academy.feedback_email
            obj["COMPANY_LEGAL_NAME"] = invite.academy.legal_name or invite.academy.name
            obj["COMPANY_LOGO"] = invite.academy.logo_url
            obj["COMPANY_NAME"] = invite.academy.name

            if "heading" not in obj:
                obj["heading"] = invite.academy.name

        return shortcuts.render(
            request,
            "form_invite.html",
            {
                "form": form,
                **obj,
            },
        )

    if request.method == "POST" and request.META.get("CONTENT_TYPE") == "application/json":
        _dict = request.data
        _dict["token"] = token
        _dict["callback"] = request.GET.get("callback", "")

        try:
            invite = accept_invite_action(_dict, token, lang)
        except Exception as e:
            raise ValidationException(str(e))

        serializer = UserInviteShortSerializer(invite, many=False)
        return Response(serializer.data)

    if request.method == "POST":
        try:
            accept_invite_action(_dict, token, lang)
        except Exception as e:
            form = InviteForm(_dict)
            messages.error(request, str(e))

            obj = {}
            if invite and invite.academy:
                obj["COMPANY_INFO_EMAIL"] = invite.academy.feedback_email
                obj["COMPANY_LEGAL_NAME"] = invite.academy.legal_name or invite.academy.name
                obj["COMPANY_LOGO"] = invite.academy.logo_url
                obj["COMPANY_NAME"] = invite.academy.name

                if "heading" not in obj:
                    obj["heading"] = invite.academy.name

            return shortcuts.render(
                request,
                "form_invite.html",
                {
                    "form": form,
                    **obj,
                },
            )

        callback = request.POST.get("callback", None)
        if callback:
            uri = callback[0] if isinstance(callback, list) else callback
            if len(uri) > 0 and uri[0] == "[":
                uri = uri[2:-2]
            if settings.DEBUG:
                return HttpResponse(f"Redirect to: <a href='{uri}'>{uri}</a>")
            else:
                return HttpResponseRedirect(redirect_to=uri)
        else:
            obj = {}
            if invite and invite.academy:
                obj["COMPANY_INFO_EMAIL"] = invite.academy.feedback_email
                obj["COMPANY_LEGAL_NAME"] = invite.academy.legal_name or invite.academy.name
                obj["COMPANY_LOGO"] = invite.academy.logo_url
                obj["COMPANY_NAME"] = invite.academy.name

                if "heading" not in obj:
                    obj["heading"] = invite.academy.name

            return shortcuts.render(
                request,
                "message.html",
                {
                    "MESSAGE": "Welcome to 4Geeks, you can go ahead and log in",
                    **obj,
                },
            )


@private_view()
def render_academy_invite(request, token):
    accepting = request.GET.get("accepting", "")
    rejecting = request.GET.get("rejecting", "")
    if accepting.strip() != "":
        ProfileAcademy.objects.filter(id__in=accepting.split(","), user__id=token.user.id, status="INVITED").update(
            status="ACTIVE"
        )
    if rejecting.strip() != "":
        ProfileAcademy.objects.filter(id__in=rejecting.split(","), user__id=token.user.id).delete()

    pending_invites = ProfileAcademy.objects.filter(user__id=token.user.id, status="INVITED")
    if pending_invites.count() == 0:
        return render_message(
            request, "You don't have any more pending invites", btn_label="Continue to 4Geeks", btn_url=get_app_url()
        )

    querystr = urllib.parse.urlencode({"callback": get_app_url(), "token": token.key})
    url = os.getenv("API_URL") + "/v1/auth/academy/html/invite?" + querystr
    return shortcuts.render(
        request,
        "academy_invite.html",
        {
            "subject": "Invitation to study at 4Geeks.com",
            "invites": ProfileAcademySmallSerializer(pending_invites, many=True).data,
            "LINK": url,
            "user": UserTinySerializer(token.user, many=False).data,
        },
    )


def login_html_view(request):

    _dict = request.GET.copy()
    form = LoginForm(_dict)

    if request.method == "POST":

        try:

            url = request.POST.get("url", None)
            if url is None or url == "":
                raise Exception("Invalid redirect url, you must specify a url to redirect to")

            # the url may or may not be encoded
            try:
                url = base64.b64decode(url.encode("utf-8")).decode("utf-8")
            except Exception:
                pass

            email = request.POST.get("email", None)
            password = request.POST.get("password", None)

            user = None
            if email and password:
                user = User.objects.filter(Q(email=email.lower()) | Q(username=email)).first()
                if not user:
                    msg = "Unable to log in with provided credentials."
                    raise Exception(msg)
                if user.check_password(password) != True:
                    msg = "Unable to log in with provided credentials."
                    raise Exception(msg)
                # The authenticate call simply returns None for is_active=False
                # users. (Assuming the default ModelBackend authentication
                # backend.)
            else:
                msg = 'Must include "username" and "password".'
                raise Exception(msg, code=403)

            if (
                user
                and not UserInvite.objects.filter(
                    email__iexact=email, status="ACCEPTED", is_email_validated=True
                ).exists()
            ):
                raise Exception("You need to validate your email first")

            token, _ = Token.get_or_create(user=user, token_type="login")

            request.session["token"] = token.key
            return HttpResponseRedirect(
                set_query_parameter(set_query_parameter(url, "attempt", "1"), "token", str(token))
            )

        except Exception as e:
            messages.error(request, e.message if hasattr(e, "message") else e)
            return shortcuts.render(request, "login.html", {"form": form})
    else:
        url = request.GET.get("url", None)
        if url is None or url == "":
            messages.error(request, "You must specify a 'url' (querystring) to redirect to after successful login")

    return shortcuts.render(request, "login.html", {"form": form, "redirect_url": request.GET.get("url", None)})


@api_view(["GET"])
@permission_classes([AllowAny])
def get_google_token(request, token=None):

    url = request.query_params.get("url", None)
    if url == None:
        raise ValidationException("No callback URL specified", slug="no-callback-url")

    try:
        url = base64.b64decode(url.encode("utf-8")).decode("utf-8")
    except Exception:
        pass

    if token is not None:
        # you can only connect to google with temporal short lasting tokens
        token = Token.get_valid(token)
        if token is None or token.token_type not in ["temporal", "one_time"]:
            raise ValidationException("Invalid or inactive token", code=403, slug="invalid-token")

    # set academy settings automatically
    academy_settings = request.GET.get("academysettings", "none")
    state = f"token={token.key if token is not None else ""}&url={url}"

    # Check if custom scopes are provided via querystring
    custom_scopes = request.query_params.get("scopes", None)

    if custom_scopes is not None:
        # Parse comma-separated scopes and add the Google auth prefix if not already present
        scope_list = [scope_item.strip() for scope_item in custom_scopes.split(",")]
        scopes = []
        for scope_item in scope_list:
            if scope_item.startswith("https://"):
                scopes.append(scope_item)
            else:
                scopes.append(f"https://www.googleapis.com/auth/{scope_item}")
    else:
        # Keep legacy behavior when no custom scopes are specified
        scopes = [
            "https://www.googleapis.com/auth/userinfo.profile",
            "https://www.googleapis.com/auth/userinfo.email",
        ]

        if token is not None:
            scopes = scopes + [
                "https://www.googleapis.com/auth/meetings.space.created",
                "https://www.googleapis.com/auth/drive.meet.readonly",
            ]

        if academy_settings in ["overwrite", "set"]:
            if feature.is_enabled("authenticate.set_google_credentials", default=False) is False:
                raise ValidationException(
                    "Setting academy google credentials is not available",
                    slug="set-google-credentials-not-available",
                )

            scopes.append("https://www.googleapis.com/auth/pubsub")

    # Add academy_settings to state (avoiding duplication)
    state += f"&academysettings={academy_settings}"

    params = {
        "response_type": "code",
        "client_id": os.getenv("GOOGLE_CLIENT_ID", ""),
        "redirect_uri": os.getenv("GOOGLE_REDIRECT_URL", ""),
        "access_type": "offline",  # we need offline access to receive refresh token and avoid total expiration
        "scope": " ".join(scopes),
        "state": state,
    }

    logger.debug("Redirecting to google")
    logger.debug(params)

    redirect = f"https://accounts.google.com/o/oauth2/v2/auth?{urlencode(params)}"

    if settings.DEBUG:
        return HttpResponse(f"Redirect to: <a href='{redirect}'>{redirect}</a>")
    else:
        return HttpResponseRedirect(redirect_to=redirect)


@sync_to_async
def aget_google_credentials(google_id):
    google_creds = CredentialsGoogle.objects.filter(google_id=google_id).first()
    if google_creds is not None:
        return google_creds.user
    return None


@sync_to_async
def get_user_info(access_token):
    url = "https://www.googleapis.com/oauth2/v2/userinfo?alt=json"
    headers = {"Authorization": f"Bearer {access_token}"}
    res = requests.get(url, headers=headers)
    res = json.loads(res.text)
    return res


@api_view(["GET"])
@permission_classes([AllowAny])
async def save_google_token(request):
    async def set_academy_auth_settings(academy: Academy, user: User):
        settings, created = await AcademyAuthSettings.objects.aget_or_create(
            academy=academy, defaults={"google_cloud_owner": user}
        )
        if not created:
            settings.google_cloud_owner = user
            await settings.asave()

    async def async_iter(iterable: list):
        for item in iterable:
            yield item

    error = request.query_params.get("error", False)
    error_description = request.query_params.get("error_description", "")
    if error:
        raise APIException("Google OAuth: " + error_description)

    state = parse_qs(request.query_params.get("state", None))

    if state.get("url") == None:
        raise ValidationException("No callback URL specified", slug="no-callback-url")

    code = request.query_params.get("code", None)
    if code == None:
        raise ValidationException("No google code specified", slug="no-code")

    token = None
    if "token" in state and state["token"][0] != "":
        token = await Token.aget_valid(state["token"][0])
        if not token or token.token_type not in ["temporal", "one_time"]:
            logger.debug(f'Token {state["token"][0]} not found or is expired')
            raise ValidationException(
                "Token was not found or is expired, please use a different token", code=404, slug="token-not-found"
            )

    academies = async_iter([])
    roles = ["admin", "staff", "country_manager", "academy_token"]
    academy_settings = state.get("academysettings", ["none"])[0]
    if academy_settings != "none":
        if feature.is_enabled("authenticate.set_google_credentials", default=False) is False:
            raise ValidationException(
                "Setting academy google credentials is not available",
                slug="set-google-credentials-not-available",
            )

        ids = ProfileAcademy.objects.filter(user=token.user, status="ACTIVE", role__slug__in=roles).values_list(
            "academy_id", flat=True
        )

        if academy_settings == "overwrite":
            ids = AcademyAuthSettings.objects.filter(academy__id__in=ids).values_list("academy_id", flat=True)
        else:
            no_owner = Q(google_cloud_owner__isnull=True)
            same_user = Q(google_cloud_owner__id=token.user.id)
            ids = AcademyAuthSettings.objects.filter(no_owner | same_user, academy__id__in=ids).values_list(
                "academy_id", flat=True
            )

        academies = Academy.objects.filter(id__in=ids)

    payload = {
        "client_id": os.getenv("GOOGLE_CLIENT_ID", ""),
        "client_secret": os.getenv("GOOGLE_SECRET", ""),
        "redirect_uri": os.getenv("GOOGLE_REDIRECT_URL", ""),
        "grant_type": "authorization_code",
        "code": code,
    }
    headers = {"Accept": "application/json"}

    async with aiohttp.ClientSession() as session:
        async with session.post("https://oauth2.googleapis.com/token", json=payload, headers=headers) as resp:
            if resp.status == 200:
                logger.debug("Google responded with 200")

                body = await resp.json()
                if "access_token" not in body:
                    raise APIException(body["error_description"])

                refresh = ""
                if "refresh_token" in body:
                    refresh = body["refresh_token"]

                # set user id after because it shouldn't exists
                google_id = ""
                user_info = None
                # if refresh:
                user_info = await get_user_info(body["access_token"])
                google_id = user_info["id"]

                user: User = token.user if token is not None else None

                if user is None:
                    google_user = await aget_google_credentials(google_id)
                    if google_user:
                        user = google_user

                    if user is None:
                        user = await User.objects.filter(email=user_info["email"]).afirst()

                    if user is None:
                        anon_user, anon_created = await NotFoundAnonGoogleUser.objects.aget_or_create(
                            email=user_info["email"],
                            defaults={
                                "expires_at": timezone.now() + timedelta(seconds=body["expires_in"]),
                                "token": body["access_token"],
                                "refresh_token": refresh,
                                "id_token": body["id_token"],
                                "google_id": google_id,
                            },
                        )
                        if not anon_created and refresh and anon_created.refresh_token != refresh:
                            anon_user.refresh_token = refresh
                            await anon_user.asave()

                        redirect_url = set_query_parameter(state["url"][0], "error", "google-user-not-found")
                        return HttpResponseRedirect(redirect_to=redirect_url)

                    token, created = await Token.aget_or_create(user=user, token_type="login")

                if not refresh:
                    anon_user = await NotFoundAnonGoogleUser.objects.filter(email=user_info["email"]).afirst()
                    if anon_user:
                        refresh = anon_user.refresh_token

                google_credentials, created = await CredentialsGoogle.objects.aget_or_create(
                    user=user,
                    defaults={
                        "expires_at": timezone.now() + timedelta(seconds=body["expires_in"]),
                        "token": body["access_token"],
                        "refresh_token": refresh,
                        "id_token": body["id_token"],
                        "google_id": google_id,
                    },
                )
                if created is False:
                    google_credentials.token = body["access_token"]
                    google_credentials.id_token = body["id_token"]

                    if refresh:
                        google_credentials.refresh_token = refresh

                    if google_id == "" or google_credentials.google_id != google_id:
                        refresh = google_credentials.refresh_token
                        google_id = user_info["id"]
                        google_credentials.google_id = google_id

                    await google_credentials.asave()

                async for academy in academies:
                    await set_academy_auth_settings(academy, user)

                redirect_url = set_query_parameter(state["url"][0], "token", token.key)
                return HttpResponseRedirect(redirect_to=redirect_url)

            else:
                logger.error(await resp.json())
                raise APIException("Error from google credentials")


@private_view()
def render_google_connect(request, token):
    academy_settings = request.GET.get("academysettings", "none")
    query = {}

    if academy_settings != "none":
        capable = ProfileAcademy.objects.filter(
            user=request.user.id, role__capabilities__slug="crud_academy_auth_settings"
        )

        if capable.count() == 0:
            return render_message(request, "You don't have permission to access this view", status=403)

        query["academysettings"] = academy_settings

    callback_url = request.GET.get("url", None)

    if not callback_url:
        # Fallback to HTTP_REFERER if 'url' is not in the query string
        referrer = request.META.get("HTTP_REFERER", "")
        # Optionally, parse query parameters from the referrer if needed
        if referrer:
            parsed_referrer = urlparse(referrer)
            query_params = parse_qs(parsed_referrer.query)
            callback_url = str(base64.urlsafe_b64encode(query_params.get("url", [None])[0].encode("utf-8")), "utf-8")

    if callback_url is None:
        extra = {}
        if "APP_URL" in os.environ and os.getenv("APP_URL") != "":
            extra["btn_url"] = os.getenv("APP_URL")
            extra["btn_label"] = "Back to 4Geeks"

        return render_message(request, "no callback URL specified", **extra, status=400)

    query["url"] = callback_url

    token, _ = Token.get_or_create(user=request.user, token_type="one_time")

    url = f"/v1/auth/google/{token}?{urlencode(query)}"
    return HttpResponseRedirect(redirect_to=url)


@api_view(["POST"])
@permission_classes([AllowAny])
def receive_google_webhook(request):
    logger.info("Received Google webhook")
    logger.info(request.data)

    data = request.data
    if "data" not in data or "signature" not in data:
        raise ValidationException("Invalid webhook data", slug="invalid-webhook-data")

    signature = data["signature"]
    encoded_data = data["data"]

    # Verify the signature
    secret_key = os.getenv("GOOGLE_WEBHOOK_SECRET", "")  # Ensure this is set in your Django settings
    expected_signature = hmac.new(
        key=secret_key.encode("utf-8"), msg=encoded_data.encode("utf-8"), digestmod=hashlib.sha256
    ).hexdigest()

    if hmac.compare_digest(expected_signature, signature) is False:
        raise ValidationException("Invalid signature", slug="invalid-signature")

    GoogleWebhook.objects.create(message=encoded_data)

    return Response({"message": "ok"}, status=status.HTTP_202_ACCEPTED)


class GithubUserView(APIView, GenerateLookupsMixin):
    extensions = APIViewExtensions(paginate=True)

    @capable_of("get_github_user")
    def get(self, request, academy_id, githubuser_id=None):
        handler = self.extensions(request)

        if githubuser_id is not None:
            item = GithubAcademyUser.objects.filter(id=githubuser_id, academy_id=academy_id).first()
            if item is None:
                raise ValidationException(
                    "Github User not found for this academy", code=404, slug="githubuser-not-found"
                )

            serializer = GithubUserSerializer(item, many=False)
            return Response(serializer.data)

        items = GithubAcademyUser.objects.filter(Q(academy__id=academy_id) | Q(academy__isnull=True))

        like = request.GET.get("like", None)
        if like is not None:
            items = items.filter(
                Q(username__icontains=like)
                | Q(user__email__icontains=like)
                | Q(user__first_name__icontains=like)
                | Q(user__last_name__icontains=like)
            )

        items = items.order_by(request.GET.get("sort", "-created_at"))

        items = handler.queryset(items)
        serializer = GithubUserSerializer(items, many=True)

        return handler.response(serializer.data)

    @capable_of("update_github_user")
    def put(self, request, academy_id, githubuser_id=None):
        lookups = self.generate_lookups(request, many_fields=["id"])
        if githubuser_id is not None:
            lookups = {"id": githubuser_id}

        if lookups is None or len(lookups.keys()) == 0:
            raise ValidationException("No github users lookups to find", code=404, slug="no-lookup")

        items = GithubAcademyUser.objects.filter(**lookups, academy_id=academy_id)
        if items.count() == 0:
            raise ValidationException("Github User not found for this academy", code=404, slug="githubuser-not-found")

        valid = []
        for gu in items:
            serializer = PUTGithubUserSerializer(gu, data=request.data)
            if serializer.is_valid():
                valid.append(serializer)
            else:
                return Response(serializer.errors, status=status.HTTP_400_BAD_REQUEST)

        data_list = []
        for serializer in valid:
            _item = serializer.save()
            data_list.append(_item)

        if githubuser_id is None:
            return Response(GithubUserSerializer(data_list, many=True).data, status=status.HTTP_200_OK)
        else:
            return Response(GithubUserSerializer(data_list[0], many=False).data, status=status.HTTP_200_OK)

    @capable_of("update_github_user")
    def post(self, request, academy_id):

        body = request.data
        if "cohort" not in body:
            raise ValidationException(
                translation(
                    en="You must specify the cohort the user belongs to, and it must be active on it",
                    es="Debes especificar la cohort y el usuario debe estar activo en ella",
                ),
                slug="user-not-found",
            )
        if "user" not in body:
            raise ValidationException(
                translation(en="You must specify the user", es="Debes especificar el usuario"), slug="user-not-found"
            )

        cu = CohortUser.objects.filter(user=body["user"], cohort=body["cohort"], educational_status="ACTIVE").first()
        if cu is None:
            raise ValidationException(
                translation(
                    en="You must specify the cohort the user belongs to, and it must be active on it",
                    es="Debes especificar la cohort y el usuario debe estar activo en ella",
                ),
                slug="cohort-not-found",
            )

        context = {"academy_id": academy_id, "request": request}
        serializer = POSTGithubUserSerializer(data=request.data, context=context)
        if serializer.is_valid():
            serializer.save()
            return Response(serializer.data, status=status.HTTP_200_OK)
        else:
            return Response(serializer.errors, status=status.HTTP_400_BAD_REQUEST)


class AcademyGithubSyncView(APIView, GenerateLookupsMixin):
    extensions = APIViewExtensions(paginate=True)

    @capable_of("sync_organization_users")
    def put(self, request, academy_id):

        settings = AcademyAuthSettings.objects.filter(academy__id=academy_id).first()
        if settings is None:
            raise ValidationException(
                translation(
                    en="Github Settings not found for this academy",
                    es="No se ha encontrado una configuracion para esta academy en Github",
                ),
                slug="settings-not-found",
            )

        if not settings.github_is_sync:
            raise ValidationException(
                translation(
                    en="Github sync is turned off in the academy settings",
                    es="La sincronización con github esta desactivada para esta academia",
                ),
                slug="github-sync-off",
            )

        try:
            result = sync_organization_members(academy_id)
        except Exception as e:
            raise ValidationException(str(e))

        _status = status.HTTP_200_OK if result else status.HTTP_400_BAD_REQUEST
        return Response(None, status=_status)


class AcademyAuthSettingsView(APIView, GenerateLookupsMixin):

    @capable_of("get_academy_auth_settings")
    def get(self, request, academy_id):
        lang = get_user_language(request)

        settings = AcademyAuthSettings.objects.filter(academy_id=academy_id).first()
        if settings is None:
            raise ValidationException(
                translation(
                    lang,
                    en="Academy has not github authentication settings",
                    es="La academia no tiene configurada la integracion con github",
                    slug="no-github-auth-settings",
                )
            )

        serializer = AuthSettingsBigSerializer(settings, many=False)
        return Response(serializer.data)

    @capable_of("crud_academy_auth_settings")
    def put(self, request, academy_id):
        settings = AcademyAuthSettings.objects.filter(academy_id=academy_id).first()
        context = {"academy_id": academy_id, "request": request}
        if settings is None:
            serializer = AcademyAuthSettingsSerializer(data=request.data, context=context)
        else:
            serializer = AcademyAuthSettingsSerializer(settings, data=request.data, context=context)

        if serializer.is_valid():
            serializer.save()
            return Response(serializer.data, status=status.HTTP_200_OK)
        return Response(serializer.errors, status=status.HTTP_400_BAD_REQUEST)


class AcademyAuthSettingsLogView(APIView, GenerateLookupsMixin):

    @capable_of("get_academy_auth_settings")
    def get(self, request, academy_id):
        lang = get_user_language(request)

        settings = AcademyAuthSettings.objects.filter(academy_id=academy_id).first()
        if settings is None:
            raise ValidationException(
                translation(
                    lang,
                    en="Academy has not github authentication settings",
                    es="La academia no tiene configurada la integracion con github",
                    slug="no-github-auth-settings",
                )
            )

        github_error_log = settings.github_error_log if settings.github_error_log is not None else []

        return Response(github_error_log)


class GitpodUserView(APIView, GenerateLookupsMixin):
    extensions = APIViewExtensions(paginate=True)

    @capable_of("get_gitpod_user")
    def get(self, request, academy_id, gitpoduser_id=None):
        handler = self.extensions(request)

        if gitpoduser_id is not None:
            item = GitpodUser.objects.filter(id=gitpoduser_id, academy_id=academy_id).first()
            if item is None:
                raise ValidationException(
                    "Gitpod User not found for this academy", code=404, slug="gitpoduser-not-found"
                )

            serializer = GetGitpodUserSerializer(item, many=False)
            return Response(serializer.data)

        items = GitpodUser.objects.filter(Q(academy__id=academy_id) | Q(academy__isnull=True))

        like = request.GET.get("like", None)
        if like is not None:
            items = items.filter(
                Q(github_username__icontains=like)
                | Q(user__email__icontains=like)
                | Q(user__first_name__icontains=like)
                | Q(user__last_name__icontains=like)
            )

        items = items.order_by(request.GET.get("sort", "expires_at"))

        items = handler.queryset(items)
        serializer = GitpodUserSmallSerializer(items, many=True)

        return handler.response(serializer.data)

    @capable_of("update_gitpod_user")
    def put(self, request, academy_id, gitpoduser_id):

        item = GitpodUser.objects.filter(id=gitpoduser_id, academy_id=academy_id).first()
        if item is None:
            raise ValidationException("Gitpod User not found for this academy", code=404, slug="gitpoduser-not-found")

        if request.data is None or ("expires_at" in request.data and request.data["expires_at"] is None):
            item.expires_at = None
            item.save()
            item = set_gitpod_user_expiration(item.id)
            serializer = GitpodUserSmallSerializer(item, many=False)
            return Response(serializer.data, status=status.HTTP_200_OK)

        serializer = GetGitpodUserSerializer(item, data=request.data)
        if serializer.is_valid():
            _item = serializer.save()
            return Response(GitpodUserSmallSerializer(_item, many=False).data, status=status.HTTP_200_OK)
        return Response(serializer.errors, status=status.HTTP_400_BAD_REQUEST)


class ProfileView(APIView, GenerateLookupsMixin):

    @capable_of("crud_event")
    def get(self, request, academy_id=None, user_id=None):

        item = Profile.objects.filter(user__id=user_id).first()
        if not item:
            raise ValidationException("Profile not found", code=404, slug="profile-not-found")

        serializer = GetProfileSerializer(item, many=False)
        return Response(serializer.data, status=status.HTTP_200_OK)

    @capable_of("crud_event")
    def put(self, request, academy_id=None, user_id=None):

        item = Profile.objects.filter(user__id=user_id).first()
        if not item:
            raise ValidationException("Profile not found", code=404, slug="profile-not-found")

        serializer = ProfileSerializer(item, data=request.data)
        if serializer.is_valid():
            item = serializer.save()
            return Response(serializer.data, status=status.HTTP_200_OK)
        return Response(serializer.errors, status=status.HTTP_400_BAD_REQUEST)


class ProfileMeView(APIView, GenerateLookupsMixin):

    @has_permission("get_my_profile")
    def get(self, request):
        item = Profile.objects.filter(user=request.user).first()
        if not item:
            raise ValidationException("Profile not found", code=404, slug="profile-not-found")

        serializer = GetProfileSerializer(item, many=False)
        return Response(serializer.data, status=status.HTTP_200_OK)

    @has_permission("create_my_profile")
    def post(self, request):
        if Profile.objects.filter(user__id=request.user.id).exists():
            raise ValidationException("Profile already exists", code=400, slug="profile-already-exist")

        data = {}
        for key in request.data:
            data[key] = request.data[key]

        data["user"] = request.user.id

        serializer = ProfileSerializer(data=data)
        if serializer.is_valid():
            instance = serializer.save()
            serializer = GetProfileSerializer(instance, many=False)
            return Response(serializer.data, status=status.HTTP_201_CREATED)

        return Response(serializer.errors, status=status.HTTP_400_BAD_REQUEST)

    @has_permission("update_my_profile")
    def put(self, request):
        item = Profile.objects.filter(user__id=request.user.id).first()
        if not item:
            raise ValidationException("Profile not found", code=404, slug="profile-not-found")

        data = {}
        for key in request.data:
            data[key] = request.data[key]

        data["user"] = request.user.id

        serializer = ProfileSerializer(item, data=data)
        if serializer.is_valid():
            instance = serializer.save()
            serializer = GetProfileSerializer(instance, many=False)
            return Response(serializer.data, status=status.HTTP_200_OK)

        return Response(serializer.errors, status=status.HTTP_400_BAD_REQUEST)


class ProfileMePictureView(APIView):
    """
    put:
        Upload a file to Google Cloud.
    """

    parser_classes = [MultiPartParser, FileUploadParser]

    @has_permission("update_my_profile")
    def put(self, request):
        from ..services.google_cloud import Storage

        lang = get_user_language(request)

        profile = Profile.objects.filter(user=request.user).first()
        if not profile:
            profile = Profile(user=request.user)
            profile.save()

        files = request.data.getlist("file")
        file = request.data.get("file")

        if not file:
            raise ValidationException("Missing file in request", slug="missing-file")

        if not len(files):
            raise ValidationException("empty files in request")

        if len(files) > 1:
            raise ValidationException("Just can upload one file at a time")

        # files validation below
        if file.content_type not in PROFILE_MIME_ALLOWED:
            raise ValidationException(
                f'You can upload only files on the following formats: {",".join(PROFILE_MIME_ALLOWED)}',
                slug="bad-file-format",
            )

        file_bytes = file.read()
        hash = hashlib.sha256(file_bytes).hexdigest()

        try:
            storage = Storage()
            cloud_file = storage.file(get_profile_bucket(), hash)
            cloud_file_thumbnail = storage.file(get_profile_bucket(), f"{hash}-100x100")

            if thumb_exists := cloud_file_thumbnail.exists():
                cloud_file_thumbnail_url = cloud_file_thumbnail.url()

        except CircuitBreakerError:
            raise ValidationException(
                translation(
                    lang,
                    en="The circuit breaker is open due to an error, please try again later",
                    es="El circuit breaker está abierto debido a un error, por favor intente más tarde",
                    slug="circuit-breaker-open",
                ),
                slug="circuit-breaker-open",
                data={"service": "Google Cloud Storage"},
                silent=True,
                code=503,
            )

        if not thumb_exists:
            cloud_file.upload(file, content_type=file.content_type)
            func = FunctionV2(get_shape_of_image_url())

            res = func.call({"filename": hash, "bucket": get_profile_bucket()}, timeout=28)
            json = res.json()

            if json["shape"] != "Square":
                cloud_file.delete()
                raise ValidationException("just can upload square images", slug="not-square-image")

            func = FunctionV1(region="us-central1", project_id=get_google_project_id(), name="resize-image")

            res = func.call(
                {
                    "width": 100,
                    "filename": hash,
                    "bucket": get_profile_bucket(),
                },
                timeout=28,
            )

            try:
                cloud_file_thumbnail = storage.file(get_profile_bucket(), f"{hash}-100x100")
                cloud_file_thumbnail_url = cloud_file_thumbnail.url()

                cloud_file.delete()

            except CircuitBreakerError:
                raise ValidationException(
                    translation(
                        lang,
                        en="The circuit breaker is open due to an error, please try again later",
                        es="El circuit breaker está abierto debido a un error, por favor intente más tarde",
                        slug="circuit-breaker-open",
                    ),
                    slug="circuit-breaker-open",
                    data={"service": "Google Cloud Storage"},
                    silent=True,
                    code=503,
                )

        previous_avatar_url = profile.avatar_url or ""
        profile.avatar_url = cloud_file_thumbnail_url
        profile.save()

        if previous_avatar_url != profile.avatar_url:
            result = re.search(r"/(.{64})-100x100$", previous_avatar_url)

            if result:
                previous_hash = result[1]

                # remove the file when the last user remove their copy of the same image
                if not Profile.objects.filter(avatar_url__contains=previous_hash).exists():
                    try:
                        cloud_file = storage.file(get_profile_bucket(), f"{hash}-100x100")
                        cloud_file.delete()

                    except CircuitBreakerError:
                        raise ValidationException(
                            translation(
                                lang,
                                en="The circuit breaker is open due to an error, please try again later",
                                es="El circuit breaker está abierto debido a un error, por favor intente más tarde",
                                slug="circuit-breaker-open",
                            ),
                            slug="circuit-breaker-open",
                            data={"service": "Google Cloud Storage"},
                            silent=True,
                            code=503,
                        )

        serializer = GetProfileSerializer(profile, many=False)
        return Response(serializer.data, status=status.HTTP_200_OK)


class GithubMeView(APIView):

    def delete(self, request):
        instance = CredentialsGithub.objects.filter(user=request.user).first()
        if not instance:
            raise ValidationException(
                "This user not have Github account associated with with account", code=404, slug="not-found"
            )

        instance.delete()

        return Response(None, status=status.HTTP_204_NO_CONTENT)


# app/user/:id
class AppUserView(APIView):
    permission_classes = [AllowAny]
    extensions = APIViewExtensions(paginate=True)

    @scope(["read:user"])
    def get(self, request: LinkedHttpRequest, app: LinkedApp, token: LinkedToken, user_id=None):
        handler = self.extensions(request)
        lang = get_user_language(request)

        extra = {}
        if app.require_an_agreement:
            extra["appuseragreement__app__id"] = app.id

        if token.sub:
            user = request.get_user()
            extra["id"] = user.id

        if user_id:
            if "id" in extra and extra["id"] != user_id:
                raise ValidationException(
                    translation(
                        lang,
                        en="This user does not have access to this resource",
                        es="Este usuario no tiene acceso a este recurso",
                    ),
                    code=403,
                    slug="user-with-no-access",
                    silent=True,
                )

            if "id" not in extra:
                extra["id"] = user_id

            user = User.objects.filter(**extra).first()
            if not user:
                raise ValidationException(
                    translation(lang, en="User not found", es="Usuario no encontrado"),
                    code=404,
                    slug="user-not-found",
                    silent=True,
                )

            serializer = AppUserSerializer(user, many=False)
            return Response(serializer.data)

        if not token.sub and (id := request.GET.get("id")):
            extra["id"] = id

        for key in ["email", "username"]:
            if key in request.GET:
                extra[key] = request.GET.get(key)

        # test this path
        items = User.objects.filter(**extra)
        items = handler.queryset(items)
        serializer = AppUserSerializer(items, many=True)

        return handler.response(serializer.data)


class AppUserAgreementView(APIView):
    extensions = APIViewExtensions(paginate=True)

    def get(self, request):
        handler = self.extensions(request)

        items = AppUserAgreement.objects.filter(user=request.user, app__require_an_agreement=True)
        items = handler.queryset(items)
        serializer = SmallAppUserAgreementSerializer(items, many=True)

        return handler.response(serializer.data)


# app/user/:id
class AppSync(APIView):

    @sync_to_async
    def aget_user(self):
        return self.request.user

    @sync_to_async
    def aget_github_credentials(self):
        return CredentialsGithub.objects.filter(user=self.request.user).first()

    @sync_to_async
    def aget_profile(self):
        return Profile.objects.filter(user=self.request.user).first()

    async def post(self, request, app_slug: str):
        lang = await aget_user_language(request)
        user = await self.aget_user()

        # app = await aget_app(app_slug)
        async with Service(app_slug, user.id, proxy=True) as s:
            if s.app.require_an_agreement:
                raise ValidationException(
                    translation(
                        lang,
                        en="Can't sync with an external app",
                        es="No se puede sincronizar con una aplicación externa",
                        slug="external-app",
                    ),
                    slug="external-app",
                    silent=True,
                )

            data = {
                "username": user.username,
                "first_name": user.first_name,
                "last_name": user.last_name,
                "email": user.email,
                "profile": None,
                "credentialsgithub": None,
            }

            if profile := await self.aget_profile():
                data["profile"] = {
                    "avatar_url": profile.avatar_url,
                    "bio": profile.bio,
                    "phone": profile.phone,
                    "show_tutorial": profile.show_tutorial,
                    "twitter_username": profile.twitter_username,
                    "github_username": profile.github_username,
                    "portfolio_url": profile.portfolio_url,
                    "linkedin_url": profile.linkedin_url,
                    "blog": profile.blog,
                }

            if github_credentials := await self.aget_github_credentials():
                data["credentialsgithub"] = {
                    "github_id": github_credentials.github_id,
                    "token": github_credentials.token,
                    "email": github_credentials.email,
                    "avatar_url": github_credentials.avatar_url,
                    "name": github_credentials.name,
                    "username": github_credentials.username,
                    "blog": github_credentials.blog,
                    "bio": github_credentials.bio,
                    "company": github_credentials.company,
                    "twitter_username": github_credentials.twitter_username,
                }

            return await s.post("/v1/auth/app/user", data)


class AppTokenView(APIView):
    permission_classes = [AllowAny]
    extensions = APIViewExtensions(paginate=True)

    @scope(["read:token"])
    def post(self, request: LinkedHttpRequest, app: LinkedApp, token: LinkedToken, user_id=None):
        lang = get_user_language(request)

        if app.require_an_agreement:
            raise ValidationException(
                translation(
                    lang,
                    en="Can't get tokens from an external app",
                    es="No se puede obtener tokens desde una aplicación externa",
                    slug="from-external-app",
                ),
            )

        hash = request.data.get("token")
        if not hash:
            raise ValidationException(
                translation(lang, en="Token not provided", es="Token no proporcionado", slug="token-not-provided"),
                code=400,
            )

        t = Token.get_valid(hash, token_type="one_time")
        if t is None:
            raise ValidationException(
                translation(lang, en="Invalid token", es="Token inválido", slug="invalid-token"),
                code=401,
            )

        t.delete()

        return Response(
            {
                "token": t.key,
                "token_type": t.token_type,
                "expires_at": t.expires_at,
                "user_id": t.user.pk,
                "email": t.user.email,
            }
        )


class UpdateEmailEverywhereView(APIView):
    """
    Update user email across all models in the database that store email addresses.
    Only superusers can call this endpoint. Users cannot change their own email.
    """

    @superuser_required
    def put(self, request, user_id=None):
        if user_id is None:
            from capyc.core.i18n import translation
            from capyc.rest_framework.exceptions import ValidationException

            lang = getattr(request.user, "lang", "en")
            raise ValidationException(
                translation(
                    lang,
                    en="You must specify a user_id to update email.",
                    es="Debes especificar un user_id para actualizar el email.",
                    slug="missing-user-id",
                ),
                code=400,
            )
        new_email = request.data.get("email")
        result = replace_user_email(request.user, user_id, new_email)
        return Response(
            {
                "message": f'Email successfully updated from {result["old_email"]} to {result["new_email"]}. Keep in mind that user statistics with the new email will be reset and other non-essential funcionalities will also be lost.',
                **result,
            },
            status=status.HTTP_200_OK,
        )

class CapabilityCheckView(APIView):
    """Check if the authenticated user has a specific capability within an academy context.

    Requires:
    - Authorization header (Token)
    - Academy context via 'Academy' header or querystring (?academy=<id>)
    Returns 200 if user has the capability for that academy; otherwise 403/400 from validators.
    """

    permission_classes = [IsAuthenticated]

    def get(self, request, capability_slug: str):
        from breathecode.utils.decorators.capable_of import get_academy_from_capability

        # Will raise if missing/invalid academy or user lacks capability
        get_academy_from_capability({}, request, capability_slug)

        return Response({"status": "ok"}, status=status.HTTP_200_OK)<|MERGE_RESOLUTION|>--- conflicted
+++ resolved
@@ -1177,8 +1177,6 @@
         return Response(serializer.errors, status=status.HTTP_400_BAD_REQUEST)
 
 
-<<<<<<< HEAD
-=======
 class CapabilityCheckView(APIView):
     """Check if the authenticated user has a specific capability within an academy context.
 
@@ -1242,7 +1240,6 @@
         return Response(capabilities_list, status=status.HTTP_200_OK)
 
 
->>>>>>> 15924e47
 class UserSettingsView(APIView):
 
     def get(self, request, format=None):
