--- conflicted
+++ resolved
@@ -558,11 +558,7 @@
 
     params = {
         "client_id": os.getenv('GITHUB_CLIENT_ID', ""),
-<<<<<<< HEAD
         "redirect_uri": os.getenv('GITHUB_REDIRECT_URL', "")+f"?url={url}",
-=======
-        "redirect_uri": os.getenv('GITHUB_REDIRECT_URL', "") + "?url=" + url,
->>>>>>> 57583872
         "scope": 'user repo read:org',
     }
 
@@ -652,16 +648,10 @@
             if user_id:
                 user = User.objects.filter(id=user_id).first()
 
-<<<<<<< HEAD
             else:
                 user = User.objects.filter(Q(credentialsgithub__github_id=github_user['id']) | Q(
                 email__iexact=github_user['email'])).first()
 
-=======
-            user = User.objects.filter(
-                Q(credentialsgithub__github_id=github_user['id'])
-                | Q(email__iexact=github_user['email'])).first()
->>>>>>> 57583872
             if user is None:
                 user = User(username=github_user['email'],
                             email=github_user['email'])
@@ -709,20 +699,12 @@
                         status='ACTIVE')
                     profile_academy.save()
 
-<<<<<<< HEAD
             token, created = Token.objects.get_or_create(
                 user=user, token_type='login')
             if user_id:
                 return HttpResponseRedirect(redirect_to=url+f'?user={user_id}&token={token.key}')
             else:
                 return HttpResponseRedirect(redirect_to=url+'?token='+token.key)
-=======
-            token, created = Token.objects.get_or_create(user=user,
-                                                         token_type='login')
-
-            return HttpResponseRedirect(redirect_to=url + '?token=' +
-                                        token.key)
->>>>>>> 57583872
         else:
             raise APIException("Error from github")
 
