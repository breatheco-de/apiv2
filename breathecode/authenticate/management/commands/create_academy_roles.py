--- conflicted
+++ resolved
@@ -6,308 +6,6 @@
 from ...actions import delete_tokens
 from ...models import Capability, Role
 
-<<<<<<< HEAD
-CAPABILITIES = [{
-    'slug': 'read_my_academy',
-    'description': 'Read your academy information'
-}, {
-    'slug':
-    'crud_my_academy',
-    'description':
-    'Read, or update your academy information (very high level, almost the academy admin)'
-}, {
-    'slug':
-    'crud_member',
-    'description':
-    'Create, update or delete academy members (very high level, almost the academy admin)'
-}, {
-    'slug': 'read_member',
-    'description': 'Read academy staff member information'
-}, {
-    'slug': 'crud_student',
-    'description': 'Create, update or delete students'
-}, {
-    'slug': 'read_student',
-    'description': 'Read student information'
-}, {
-    'slug': 'read_invite',
-    'description': 'Read invites from users'
-}, {
-    'slug': 'crud_invite',
-    'description': 'Create, update or delete invites from users'
-}, {
-    'slug': 'invite_resend',
-    'description': 'Resent invites for user academies'
-}, {
-    'slug': 'read_assignment',
-    'description': 'Read assignment information'
-}, {
-    'slug':
-    'read_assignment_sensitive_details',
-    'description':
-    'The mentor in residence is allowed to see aditional info about the task, like the "delivery url"'
-}, {
-    'slug': 'read_shortlink',
-    'description': 'Access the list of marketing shortlinks'
-}, {
-    'slug': 'crud_shortlink',
-    'description': 'Create, update and delete marketing short links'
-}, {
-    'slug': 'crud_assignment',
-    'description': 'Update assignments'
-}, {
-    'slug': 'task_delivery_details',
-    'description': 'Get delivery URL for a task, that url can be sent to students for delivery'
-}, {
-    'slug': 'read_certificate',
-    'description': 'List and read all academy certificates'
-}, {
-    'slug': 'crud_certificate',
-    'description': 'Create, update or delete student certificates'
-}, {
-    'slug': 'read_layout',
-    'description': 'Read layouts to generate new certificates'
-}, {
-    'slug': 'read_syllabus',
-    'description': 'List and read syllabus information'
-}, {
-    'slug': 'crud_syllabus',
-    'description': 'Create, update or delete syllabus versions'
-}, {
-    'slug': 'read_organization',
-    'description': 'Read academy organization details'
-}, {
-    'slug': 'crud_organization',
-    'description': 'Update, create or delete academy organization details'
-}, {
-    'slug': 'read_event',
-    'description': 'List and retrieve event information'
-}, {
-    'slug': 'crud_event',
-    'description': 'Create, update or delete event information'
-}, {
-    'slug': 'read_event_type',
-    'description': 'List and retrieve event type information'
-}, {
-    'slug': 'crud_event_type',
-    'description': 'Create, update or delete event type information'
-}, {
-    'slug': 'read_all_cohort',
-    'description': 'List all the cohorts or single cohort information'
-}, {
-    'slug': 'read_single_cohort',
-    'description': 'single cohort information related to a user'
-}, {
-    'slug': 'crud_cohort',
-    'description': 'Create, update or delete cohort info'
-}, {
-    'slug': 'read_eventcheckin',
-    'description': 'List and read all the event_checkins'
-}, {
-    'slug': 'read_survey',
-    'description': 'List all the nps answers'
-}, {
-    'slug': 'crud_survey',
-    'description': 'Create, update or delete surveys'
-}, {
-    'slug': 'read_nps_answers',
-    'description': 'List all the nps answers'
-}, {
-    'slug': 'read_lead',
-    'description': 'List all the leads'
-}, {
-    'slug': 'read_won_lead',
-    'description': 'List all the won leads'
-}, {
-    'slug': 'crud_lead',
-    'description': 'Create, update or delete academy leads'
-}, {
-    'slug': 'read_review',
-    'description': 'Read review for a particular academy'
-}, {
-    'slug': 'crud_review',
-    'description': 'Create, update or delete academy reviews'
-}, {
-    'slug': 'read_media',
-    'description': 'List all the medias'
-}, {
-    'slug': 'crud_media',
-    'description': 'Create, update or delete academy medias'
-}, {
-    'slug': 'read_media_resolution',
-    'description': 'List all the medias resolutions'
-}, {
-    'slug': 'crud_media_resolution',
-    'description': 'Create, update or delete academy media resolutions'
-}, {
-    'slug': 'read_cohort_activity',
-    'description': 'Read low level activity in a cohort (attendancy, etc.)'
-}, {
-    'slug': 'generate_academy_token',
-    'description': 'Create a new token only to be used by the academy'
-}, {
-    'slug': 'get_academy_token',
-    'description': 'Read the academy token'
-}, {
-    'slug': 'send_reset_password',
-    'description': 'Generate a temporal token and resend forgot password link'
-}, {
-    'slug': 'read_activity',
-    'description': 'List all the user activities'
-}, {
-    'slug': 'crud_activity',
-    'description': 'Create, update or delete a user activities'
-}, {
-    'slug': 'read_assignment',
-    'description': 'List all the assignments'
-}, {
-    'slug': 'crud_assignment',
-    'description': 'Create, update or delete a assignment'
-}, {
-    'slug':
-    'classroom_activity',
-    'description':
-    'To report student activities during the classroom or cohorts (Specially meant for teachers)'
-}, {
-    'slug': 'academy_reporting',
-    'description': 'Get detailed reports about the academy activity'
-}, {
-    'slug': 'generate_temporal_token',
-    'description': 'Generate a temporal token to reset github credential or forgot password'
-}, {
-    'slug': 'read_mentorship_service',
-    'description': 'Get all mentorship services from one academy'
-}, {
-    'slug': 'crud_mentorship_service',
-    'description': 'Create, delete or update all mentorship services from one academy'
-}, {
-    'slug': 'read_mentorship_agent',
-    'description': 'Get all mentorship agents from one academy'
-}, {
-    'slug': 'read_mentorship_mentor',
-    'description': 'Get all mentorship mentors from one academy'
-}, {
-    'slug': 'crud_mentorship_mentor',
-    'description': 'Create, delete or update all mentorship mentors from one academy'
-}, {
-    'slug': 'read_mentorship_session',
-    'description': 'Get all session from one academy'
-}, {
-    'slug': 'crud_mentorship_session',
-    'description': 'Create, delete or update all session from one academy'
-}, {
-    'slug': 'crud_freelancer_bill',
-    'description': 'Create, delete or update all freelancer bills from one academy'
-}, {
-    'slug': 'read_freelancer_bill',
-    'description': 'Read all all freelancer bills from one academy'
-}, {
-    'slug': 'crud_mentorship_bill',
-    'description': 'Create, delete or update all mentroship bills from one academy'
-}, {
-    'slug': 'read_mentorship_bill',
-    'description': 'Read all mentroship bills from one academy'
-}, {
-    'slug': 'read_asset',
-    'description': 'Read all academy registry assets'
-}, {
-    'slug': 'crud_asset',
-    'description': 'Update, create and delete registry assets'
-}, {
-    'slug': 'read_tag',
-    'description': 'Read marketing tags and their details'
-}, {
-    'slug': 'crud_tag',
-    'description': 'Update, create and delete a marketing tag and its details'
-}, {
-    'slug': 'get_gitpod_user',
-    'description': 'List gitpod user the academy is consuming'
-}, {
-    'slug': 'update_gitpod_user',
-    'description': 'Update gitpod user expiration based on available information'
-}, {
-    'slug': 'get_github_user',
-    'description': 'List github user the academy is consuming'
-}, {
-    'slug': 'update_github_user',
-    'description': 'Update github user expiration based on available information'
-}, {
-    'slug': 'sync_organization_users',
-    'description': 'Calls for the github API and brings all org users, then tries to synch them'
-}, {
-    'slug': 'read_technology',
-    'description': 'Read asset technologies'
-}, {
-    'slug': 'crud_technology',
-    'description': 'Update, create and delete asset technologies'
-}, {
-    'slug': 'read_keyword',
-    'description': 'Read SEO keywords'
-}, {
-    'slug': 'crud_keyword',
-    'description': 'Update, create and delete SEO keywords'
-}, {
-    'slug': 'read_keywordcluster',
-    'description': 'Update, create and delete asset technologies'
-}, {
-    'slug': 'crud_keywordcluster',
-    'description': 'Update, create and delete asset technologies'
-}, {
-    'slug': 'read_cohort_log',
-    'description': 'Read the cohort logo that contains attendance and other info logged each day'
-}, {
-    'slug': 'crud_cohort_log',
-    'description': 'Update and delete things like the cohort attendance, teacher comments, etc'
-}, {
-    'slug': 'read_category',
-    'description': 'Read categories from the content registry'
-}, {
-    'slug': 'crud_category',
-    'description': 'Update and delete categories from the content registry'
-}, {
-    'slug': 'read_project_invoice',
-    'description': 'Read the financial status of a project and invoices'
-}, {
-    'slug': 'crud_project_invoice',
-    'description': 'Create, Update and delete project invoices'
-}, {
-    'slug': 'read_freelance_projects',
-    'description': 'Read project details without financials'
-}, {
-    'slug': 'read_lead_gen_app',
-    'description': 'Read lead generation apps'
-}, {
-    'slug': 'chatbot_message',
-    'description': 'Speak with a chatbot'
-}, {
-    'slug': 'start_or_end_class',
-    'description': 'start or end a class'
-}, {
-    'slug': 'get_academy_auth_settings',
-    'description': 'Settings related to authentication, for example the github auth integration'
-}, {
-    'slug': 'crud_academy_auth_settings',
-    'description': 'Settings related to authentication, for example the github auth integration'
-}, {
-    'slug': 'start_or_end_event',
-    'description': 'Start or end event'
-}, {
-    'slug': 'crud_provisioning_activity',
-    'description': 'Create, update or delete provisioning activities'
-}, {
-    'slug': 'read_service',
-    'description': 'Read service details'
-}, {
-    'slug': 'read_academyservice',
-    'description': 'Read Academy Service details'
-}, {
-    'slug': 'crud_academyservice',
-    'description': 'Crud Academy Service details'
-}, {
-    'slug': 'crud_provisioning_bill',
-    'description': 'Crud Provisioning Bills'
-}]
-=======
 CAPABILITIES = [
     {
         'slug': 'read_my_academy',
@@ -702,7 +400,6 @@
         'description': 'Crud Provisioning Bills'
     },
 ]
->>>>>>> 14387654
 
 ROLES = [
     {
