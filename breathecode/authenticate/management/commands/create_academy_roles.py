--- conflicted
+++ resolved
@@ -156,12 +156,11 @@
     {"slug": "delete_calendly_organization", "description": "Delete calendly integration"},
     {"slug": "crud_assessment", "description": "Manage student quizzes and assessments"},
     {"slug": "read_user_assessment", "description": "Read user assessment submissions"},
-<<<<<<< HEAD
-    {"slug": "read_subscription", "description": "Read subscriptions"},
-    {"slug": "crud_subscription", "description": "Create, update or delete subscriptions"},
-=======
-    {"slug": "crud_subscription", "description": "Create, update or delete subscriptions and plan financings of other users"},
->>>>>>> a50dc2d6
+    {"slug": "read_subscription", "description": "Read subscriptions and plan financings of other users"},
+    {
+        "slug": "crud_subscription",
+        "description": "Create, update or delete subscriptions and plan financings of other users",
+    },
 ]
 
 ROLES = [
