import os, requests, sys, pytz
from datetime import datetime
from django.core.management.base import BaseCommand, CommandError

from ...actions import delete_tokens
from ...models import Capability, Role


def extend(roles, slugs):
    caps_groups = [item['caps'] for item in roles if item['slug'] in slugs]
    inhered_caps = []
    for roles in caps_groups:
        inhered_caps = inhered_caps + roles
    return list(dict.fromkeys(inhered_caps))


def remove_duplicates(slugs):
    return list(dict.fromkeys(slugs))


class Command(BaseCommand):
    help = 'Create default system capabilities'

    def handle(self, *args, **options):

        # Here is a list of all the current capabilities in the system
        caps = [
            {
                'slug': 'read_my_academy',
                'description': 'Read your academy information'
            },
            {
                'slug':
                'crud_my_academy',
                'description':
                'Read, or update your academy information (very high level, almost the academy admin)'
            },
            {
                'slug':
                'crud_member',
                'description':
                'Create, update or delete academy members (very high level, almost the academy admin)'
            },
            {
                'slug': 'read_member',
                'description': 'Read academy staff member information'
            },
            {
                'slug': 'crud_student',
                'description': 'Create, update or delete students'
            },
            {
                'slug': 'read_student',
                'description': 'Read student information'
            },
            {
                'slug': 'read_invite',
                'description': 'Read invites from users'
            },
            {
                'slug': 'read_assignment',
                'description': 'Read assigment information'
            },
            {
                'slug': 'crud_assignment',
                'description': 'Update assignments'
            },
            {
                'slug': 'read_certificate',
                'description': 'List and read all academy certificates'
            },
            {
                'slug': 'crud_certificate',
                'description': 'Create, update or delete student certificates'
            },
            {
                'slug': 'read_layout',
                'description': 'Read layouts to generate new certificates'
            },
            {
                'slug': 'read_syllabus',
                'description': 'List and read syllabus information'
            },
            {
                'slug': 'crud_syllabus',
                'description': 'Create, update or delete syllabus versions'
            },
            {
                'slug': 'read_event',
                'description': 'List and retrieve event information'
            },
            {
                'slug': 'crud_event',
                'description': 'Create, update or delete event information'
            },
            {
                'slug': 'read_cohort',
                'description': 'List all the cohorts or a single cohort information'
            },
            {
                'slug': 'crud_cohort',
                'description': 'Create, update or delete cohort info'
            },
            {
                'slug': 'read_eventcheckin',
                'description': 'List and read all the event_checkins'
            },
            {
                'slug': 'read_survey',
                'description': 'List all the nps answers'
            },
            {
                'slug': 'crud_survey',
                'description': 'Create, update or delete surveys'
            },
            {
                'slug': 'read_nps_answers',
                'description': 'List all the nps answers'
            },
            {
                'slug': 'read_lead',
                'description': 'List all the leads'
            },
            {
                'slug': 'read_won_lead',
                'description': 'List all the won leads'
            },
            {
                'slug': 'crud_lead',
                'description': 'Create, update or delete academy leads'
            },
            {
                'slug': 'read_review',
                'description': 'Read review for a particular academy'
            },
            {
                'slug': 'crud_review',
                'description': 'Create, update or delete academy reviews'
            },
            {
                'slug': 'read_media',
                'description': 'List all the medias'
            },
            {
                'slug': 'crud_media',
                'description': 'Create, update or delete academy medias'
            },
            {
                'slug': 'read_media_resolution',
                'description': 'List all the medias resolutions'
            },
            {
                'slug': 'crud_media_resolution',
                'description': 'Create, update or delete academy media resolutions'
            },
            {
                'slug': 'read_cohort_activity',
                'description': 'Read low level activity in a cohort (attendancy, etc.)'
            },
            {
                'slug': 'generate_academy_token',
                'description': 'Create a new token only to be used by the academy'
            },
            {
                'slug': 'get_academy_token',
                'description': 'Read the academy token'
            },
            {
                'slug': 'send_reset_password',
                'description': 'Generate a temporal token and resend forgot password link'
            },
            {
                'slug': 'read_activity',
                'description': 'List all the user activities'
            },
            {
                'slug': 'crud_activity',
                'description': 'Create, update or delete a user activities'
            },
            {
                'slug': 'read_assigment',
                'description': 'List all the assigments'
            },
            {
                'slug': 'crud_assigment',
                'description': 'Create, update or delete a assigment'
            },
            {
                'slug':
                'classroom_activity',
                'description':
                'To report student activities during the classroom or cohorts (Specially meant for teachers)'
            },
            {
                'slug': 'academy_reporting',
                'description': 'Get detailed reports about the academy activity'
            },
            {
                'slug': 'generate_temporal_token',
                'description': 'Generate a temporal token to reset github credential or forgot password'
            },
        ]

        for c in caps:
            _cap = Capability.objects.filter(slug=c['slug']).first()
            if _cap is None:
                _cap = Capability(**c)
                _cap.save()
            else:
                _cap.description = c['description']
                _cap.save()

        # These are the MAIN roles, they cannot be deleted by anyone at the academy.
        roles = [
            {
                'slug': 'admin',
                'name': 'Admin',
                'caps': [c['slug'] for c in caps]
            },
            {
                'slug':
                'academy_token',
                'name':
                'Academy Token',
                'caps': [
                    'read_member', 'read_syllabus', 'read_student', 'read_cohort', 'read_media',
                    'read_my_academy', 'read_invite', 'read_lead', 'crud_lead', 'read_review'
                ]
            },
            {
                'slug':
                'staff',
                'name':
                'Staff (Base)',
                'caps': [
                    'read_member', 'read_syllabus', 'read_student', 'read_cohort', 'read_media',
                    'read_my_academy', 'read_invite', 'get_academy_token', 'crud_activity', 'read_survey',
                    'read_layout', 'read_event', 'read_certificate', 'academy_reporting', 'read_won_lead',
<<<<<<< HEAD
                    'read_eventcheckin', 'read_review'
=======
                    'read_eventcheckin', 'read_activity'
>>>>>>> 4f5f9f40
                ]
            },
            {
                'slug':
                'student',
                'name':
                'Student',
                'caps': [
                    'crud_assignment', 'read_syllabus', 'read_assignment', 'read_cohort', 'read_my_academy',
                    'crud_activity'
                ]
            },
        ]

        # These are additional roles that extend from the base roles above,
        # you can exend from more than one role but also add additional capabilitis at the end
        roles.append({
            'slug':
            'assistant',
            'name':
            'Teacher Assistant',
            'caps':
            extend(roles, ['staff']) + [
                'read_assigment', 'crud_assignment', 'read_cohort_activity', 'read_nps_answers',
                'classroom_activity', 'read_event'
            ]
        })
        roles.append({
            'slug': 'career_support',
            'name': 'Career Support Specialist',
            'caps': extend(roles, ['staff']) + ['read_certificate', 'crud_certificate']
        })
        roles.append({
            'slug':
            'admissions_developer',
            'name':
            'Admissions Developer',
            'caps':
            extend(roles, ['staff']) +
            ['crud_lead', 'crud_student', 'crud_cohort', 'read_cohort', 'read_lead']
        })
        roles.append({
            'slug': 'syllabus_coordinator',
            'name': 'Syllabus Coordinator',
            'caps': extend(roles, ['staff']) + ['crud_syllabus', 'crud_media']
        })
        roles.append({
            'slug': 'culture_and_recruitment',
            'name': 'Culture and Recruitment',
            'caps': extend(roles, ['staff']) + ['crud_member']
        })
        roles.append({
            'slug':
            'community_manager',
            'name':
            'Manage Syllabus, Exercises and all academy content',
            'caps':
            extend(roles, ['staff']) + [
                'crud_lead', 'read_event', 'crud_event', 'read_eventcheckin', 'read_nps_answers', 'read_lead',
                'read_cohort', 'crud_media'
            ]
        })
        roles.append({
            'slug':
            'growth_manager',
            'name':
            'Growth Manager',
            'caps':
            extend(roles, ['staff', 'community_manager']) +
            ['crud_media', 'read_activity', 'read_lead', 'read_won_lead', 'crud_review']
        })
        roles.append({
            'slug': 'homework_reviewer',
            'name': 'Homework Reviewer',
            'caps': extend(roles, ['assistant'])
        })
        roles.append({
            'slug': 'teacher',
            'name': 'Teacher',
            'caps': extend(roles, ['assistant']) + ['crud_cohort']
        })
        roles.append({
            'slug':
            'academy_coordinator',
            'name':
            'Mentor in residence',
            'caps':
            extend(roles, ['teacher']) + [
                'crud_syllabus', 'crud_cohort', 'crud_student', 'crud_survey', 'read_won_lead', 'crud_member',
                'send_reset_password', 'generate_temporal_token', 'crud_certificate', 'crud_review'
            ]
        })
        roles.append({
            'slug':
            'country_manager',
            'name':
            'Country Manager',
            'caps':
            extend(roles, [
                'academy_coordinator', 'student', 'career_support', 'growth_manager', 'admissions_developer',
                'syllabus_coordinator'
            ]) + [
                'crud_my_academy', 'generate_academy_token', 'send_reset_password',
                'generate_temporal_token'
            ]
        })

        for r in roles:
            _r = Role.objects.filter(slug=r['slug']).first()
            if _r is None:
                _r = Role(slug=r['slug'], name=r['name'])
                _r.save()

            _r.capabilities.clear()
            r['caps'] = remove_duplicates(r['caps'])
            for c in r['caps']:
                _r.capabilities.add(c)<|MERGE_RESOLUTION|>--- conflicted
+++ resolved
@@ -236,11 +236,7 @@
                     'read_member', 'read_syllabus', 'read_student', 'read_cohort', 'read_media',
                     'read_my_academy', 'read_invite', 'get_academy_token', 'crud_activity', 'read_survey',
                     'read_layout', 'read_event', 'read_certificate', 'academy_reporting', 'read_won_lead',
-<<<<<<< HEAD
-                    'read_eventcheckin', 'read_review'
-=======
-                    'read_eventcheckin', 'read_activity'
->>>>>>> 4f5f9f40
+                    'read_eventcheckin', 'read_review', 'read_activity'
                 ]
             },
             {
@@ -342,10 +338,8 @@
             extend(roles, [
                 'academy_coordinator', 'student', 'career_support', 'growth_manager', 'admissions_developer',
                 'syllabus_coordinator'
-            ]) + [
-                'crud_my_academy', 'generate_academy_token', 'send_reset_password',
-                'generate_temporal_token'
-            ]
+            ]) +
+            ['crud_my_academy', 'generate_academy_token', 'send_reset_password', 'generate_temporal_token']
         })
 
         for r in roles:
