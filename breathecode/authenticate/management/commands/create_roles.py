import os, requests, sys, pytz
from datetime import datetime
from django.core.management.base import BaseCommand, CommandError

from ...actions import delete_tokens
from ...models import Capability, Role

def extend(roles, slugs):
    caps_groups = [item["caps"] for item in roles if item["slug"] in slugs]
    inhered_caps = []
    for roles in caps_groups:
        inhered_caps = inhered_caps + roles
    return list(dict.fromkeys(inhered_caps))

class Command(BaseCommand):
    help = 'Create default system capabilities'

    def handle(self, *args, **options):

        caps = [
            { "slug": "crud_member", "description": "Create, update or delete academy members (very high level, almost the academy admin)" },
            { "slug": "read_member", "description": "Read academy staff member information" },
            { "slug": "crud_student", "description": "Create, update or delete students" },
            { "slug": "read_student", "description": "Read student information" },
            { "slug": "read_assignment", "description": "Read assigment information" },
            { "slug": "crud_assignment", "description": "Update assignments" },
            { "slug": "read_certificate", "description": "List and read all academy certificates" },
            { "slug": "crud_certificate", "description": "Create, update or delete student certificates" },
            { "slug": "read_syllabus", "description": "List and read syllabus information" },
            { "slug": "crud_syllabus", "description": "Create, update or delete syllabus versions" },
            { "slug": "read_event", "description": "List and retrieve event information" },
            { "slug": "crud_event", "description": "Create, update or delete event information" },
            { "slug": "read_cohort", "description": "List all the cohorts or a single cohort information" },
            { "slug": "crud_cohort", "description": "Create, update or delete cohort info" },
            { "slug": "read_eventcheckin", "description": "List and read all the event_checkins" },
            { "slug": "read_nps_answers", "description": "List all the nps answers" },
            { "slug": "read_lead", "description": "List all the leads" },
            { "slug": "crud_lead", "description": "Create, update or delete academy leads" },
            { "slug": "read_media", "description": "List all the medias" },
            { "slug": "crud_media", "description": "Create, update or delete academy medias" },
            { "slug": "read_cohort_activity", "description": "Read low level activity in a cohort (attendancy, etc.)" },
        ]

        for c in caps:
            _cap = Capability.objects.filter(slug=c["slug"]).first()
            if _cap is None:
                _cap = Capability(**c)
                _cap.save()
            else:
                _cap.description = c["description"]
                _cap.save()

        roles = [
            { "slug": "admin", "name": "Admin", "caps": [c["slug"] for c in caps] },
            { "slug": "staff", "name": "Staff (Base)", "caps": ["read_member", "read_syllabus", "read_student", "read_cohort"] },
            { "slug": "student", "name": "Student", "caps": ["crud_assignment", "read_syllabus", "read_assignment", "read_cohort"] },
        ]

        roles.append({ "slug": "assistant", "name": "Growth Manager", "caps": extend(roles, ["staff"]) + ["read_assigment", "crud_assignment", "read_cohort_activity"] })
        roles.append({ "slug": "career_support", "name": "Career Support Specialist", "caps": extend(roles, ["staff"]) + ["read_certificate", "crud_certificate"] })
        roles.append({ "slug": "admissions_developer", "name": "Admissions Developer", "caps": extend(roles, ["staff"]) + ["crud_lead","crud_student","crud_cohort", "read_cohort","read_lead", "read_event", "read_eventcheckin"] })
        roles.append({ "slug": "syllabus_coordinator", "name": "Syllabus Coordinator", "caps": extend(roles, ["staff", "crud_syllabus"]) })
        roles.append({ "slug": "culture_and_recruitment", "name": "Culture and Recruitment", "caps": extend(roles, ["staff", "crud_member"]) })
        roles.append({ "slug": "community_manager", "name": "Manage Syllabus, Exercises and all academy content", "caps": extend(roles, ["staff"]) + ["crud_lead","read_event", "crud_event", "read_eventcheckin", "read_nps_answers", "read_lead", "read_cohort"] })
<<<<<<< HEAD
        roles.append({ "slug": "growth_manager", "name": "Growth Manager", "caps": extend(roles, ["community_manager"]) })
=======
        roles.append({ "slug": "growth_manager", "name": "Growth Manager", "caps": extend(roles, ["staff","community_manager"]) + ["read_media", "crud_media"] })
>>>>>>> 9e93b288
        roles.append({ "slug": "teacher", "name": "Teacher", "caps": extend(roles, ["assistant"]) })
        roles.append({ "slug": "academy_coordinator", "name": "Mentor in residence", "caps": extend(roles, ["teacher"]) + ["crud_syllabus", "crud_cohort", "crud_student"] })
        roles.append({ "slug": "country_manager", "name": "Country Manager", "caps": extend(roles,["academy_coordinator", "student", "career_support", "growth_manager", "admissions_developer", "syllabus_coordinator"]) + ["crud_member"] })

        for r in roles:
            _r = Role.objects.filter(slug=r["slug"]).first()
            if _r is None:
                _r = Role(slug=r["slug"], name=r["name"])
                _r.save()

            _r.capabilities.clear()
            for c in r["caps"]:
                _r.capabilities.add(c)<|MERGE_RESOLUTION|>--- conflicted
+++ resolved
@@ -52,21 +52,17 @@
 
         roles = [
             { "slug": "admin", "name": "Admin", "caps": [c["slug"] for c in caps] },
-            { "slug": "staff", "name": "Staff (Base)", "caps": ["read_member", "read_syllabus", "read_student", "read_cohort"] },
+            { "slug": "staff", "name": "Staff (Base)", "caps": ["read_member", "read_syllabus", "read_student", "read_cohort", "read_media"] },
             { "slug": "student", "name": "Student", "caps": ["crud_assignment", "read_syllabus", "read_assignment", "read_cohort"] },
         ]
 
         roles.append({ "slug": "assistant", "name": "Growth Manager", "caps": extend(roles, ["staff"]) + ["read_assigment", "crud_assignment", "read_cohort_activity"] })
         roles.append({ "slug": "career_support", "name": "Career Support Specialist", "caps": extend(roles, ["staff"]) + ["read_certificate", "crud_certificate"] })
         roles.append({ "slug": "admissions_developer", "name": "Admissions Developer", "caps": extend(roles, ["staff"]) + ["crud_lead","crud_student","crud_cohort", "read_cohort","read_lead", "read_event", "read_eventcheckin"] })
-        roles.append({ "slug": "syllabus_coordinator", "name": "Syllabus Coordinator", "caps": extend(roles, ["staff", "crud_syllabus"]) })
+        roles.append({ "slug": "syllabus_coordinator", "name": "Syllabus Coordinator", "caps": extend(roles, ["staff", "crud_syllabus", "crud_media"]) })
         roles.append({ "slug": "culture_and_recruitment", "name": "Culture and Recruitment", "caps": extend(roles, ["staff", "crud_member"]) })
-        roles.append({ "slug": "community_manager", "name": "Manage Syllabus, Exercises and all academy content", "caps": extend(roles, ["staff"]) + ["crud_lead","read_event", "crud_event", "read_eventcheckin", "read_nps_answers", "read_lead", "read_cohort"] })
-<<<<<<< HEAD
-        roles.append({ "slug": "growth_manager", "name": "Growth Manager", "caps": extend(roles, ["community_manager"]) })
-=======
-        roles.append({ "slug": "growth_manager", "name": "Growth Manager", "caps": extend(roles, ["staff","community_manager"]) + ["read_media", "crud_media"] })
->>>>>>> 9e93b288
+        roles.append({ "slug": "community_manager", "name": "Manage Syllabus, Exercises and all academy content", "caps": extend(roles, ["staff"]) + ["crud_lead","read_event", "crud_event", "read_eventcheckin", "read_nps_answers", "read_lead", "read_cohort", "crud_media"] })
+        roles.append({ "slug": "growth_manager", "name": "Growth Manager", "caps": extend(roles, ["staff","community_manager"]) + ["crud_media"] })
         roles.append({ "slug": "teacher", "name": "Teacher", "caps": extend(roles, ["assistant"]) })
         roles.append({ "slug": "academy_coordinator", "name": "Mentor in residence", "caps": extend(roles, ["teacher"]) + ["crud_syllabus", "crud_cohort", "crud_student"] })
         roles.append({ "slug": "country_manager", "name": "Country Manager", "caps": extend(roles,["academy_coordinator", "student", "career_support", "growth_manager", "admissions_developer", "syllabus_coordinator"]) + ["crud_member"] })
