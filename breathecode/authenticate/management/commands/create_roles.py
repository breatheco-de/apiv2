--- conflicted
+++ resolved
@@ -170,10 +170,6 @@
                 'description': 'List all the user activities'
             },
             {
-<<<<<<< HEAD
-                'slug': 'crud_activity',
-                'description': 'Create, updatre or delete a user activities'
-=======
                 "slug": "crud_activity",
                 "description": "Create, update or delete a user activities"
             },
@@ -184,7 +180,6 @@
             {
                 "slug": "crud_assigment",
                 "description": "Create, update or delete a assigment"
->>>>>>> 74d4e5db
             },
             {
                 'slug':
@@ -353,10 +348,6 @@
                 _r.save()
 
             _r.capabilities.clear()
-<<<<<<< HEAD
-            for c in r['caps']:
-=======
             r['caps'] = remove_duplicates(r['caps'])
             for c in r["caps"]:
->>>>>>> 74d4e5db
                 _r.capabilities.add(c)