import os, requests, sys, pytz
from datetime import datetime
from django.core.management.base import BaseCommand, CommandError

from ...actions import delete_tokens
from ...models import Capability, Role


def extend(roles, slugs):
    caps_groups = [item["caps"] for item in roles if item["slug"] in slugs]
    inhered_caps = []
    for roles in caps_groups:
        inhered_caps = inhered_caps + roles
    return list(dict.fromkeys(inhered_caps))


class Command(BaseCommand):
    help = 'Create default system capabilities'

    def handle(self, *args, **options):

        # Here is a list of all the current capabilities in the system
        caps = [
<<<<<<< HEAD
            { "slug": "read_my_academy", "description": "Read your academy information" },
            { "slug": "crud_my_academy", "description": "Read, or update your academy information (very high level, almost the academy admin)" },
            { "slug": "crud_member", "description": "Create, update or delete academy members (very high level, almost the academy admin)" },
            { "slug": "read_member", "description": "Read academy staff member information" },
            { "slug": "crud_student", "description": "Create, update or delete students" },
            { "slug": "read_student", "description": "Read student information" },
            { "slug": "read_invite", "description": "Read invites from users" },
            { "slug": "read_assignment", "description": "Read assigment information" },
            { "slug": "crud_assignment", "description": "Update assignments" },
            { "slug": "read_certificate", "description": "List and read all academy certificates" },
            { "slug": "crud_certificate", "description": "Create, update or delete student certificates" },
            { "slug": "read_syllabus", "description": "List and read syllabus information" },
            { "slug": "crud_syllabus", "description": "Create, update or delete syllabus versions" },
            { "slug": "read_event", "description": "List and retrieve event information" },
            { "slug": "crud_event", "description": "Create, update or delete event information" },
            { "slug": "read_cohort", "description": "List all the cohorts or a single cohort information" },
            { "slug": "crud_cohort", "description": "Create, update or delete cohort info" },
            { "slug": "read_eventcheckin", "description": "List and read all the event_checkins" },
            { "slug": "read_survey", "description": "List all the nps answers" },
            { "slug": "crud_survey", "description": "Create, update or delete surveys" },
            { "slug": "read_nps_answers", "description": "List all the nps answers" },
            { "slug": "read_lead", "description": "List all the leads" },
            { "slug": "crud_lead", "description": "Create, update or delete academy leads" },
            { "slug": "read_media", "description": "List all the medias" },
            { "slug": "crud_media", "description": "Create, update or delete academy medias" },
            { "slug": "read_media_resolution", "description": "List all the medias resolutions" },
            { "slug": "crud_media_resolution", "description": "Create, update or delete academy media resolutions" },
            { "slug": "read_cohort_activity", "description": "Read low level activity in a cohort (attendancy, etc.)" },
            { "slug": "generate_academy_token", "description": "Create a new token only to be used by the academy" },
            { "slug": "get_academy_token", "description": "Read the academy token" },
            { "slug": "send_reset_password", "description": "Generate a temporal token and resend forgot password link" },
=======
            {
                "slug": "read_my_academy",
                "description": "Read your academy information"
            },
            {
                "slug":
                "crud_my_academy",
                "description":
                "Read, or update your academy information (very high level, almost the academy admin)"
            },
            {
                "slug":
                "crud_member",
                "description":
                "Create, update or delete academy members (very high level, almost the academy admin)"
            },
            {
                "slug": "read_member",
                "description": "Read academy staff member information"
            },
            {
                "slug": "crud_student",
                "description": "Create, update or delete students"
            },
            {
                "slug": "read_student",
                "description": "Read student information"
            },
            {
                "slug": "read_invite",
                "description": "Read invites from users"
            },
            {
                "slug": "read_assignment",
                "description": "Read assigment information"
            },
            {
                "slug": "crud_assignment",
                "description": "Update assignments"
            },
            {
                "slug": "read_certificate",
                "description": "List and read all academy certificates"
            },
            {
                "slug": "crud_certificate",
                "description": "Create, update or delete student certificates"
            },
            {
                "slug": "read_syllabus",
                "description": "List and read syllabus information"
            },
            {
                "slug": "crud_syllabus",
                "description": "Create, update or delete syllabus versions"
            },
            {
                "slug": "read_event",
                "description": "List and retrieve event information"
            },
            {
                "slug": "crud_event",
                "description": "Create, update or delete event information"
            },
            {
                "slug":
                "read_cohort",
                "description":
                "List all the cohorts or a single cohort information"
            },
            {
                "slug": "crud_cohort",
                "description": "Create, update or delete cohort info"
            },
            {
                "slug": "read_eventcheckin",
                "description": "List and read all the event_checkins"
            },
            {
                "slug": "read_survey",
                "description": "List all the nps answers"
            },
            {
                "slug": "crud_survey",
                "description": "Create, update or delete surveys"
            },
            {
                "slug": "read_nps_answers",
                "description": "List all the nps answers"
            },
            {
                "slug": "read_lead",
                "description": "List all the leads"
            },
            {
                "slug": "crud_lead",
                "description": "Create, update or delete academy leads"
            },
            {
                "slug": "read_media",
                "description": "List all the medias"
            },
            {
                "slug": "crud_media",
                "description": "Create, update or delete academy medias"
            },
            {
                "slug": "read_media_resolution",
                "description": "List all the medias resolutions"
            },
            {
                "slug": "crud_media_resolution",
                "description":
                "Create, update or delete academy media resolutions"
            },
            {
                "slug":
                "read_cohort_activity",
                "description":
                "Read low level activity in a cohort (attendancy, etc.)"
            },
            {
                "slug": "generate_academy_token",
                "description":
                "Create a new token only to be used by the academy"
            },
            {
                "slug": "get_academy_token",
                "description": "Read the academy token"
            },
            {
                "slug":
                "send_reset_password",
                "description":
                "Generate a temporal token and resend forgot password link"
            },
            {
                "slug": "read_activity",
                "description": "List all the user activities"
            },
            {
                "slug": "crud_activity",
                "description": "Create, updatre or delete a user activities"
            },
>>>>>>> 57583872
        ]

        for c in caps:
            _cap = Capability.objects.filter(slug=c["slug"]).first()
            if _cap is None:
                _cap = Capability(**c)
                _cap.save()
            else:
                _cap.description = c["description"]
                _cap.save()

        # These are the MAIN roles, they cannot be deleted by anyone at the academy.
        roles = [
            {
                "slug": "admin",
                "name": "Admin",
                "caps": [c["slug"] for c in caps]
            },
            {
                "slug":
                "academy_token",
                "name":
                "Academy Token",
                "caps": [
                    "read_member", "read_syllabus", "read_student",
                    "read_cohort", "read_media", "read_my_academy",
                    "read_invite", "read_lead", "crud_lead"
                ]
            },
            {
                "slug":
                "staff",
                "name":
                "Staff (Base)",
                "caps": [
                    "read_member", "read_syllabus", "read_student",
                    "read_cohort", "read_media", "read_my_academy",
                    "read_invite", "get_academy_token", "crud_activity",
                    "read_survey"
                ]
            },
            {
                "slug":
                "student",
                "name":
                "Student",
                "caps": [
                    "crud_assignment", "read_syllabus", "read_assignment",
                    "read_cohort", "read_my_academy", "crud_activity"
                ]
            },
        ]

        # These are additional roles that extend from the base roles above,
        # you can exend from more than one role but also add additional capabilitis at the end
        roles.append({
            "slug":
            "assistant",
            "name":
            "Teacher Assistant",
            "caps":
            extend(roles, ["staff"]) + [
                "read_assigment", "crud_assignment", "read_cohort_activity",
                "read_nps_answers"
            ]
        })
        roles.append({
            "slug":
            "career_support",
            "name":
            "Career Support Specialist",
            "caps":
            extend(roles, ["staff"]) +
            ["read_certificate", "crud_certificate"]
        })
        roles.append({
            "slug":
            "admissions_developer",
            "name":
            "Admissions Developer",
            "caps":
            extend(roles, ["staff"]) + [
                "crud_lead", "crud_student", "crud_cohort", "read_cohort",
                "read_lead", "read_event", "read_eventcheckin"
            ]
        })
        roles.append({
            "slug":
            "syllabus_coordinator",
            "name":
            "Syllabus Coordinator",
            "caps":
            extend(roles, ["staff"]) + ["crud_syllabus", "crud_media"]
        })
        roles.append({
            "slug": "culture_and_recruitment",
            "name": "Culture and Recruitment",
            "caps": extend(roles, ["staff"]) + ["crud_member"]
        })
        roles.append({
            "slug":
            "community_manager",
            "name":
            "Manage Syllabus, Exercises and all academy content",
            "caps":
            extend(roles, ["staff"]) + [
                "crud_lead", "read_event", "crud_event", "read_eventcheckin",
                "read_nps_answers", "read_lead", "read_cohort", "crud_media"
            ]
        })
        roles.append({
            "slug":
            "growth_manager",
            "name":
            "Growth Manager",
            "caps":
            extend(roles, ["staff", "community_manager"]) +
            ["crud_media", "read_activity"]
        })
        roles.append({
            "slug": "homework_reviewer",
            "name": "Homework Reviewer",
            "caps": extend(roles, ["assistant"])
        })
        roles.append({
            "slug": "teacher",
            "name": "Teacher",
            "caps": extend(roles, ["assistant"])
        })
        roles.append({
            "slug":
            "academy_coordinator",
            "name":
            "Mentor in residence",
            "caps":
            extend(roles, ["teacher"]) +
            ["crud_syllabus", "crud_cohort", "crud_student", "crud_survey"]
        })
        roles.append({
            "slug":
            "country_manager",
            "name":
            "Country Manager",
            "caps":
            extend(roles, [
                "academy_coordinator", "student", "career_support",
                "growth_manager", "admissions_developer",
                "syllabus_coordinator"
            ]) + [
                "crud_member", "crud_my_academy", "generate_academy_token",
                "send_reset_password"
            ]
        })

        for r in roles:
            _r = Role.objects.filter(slug=r["slug"]).first()
            if _r is None:
                _r = Role(slug=r["slug"], name=r["name"])
                _r.save()

            _r.capabilities.clear()
            for c in r["caps"]:
                _r.capabilities.add(c)<|MERGE_RESOLUTION|>--- conflicted
+++ resolved
@@ -21,39 +21,6 @@
 
         # Here is a list of all the current capabilities in the system
         caps = [
-<<<<<<< HEAD
-            { "slug": "read_my_academy", "description": "Read your academy information" },
-            { "slug": "crud_my_academy", "description": "Read, or update your academy information (very high level, almost the academy admin)" },
-            { "slug": "crud_member", "description": "Create, update or delete academy members (very high level, almost the academy admin)" },
-            { "slug": "read_member", "description": "Read academy staff member information" },
-            { "slug": "crud_student", "description": "Create, update or delete students" },
-            { "slug": "read_student", "description": "Read student information" },
-            { "slug": "read_invite", "description": "Read invites from users" },
-            { "slug": "read_assignment", "description": "Read assigment information" },
-            { "slug": "crud_assignment", "description": "Update assignments" },
-            { "slug": "read_certificate", "description": "List and read all academy certificates" },
-            { "slug": "crud_certificate", "description": "Create, update or delete student certificates" },
-            { "slug": "read_syllabus", "description": "List and read syllabus information" },
-            { "slug": "crud_syllabus", "description": "Create, update or delete syllabus versions" },
-            { "slug": "read_event", "description": "List and retrieve event information" },
-            { "slug": "crud_event", "description": "Create, update or delete event information" },
-            { "slug": "read_cohort", "description": "List all the cohorts or a single cohort information" },
-            { "slug": "crud_cohort", "description": "Create, update or delete cohort info" },
-            { "slug": "read_eventcheckin", "description": "List and read all the event_checkins" },
-            { "slug": "read_survey", "description": "List all the nps answers" },
-            { "slug": "crud_survey", "description": "Create, update or delete surveys" },
-            { "slug": "read_nps_answers", "description": "List all the nps answers" },
-            { "slug": "read_lead", "description": "List all the leads" },
-            { "slug": "crud_lead", "description": "Create, update or delete academy leads" },
-            { "slug": "read_media", "description": "List all the medias" },
-            { "slug": "crud_media", "description": "Create, update or delete academy medias" },
-            { "slug": "read_media_resolution", "description": "List all the medias resolutions" },
-            { "slug": "crud_media_resolution", "description": "Create, update or delete academy media resolutions" },
-            { "slug": "read_cohort_activity", "description": "Read low level activity in a cohort (attendancy, etc.)" },
-            { "slug": "generate_academy_token", "description": "Create a new token only to be used by the academy" },
-            { "slug": "get_academy_token", "description": "Read the academy token" },
-            { "slug": "send_reset_password", "description": "Generate a temporal token and resend forgot password link" },
-=======
             {
                 "slug": "read_my_academy",
                 "description": "Read your academy information"
@@ -198,7 +165,6 @@
                 "slug": "crud_activity",
                 "description": "Create, updatre or delete a user activities"
             },
->>>>>>> 57583872
         ]
 
         for c in caps:
