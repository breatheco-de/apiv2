--- conflicted
+++ resolved
@@ -226,17 +226,6 @@
                 ]
             },
             {
-<<<<<<< HEAD
-                'slug':
-                'staff',
-                'name':
-                'Staff (Base)',
-                'caps': [
-                    'read_member', 'read_syllabus', 'read_student',
-                    'read_cohort', 'read_media', 'read_my_academy',
-                    'read_invite', 'get_academy_token', 'crud_activity',
-                    'read_survey', 'read_layout', 'read_event'
-=======
                 "slug":
                 "staff",
                 "name":
@@ -245,8 +234,7 @@
                     "read_member", "read_syllabus", "read_student",
                     "read_cohort", "read_media", "read_my_academy",
                     "read_invite", "get_academy_token", "crud_activity",
-                    "read_survey", "read_layout", "read_event", "academy_reporting",
->>>>>>> 876cdeb5
+                    "read_survey", "read_layout", "read_event", "academy_reporting"
                 ]
             },
             {
@@ -338,17 +326,6 @@
             'caps': extend(roles, ['assistant'])
         })
         roles.append({
-<<<<<<< HEAD
-            'slug':
-            'academy_coordinator',
-            'name':
-            'Mentor in residence',
-            'caps':
-            extend(roles, ['teacher']) + [
-                'crud_syllabus', 'crud_cohort', 'crud_student', 'crud_survey',
-                'read_won_lead'
-            ]
-=======
             "slug":
             "academy_coordinator",
             "name":
@@ -356,7 +333,6 @@
             "caps":
             extend(roles, ["teacher"]) +
             ["crud_syllabus", "crud_cohort", "crud_student", "crud_survey", "read_won_lead", "crud_member"]
->>>>>>> 876cdeb5
         })
         roles.append({
             'slug':
