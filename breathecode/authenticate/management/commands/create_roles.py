--- conflicted
+++ resolved
@@ -331,21 +331,9 @@
             'Mentor in residence',
             'caps':
             extend(roles, ['teacher']) + [
-<<<<<<< HEAD
                 'crud_syllabus', 'crud_cohort', 'crud_student', 'crud_survey', 'read_won_lead', 'crud_member',
-                'send_reset_password', 'generate_temporal_token', 'crud_certificate', 'crud_review'
-=======
-                'crud_syllabus',
-                'crud_cohort',
-                'crud_student',
-                'crud_survey',
-                'read_won_lead',
-                'crud_member',
-                'send_reset_password',
-                'generate_temporal_token',
-                'crud_certificate',
+                'send_reset_password', 'generate_temporal_token', 'crud_certificate', 'crud_review',
                 'read_assignment_sensitive_details',
->>>>>>> 7047c319
             ]
         })
         roles.append({
