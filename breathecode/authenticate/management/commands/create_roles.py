--- conflicted
+++ resolved
@@ -70,17 +70,12 @@
                 'description': 'Create, update or delete student certificates'
             },
             {
-<<<<<<< HEAD
+                'slug': 'read_layout',
+                'description': 'Read layouts to generate new certificates'
+            },
+            {
                 'slug': 'read_syllabus',
                 'description': 'List and read syllabus information'
-=======
-                "slug": "read_layout",
-                "description": "Read layouts to generate new certificates"
-            },
-            {
-                "slug": "read_syllabus",
-                "description": "List and read syllabus information"
->>>>>>> 9296b014
             },
             {
                 'slug': 'crud_syllabus',
@@ -175,10 +170,10 @@
                 'description': 'Create, updatre or delete a user activities'
             },
             {
-                "slug":
-                "classroom_activity",
-                "description":
-                "To report student activities during the classroom or cohorts (Specially meant for teachers)"
+                'slug':
+                'classroom_activity',
+                'description':
+                'To report student activities during the classroom or cohorts (Specially meant for teachers)'
             },
         ]
 
@@ -210,7 +205,6 @@
                 ]
             },
             {
-<<<<<<< HEAD
                 'slug':
                 'staff',
                 'name':
@@ -219,18 +213,7 @@
                     'read_member', 'read_syllabus', 'read_student',
                     'read_cohort', 'read_media', 'read_my_academy',
                     'read_invite', 'get_academy_token', 'crud_activity',
-                    'read_survey'
-=======
-                "slug":
-                "staff",
-                "name":
-                "Staff (Base)",
-                "caps": [
-                    "read_member", "read_syllabus", "read_student",
-                    "read_cohort", "read_media", "read_my_academy",
-                    "read_invite", "get_academy_token", "crud_activity",
-                    "read_survey", "read_layout"
->>>>>>> 9296b014
+                    'read_survey', 'read_layout'
                 ]
             },
             {
@@ -248,7 +231,6 @@
         # These are additional roles that extend from the base roles above,
         # you can exend from more than one role but also add additional capabilitis at the end
         roles.append({
-<<<<<<< HEAD
             'slug':
             'assistant',
             'name':
@@ -256,17 +238,7 @@
             'caps':
             extend(roles, ['staff']) + [
                 'read_assigment', 'crud_assignment', 'read_cohort_activity',
-                'read_nps_answers'
-=======
-            "slug":
-            "assistant",
-            "name":
-            "Teacher Assistant",
-            "caps":
-            extend(roles, ["staff"]) + [
-                "read_assigment", "crud_assignment", "read_cohort_activity",
-                "read_nps_answers", "classroom_activity"
->>>>>>> 9296b014
+                'read_nps_answers', 'classroom_activity'
             ]
         })
         roles.append({
