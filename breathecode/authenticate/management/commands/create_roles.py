import os, requests, sys, pytz
from datetime import datetime
from django.core.management.base import BaseCommand, CommandError

from ...actions import delete_tokens
from ...models import Capability, Role


def extend(roles, slugs):
    caps_groups = [item['caps'] for item in roles if item['slug'] in slugs]
    inhered_caps = []
    for roles in caps_groups:
        inhered_caps = inhered_caps + roles
    return list(dict.fromkeys(inhered_caps))


def remove_duplicates(slugs):
    return list(dict.fromkeys(slugs))


class Command(BaseCommand):
    help = 'Create default system capabilities'

    def handle(self, *args, **options):

        # Here is a list of all the current capabilities in the system
        caps = [
            {
                'slug': 'read_my_academy',
                'description': 'Read your academy information'
            },
            {
                'slug':
                'crud_my_academy',
                'description':
                'Read, or update your academy information (very high level, almost the academy admin)'
            },
            {
                'slug':
                'crud_member',
                'description':
                'Create, update or delete academy members (very high level, almost the academy admin)'
            },
            {
                'slug': 'read_member',
                'description': 'Read academy staff member information'
            },
            {
                'slug': 'crud_student',
                'description': 'Create, update or delete students'
            },
            {
                'slug': 'read_student',
                'description': 'Read student information'
            },
            {
                'slug': 'read_invite',
                'description': 'Read invites from users'
            },
            {
                'slug': 'read_assignment',
                'description': 'Read assigment information'
            },
            {
                'slug': 'crud_assignment',
                'description': 'Update assignments'
            },
            {
                'slug': 'read_certificate',
                'description': 'List and read all academy certificates'
            },
            {
                'slug': 'crud_certificate',
                'description': 'Create, update or delete student certificates'
            },
            {
                'slug': 'read_layout',
                'description': 'Read layouts to generate new certificates'
            },
            {
                'slug': 'read_syllabus',
                'description': 'List and read syllabus information'
            },
            {
                'slug': 'crud_syllabus',
                'description': 'Create, update or delete syllabus versions'
            },
            {
                'slug': 'read_event',
                'description': 'List and retrieve event information'
            },
            {
                'slug': 'crud_event',
                'description': 'Create, update or delete event information'
            },
            {
                'slug':
                'read_cohort',
                'description':
                'List all the cohorts or a single cohort information'
            },
            {
                'slug': 'crud_cohort',
                'description': 'Create, update or delete cohort info'
            },
            {
                'slug': 'read_eventcheckin',
                'description': 'List and read all the event_checkins'
            },
            {
                'slug': 'read_survey',
                'description': 'List all the nps answers'
            },
            {
                'slug': 'crud_survey',
                'description': 'Create, update or delete surveys'
            },
            {
                'slug': 'read_nps_answers',
                'description': 'List all the nps answers'
            },
            {
                'slug': 'read_lead',
                'description': 'List all the leads'
            },
            {
<<<<<<< HEAD
                "slug": "read_won_lead",
                "description": "List all the won leads"
            },
            {
                "slug": "crud_lead",
                "description": "Create, update or delete academy leads"
=======
                'slug': 'crud_lead',
                'description': 'Create, update or delete academy leads'
>>>>>>> c1ee163d
            },
            {
                'slug': 'read_media',
                'description': 'List all the medias'
            },
            {
                'slug': 'crud_media',
                'description': 'Create, update or delete academy medias'
            },
            {
                'slug': 'read_media_resolution',
                'description': 'List all the medias resolutions'
            },
            {
                'slug': 'crud_media_resolution',
                'description':
                'Create, update or delete academy media resolutions'
            },
            {
                'slug':
                'read_cohort_activity',
                'description':
                'Read low level activity in a cohort (attendancy, etc.)'
            },
            {
                'slug': 'generate_academy_token',
                'description':
                'Create a new token only to be used by the academy'
            },
            {
                'slug': 'get_academy_token',
                'description': 'Read the academy token'
            },
            {
                'slug':
                'send_reset_password',
                'description':
                'Generate a temporal token and resend forgot password link'
            },
            {
                'slug': 'read_activity',
                'description': 'List all the user activities'
            },
            {
                'slug': 'crud_activity',
                'description': 'Create, update or delete a user activities'
            },
            {
                'slug': 'read_assigment',
                'description': 'List all the assigments'
            },
            {
                'slug': 'crud_assigment',
                'description': 'Create, update or delete a assigment'
            },
            {
                'slug':
                'classroom_activity',
                'description':
                'To report student activities during the classroom or cohorts (Specially meant for teachers)'
            },
        ]

        for c in caps:
            _cap = Capability.objects.filter(slug=c['slug']).first()
            if _cap is None:
                _cap = Capability(**c)
                _cap.save()
            else:
                _cap.description = c['description']
                _cap.save()

        # These are the MAIN roles, they cannot be deleted by anyone at the academy.
        roles = [
            {
                'slug': 'admin',
                'name': 'Admin',
                'caps': [c['slug'] for c in caps]
            },
            {
                'slug':
                'academy_token',
                'name':
                'Academy Token',
                'caps': [
                    'read_member', 'read_syllabus', 'read_student',
                    'read_cohort', 'read_media', 'read_my_academy',
                    'read_invite', 'read_lead', 'crud_lead'
                ]
            },
            {
<<<<<<< HEAD
                "slug":
                "staff",
                "name":
                "Staff (Base)",
                "caps": [
                    "read_member", "read_syllabus", "read_student",
                    "read_cohort", "read_media", "read_my_academy",
                    "read_invite", "get_academy_token", "crud_activity",
                    "read_survey", "read_layout", "read_event"
=======
                'slug':
                'staff',
                'name':
                'Staff (Base)',
                'caps': [
                    'read_member', 'read_syllabus', 'read_student',
                    'read_cohort', 'read_media', 'read_my_academy',
                    'read_invite', 'get_academy_token', 'crud_activity',
                    'read_survey', 'read_layout'
>>>>>>> c1ee163d
                ]
            },
            {
                'slug':
                'student',
                'name':
                'Student',
                'caps': [
                    'crud_assignment', 'read_syllabus', 'read_assignment',
                    'read_cohort', 'read_my_academy', 'crud_activity'
                ]
            },
        ]

        # These are additional roles that extend from the base roles above,
        # you can exend from more than one role but also add additional capabilitis at the end
        roles.append({
<<<<<<< HEAD
            "slug":
            "assistant",
            "name":
            "Teacher Assistant",
            "caps":
            extend(roles, ["staff"]) + [
                "read_assigment", "crud_assignment", "read_cohort_activity",
                "read_nps_answers", "classroom_activity", "read_event"
=======
            'slug':
            'assistant',
            'name':
            'Teacher Assistant',
            'caps':
            extend(roles, ['staff']) + [
                'read_assigment', 'crud_assignment', 'read_cohort_activity',
                'read_nps_answers', 'classroom_activity'
>>>>>>> c1ee163d
            ]
        })
        roles.append({
            'slug':
            'career_support',
            'name':
            'Career Support Specialist',
            'caps':
            extend(roles, ['staff']) +
            ['read_certificate', 'crud_certificate']
        })
        roles.append({
<<<<<<< HEAD
            "slug":
            "admissions_developer",
            "name":
            "Admissions Developer",
            "caps":
            extend(roles, ["staff"]) + [
                "crud_lead", "crud_student", "crud_cohort", "read_cohort",
                "read_lead", "read_eventcheckin"
=======
            'slug':
            'admissions_developer',
            'name':
            'Admissions Developer',
            'caps':
            extend(roles, ['staff']) + [
                'crud_lead', 'crud_student', 'crud_cohort', 'read_cohort',
                'read_lead', 'read_event', 'read_eventcheckin'
>>>>>>> c1ee163d
            ]
        })
        roles.append({
            'slug':
            'syllabus_coordinator',
            'name':
            'Syllabus Coordinator',
            'caps':
            extend(roles, ['staff']) + ['crud_syllabus', 'crud_media']
        })
        roles.append({
            'slug': 'culture_and_recruitment',
            'name': 'Culture and Recruitment',
            'caps': extend(roles, ['staff']) + ['crud_member']
        })
        roles.append({
            'slug':
            'community_manager',
            'name':
            'Manage Syllabus, Exercises and all academy content',
            'caps':
            extend(roles, ['staff']) + [
                'crud_lead', 'read_event', 'crud_event', 'read_eventcheckin',
                'read_nps_answers', 'read_lead', 'read_cohort', 'crud_media'
            ]
        })
        roles.append({
<<<<<<< HEAD
            "slug":
            "growth_manager",
            "name":
            "Growth Manager",
            "caps":
            extend(roles, ["staff", "community_manager"]) +
            ["crud_media", "read_activity", "read_won_lead"]
=======
            'slug':
            'growth_manager',
            'name':
            'Growth Manager',
            'caps':
            extend(roles, ['staff', 'community_manager']) +
            ['crud_media', 'read_activity']
>>>>>>> c1ee163d
        })
        roles.append({
            'slug': 'homework_reviewer',
            'name': 'Homework Reviewer',
            'caps': extend(roles, ['assistant'])
        })
        roles.append({
            'slug': 'teacher',
            'name': 'Teacher',
            'caps': extend(roles, ['assistant'])
        })
        roles.append({
<<<<<<< HEAD
            "slug":
            "academy_coordinator",
            "name":
            "Mentor in residence",
            "caps":
            extend(roles, ["teacher"]) +
            ["crud_syllabus", "crud_cohort", "crud_student", "crud_survey", "read_won_lead"]
=======
            'slug':
            'academy_coordinator',
            'name':
            'Mentor in residence',
            'caps':
            extend(roles, ['teacher']) +
            ['crud_syllabus', 'crud_cohort', 'crud_student', 'crud_survey']
>>>>>>> c1ee163d
        })
        roles.append({
            'slug':
            'country_manager',
            'name':
            'Country Manager',
            'caps':
            extend(roles, [
                'academy_coordinator', 'student', 'career_support',
                'growth_manager', 'admissions_developer',
                'syllabus_coordinator'
            ]) + [
                'crud_member', 'crud_my_academy', 'generate_academy_token',
                'send_reset_password'
            ]
        })

        for r in roles:
            _r = Role.objects.filter(slug=r['slug']).first()
            if _r is None:
                _r = Role(slug=r['slug'], name=r['name'])
                _r.save()

            _r.capabilities.clear()
            r['caps'] = remove_duplicates(r['caps'])
            for c in r['caps']:
                _r.capabilities.add(c)<|MERGE_RESOLUTION|>--- conflicted
+++ resolved
@@ -124,17 +124,12 @@
                 'description': 'List all the leads'
             },
             {
-<<<<<<< HEAD
                 "slug": "read_won_lead",
                 "description": "List all the won leads"
             },
             {
                 "slug": "crud_lead",
                 "description": "Create, update or delete academy leads"
-=======
-                'slug': 'crud_lead',
-                'description': 'Create, update or delete academy leads'
->>>>>>> c1ee163d
             },
             {
                 'slug': 'read_media',
@@ -226,7 +221,6 @@
                 ]
             },
             {
-<<<<<<< HEAD
                 "slug":
                 "staff",
                 "name":
@@ -236,17 +230,6 @@
                     "read_cohort", "read_media", "read_my_academy",
                     "read_invite", "get_academy_token", "crud_activity",
                     "read_survey", "read_layout", "read_event"
-=======
-                'slug':
-                'staff',
-                'name':
-                'Staff (Base)',
-                'caps': [
-                    'read_member', 'read_syllabus', 'read_student',
-                    'read_cohort', 'read_media', 'read_my_academy',
-                    'read_invite', 'get_academy_token', 'crud_activity',
-                    'read_survey', 'read_layout'
->>>>>>> c1ee163d
                 ]
             },
             {
@@ -264,7 +247,6 @@
         # These are additional roles that extend from the base roles above,
         # you can exend from more than one role but also add additional capabilitis at the end
         roles.append({
-<<<<<<< HEAD
             "slug":
             "assistant",
             "name":
@@ -273,16 +255,6 @@
             extend(roles, ["staff"]) + [
                 "read_assigment", "crud_assignment", "read_cohort_activity",
                 "read_nps_answers", "classroom_activity", "read_event"
-=======
-            'slug':
-            'assistant',
-            'name':
-            'Teacher Assistant',
-            'caps':
-            extend(roles, ['staff']) + [
-                'read_assigment', 'crud_assignment', 'read_cohort_activity',
-                'read_nps_answers', 'classroom_activity'
->>>>>>> c1ee163d
             ]
         })
         roles.append({
@@ -295,7 +267,6 @@
             ['read_certificate', 'crud_certificate']
         })
         roles.append({
-<<<<<<< HEAD
             "slug":
             "admissions_developer",
             "name":
@@ -304,16 +275,6 @@
             extend(roles, ["staff"]) + [
                 "crud_lead", "crud_student", "crud_cohort", "read_cohort",
                 "read_lead", "read_eventcheckin"
-=======
-            'slug':
-            'admissions_developer',
-            'name':
-            'Admissions Developer',
-            'caps':
-            extend(roles, ['staff']) + [
-                'crud_lead', 'crud_student', 'crud_cohort', 'read_cohort',
-                'read_lead', 'read_event', 'read_eventcheckin'
->>>>>>> c1ee163d
             ]
         })
         roles.append({
@@ -341,7 +302,6 @@
             ]
         })
         roles.append({
-<<<<<<< HEAD
             "slug":
             "growth_manager",
             "name":
@@ -349,15 +309,6 @@
             "caps":
             extend(roles, ["staff", "community_manager"]) +
             ["crud_media", "read_activity", "read_won_lead"]
-=======
-            'slug':
-            'growth_manager',
-            'name':
-            'Growth Manager',
-            'caps':
-            extend(roles, ['staff', 'community_manager']) +
-            ['crud_media', 'read_activity']
->>>>>>> c1ee163d
         })
         roles.append({
             'slug': 'homework_reviewer',
@@ -370,7 +321,6 @@
             'caps': extend(roles, ['assistant'])
         })
         roles.append({
-<<<<<<< HEAD
             "slug":
             "academy_coordinator",
             "name":
@@ -378,15 +328,6 @@
             "caps":
             extend(roles, ["teacher"]) +
             ["crud_syllabus", "crud_cohort", "crud_student", "crud_survey", "read_won_lead"]
-=======
-            'slug':
-            'academy_coordinator',
-            'name':
-            'Mentor in residence',
-            'caps':
-            extend(roles, ['teacher']) +
-            ['crud_syllabus', 'crud_cohort', 'crud_student', 'crud_survey']
->>>>>>> c1ee163d
         })
         roles.append({
             'slug':
