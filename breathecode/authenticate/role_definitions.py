--- conflicted
+++ resolved
@@ -767,12 +767,9 @@
                 "crud_subscription",
                 "read_paymentmethod",
                 "crud_paymentmethod",
-<<<<<<< HEAD
                 "read_notification",
                 "crud_notification",
-=======
                 "crud_academy_payment_settings",
->>>>>>> 1a9c0ac1
             ],
         }
     )
