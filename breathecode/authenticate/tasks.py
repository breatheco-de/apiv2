--- conflicted
+++ resolved
@@ -14,7 +14,6 @@
 logger = logging.getLogger(__name__)
 
 
-<<<<<<< HEAD
 class BaseTaskWithRetry(Task):
     autoretry_for = (Exception, )
     #                                           seconds
@@ -43,10 +42,7 @@
     return True
 
 
-@shared_task
-=======
 @shared_task(priority=TaskPriority.ACADEMY.value)
->>>>>>> a4320f93
 def async_set_gitpod_user_expiration(gitpoduser_id):
     logger.debug(f'Recalculate gitpoduser expiration for {gitpoduser_id}')
     return set_gitpod_user_expiration(gitpoduser_id) is not None
