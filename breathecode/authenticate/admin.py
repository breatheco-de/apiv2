--- conflicted
+++ resolved
@@ -172,10 +172,6 @@
 
 @admin.register(Profile)
 class ProfileAdmin(admin.ModelAdmin):
-<<<<<<< HEAD
     list_display = ('user', 'phone', 'github_username','avatar_url')
     search_fields = ['user__first_name', 'user__last_name', 'user__email']
-=======
-    list_display = ('user', 'phone', 'github_username', 'avatar_url')
->>>>>>> 1b6e22be
     # actions = [clean_all_tokens, clean_expired_tokens, send_reset_password]