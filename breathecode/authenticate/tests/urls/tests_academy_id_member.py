"""
Test cases for /academy/:id/member
"""
from breathecode.services import datetime_to_iso_format
from django.urls.base import reverse_lazy
from rest_framework import status
from ..mixins import AuthTestCase


class AuthenticateTestSuite(AuthTestCase):
    """Authentication test suite"""
    def test_academy_id_member_without_auth(self):
        """Test /academy/:id/member without auth"""
        url = reverse_lazy('authenticate:academy_id_member', kwargs={'academy_id': 1})
        data = {'email': self.email, 'password': self.password}
        response = self.client.post(url, data)
        json = response.json()

        self.assertEqual(
            json, {
                'detail': 'Authentication credentials were not provided.',
                'status_code': status.HTTP_401_UNAUTHORIZED,
            })
        self.assertEqual(response.status_code, status.HTTP_401_UNAUTHORIZED)

    def test_academy_id_member_without_capability(self):
        """Test /academy/:id/member"""
        self.generate_models(authenticate=True)
        url = reverse_lazy('authenticate:academy_id_member', kwargs={'academy_id': 1})
        response = self.client.get(url)
        json = response.json()

        self.assertEqual(
            json, {
                'detail': "You (user: 2) don't have this capability: read_member "
                'for academy 1',
                'status_code': 403
            })
        self.assertEqual(response.status_code, status.HTTP_403_FORBIDDEN)

    def test_academy_id_member_without_academy(self):
        """Test /academy/:id/member"""
        role = 'konan'
        self.generate_models(authenticate=True, role=role, capability='read_member')
        url = reverse_lazy('authenticate:academy_id_member', kwargs={'academy_id': 1})
        response = self.client.get(url)
        json = response.json()

        self.assertEqual(
            json, {
                'detail': "You (user: 2) don't have this capability: read_member "
                'for academy 1',
                'status_code': 403
            })
        self.assertEqual(response.status_code, status.HTTP_403_FORBIDDEN)

    def test_academy_id_member(self):
        """Test /academy/:id/member"""
        role = 'konan'
        model = self.generate_models(authenticate=True,
                                     role=role,
                                     capability='read_member',
                                     profile_academy=True)
        url = reverse_lazy('authenticate:academy_id_member', kwargs={'academy_id': 1})
        response = self.client.get(url)
        json = response.json()

        profile_academy = self.get_profile_academy(1)

<<<<<<< HEAD
        self.assertEqual(
            json,
            [{
                'academy': {
                    'id': model['academy'].id,
                    'name': model['academy'].name,
                    'slug': model['academy'].slug,
                },
                'address': None,
                'created_at': datetime_to_iso_format(
                    profile_academy.created_at),
                'email': None,
                'first_name': None,
                'id': model['profile_academy'].id,
                'last_name': None,
                'phone': '',
                'role': {
                    'name': role,
                    'slug': role,
                },
                'status': 'INVITED',
                'user': {
                    'email': model['user'].email,
                    'first_name': model['user'].first_name,
                    'id': model['user'].id,
                    'last_name': model['user'].last_name,
                    'profile': None,
                },
            }])
        self.assertEqual(response.status_code, status.HTTP_200_OK)
        self.assertEqual(self.all_profile_academy_dict(), [{
            'academy_id': 1,
            'address': None,
            'email': None,
            'first_name': None,
            'id': 1,
            'last_name': None,
            'phone': '',
            'role_id': role,
            'status': 'INVITED',
            'user_id': 2,
        }])

    """
    🔽🔽🔽 With profile
    """

    def test_academy_id_member__with_profile(self):
        """Test /academy/:id/member"""
        role = 'konan'
        model = self.generate_models(authenticate=True,
                                     role=role,
                                     capability='read_member',
                                     profile_academy=True,
                                     profile=True)
        url = reverse_lazy('authenticate:academy_id_member',
                           kwargs={'academy_id': 1})
        response = self.client.get(url)
        json = response.json()

        profile_academy = self.get_profile_academy(1)

        self.assertEqual(
            json,
            [{
                'academy': {
                    'id': model['academy'].id,
                    'name': model['academy'].name,
                    'slug': model['academy'].slug,
                },
                'address': None,
                'created_at': datetime_to_iso_format(
                    profile_academy.created_at),
                'email': None,
                'first_name': None,
                'id': model['profile_academy'].id,
                'last_name': None,
                'phone': '',
                'role': {
                    'name': role,
                    'slug': role,
                },
                'status': 'INVITED',
                'user': {
                    'email': model['user'].email,
                    'first_name': model['user'].first_name,
                    'id': model['user'].id,
                    'last_name': model['user'].last_name,
                    'profile': {
                        'avatar_url': None
                    },
                },
            }])
=======
        self.assertEqual(json, [{
            'academy': {
                'id': model['academy'].id,
                'name': model['academy'].name,
                'slug': model['academy'].slug,
            },
            'address': None,
            'created_at': datetime_to_iso_format(profile_academy.created_at),
            'email': None,
            'first_name': None,
            'id': model['profile_academy'].id,
            'last_name': None,
            'phone': '',
            'role': {
                'name': role,
                'slug': role,
            },
            'status': 'INVITED',
            'user': {
                'email': model['user'].email,
                'first_name': model['user'].first_name,
                'id': model['user'].id,
                'last_name': model['user'].last_name,
                'github': None,
            },
        }])
>>>>>>> 517277d3
        self.assertEqual(response.status_code, status.HTTP_200_OK)
        self.assertEqual(self.all_profile_academy_dict(), [{
            'academy_id': 1,
            'address': None,
            'email': None,
            'first_name': None,
            'id': 1,
            'last_name': None,
            'phone': '',
            'role_id': role,
            'status': 'INVITED',
            'user_id': 2,
        }])

    def test_academy_id_member_with_github(self):
        """Test /academy/:id/member"""
        role = 'konan'
        model = self.generate_models(authenticate=True,
                                     role=role,
                                     capability='read_member',
                                     profile_academy=True,
                                     credentials_github=True)
        url = reverse_lazy('authenticate:academy_id_member', kwargs={'academy_id': 1})
        response = self.client.get(url)
        json = response.json()

        profile_academy = self.get_profile_academy(1)

<<<<<<< HEAD
        self.assertEqual(
            json,
            [{
                'academy': {
                    'id': model['academy'].id,
                    'name': model['academy'].name,
                    'slug': model['academy'].slug,
                },
                'address': None,
                'created_at': datetime_to_iso_format(
                    profile_academy.created_at),
                'email': None,
                'first_name': None,
                'id': model['profile_academy'].id,
                'last_name': None,
                'phone': '',
                'role': {
                    'name': role,
                    'slug': role,
                },
                'status': 'INVITED',
                'user': {
                    'email': model['user'].email,
                    'first_name': model['user'].first_name,
                    'id': model['user'].id,
                    'last_name': model['user'].last_name,
                    'profile': None,
=======
        self.assertEqual(json, [{
            'academy': {
                'id': model['academy'].id,
                'name': model['academy'].name,
                'slug': model['academy'].slug,
            },
            'address': None,
            'created_at': datetime_to_iso_format(profile_academy.created_at),
            'email': None,
            'first_name': None,
            'id': model['profile_academy'].id,
            'last_name': None,
            'phone': '',
            'role': {
                'name': role,
                'slug': role,
            },
            'status': 'INVITED',
            'user': {
                'email': model['user'].email,
                'first_name': model['user'].first_name,
                'id': model['user'].id,
                'last_name': model['user'].last_name,
                'github': {
                    'avatar_url': None,
                    'name': None,
                    'username': None
>>>>>>> 517277d3
                },
            },
        }])
        self.assertEqual(response.status_code, status.HTTP_200_OK)
        self.assertEqual(self.all_profile_academy_dict(), [{
            'academy_id': 1,
            'address': None,
            'email': None,
            'first_name': None,
            'id': 1,
            'last_name': None,
            'phone': '',
            'role_id': role,
            'status': 'INVITED',
            'user_id': 2,
        }])

    def test_academy_id_member_with_status_invited(self):
        """Test /academy/:id/member"""
        role = 'konan'
        model = self.generate_models(authenticate=True,
                                     role=role,
                                     capability='read_member',
                                     profile_academy=True,
                                     profile_academy_status='INVITED')
        url = reverse_lazy('authenticate:academy_id_member', kwargs={'academy_id': 1})
        url = f'{url}?status=INVITED'
        response = self.client.get(url)
        json = response.json()

        profile_academy = self.get_profile_academy(1)

<<<<<<< HEAD
        self.assertEqual(
            json,
            [{
                'academy': {
                    'id': model['academy'].id,
                    'name': model['academy'].name,
                    'slug': model['academy'].slug,
                },
                'address': None,
                'created_at': datetime_to_iso_format(
                    profile_academy.created_at),
                'email': None,
                'first_name': None,
                'id': model['profile_academy'].id,
                'last_name': None,
                'phone': '',
                'role': {
                    'name': role,
                    'slug': role,
                },
                'status': 'INVITED',
                'user': {
                    'email': model['user'].email,
                    'first_name': model['user'].first_name,
                    'id': model['user'].id,
                    'last_name': model['user'].last_name,
                    'profile': None,
                },
            }])
=======
        self.assertEqual(json, [{
            'academy': {
                'id': model['academy'].id,
                'name': model['academy'].name,
                'slug': model['academy'].slug,
            },
            'address': None,
            'created_at': datetime_to_iso_format(profile_academy.created_at),
            'email': None,
            'first_name': None,
            'id': model['profile_academy'].id,
            'last_name': None,
            'phone': '',
            'role': {
                'name': role,
                'slug': role,
            },
            'status': 'INVITED',
            'user': {
                'email': model['user'].email,
                'first_name': model['user'].first_name,
                'id': model['user'].id,
                'last_name': model['user'].last_name,
                'github': None,
            },
        }])
>>>>>>> 517277d3
        self.assertEqual(response.status_code, status.HTTP_200_OK)
        self.assertEqual(self.all_profile_academy_dict(), [{
            'academy_id': 1,
            'address': None,
            'email': None,
            'first_name': None,
            'id': 1,
            'last_name': None,
            'phone': '',
            'role_id': role,
            'status': 'INVITED',
            'user_id': 2,
        }])

    def test_academy_id_member_with_status_invited_without_data(self):
        """Test /academy/:id/member"""
        role = 'konan'
        model = self.generate_models(authenticate=True,
                                     role=role,
                                     capability='read_member',
                                     profile_academy=True,
                                     profile_academy_status='ACTIVE')
        url = reverse_lazy('authenticate:academy_id_member', kwargs={'academy_id': 1})
        url = f'{url}?status=INVITED'
        response = self.client.get(url)
        json = response.json()

        self.assertEqual(json, [])
        self.assertEqual(response.status_code, status.HTTP_200_OK)
        self.assertEqual(self.all_profile_academy_dict(), [{
            'academy_id': 1,
            'address': None,
            'email': None,
            'first_name': None,
            'id': 1,
            'last_name': None,
            'phone': '',
            'role_id': role,
            'status': 'ACTIVE',
            'user_id': 2,
        }])

    def test_academy_id_member_with_status_active(self):
        """Test /academy/:id/member"""
        role = 'konan'
        model = self.generate_models(authenticate=True,
                                     role=role,
                                     capability='read_member',
                                     profile_academy=True,
                                     profile_academy_status='ACTIVE')
        url = reverse_lazy('authenticate:academy_id_member', kwargs={'academy_id': 1})
        url = f'{url}?status=ACTIVE'
        response = self.client.get(url)
        json = response.json()

        profile_academy = self.get_profile_academy(1)

<<<<<<< HEAD
        self.assertEqual(
            json,
            [{
                'academy': {
                    'id': model['academy'].id,
                    'name': model['academy'].name,
                    'slug': model['academy'].slug,
                },
                'address': None,
                'created_at': datetime_to_iso_format(
                    profile_academy.created_at),
                'email': None,
                'first_name': None,
                'id': model['profile_academy'].id,
                'last_name': None,
                'phone': '',
                'role': {
                    'name': role,
                    'slug': role,
                },
                'status': 'ACTIVE',
                'user': {
                    'email': model['user'].email,
                    'first_name': model['user'].first_name,
                    'id': model['user'].id,
                    'last_name': model['user'].last_name,
                    'profile': None,
                },
            }])
=======
        self.assertEqual(json, [{
            'academy': {
                'id': model['academy'].id,
                'name': model['academy'].name,
                'slug': model['academy'].slug,
            },
            'address': None,
            'created_at': datetime_to_iso_format(profile_academy.created_at),
            'email': None,
            'first_name': None,
            'id': model['profile_academy'].id,
            'last_name': None,
            'phone': '',
            'role': {
                'name': role,
                'slug': role,
            },
            'status': 'ACTIVE',
            'user': {
                'email': model['user'].email,
                'first_name': model['user'].first_name,
                'id': model['user'].id,
                'last_name': model['user'].last_name,
                'github': None,
            },
        }])
>>>>>>> 517277d3
        self.assertEqual(response.status_code, status.HTTP_200_OK)
        self.assertEqual(self.all_profile_academy_dict(), [{
            'academy_id': 1,
            'address': None,
            'email': None,
            'first_name': None,
            'id': 1,
            'last_name': None,
            'phone': '',
            'role_id': role,
            'status': 'ACTIVE',
            'user_id': 2,
        }])

    def test_academy_id_member_with_status_active_without_data(self):
        """Test /academy/:id/member"""
        role = 'konan'
        self.generate_models(authenticate=True,
                             role=role,
                             capability='read_member',
                             profile_academy=True,
                             profile_academy_status='INVITED')
        url = reverse_lazy('authenticate:academy_id_member', kwargs={'academy_id': 1})
        url = f'{url}?status=ACTIVE'
        response = self.client.get(url)
        json = response.json()

        self.assertEqual(json, [])
        self.assertEqual(response.status_code, status.HTTP_200_OK)
        self.assertEqual(self.all_profile_academy_dict(), [{
            'academy_id': 1,
            'address': None,
            'email': None,
            'first_name': None,
            'id': 1,
            'last_name': None,
            'phone': '',
            'role_id': role,
            'status': 'INVITED',
            'user_id': 2,
        }])

    def test_academy_id_member_with_zero_roles(self):
        """Test /academy/:id/member"""
        role = 'konan'
        model = self.generate_models(authenticate=True,
                                     role=role,
                                     capability='read_member',
                                     profile_academy=True)
        url = reverse_lazy('authenticate:academy_id_member', kwargs={'academy_id': 1})
        url = f'{url}?roles='
        response = self.client.get(url)
        json = response.json()

        self.assertEqual(json, [])
        self.assertEqual(response.status_code, status.HTTP_200_OK)
        self.assertEqual(self.all_profile_academy_dict(), [{
            'academy_id': 1,
            'address': None,
            'email': None,
            'first_name': None,
            'id': 1,
            'last_name': None,
            'phone': '',
            'role_id': role,
            'status': 'INVITED',
            'user_id': 2,
        }])

    def test_academy_id_member_with_zero_roles(self):
        """Test /academy/:id/member"""
        role = 'konan'
        self.generate_models(authenticate=True, role=role, capability='read_member', profile_academy=True)
        url = reverse_lazy('authenticate:academy_id_member', kwargs={'academy_id': 1})
        url = f'{url}?roles='
        response = self.client.get(url)
        json = response.json()

        self.assertEqual(json, [])
        self.assertEqual(response.status_code, status.HTTP_200_OK)
        self.assertEqual(self.all_profile_academy_dict(), [{
            'academy_id': 1,
            'address': None,
            'email': None,
            'first_name': None,
            'id': 1,
            'last_name': None,
            'phone': '',
            'role_id': role,
            'status': 'INVITED',
            'user_id': 2,
        }])

    def test_academy_id_member_with_one_roles(self):
        """Test /academy/:id/member"""
        role = 'konan'
        model = self.generate_models(authenticate=True,
                                     role=role,
                                     capability='read_member',
                                     profile_academy=True)
        url = reverse_lazy('authenticate:academy_id_member', kwargs={'academy_id': 1})
        url = f'{url}?roles={role}'
        response = self.client.get(url)
        json = response.json()

        profile_academy = self.get_profile_academy(1)

<<<<<<< HEAD
        self.assertEqual(
            json,
            [{
                'academy': {
                    'id': model['academy'].id,
                    'name': model['academy'].name,
                    'slug': model['academy'].slug,
                },
                'address': None,
                'created_at': datetime_to_iso_format(
                    profile_academy.created_at),
                'email': None,
                'first_name': None,
                'id': model['profile_academy'].id,
                'last_name': None,
                'phone': '',
                'role': {
                    'name': role,
                    'slug': role,
                },
                'status': 'INVITED',
                'user': {
                    'email': model['user'].email,
                    'first_name': model['user'].first_name,
                    'id': model['user'].id,
                    'last_name': model['user'].last_name,
                    'profile': None,
                },
            }])
=======
        self.assertEqual(json, [{
            'academy': {
                'id': model['academy'].id,
                'name': model['academy'].name,
                'slug': model['academy'].slug,
            },
            'address': None,
            'created_at': datetime_to_iso_format(profile_academy.created_at),
            'email': None,
            'first_name': None,
            'id': model['profile_academy'].id,
            'last_name': None,
            'phone': '',
            'role': {
                'name': role,
                'slug': role,
            },
            'status': 'INVITED',
            'user': {
                'email': model['user'].email,
                'first_name': model['user'].first_name,
                'id': model['user'].id,
                'last_name': model['user'].last_name,
                'github': None,
            },
        }])
>>>>>>> 517277d3
        self.assertEqual(response.status_code, status.HTTP_200_OK)
        self.assertEqual(self.all_profile_academy_dict(), [{
            'academy_id': 1,
            'address': None,
            'email': None,
            'first_name': None,
            'id': 1,
            'last_name': None,
            'phone': '',
            'role_id': role,
            'status': 'INVITED',
            'user_id': 2,
        }])

    def test_academy_id_member_with_two_roles(self):
        """Test /academy/:id/member"""
        roles = ['konan', 'pain']
        models = [
            self.generate_models(authenticate=True,
                                 role=roles[0],
                                 capability='read_member',
                                 profile_academy=True)
        ]

        models = models + [
            self.generate_models(authenticate=True,
                                 role=roles[1],
                                 capability='read_member',
                                 profile_academy=True,
                                 models={'academy': models[0]['academy']})
        ]
        url = reverse_lazy('authenticate:academy_id_member', kwargs={'academy_id': 1})
        args = ','.join(roles)
        url = f'{url}?roles={args}'
        response = self.client.get(url)
        json = response.json()

        self.assertEqual(json, [{
            'academy': {
                'id': model['academy'].id,
                'name': model['academy'].name,
                'slug': model['academy'].slug,
            },
            'address':
            None,
            'created_at':
            datetime_to_iso_format(self.get_profile_academy(model['profile_academy'].id).created_at),
            'email':
            None,
            'first_name':
            None,
            'id':
            model['profile_academy'].id,
            'last_name':
            None,
            'phone':
            '',
            'role': {
                'name': roles[model['profile_academy'].id - 1],
                'slug': roles[model['profile_academy'].id - 1],
            },
            'status':
            'INVITED',
            'user': {
                'email': model['user'].email,
                'first_name': model['user'].first_name,
                'id': model['user'].id,
                'last_name': model['user'].last_name,
                'profile': None,
            },
        } for model in models])
        self.assertEqual(response.status_code, status.HTTP_200_OK)
        self.assertEqual(self.all_profile_academy_dict(), [{
            'academy_id': 1,
            'address': None,
            'email': None,
            'first_name': None,
            'id': 1 + index,
            'last_name': None,
            'phone': '',
            'role_id': roles[index],
            'status': 'INVITED',
            'user_id': 2 + index,
        } for index in range(0, 2)])

    def test_academy_id_member_post_no_data(self):
        """Test /academy/:id/member"""
        role = 'konan'
        model = self.generate_models(authenticate=True,
                                     role=role,
                                     capability='crud_member',
                                     profile_academy=True)
        url = reverse_lazy('authenticate:academy_id_member', kwargs={'academy_id': 1})
        data = {}
        response = self.client.post(url, data)
        json = response.json()
        expected = {'role': ['This field is required.']}

        self.assertEqual(json, expected)
        self.assertEqual(response.status_code, status.HTTP_400_BAD_REQUEST)
        self.assertEqual(self.all_profile_academy_dict(), [{
            'academy_id': 1,
            'address': None,
            'email': None,
            'first_name': None,
            'id': 1,
            'last_name': None,
            'phone': '',
            'role_id': role,
            'status': 'INVITED',
            'user_id': 2,
        }])

    def test_academy_id_member_post_no_user(self):
        """Test /academy/:id/member"""
        role = 'konan'
        model = self.generate_models(authenticate=True,
                                     role=role,
                                     capability='crud_member',
                                     profile_academy=True)
        url = reverse_lazy('authenticate:academy_id_member', kwargs={'academy_id': 1})
        data = {'role': role}
        response = self.client.post(url, data)
        json = response.json()
        expected = {'detail': 'user-not-found', 'status_code': 400}
        profile_academy = self.get_profile_academy(1)

        self.assertEqual(json, expected)
        self.assertEqual(response.status_code, status.HTTP_400_BAD_REQUEST)
        self.assertEqual(self.all_profile_academy_dict(), [{
            'academy_id': 1,
            'address': None,
            'email': None,
            'first_name': None,
            'id': 1,
            'last_name': None,
            'phone': '',
            'role_id': role,
            'status': 'INVITED',
            'user_id': 2,
        }])

    def test_academy_id_member_post_no_invite(self):
        """Test /academy/:id/member"""
        role = 'konan'
        model = self.generate_models(authenticate=True,
                                     role=role,
                                     capability='crud_member',
                                     profile_academy=True)
        url = reverse_lazy('authenticate:academy_id_member', kwargs={'academy_id': 1})
        data = {'role': role, 'invite': True}
        response = self.client.post(url, data)
        json = response.json()
        expected = {'detail': 'no-email-or-id', 'status_code': 400}
        profile_academy = self.get_profile_academy(1)

        self.assertEqual(json, expected)
        self.assertEqual(response.status_code, status.HTTP_400_BAD_REQUEST)
        self.assertEqual(self.all_profile_academy_dict(), [{
            'academy_id': 1,
            'address': None,
            'email': None,
            'first_name': None,
            'id': 1,
            'last_name': None,
            'phone': '',
            'role_id': role,
            'status': 'INVITED',
            'user_id': 2,
        }])

    def test_academy_id_member_post_user_with_not_student_role(self):
        """Test /academy/:id/member"""
        role = 'konan'
        model = self.generate_models(authenticate=True,
                                     role=role,
                                     capability='crud_member',
                                     profile_academy=True)
        url = reverse_lazy('authenticate:academy_id_member', kwargs={'academy_id': 1})
        data = {'role': role, 'user': model['user'].id, 'first_name': 'Kenny', 'last_name': 'McKornick'}
        response = self.client.post(url, data)
        json = response.json()
        expected = {'detail': 'user-already-exists', 'status_code': 400}

        profile_academy = self.get_profile_academy(1)

        self.assertEqual(json, expected)
        self.assertEqual(response.status_code, status.HTTP_400_BAD_REQUEST)
        self.assertEqual(self.all_profile_academy_dict(), [{
            'academy_id': 1,
            'address': None,
            'email': None,
            'first_name': None,
            'id': 1,
            'last_name': None,
            'phone': '',
            'role_id': role,
            'status': 'INVITED',
            'user_id': 2,
        }])

    def test_academy_id_member_post_user_with_student_role(self):
        """Test /academy/:id/member"""
        role = 'student'
        model = self.generate_models(authenticate=True,
                                     role=role,
                                     capability='crud_member',
                                     profile_academy=True)
        url = reverse_lazy('authenticate:academy_id_member', kwargs={'academy_id': 1})
        data = {'role': role, 'user': model['user'].id, 'first_name': 'Kenny', 'last_name': 'McKornick'}
        response = self.client.post(url, data)
        json = response.json()

        profile_academy = self.get_profile_academy(1)
        self.assertEqual(
            json, {
                'address': None,
                'email': profile_academy.email,
                'first_name': 'Kenny',
                'last_name': 'McKornick',
                'phone': '',
                'role': role,
                'status': 'ACTIVE',
            })
        self.assertEqual(response.status_code, status.HTTP_201_CREATED)
        self.assertEqual(self.all_profile_academy_dict(), [{
            'academy_id': 1,
            'address': None,
            'email': profile_academy.email,
            'first_name': 'Kenny',
            'id': 1,
            'last_name': 'McKornick',
            'phone': '',
            'role_id': role,
            'status': 'ACTIVE',
            'user_id': 2,
        }])

    def test_academy_id_member_post_teacher_with_student_role(self):
        """Test /academy/:id/member"""
        role = 'student'
        model = self.generate_models(authenticate=True,
                                     role=role,
                                     capability='crud_member',
                                     profile_academy=True)
        model2 = self.generate_models(role='teacher', capability='crud_member')
        url = reverse_lazy('authenticate:academy_id_member', kwargs={'academy_id': 1})
        data = {'role': 'teacher', 'user': model['user'].id, 'first_name': 'Kenny', 'last_name': 'McKornick'}
        response = self.client.post(url, data)
        json = response.json()

        profile_academy = self.get_profile_academy(1)
        self.assertEqual(
            json, {
                'address': None,
                'email': profile_academy.email,
                'first_name': 'Kenny',
                'last_name': 'McKornick',
                'phone': '',
                'role': 'teacher',
                'status': 'ACTIVE',
            })
        self.assertEqual(response.status_code, status.HTTP_201_CREATED)
        self.assertEqual(self.all_profile_academy_dict(), [{
            'academy_id': 1,
            'address': None,
            'email': profile_academy.email,
            'first_name': 'Kenny',
            'id': 1,
            'last_name': 'McKornick',
            'phone': '',
            'role_id': 'teacher',
            'status': 'ACTIVE',
            'user_id': 2,
        }])<|MERGE_RESOLUTION|>--- conflicted
+++ resolved
@@ -67,7 +67,120 @@
 
         profile_academy = self.get_profile_academy(1)
 
-<<<<<<< HEAD
+        self.assertEqual(json, [{
+            'academy': {
+                'id': model['academy'].id,
+                'name': model['academy'].name,
+                'slug': model['academy'].slug,
+            },
+            'address': None,
+            'created_at': datetime_to_iso_format(profile_academy.created_at),
+            'email': None,
+            'first_name': None,
+            'id': model['profile_academy'].id,
+            'last_name': None,
+            'phone': '',
+            'role': {
+                'name': role,
+                'slug': role,
+            },
+            'status': 'INVITED',
+            'user': {
+                'email': model['user'].email,
+                'first_name': model['user'].first_name,
+                'id': model['user'].id,
+                'last_name': model['user'].last_name,
+                'profile': None,
+            },
+        }])
+        self.assertEqual(response.status_code, status.HTTP_200_OK)
+        self.assertEqual(self.all_profile_academy_dict(), [{
+            'academy_id': 1,
+            'address': None,
+            'email': None,
+            'first_name': None,
+            'id': 1,
+            'last_name': None,
+            'phone': '',
+            'role_id': role,
+            'status': 'INVITED',
+            'user_id': 2,
+        }])
+
+    """
+    🔽🔽🔽 With profile
+    """
+
+    def test_academy_id_member__with_profile(self):
+        """Test /academy/:id/member"""
+        role = 'konan'
+        model = self.generate_models(authenticate=True,
+                                     role=role,
+                                     capability='read_member',
+                                     profile_academy=True,
+                                     profile=True)
+        url = reverse_lazy('authenticate:academy_id_member', kwargs={'academy_id': 1})
+        response = self.client.get(url)
+        json = response.json()
+
+        profile_academy = self.get_profile_academy(1)
+
+        self.assertEqual(json, [{
+            'academy': {
+                'id': model['academy'].id,
+                'name': model['academy'].name,
+                'slug': model['academy'].slug,
+            },
+            'address': None,
+            'created_at': datetime_to_iso_format(profile_academy.created_at),
+            'email': None,
+            'first_name': None,
+            'id': model['profile_academy'].id,
+            'last_name': None,
+            'phone': '',
+            'role': {
+                'name': role,
+                'slug': role,
+            },
+            'status': 'INVITED',
+            'user': {
+                'email': model['user'].email,
+                'first_name': model['user'].first_name,
+                'id': model['user'].id,
+                'last_name': model['user'].last_name,
+                'profile': {
+                    'avatar_url': None
+                },
+            },
+        }])
+        self.assertEqual(response.status_code, status.HTTP_200_OK)
+        self.assertEqual(self.all_profile_academy_dict(), [{
+            'academy_id': 1,
+            'address': None,
+            'email': None,
+            'first_name': None,
+            'id': 1,
+            'last_name': None,
+            'phone': '',
+            'role_id': role,
+            'status': 'INVITED',
+            'user_id': 2,
+        }])
+
+    def test_academy_id_member_with_github(self):
+        """Test /academy/:id/member"""
+        role = 'konan'
+        model = self.generate_models(authenticate=True,
+                                     role=role,
+                                     capability='read_member',
+                                     profile_academy=True,
+                                     credentials_github=True)
+        url = reverse_lazy('authenticate:academy_id_member', kwargs={'academy_id': 1})
+        response = self.client.get(url)
+        json = response.json()
+
+        profile_academy = self.get_profile_academy(1)
+
         self.assertEqual(
             json,
             [{
@@ -77,8 +190,7 @@
                     'slug': model['academy'].slug,
                 },
                 'address': None,
-                'created_at': datetime_to_iso_format(
-                    profile_academy.created_at),
+                'created_at': datetime_to_iso_format(profile_academy.created_at),
                 'email': None,
                 'first_name': None,
                 'id': model['profile_academy'].id,
@@ -96,72 +208,37 @@
                     'last_name': model['user'].last_name,
                     'profile': None,
                 },
-            }])
-        self.assertEqual(response.status_code, status.HTTP_200_OK)
-        self.assertEqual(self.all_profile_academy_dict(), [{
-            'academy_id': 1,
-            'address': None,
-            'email': None,
-            'first_name': None,
-            'id': 1,
-            'last_name': None,
-            'phone': '',
-            'role_id': role,
-            'status': 'INVITED',
-            'user_id': 2,
-        }])
-
-    """
-    🔽🔽🔽 With profile
-    """
-
-    def test_academy_id_member__with_profile(self):
+            }],
+        )
+        self.assertEqual(response.status_code, status.HTTP_200_OK)
+        self.assertEqual(self.all_profile_academy_dict(), [{
+            'academy_id': 1,
+            'address': None,
+            'email': None,
+            'first_name': None,
+            'id': 1,
+            'last_name': None,
+            'phone': '',
+            'role_id': role,
+            'status': 'INVITED',
+            'user_id': 2,
+        }])
+
+    def test_academy_id_member_with_status_invited(self):
         """Test /academy/:id/member"""
         role = 'konan'
         model = self.generate_models(authenticate=True,
                                      role=role,
                                      capability='read_member',
                                      profile_academy=True,
-                                     profile=True)
-        url = reverse_lazy('authenticate:academy_id_member',
-                           kwargs={'academy_id': 1})
-        response = self.client.get(url)
-        json = response.json()
-
-        profile_academy = self.get_profile_academy(1)
-
-        self.assertEqual(
-            json,
-            [{
-                'academy': {
-                    'id': model['academy'].id,
-                    'name': model['academy'].name,
-                    'slug': model['academy'].slug,
-                },
-                'address': None,
-                'created_at': datetime_to_iso_format(
-                    profile_academy.created_at),
-                'email': None,
-                'first_name': None,
-                'id': model['profile_academy'].id,
-                'last_name': None,
-                'phone': '',
-                'role': {
-                    'name': role,
-                    'slug': role,
-                },
-                'status': 'INVITED',
-                'user': {
-                    'email': model['user'].email,
-                    'first_name': model['user'].first_name,
-                    'id': model['user'].id,
-                    'last_name': model['user'].last_name,
-                    'profile': {
-                        'avatar_url': None
-                    },
-                },
-            }])
-=======
+                                     profile_academy_status='INVITED')
+        url = reverse_lazy('authenticate:academy_id_member', kwargs={'academy_id': 1})
+        url = f'{url}?status=INVITED'
+        response = self.client.get(url)
+        json = response.json()
+
+        profile_academy = self.get_profile_academy(1)
+
         self.assertEqual(json, [{
             'academy': {
                 'id': model['academy'].id,
@@ -185,185 +262,9 @@
                 'first_name': model['user'].first_name,
                 'id': model['user'].id,
                 'last_name': model['user'].last_name,
-                'github': None,
-            },
-        }])
->>>>>>> 517277d3
-        self.assertEqual(response.status_code, status.HTTP_200_OK)
-        self.assertEqual(self.all_profile_academy_dict(), [{
-            'academy_id': 1,
-            'address': None,
-            'email': None,
-            'first_name': None,
-            'id': 1,
-            'last_name': None,
-            'phone': '',
-            'role_id': role,
-            'status': 'INVITED',
-            'user_id': 2,
-        }])
-
-    def test_academy_id_member_with_github(self):
-        """Test /academy/:id/member"""
-        role = 'konan'
-        model = self.generate_models(authenticate=True,
-                                     role=role,
-                                     capability='read_member',
-                                     profile_academy=True,
-                                     credentials_github=True)
-        url = reverse_lazy('authenticate:academy_id_member', kwargs={'academy_id': 1})
-        response = self.client.get(url)
-        json = response.json()
-
-        profile_academy = self.get_profile_academy(1)
-
-<<<<<<< HEAD
-        self.assertEqual(
-            json,
-            [{
-                'academy': {
-                    'id': model['academy'].id,
-                    'name': model['academy'].name,
-                    'slug': model['academy'].slug,
-                },
-                'address': None,
-                'created_at': datetime_to_iso_format(
-                    profile_academy.created_at),
-                'email': None,
-                'first_name': None,
-                'id': model['profile_academy'].id,
-                'last_name': None,
-                'phone': '',
-                'role': {
-                    'name': role,
-                    'slug': role,
-                },
-                'status': 'INVITED',
-                'user': {
-                    'email': model['user'].email,
-                    'first_name': model['user'].first_name,
-                    'id': model['user'].id,
-                    'last_name': model['user'].last_name,
-                    'profile': None,
-=======
-        self.assertEqual(json, [{
-            'academy': {
-                'id': model['academy'].id,
-                'name': model['academy'].name,
-                'slug': model['academy'].slug,
-            },
-            'address': None,
-            'created_at': datetime_to_iso_format(profile_academy.created_at),
-            'email': None,
-            'first_name': None,
-            'id': model['profile_academy'].id,
-            'last_name': None,
-            'phone': '',
-            'role': {
-                'name': role,
-                'slug': role,
-            },
-            'status': 'INVITED',
-            'user': {
-                'email': model['user'].email,
-                'first_name': model['user'].first_name,
-                'id': model['user'].id,
-                'last_name': model['user'].last_name,
-                'github': {
-                    'avatar_url': None,
-                    'name': None,
-                    'username': None
->>>>>>> 517277d3
-                },
-            },
-        }])
-        self.assertEqual(response.status_code, status.HTTP_200_OK)
-        self.assertEqual(self.all_profile_academy_dict(), [{
-            'academy_id': 1,
-            'address': None,
-            'email': None,
-            'first_name': None,
-            'id': 1,
-            'last_name': None,
-            'phone': '',
-            'role_id': role,
-            'status': 'INVITED',
-            'user_id': 2,
-        }])
-
-    def test_academy_id_member_with_status_invited(self):
-        """Test /academy/:id/member"""
-        role = 'konan'
-        model = self.generate_models(authenticate=True,
-                                     role=role,
-                                     capability='read_member',
-                                     profile_academy=True,
-                                     profile_academy_status='INVITED')
-        url = reverse_lazy('authenticate:academy_id_member', kwargs={'academy_id': 1})
-        url = f'{url}?status=INVITED'
-        response = self.client.get(url)
-        json = response.json()
-
-        profile_academy = self.get_profile_academy(1)
-
-<<<<<<< HEAD
-        self.assertEqual(
-            json,
-            [{
-                'academy': {
-                    'id': model['academy'].id,
-                    'name': model['academy'].name,
-                    'slug': model['academy'].slug,
-                },
-                'address': None,
-                'created_at': datetime_to_iso_format(
-                    profile_academy.created_at),
-                'email': None,
-                'first_name': None,
-                'id': model['profile_academy'].id,
-                'last_name': None,
-                'phone': '',
-                'role': {
-                    'name': role,
-                    'slug': role,
-                },
-                'status': 'INVITED',
-                'user': {
-                    'email': model['user'].email,
-                    'first_name': model['user'].first_name,
-                    'id': model['user'].id,
-                    'last_name': model['user'].last_name,
-                    'profile': None,
-                },
-            }])
-=======
-        self.assertEqual(json, [{
-            'academy': {
-                'id': model['academy'].id,
-                'name': model['academy'].name,
-                'slug': model['academy'].slug,
-            },
-            'address': None,
-            'created_at': datetime_to_iso_format(profile_academy.created_at),
-            'email': None,
-            'first_name': None,
-            'id': model['profile_academy'].id,
-            'last_name': None,
-            'phone': '',
-            'role': {
-                'name': role,
-                'slug': role,
-            },
-            'status': 'INVITED',
-            'user': {
-                'email': model['user'].email,
-                'first_name': model['user'].first_name,
-                'id': model['user'].id,
-                'last_name': model['user'].last_name,
-                'github': None,
-            },
-        }])
->>>>>>> 517277d3
+                'profile': None,
+            },
+        }])
         self.assertEqual(response.status_code, status.HTTP_200_OK)
         self.assertEqual(self.all_profile_academy_dict(), [{
             'academy_id': 1,
@@ -421,37 +322,6 @@
 
         profile_academy = self.get_profile_academy(1)
 
-<<<<<<< HEAD
-        self.assertEqual(
-            json,
-            [{
-                'academy': {
-                    'id': model['academy'].id,
-                    'name': model['academy'].name,
-                    'slug': model['academy'].slug,
-                },
-                'address': None,
-                'created_at': datetime_to_iso_format(
-                    profile_academy.created_at),
-                'email': None,
-                'first_name': None,
-                'id': model['profile_academy'].id,
-                'last_name': None,
-                'phone': '',
-                'role': {
-                    'name': role,
-                    'slug': role,
-                },
-                'status': 'ACTIVE',
-                'user': {
-                    'email': model['user'].email,
-                    'first_name': model['user'].first_name,
-                    'id': model['user'].id,
-                    'last_name': model['user'].last_name,
-                    'profile': None,
-                },
-            }])
-=======
         self.assertEqual(json, [{
             'academy': {
                 'id': model['academy'].id,
@@ -475,10 +345,9 @@
                 'first_name': model['user'].first_name,
                 'id': model['user'].id,
                 'last_name': model['user'].last_name,
-                'github': None,
-            },
-        }])
->>>>>>> 517277d3
+                'profile': None,
+            },
+        }])
         self.assertEqual(response.status_code, status.HTTP_200_OK)
         self.assertEqual(self.all_profile_academy_dict(), [{
             'academy_id': 1,
@@ -586,37 +455,6 @@
 
         profile_academy = self.get_profile_academy(1)
 
-<<<<<<< HEAD
-        self.assertEqual(
-            json,
-            [{
-                'academy': {
-                    'id': model['academy'].id,
-                    'name': model['academy'].name,
-                    'slug': model['academy'].slug,
-                },
-                'address': None,
-                'created_at': datetime_to_iso_format(
-                    profile_academy.created_at),
-                'email': None,
-                'first_name': None,
-                'id': model['profile_academy'].id,
-                'last_name': None,
-                'phone': '',
-                'role': {
-                    'name': role,
-                    'slug': role,
-                },
-                'status': 'INVITED',
-                'user': {
-                    'email': model['user'].email,
-                    'first_name': model['user'].first_name,
-                    'id': model['user'].id,
-                    'last_name': model['user'].last_name,
-                    'profile': None,
-                },
-            }])
-=======
         self.assertEqual(json, [{
             'academy': {
                 'id': model['academy'].id,
@@ -640,10 +478,9 @@
                 'first_name': model['user'].first_name,
                 'id': model['user'].id,
                 'last_name': model['user'].last_name,
-                'github': None,
-            },
-        }])
->>>>>>> 517277d3
+                'profile': None,
+            },
+        }])
         self.assertEqual(response.status_code, status.HTTP_200_OK)
         self.assertEqual(self.all_profile_academy_dict(), [{
             'academy_id': 1,
