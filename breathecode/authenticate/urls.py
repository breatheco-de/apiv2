"""breathecode URL Configuration

The `urlpatterns` list routes URLs to views. For more information please see:
    https://docs.djangoproject.com/en/3.0/topics/http/urls/
Examples:
Function views
    1. Add an import:  from my_app import views
    2. Add a URL to urlpatterns:  path('', views.home, name='home')
Class-based views
    1. Add an import:  from other_app.views import Home
    2. Add a URL to urlpatterns:  path('', Home.as_view(), name='home')
Including another URLconf
    1. Import the include() function: from django.urls import include, path
    2. Add a URL to urlpatterns:  path('blog/', include('blog.urls'))
"""
# from django.contrib import admin
# from rest_framework.authtoken import views
from django.urls import path
<<<<<<< HEAD
from .views import (GenerateTokenResetGithubLink, get_users,
                    get_user_by_id_or_email, UserMeView, LoginView, LogoutView,
                    TemporalTokenView, get_github_token, save_github_token,
                    get_slack_token, save_slack_token, pick_password,
                    get_token_info, get_facebook_token, save_facebook_token,
                    MemberView, reset_password_view, login_html_view,
                    StudentView, get_roles, render_invite, AcademyInviteView,
                    ProfileInviteView, MeInviteView, AcademyTokenView,
                    PasswordResetView, get_google_token, save_google_token)
=======
from .views import (get_users, get_user_by_id_or_email, UserMeView, LoginView, LogoutView, TemporalTokenView,
                    get_github_token, save_github_token, get_slack_token, save_slack_token, pick_password,
                    get_token_info, get_facebook_token, save_facebook_token, MemberView, reset_password_view,
                    login_html_view, StudentView, get_roles, render_invite, AcademyInviteView,
                    ProfileInviteView, MeInviteView, AcademyTokenView, PasswordResetView, get_google_token,
                    save_google_token)
>>>>>>> 5bac3a18

app_name = 'authenticate'
urlpatterns = [
    path('user/', get_users, name='user'),
    path('user/me', UserMeView.as_view(), name='user_me'),
    path('user/<str:id_or_email>', get_user_by_id_or_email),
    path('role', get_roles, name='role'),
    path('member/invite/resend/<int:pa_id>', AcademyInviteView.as_view(), name='academy_resent_invite'),
    path('member/invite/<str:token>', render_invite, name='academy_invite'),
    path('member/<int:profile_academy_id>/token',
         GenerateTokenResetGithubLink.as_view(),
         name='reset_github_link'),
    path('academy/member', MemberView.as_view(), name='academy_member'),
    path('academy/<int:academy_id>/member', MemberView.as_view(), name='academy_id_member'),
    path('academy/<int:academy_id>/member/<str:user_id_or_email>',
         MemberView.as_view(),
         name='academy_id_member_id'),
    path('academy/member/<str:user_id_or_email>', MemberView.as_view(), name='academy_id_member_id'),
    path('academy/student', StudentView.as_view(), name='academy_student'),
    path('academy/student/<str:user_id_or_email>', StudentView.as_view()),
    path('academy/user/me/invite', MeInviteView.as_view(), name='user_me_invite'),
    path('academy/user/<int:profileacademy_id>/invite', ProfileInviteView.as_view()),
    path('academy/user/invite', ProfileInviteView.as_view(), name='user_invite'),
    # path('group/', get_groups, name="group"),
    path('view/login', login_html_view, name='login_view'),  # html login form
    # get token from email and password
    path('login/', LoginView.as_view(), name='login'),
    path('logout/', LogoutView.as_view(), name='logout'),
    # get a another token (temporal), from a logged in user
    path('academy/token/', AcademyTokenView.as_view(), name='academy_token'),
    path('token/me', TemporalTokenView.as_view(), name='token'),
    path('token/<str:token>', get_token_info, name='token'),  # get token information
    path('password/reset', reset_password_view, name='password_reset'),
    path('member/<int:profileacademy_id>/password/reset',
         PasswordResetView.as_view(),
         name='member_password_reset'),
    path('password/<str:token>', pick_password, name='password_token'),
    path('github/', get_github_token, name='github'),
    path('github/<str:token>', get_github_token, name='github_token'),
    path('github/callback/', save_github_token, name='github_callback'),
    path('slack/', get_slack_token, name='slack'),
    path('slack/callback/', save_slack_token, name='slack_callback'),
    path('facebook/', get_facebook_token, name='facebook'),
    path('facebook/callback/', save_facebook_token, name='facebook_callback'),
    path('user/me', UserMeView.as_view(), name='user_me'),
    path('user/me/invite', MeInviteView.as_view()),

    # google authentication oath2.0
    path('google/<str:token>', get_google_token, name='google_token'),
    path('google/callback/', save_google_token, name='google_callback'),
]<|MERGE_RESOLUTION|>--- conflicted
+++ resolved
@@ -16,24 +16,12 @@
 # from django.contrib import admin
 # from rest_framework.authtoken import views
 from django.urls import path
-<<<<<<< HEAD
-from .views import (GenerateTokenResetGithubLink, get_users,
-                    get_user_by_id_or_email, UserMeView, LoginView, LogoutView,
-                    TemporalTokenView, get_github_token, save_github_token,
-                    get_slack_token, save_slack_token, pick_password,
-                    get_token_info, get_facebook_token, save_facebook_token,
-                    MemberView, reset_password_view, login_html_view,
-                    StudentView, get_roles, render_invite, AcademyInviteView,
-                    ProfileInviteView, MeInviteView, AcademyTokenView,
-                    PasswordResetView, get_google_token, save_google_token)
-=======
-from .views import (get_users, get_user_by_id_or_email, UserMeView, LoginView, LogoutView, TemporalTokenView,
-                    get_github_token, save_github_token, get_slack_token, save_slack_token, pick_password,
-                    get_token_info, get_facebook_token, save_facebook_token, MemberView, reset_password_view,
-                    login_html_view, StudentView, get_roles, render_invite, AcademyInviteView,
-                    ProfileInviteView, MeInviteView, AcademyTokenView, PasswordResetView, get_google_token,
-                    save_google_token)
->>>>>>> 5bac3a18
+from .views import (GenerateTokenResetGithubLink, get_users, get_user_by_id_or_email, UserMeView, LoginView,
+                    LogoutView, TemporalTokenView, get_github_token, save_github_token, get_slack_token,
+                    save_slack_token, pick_password, get_token_info, get_facebook_token, save_facebook_token,
+                    MemberView, reset_password_view, login_html_view, StudentView, get_roles, render_invite,
+                    AcademyInviteView, ProfileInviteView, MeInviteView, AcademyTokenView, PasswordResetView,
+                    get_google_token, save_google_token)
 
 app_name = 'authenticate'
 urlpatterns = [
