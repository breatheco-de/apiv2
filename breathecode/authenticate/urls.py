--- conflicted
+++ resolved
@@ -28,13 +28,10 @@
     path('user/', get_users, name="user"),
     path('role', get_roles, name="role"),
     path('user/me', UserMeView.as_view(), name="user_me"),
+  
+    path('user/invite/resend/<int:user_id>', AcademyInviteView.as_view(), name="academy_resent_invite"),
     path('user/invite/<str:token>', render_invite, name="academy_invite"),
-<<<<<<< HEAD
-    path('user/invite/resend/<int:user_id>', AcademyInviteView.as_view(), name="academy_resent_invite"),
-    
-=======
 
->>>>>>> d69d0b69
     path('academy/member', MemberView.as_view()),
     path('academy/<int:academy_id>/member', MemberView.as_view(), name="academy_id_member"),
     path('academy/member/<int:user_id>', MemberView.as_view(), name="academy_id_member_id"),
