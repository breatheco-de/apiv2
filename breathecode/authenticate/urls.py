--- conflicted
+++ resolved
@@ -16,12 +16,8 @@
 from django.contrib import admin
 from django.urls import path, include
 from .views import (
-<<<<<<< HEAD
-    get_users, get_users_me, LoginView, LogoutView,TemporalTokenView , get_github_token, save_github_token
-=======
     get_users, get_users_me, get_groups, LoginView, LogoutView,TemporalTokenView , get_github_token, save_github_token,
     change_password, pick_password, get_slack_token, save_slack_token,
->>>>>>> 60c56b45
 )
 from rest_framework.authtoken import views
 
@@ -34,20 +30,13 @@
     path('logout/', LogoutView.as_view(), name="logout"),
     path('token/', TemporalTokenView.as_view(), name="token"),
 
-<<<<<<< HEAD
     # path('password/<str:token>', pick_password, name="pick_password"),
-
+    # path('password/form', change_password, name="pick_password"),
+    
     path('github/', get_github_token, name="github"),
     path('github/callback/', save_github_token, name="github_callback"),
+
+    path('slack/', get_slack_token, name="slack"),
+    path('slack/callback/', save_slack_token, name="slack_callback"),
 ]
-=======
-    path('password/<str:token>', pick_password, name="pick_password"),
-    path('password/form', change_password, name="pick_password"),
-    
-    path('github/', get_github_token),
-    path('github/callback/', save_github_token),
-
-    path('slack/', get_slack_token),
-    path('slack/callback/', save_slack_token),
-]
->>>>>>> 60c56b45
+]