--- conflicted
+++ resolved
@@ -30,17 +30,12 @@
     path('user/me', UserMeView.as_view(), name="user_me"),
     path('user/invite/<str:token>', render_invite, name="academy_invite"),
     
-<<<<<<< HEAD
+    path('academy/member', MemberView.as_view()),
     path('academy/<int:academy_id>/member', MemberView.as_view(), name="academy_id_member"),
+    path('academy/member/<int:user_id>', MemberView.as_view()),
     path('academy/<int:academy_id>/member/<int:user_id>', MemberView.as_view(), name="academy_id_member_id"),
-=======
-    path('academy/member', MemberView.as_view()),
-    path('academy/<int:academy_id>/member', MemberView.as_view()),
-    path('academy/member/<int:user_id>', MemberView.as_view()),
-    path('academy/<int:academy_id>/member/<int:user_id>', MemberView.as_view()),
     
     path('academy/student', StudentView.as_view()),
->>>>>>> 6b3e6480
     path('academy/<int:academy_id>/student', StudentView.as_view()),
     
     path('academy/student/<int:user_id>', StudentView.as_view()),
