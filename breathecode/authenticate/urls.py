--- conflicted
+++ resolved
@@ -34,12 +34,7 @@
     path('role', get_roles, name='role'),
     path('role/<str:role_slug>', get_roles, name='role_slug'),
     path('profile/invite/me', ProfileInviteMeView.as_view(), name='profile_invite_me'),
-<<<<<<< HEAD
-    path('member/invite/<str:token>', render_invite, name='academy_invite'),
-=======
-    path('member/invite/resend/<int:invite_id>', AcademyInviteView.as_view(), name='academy_resent_invite'),
     path('member/invite/<str:token>', render_invite, name='member_invite_token'),
->>>>>>> 318167e2
     path('member/<int:profile_academy_id>/token',
          TokenTemporalView.as_view(),
          name='profile_academy_reset_github_link'),
@@ -61,13 +56,8 @@
     path('academy/member/<int:profileacademy_id>/invite',
          AcademyInviteView.as_view(),
          name='academy_member_id_invite'),
-<<<<<<< HEAD
     path('academy/user/invite', AcademyInviteView.as_view(), name='academy_user_invite'),
-    path('academy/html/invite', render_academy_invite),
-=======
-    path('academy/user/invite', AcademyInviteView.as_view(), name='user_invite'),
     path('academy/html/invite', render_academy_invite, name='academy_html_invite'),
->>>>>>> 318167e2
     # path('group/', get_groups, name="group"),
     path('view/login', login_html_view, name='login_view'),  # html login form
     # get token from email and password
