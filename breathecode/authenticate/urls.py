"""breathecode URL Configuration

The `urlpatterns` list routes URLs to views. For more information please see:
    https://docs.djangoproject.com/en/3.0/topics/http/urls/
Examples:
Function views
    1. Add an import:  from my_app import views
    2. Add a URL to urlpatterns:  path('', views.home, name='home')
Class-based views
    1. Add an import:  from other_app.views import Home
    2. Add a URL to urlpatterns:  path('', Home.as_view(), name='home')
Including another URLconf
    1. Import the include() function: from django.urls import include, path
    2. Add a URL to urlpatterns:  path('blog/', include('blog.urls'))
"""
# from django.contrib import admin
# from rest_framework.authtoken import views
from django.urls import path
from .views import (get_users, get_user_by_id_or_email, UserMeView, LoginView, LogoutView,
                    TemporalTokenView, get_github_token, save_github_token,
                    get_slack_token, save_slack_token, pick_password,
                    change_password, get_token_info, get_facebook_token,
                    save_facebook_token, MemberView, reset_password_view,
                    login_html_view, StudentView, get_roles, render_invite,
                    AcademyInviteView, ProfileInviteView, MeInviteView,
                    AcademyTokenView, PasswordResetView)

app_name = 'authenticate'
urlpatterns = [
<<<<<<< HEAD
    path('user/', get_users, name='user'),
    path('role', get_roles, name='role'),
=======
    path('user/', get_users, name="user"),
    path('user/me', UserMeView.as_view(), name="user_me"),
    path('user/<str:id_or_email>', get_user_by_id_or_email),

    path('role', get_roles, name="role"),
>>>>>>> 74d4e5db
    path('member/invite/resend/<int:pa_id>',
         AcademyInviteView.as_view(),
         name='academy_resent_invite'),
    path('member/invite/<str:token>', render_invite, name='academy_invite'),
    path('academy/member', MemberView.as_view(), name='academy_member'),
    path('academy/<int:academy_id>/member',
         MemberView.as_view(),
<<<<<<< HEAD
         name='academy_id_member'),
    path('academy/member/<int:user_id>',
         MemberView.as_view(),
         name='academy_id_member_id'),
    path('academy/<int:academy_id>/member/<int:user_id>',
         MemberView.as_view(),
         name='academy_id_member_id'),
    path('academy/student', StudentView.as_view(), name='academy_student'),
    path('academy/student/<int:user_id>', StudentView.as_view()),
=======
         name="academy_id_member"),
    path('academy/<int:academy_id>/member/<str:user_id_or_email>',
         MemberView.as_view(),
         name="academy_id_member_id"),
    path('academy/member/<str:user_id_or_email>',
         MemberView.as_view(),
         name="academy_id_member_id"),
    path('academy/student', StudentView.as_view(), name="academy_student"),
    path('academy/student/<str:user_id_or_email>', StudentView.as_view()),
>>>>>>> 74d4e5db
    path('academy/user/me/invite',
         MeInviteView.as_view(),
         name='user_me_invite'),
    path('academy/user/<int:profileacademy_id>/invite',
         ProfileInviteView.as_view()),
    path('academy/user/invite',
         ProfileInviteView.as_view(),
         name='user_invite'),
    # path('group/', get_groups, name="group"),
    path('view/login', login_html_view, name='login_view'),  # html login form
    # get token from email and password
    path('login/', LoginView.as_view(), name='login'),
    path('logout/', LogoutView.as_view(), name='logout'),
    # get a another token (temporal), from a logged in user
    path('academy/token/', AcademyTokenView.as_view(), name='academy_token'),
    path('token/', TemporalTokenView.as_view(), name='token'),
    path('token/<str:token>', get_token_info,
         name='token'),  # get token information
    path('password/reset', reset_password_view, name='password_reset'),
    path('member/<int:profileacademy_id>/password/reset',
         PasswordResetView.as_view(),
<<<<<<< HEAD
         name='member_password_reset'),
    path('password/<str:token>', pick_password, name='password_token'),
    path('github/', get_github_token, name='github'),
    path('github/me', get_github_token, name='github_me'),
    path('github/callback/', save_github_token, name='github_callback'),
    path('slack/', get_slack_token, name='slack'),
    path('slack/callback/', save_slack_token, name='slack_callback'),
    path('facebook/', get_facebook_token, name='facebook'),
    path('facebook/callback/', save_facebook_token, name='facebook_callback'),
    path('user/me', UserMeView.as_view(), name='user_me'),
=======
         name="member_password_reset"),
    path('password/<str:token>', pick_password, name="password_token"),
    path('github/', get_github_token, name="github"),
    path('github/me', get_github_token, name="github_me"),
    path('github/callback/', save_github_token, name="github_callback"),
    path('slack/', get_slack_token, name="slack"),
    path('slack/callback/', save_slack_token, name="slack_callback"),
    path('facebook/', get_facebook_token, name="facebook"),
    path('facebook/callback/', save_facebook_token, name="facebook_callback"),
    
>>>>>>> 74d4e5db
    path('user/me/invite', MeInviteView.as_view()),
]<|MERGE_RESOLUTION|>--- conflicted
+++ resolved
@@ -16,27 +16,20 @@
 # from django.contrib import admin
 # from rest_framework.authtoken import views
 from django.urls import path
-from .views import (get_users, get_user_by_id_or_email, UserMeView, LoginView, LogoutView,
-                    TemporalTokenView, get_github_token, save_github_token,
-                    get_slack_token, save_slack_token, pick_password,
-                    change_password, get_token_info, get_facebook_token,
-                    save_facebook_token, MemberView, reset_password_view,
-                    login_html_view, StudentView, get_roles, render_invite,
-                    AcademyInviteView, ProfileInviteView, MeInviteView,
-                    AcademyTokenView, PasswordResetView)
+from .views import (
+    get_users, get_user_by_id_or_email, UserMeView, LoginView, LogoutView,
+    TemporalTokenView, get_github_token, save_github_token, get_slack_token,
+    save_slack_token, pick_password, change_password, get_token_info,
+    get_facebook_token, save_facebook_token, MemberView, reset_password_view,
+    login_html_view, StudentView, get_roles, render_invite, AcademyInviteView,
+    ProfileInviteView, MeInviteView, AcademyTokenView, PasswordResetView)
 
 app_name = 'authenticate'
 urlpatterns = [
-<<<<<<< HEAD
-    path('user/', get_users, name='user'),
-    path('role', get_roles, name='role'),
-=======
     path('user/', get_users, name="user"),
     path('user/me', UserMeView.as_view(), name="user_me"),
     path('user/<str:id_or_email>', get_user_by_id_or_email),
-
     path('role', get_roles, name="role"),
->>>>>>> 74d4e5db
     path('member/invite/resend/<int:pa_id>',
          AcademyInviteView.as_view(),
          name='academy_resent_invite'),
@@ -44,17 +37,6 @@
     path('academy/member', MemberView.as_view(), name='academy_member'),
     path('academy/<int:academy_id>/member',
          MemberView.as_view(),
-<<<<<<< HEAD
-         name='academy_id_member'),
-    path('academy/member/<int:user_id>',
-         MemberView.as_view(),
-         name='academy_id_member_id'),
-    path('academy/<int:academy_id>/member/<int:user_id>',
-         MemberView.as_view(),
-         name='academy_id_member_id'),
-    path('academy/student', StudentView.as_view(), name='academy_student'),
-    path('academy/student/<int:user_id>', StudentView.as_view()),
-=======
          name="academy_id_member"),
     path('academy/<int:academy_id>/member/<str:user_id_or_email>',
          MemberView.as_view(),
@@ -64,7 +46,6 @@
          name="academy_id_member_id"),
     path('academy/student', StudentView.as_view(), name="academy_student"),
     path('academy/student/<str:user_id_or_email>', StudentView.as_view()),
->>>>>>> 74d4e5db
     path('academy/user/me/invite',
          MeInviteView.as_view(),
          name='user_me_invite'),
@@ -86,7 +67,6 @@
     path('password/reset', reset_password_view, name='password_reset'),
     path('member/<int:profileacademy_id>/password/reset',
          PasswordResetView.as_view(),
-<<<<<<< HEAD
          name='member_password_reset'),
     path('password/<str:token>', pick_password, name='password_token'),
     path('github/', get_github_token, name='github'),
@@ -97,17 +77,5 @@
     path('facebook/', get_facebook_token, name='facebook'),
     path('facebook/callback/', save_facebook_token, name='facebook_callback'),
     path('user/me', UserMeView.as_view(), name='user_me'),
-=======
-         name="member_password_reset"),
-    path('password/<str:token>', pick_password, name="password_token"),
-    path('github/', get_github_token, name="github"),
-    path('github/me', get_github_token, name="github_me"),
-    path('github/callback/', save_github_token, name="github_callback"),
-    path('slack/', get_slack_token, name="slack"),
-    path('slack/callback/', save_slack_token, name="slack_callback"),
-    path('facebook/', get_facebook_token, name="facebook"),
-    path('facebook/callback/', save_facebook_token, name="facebook_callback"),
-    
->>>>>>> 74d4e5db
     path('user/me/invite', MeInviteView.as_view()),
 ]