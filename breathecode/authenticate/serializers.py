--- conflicted
+++ resolved
@@ -1206,11 +1206,8 @@
     class Meta:
         model = UserInvite
         fields = ('id', 'email', 'first_name', 'last_name', 'phone', 'cohort', 'syllabus', 'access_token',
-<<<<<<< HEAD
-                  'plan', 'plans', 'user', 'country', 'city', 'latitude', 'longitude', 'status')
-=======
-                  'plan', 'plans', 'user', 'conversion_info', 'country', 'city', 'latitude', 'longitude')
->>>>>>> 6c6515c0
+                  'plan', 'plans', 'user', 'country', 'city', 'latitude', 'longitude', 'status',
+                  'conversion_info')
 
     def validate(self, data: dict[str, str]):
         from breathecode.payments.models import Plan
