import hashlib
from django.db import IntegrityError
import serpy
import logging
import random
import os
import urllib.parse
import breathecode.notify.actions as notify_actions
from django.utils import timezone
from django.contrib.auth.models import User

from breathecode.utils.i18n import translation
from .models import (CredentialsGithub, ProfileAcademy, Role, UserInvite, Profile, Token, GitpodUser,
                     GithubAcademyUser, AcademyAuthSettings, UserSetting)
from breathecode.authenticate.actions import get_user_settings
from breathecode.utils import ValidationException
from breathecode.admissions.models import Academy, Cohort, Syllabus
from rest_framework.exceptions import ValidationError
from rest_framework import serializers
from django.db.models import Q
from django.contrib.auth.models import Permission
from breathecode.mentorship.models import MentorProfile
from breathecode.events.models import Event
from breathecode.registry.models import Asset
import breathecode.activity.tasks as tasks_activity

logger = logging.getLogger(__name__)

APP_URL = os.getenv('APP_URL', '')


class GetSmallCohortSerializer(serpy.Serializer):
    """The serializer schema definition."""
    # Use a Field subclass like IntField if you need more validation.
    id = serpy.Field()
    slug = serpy.Field()
    name = serpy.Field()
    ending_date = serpy.Field()
    stage = serpy.Field()


class GetSmallAcademySerializer(serpy.Serializer):
    """The serializer schema definition."""
    # Use a Field subclass like IntField if you need more validation.
    id = serpy.Field()
    name = serpy.Field()
    slug = serpy.Field()


class UserTinySerializer(serpy.Serializer):
    """The serializer schema definition."""
    # Use a Field subclass like IntField if you need more validation.
    id = serpy.Field()
    username = serpy.Field()
    first_name = serpy.Field()
    last_name = serpy.Field()
    email = serpy.Field()


class UserBigSerializer(serpy.Serializer):
    """The serializer schema definition."""
    # Use a Field subclass like IntField if you need more validation.
    id = serpy.Field()
    email = serpy.Field()
    first_name = serpy.Field()


class GitpodUserSmallSerializer(serpy.Serializer):
    """The serializer schema definition."""
    # Use a Field subclass like IntField if you need more validation.
    id = serpy.Field()
    github_username = serpy.Field()
    created_at = serpy.Field()
    delete_status = serpy.Field()
    assignee_id = serpy.Field()
    expires_at = serpy.Field()
    user = UserTinySerializer(required=False)
    academy = GetSmallAcademySerializer(required=False)
    target_cohort = GetSmallCohortSerializer(required=False)


class AcademyTinySerializer(serpy.Serializer):
    """The serializer schema definition."""
    # Use a Field subclass like IntField if you need more validation.
    id = serpy.Field()
    slug = serpy.Field()
    name = serpy.Field()


class CohortTinySerializer(serpy.Serializer):
    """The serializer schema definition."""
    # Use a Field subclass like IntField if you need more validation.
    slug = serpy.Field()
    name = serpy.Field()


class TokenSmallSerializer(serpy.Serializer):
    """The serializer schema definition."""
    # Use a Field subclass like IntField if you need more validation.
    user = UserTinySerializer()
    key = serpy.Field()
    reset_password_url = serpy.MethodField()
    reset_github_url = serpy.MethodField()

    def get_reset_password_url(self, obj):
        return os.getenv('API_URL') + '/v1/auth/password/' + str(obj.key)

    def get_reset_github_url(self, obj):
        return os.getenv('API_URL') + '/v1/auth/github/' + str(obj.key)


class RoleSmallSerializer(serpy.Serializer):
    """The serializer schema definition."""
    id = serpy.MethodField()
    slug = serpy.Field()
    name = serpy.Field()

    def get_id(self, obj):
        return obj.slug


class RoleBigSerializer(serpy.Serializer):
    """The serializer schema definition."""
    id = serpy.MethodField()
    slug = serpy.Field()
    name = serpy.Field()
    capabilities = serpy.MethodField()

    # this id is needed for zapier.com
    def get_id(self, obj):
        return obj.slug

    def get_capabilities(self, obj):
        return obj.capabilities.all().values_list('slug', flat=True)


class GithubSmallSerializer(serpy.Serializer):
    """The serializer schema definition."""
    # Use a Field subclass like IntField if you need more validation.
    avatar_url = serpy.Field()
    name = serpy.Field()
    username = serpy.Field()


class GithubUserSerializer(serpy.Serializer):
    """The serializer schema definition."""
    # Use a Field subclass like IntField if you need more validation.
    id = serpy.Field()
    academy = GetSmallAcademySerializer(required=False)
    user = UserTinySerializer(required=False)
    username = serpy.Field()

    storage_status = serpy.Field()
    storage_action = serpy.Field()
    storage_log = serpy.Field()
    storage_synch_at = serpy.Field()

    created_at = serpy.Field()

    github = serpy.MethodField()

    def get_github(self, obj):
        github = CredentialsGithub.objects.filter(user=obj.user).first()
        if github is None:
            return None
        return GithubSmallSerializer(github).data


class GetProfileSmallSerializer(serpy.Serializer):
    avatar_url = serpy.Field()


class GetProfileSerializer(serpy.Serializer):
    user = UserTinySerializer(many=False)
    avatar_url = serpy.Field()
    bio = serpy.Field()
    phone = serpy.Field()
    show_tutorial = serpy.Field()
    twitter_username = serpy.Field()
    github_username = serpy.Field()
    portfolio_url = serpy.Field()
    linkedin_url = serpy.Field()
    blog = serpy.Field()


class UserInviteShortSerializer(serpy.Serializer):
    id = serpy.Field()
    status = serpy.Field()
    email = serpy.Field()
    sent_at = serpy.Field()
    created_at = serpy.Field()


class UserInviteNoUrlSerializer(UserInviteShortSerializer):
    first_name = serpy.Field()
    last_name = serpy.Field()
    token = serpy.Field()
    academy = AcademyTinySerializer(required=False)
    cohort = CohortTinySerializer(required=False)
    role = RoleSmallSerializer(required=False)


class UserInviteSerializer(UserInviteNoUrlSerializer):
    invite_url = serpy.MethodField()

    def get_invite_url(self, _invite):
        if _invite.token is None:
            return None
        return os.getenv('API_URL') + '/v1/auth/member/invite/' + str(_invite.token)


class AcademySerializer(serpy.Serializer):
    """The serializer schema definition."""
    # Use a Field subclass like IntField if you need more validation.
    id = serpy.Field()
    name = serpy.Field()
    slug = serpy.Field()
    timezone = serpy.Field()


class UserInviteSmallSerializer(serpy.Serializer):
    id = serpy.Field()
    academy = serpy.MethodField()
    cohort = serpy.MethodField()
    role = serpy.MethodField()
    created_at = serpy.Field()

    def get_role(self, obj):
        return obj.role.slug if obj.role else None

    def get_academy(self, obj):
        return AcademySerializer(obj.academy, many=False).data if obj.academy else None

    def get_cohort(self, obj):
        return GetSmallCohortSerializer(obj.cohort, many=False).data if obj.cohort else None


class ProfileAcademySmallSerializer(serpy.Serializer):
    """The serializer schema definition."""
    # Use a Field subclass like IntField if you need more validation.
    id = serpy.Field()
    academy = AcademySerializer()
    role = serpy.MethodField()
    created_at = serpy.Field()

    def get_role(self, obj):
        return obj.role.slug


class AcademySmallSerializer(serpy.Serializer):
    """The serializer schema definition."""
    # Use a Field subclass like IntField if you need more validation.
    id = serpy.Field()
    name = serpy.Field()
    slug = serpy.Field()


class UserSmallSerializer(serpy.Serializer):
    """The serializer schema definition."""
    # Use a Field subclass like IntField if you need more validation.
    id = serpy.Field()
    email = serpy.Field()
    first_name = serpy.Field()
    last_name = serpy.Field()
    github = serpy.MethodField()
    profile = serpy.MethodField()

    def get_github(self, obj):
        if not hasattr(obj, 'credentialsgithub'):
            return None

        return GithubSmallSerializer(obj.credentialsgithub).data

    def get_profile(self, obj):
        if not hasattr(obj, 'profile'):
            return None

        return GetProfileSmallSerializer(obj.profile).data


class UserSuperSmallSerializer(serpy.Serializer):
    """The serializer schema definition."""
    # Use a Field subclass like IntField if you need more validation.
    id = serpy.Field()
    email = serpy.Field()
    first_name = serpy.Field()
    last_name = serpy.Field()
    profile = serpy.MethodField()

    def get_profile(self, obj):
        if not hasattr(obj, 'profile'):
            return None

        return GetProfileSmallSerializer(obj.profile).data


class GetProfileAcademySerializer(serpy.Serializer):
    """The serializer schema definition."""
    # Use a Field subclass like IntField if you need more validation.
    id = serpy.Field()
    first_name = serpy.Field()
    last_name = serpy.Field()
    user = UserSmallSerializer(required=False)
    academy = AcademySmallSerializer()
    role = RoleSmallSerializer()
    created_at = serpy.Field()
    email = serpy.Field()
    address = serpy.Field()
    phone = serpy.Field()
    status = serpy.Field()
    first_name = serpy.Field()
    last_name = serpy.Field()
    invite_url = serpy.MethodField()

    def get_invite_url(self, _invite):
        return os.getenv('API_URL') + '/v1/auth/academy/html/invite'


class GetProfileAcademySmallSerializer(serpy.Serializer):
    """The serializer schema definition."""
    # Use a Field subclass like IntField if you need more validation.
    id = serpy.Field()
    first_name = serpy.Field()
    last_name = serpy.Field()
    user = UserSuperSmallSerializer(required=False)
    academy = AcademySmallSerializer()
    role = RoleSmallSerializer()
    created_at = serpy.Field()
    email = serpy.Field()
    address = serpy.Field()
    phone = serpy.Field()
    status = serpy.Field()
    first_name = serpy.Field()
    last_name = serpy.Field()


class GetProfileAcademyTinySerializer(serpy.Serializer):
    """The serializer schema definition."""
    # Use a Field subclass like IntField if you need more validation.
    id = serpy.Field()
    first_name = serpy.Field()
    last_name = serpy.Field()
    academy = AcademySmallSerializer()
    created_at = serpy.Field()
    email = serpy.Field()
    phone = serpy.Field()
    status = serpy.Field()


# this not include the content type
class GetPermissionSmallSerializer(serpy.Serializer):
    name = serpy.Field()
    codename = serpy.Field()


class AppUserSerializer(serpy.Serializer):

    # Use a Field subclass like IntField if you need more validation.
    id = serpy.Field()
    email = serpy.Field()
    first_name = serpy.Field()
    last_name = serpy.Field()
    github = serpy.MethodField()
    profile = serpy.MethodField()

    def get_profile(self, obj):
        if not hasattr(obj, 'profile'):
            return None

        return GetProfileSmallSerializer(obj.profile).data

    def get_github(self, obj):
        github = CredentialsGithub.objects.filter(user=obj.id).first()
        if github is None:
            return None
        return GithubSmallSerializer(github).data


class SmallAppUserAgreementSerializer(serpy.Serializer):

    # Use a Field subclass like IntField if you need more validation.
    app = serpy.MethodField()
    up_to_date = serpy.MethodField()

    def get_app(self, obj):
        return obj.app.slug

    def get_up_to_date(self, obj):
        return obj.agreement_version == obj.app.agreement_version


class SettingsSerializer(serpy.Serializer):
    """The serializer schema definition."""
    # Use a Field subclass like IntField if you need more validation.
    lang = serpy.Field()
    main_currency = serpy.Field()


class UserSerializer(AppUserSerializer):
    """The serializer schema definition."""
    # Use a Field subclass like IntField if you need more validation.

    roles = serpy.MethodField()
    permissions = serpy.MethodField()
    settings = serpy.MethodField()

    def get_permissions(self, obj):
        permissions = Permission.objects.none()

        for group in obj.groups.all():
            permissions |= group.permissions.all()

        return GetPermissionSmallSerializer(permissions.distinct().order_by('-id'), many=True).data

    def get_roles(self, obj):
        roles = ProfileAcademy.objects.filter(user=obj.id)
        return ProfileAcademySmallSerializer(roles, many=True).data

    def get_settings(self, obj):
        settings = get_user_settings(obj.id)
        return SettingsSerializer(settings, many=False).data


class GroupSerializer(serpy.Serializer):
    """The serializer schema definition."""
    # Use a Field subclass like IntField if you need more validation.
    id = serpy.Field()
    name = serpy.Field()


class AuthSettingsBigSerializer(serpy.Serializer):
    """The serializer schema definition."""
    # Use a Field subclass like IntField if you need more validation.
    id = serpy.Field()
    academy = AcademyTinySerializer()
    github_username = serpy.Field()
    github_owner = UserSmallSerializer(required=False)
    github_default_team_ids = serpy.Field()
    github_is_sync = serpy.Field()
    github_error_log = serpy.Field()


#
# CRUD SERIALIZERS BELOW
#


class AcademyAuthSettingsSerializer(serializers.ModelSerializer):

    class Meta:
        model = AcademyAuthSettings
        exclude = ('academy', 'github_error_log')

    def create(self, validated_data):

        return super().create({
            **validated_data, 'academy':
            Academy.filter(id=self.context['academy_id']).first()
        })


class StaffSerializer(serializers.ModelSerializer):

    class Meta:
        model = ProfileAcademy
        fields = ('user', 'role', 'academy', 'first_name', 'last_name', 'address', 'phone', 'status')


class UserMeProfileSerializer(serializers.ModelSerializer):

    class Meta:
        model = Profile
        exclude = ()
        read_only_fields = ('user', )


class UserMeSerializer(serializers.ModelSerializer):
    profile = UserMeProfileSerializer(required=False)

    class Meta:
        model = User
        exclude = ('is_active', 'is_staff', 'password', 'username')

    # def create(self, validated_data):
    def update(self, instance, validated_data):

        profile_data = validated_data.pop('profile', None)

        if profile_data:
            serializer = None
            try:
                serializer = UserMeProfileSerializer(self.instance.profile,
                                                     data={
                                                         **profile_data, 'user': self.instance.id
                                                     })
            except Profile.DoesNotExist:
                serializer = UserMeProfileSerializer(data={**profile_data, 'user': self.instance.id})

            if serializer and serializer.is_valid():
                serializer.save()
            else:
                raise ValidationException('Error saving user profile')

        return super().update(self.instance, validated_data)


class UserSettingsSerializer(serializers.ModelSerializer):

    class Meta:
        model = UserSetting
        exclude = ('user', )


class MemberPOSTSerializer(serializers.ModelSerializer):
    invite = serializers.BooleanField(write_only=True, required=False)
    cohort = serializers.ListField(child=serializers.IntegerField(write_only=True, required=False),
                                   write_only=True,
                                   required=False)
    user = serializers.IntegerField(write_only=True, required=False)
    status = serializers.CharField(read_only=True)

    class Meta:
        model = ProfileAcademy
        fields = ('email', 'role', 'user', 'first_name', 'last_name', 'address', 'phone', 'invite', 'cohort',
                  'status')

    def validate(self, data):
        lang = data.get('lang', 'en')

        if 'email' in data and data['email']:
            data['email'] = data['email'].lower()
            user = User.objects.filter(email=data['email']).first()

            if user:
                data['user'] = user.id

        if 'user' not in data:
            if 'invite' not in data or data['invite'] != True:
                raise ValidationException('User does not exists, do you want to invite it?',
                                          slug='user-not-found')

            elif 'email' not in data:
                raise ValidationException('Please specify user id or member email', slug='no-email-or-id')

            already = ProfileAcademy.objects.filter(email=data['email'],
                                                    academy=self.context['academy_id']).exists()

            if already:
                raise ValidationException(
                    'There is a member already in this academy with this email, or with invitation to this '
                    'email pending',
                    code=400,
                    slug='already-exists-with-this-email')

        elif 'user' in data:
            student_role = Role.objects.filter(slug='student').first()

            already = ProfileAcademy.objects.filter(
                user=data['user'], academy=self.context['academy_id']).exclude(role=student_role).first()
            if already:
                raise ValidationException(
                    f'This user is already a member of this academy as {str(already.role)}',
                    slug='already-exists')

        academy_id = data['academy'] if 'academy' in data else self.context['academy_id']
        if 'user' in data:
            user = User.objects.filter(id=data['user']).first()
        else:
            user = User.objects.filter(email=data['email']).first()
        if 'user' in data:
            profile_academy = ProfileAcademy.objects.filter(user__id=data['user'],
                                            academy__id=academy_id, first_name__isnull=False, \
                                                            last_name__isnull=False).exclude(first_name='', last_name='').first()
        else:
            profile_academy = ProfileAcademy.objects.filter(email=data['email'],
                                            academy__id=academy_id, first_name__isnull=False, \
                                                            last_name__isnull=False).exclude(first_name='', last_name='').first()
        if 'first_name' not in data:
            data['first_name'] = ''
        if not data['first_name'] and profile_academy:

            data['first_name'] = profile_academy.first_name
        if not data['first_name'] and user:

            data['first_name'] = user.first_name
        if not data['first_name']:
            raise ValidationException(translation(lang,
                                                  en='Unable to find first name on this user',
                                                  es='Imposible encontrar el nombre en este usuario',
                                                  slug='first-name-not-found'),
                                      code=400)

        if 'last_name' not in data:
            data['last_name'] = ''

        if not data['last_name'] and profile_academy:

            data['last_name'] = profile_academy.last_name

        if not data['last_name'] and user:

            data['last_name'] = user.last_name

        if not data['last_name']:
            raise ValidationException(translation(lang,
                                                  en='Unable to find last name on this user',
                                                  es='Imposible encontrar el apellido en este usuario',
                                                  slug='last-name-not-found'),
                                      code=400)

        event = data.get('event', None)
        if event is not None:
            try:
                args = {}
                if isinstance(event, int):
                    args['id'] = event
                else:
                    args['slug'] = event

                event = Event.objects.filter(**args).get()
                data['event_slug'] = event.slug

            except Exception as e:
                raise ValidationException(translation(lang,
                                                      en='Unable to find the given Event',
                                                      es='Imposible encontrar el Evento dado',
                                                      slug='event-not-found'),
                                          code=400)

        asset = data.get('asset', None)
        if asset is not None:
            try:
                args = {}
                if isinstance(asset, int):
                    args['id'] = asset
                else:
                    args['slug'] = asset

                asset = Asset.objects.filter(**args).get()
                data['asset_slug'] = asset.slug

            except Exception as e:
                raise ValidationException(translation(lang,
                                                      en='Unable to find the given Asset',
                                                      es='Imposible encontrar el Asset dado',
                                                      slug='asset-not-found'),
                                          code=400)

        conversion_info = data.get('conversion_info', None)
        if conversion_info is not None:
            if not isinstance(conversion_info, dict):
                raise ValidationException(translation(lang,
                                                      en='conversion_info should be a JSON object',
                                                      es='conversion_info debería ser un objeto de JSON',
                                                      slug='conversion-info-json-type'),
                                          code=400)

            expected_keys = [
                'utm_placement', 'utm_medium', 'utm_source', 'utm_term', 'utm_content', 'conversion_url', 'landing_url',
                'user_agent', 'plan', 'location'
            ]

            for key in conversion_info.keys():
                if key not in expected_keys:
                    raise ValidationException(translation(
                        lang,
                        en=f'Invalid key {key} provided in the conversion_info',
                        es=f'Clave inválida {key} agregada en el conversion_info',
                        slug='conversion-info-invalid-key'),
                                              code=400)

        return data

    def create(self, validated_data):
        academy = Academy.objects.filter(id=self.context.get('academy_id')).first()
        if academy is None:
            raise ValidationException('Academy not found')

        role = validated_data['role']

        cohort = []
        if 'cohort' in validated_data:

            cohort_list = validated_data.pop('cohort')

            for cohort_id in cohort_list:
                cohort_search = Cohort.objects.filter(id=cohort_id).first()
                if cohort_search is None:
                    raise ValidationException('Cohort not found', slug='cohort-not-found')
                cohort.append(cohort_search)

        user = None
        email = None
        status = 'INVITED'

        # if the user already exists, we don't consider it and invite, we add the user immediately to the academy.
        if 'user' in validated_data:
            user = User.objects.filter(id=validated_data['user']).first()
            if user is None:
                raise ValidationException('User not found', code=400, slug='user-not-found')

            email = user.email
            status = 'ACTIVE'

            student_role = Role.objects.filter(slug='student').first()
            already_as_student = ProfileAcademy.objects.filter(user=user,
                                                               academy=academy.id,
                                                               role=student_role).first()
            # avoid double students on the same academy and cohort
            if already_as_student is not None:
                return super().update(
                    already_as_student, {
                        **validated_data,
                        'email': email,
                        'user': user,
                        'academy': academy,
                        'role': role,
                        'status': status,
                    })

        # if there is not user (first time) it will be considere an invite
        if 'user' not in validated_data:
            validated_data.pop('invite')  # the front end sends invite=true so we need to remove it
            email = validated_data['email'].lower()

            if (len(cohort) == 0):
                cohort = [None]

            for single_cohort in cohort:
                query = {
                    'cohort': single_cohort,
                    'email__iexact': email,
                    'author': self.context.get('request').user,
                }

                # if the cohort is not specified, process to find if the user was invite ignoring the cohort
                if not single_cohort:
                    del query['cohort']

                invite = UserInvite.objects.filter(**query).first()

                # avoid double invite
                if invite is not None:
                    raise ValidationException(
                        'You already invited this user, check for previous invites and resend',
                        code=400,
                        slug='already-invited')

            for single_cohort in cohort:
                # prevent duplicate token (very low probability)
                while True:
                    token = random.getrandbits(128)
                    if not UserInvite.objects.filter(token=token).exists():
                        break

                invite = UserInvite(email=email,
                                    first_name=validated_data['first_name'],
                                    last_name=validated_data['last_name'],
                                    academy=academy,
                                    cohort=single_cohort,
                                    role=role,
                                    author=self.context.get('request').user,
                                    token=token)
                invite.save()

                logger.debug('Sending invite email to ' + email)

                params = {'callback': 'https://admin.4geeks.com'}
                querystr = urllib.parse.urlencode(params)
                url = os.getenv('API_URL') + '/v1/auth/member/invite/' + \
                    str(invite.token) + '?' + querystr

                notify_actions.send_email_message(
                    'welcome_academy', email, {
                        'email': email,
                        'subject': 'Welcome to 4Geeks',
                        'LINK': url,
                        'FIST_NAME': validated_data['first_name']
                    })

        # add member to the academy (the cohort is inside validated_data
        return super().create({
            **validated_data,
            'email': email,
            'user': user,
            'academy': academy,
            'role': role,
            'status': status,
        })


# This method is almost repeated but now for students instead of academy members.
class StudentPOSTListSerializer(serializers.ListSerializer):

    def create(self, validated_data):

        result = [self.child.create(attrs) for attrs in validated_data]

        try:
            self.child.Meta.model.objects.bulk_create(result)
        except IntegrityError as e:
            raise ValidationError(e)

        return result


# This method is almost repeated but now for students instead of academy memebers.
class StudentPOSTSerializer(serializers.ModelSerializer):
    invite = serializers.BooleanField(write_only=True, required=False)
    cohort = serializers.ListField(child=serializers.IntegerField(write_only=True, required=False),
                                   write_only=True,
                                   required=False)
    plans = serializers.ListField(child=serializers.IntegerField(write_only=True, required=False),
                                  write_only=True,
                                  required=False)
    user = serializers.IntegerField(write_only=True, required=False)
    status = serializers.CharField(read_only=True)

    class Meta:
        model = ProfileAcademy
        fields = ('email', 'user', 'first_name', 'last_name', 'address', 'phone', 'invite', 'cohort',
                  'status', 'plans')
        list_serializer_class = StudentPOSTListSerializer

    def validate(self, data):
        if 'email' in data and data['email']:
            data['email'] = data['email'].lower()
            user = User.objects.filter(email=data['email']).first()

            if user:
                data['user'] = user.id

        if 'user' not in data:
            if 'invite' not in data or data['invite'] != True:
                raise ValidationException('User does not exists, do you want to invite it?',
                                          slug='user-not-found')
            elif 'email' not in data:
                raise ValidationException('Please specify user id or student email', slug='no-email-or-id')

            already = ProfileAcademy.objects.filter(email=data['email'],
                                                    academy=self.context['academy_id']).first()
            if already:
                raise ValidationException(
                    'There is a student already in this academy, or with invitation pending',
                    slug='already-exists-with-this-email')

        elif 'user' in data:
            already = ProfileAcademy.objects.filter(user=data['user'],
                                                    academy=self.context['academy_id']).first()
            if already:
                raise ValidationException('This user is already a member of this academy staff',
                                          code=400,
                                          slug='already-exists')

        return data

    def create(self, validated_data):
        from breathecode.payments.models import Plan

        academy = Academy.objects.filter(id=self.context.get('academy_id')).first()
        if academy is None:
            raise ValidationException('Academy not found')

        role = Role.objects.filter(slug='student').first()
        if role is None:
            raise ValidationException('Role student not found', slug='role-not-found')

        cohort = []
        if 'cohort' in validated_data:

            cohort_list = validated_data.pop('cohort')

            for cohort_id in cohort_list:
                cohort_search = Cohort.objects.filter(id=cohort_id).first()
                if cohort_search is None:
                    raise ValidationException('Cohort not found', slug='cohort-not-found')
                cohort.append(cohort_search)

        user = None
        email = None
        status = 'INVITED'
        if 'user' in validated_data:
            user = User.objects.filter(id=validated_data['user']).first()
            if user is None:
                raise ValidationException('User not found', slug='user-not-found')

            email = user.email
            token, created = Token.get_or_create(user, token_type='temporal')
            querystr = urllib.parse.urlencode({'callback': APP_URL, 'token': token})
            url = os.getenv('API_URL') + '/v1/auth/academy/html/invite?' + querystr

            if 'invite' in validated_data:
                del validated_data['invite']

            if 'plans' in validated_data:
                del validated_data['plans']

            profile_academy = ProfileAcademy.objects.create(
                **{
                    **validated_data,
                    'email': email,
                    'user': user,
                    'academy': academy,
                    'role': role,
                    'status': status,
                })
            profile_academy.save()

            notify_actions.send_email_message(
                'academy_invite', email, {
                    'subject': f'Invitation to study at {academy.name}',
                    'invites': [ProfileAcademySmallSerializer(profile_academy).data],
                    'user': UserSmallSerializer(user).data,
                    'LINK': url,
                })
            return profile_academy

        plans: list[Plan] = []
        if 'plans' in validated_data:
            plan_list = validated_data.pop('plans')
            for plan_id in plan_list:
                plan = Plan.objects.filter(id=plan_id).first()
                if plan is None:
                    raise ValidationException('Plan not found', slug='plan-not-found')
                plans.append(plan)

        if 'user' not in validated_data:
            validated_data.pop('invite')  # the front end sends invite=true so we need to remove it
            email = validated_data['email'].lower()

            if (len(cohort) == 0):
                cohort = [None]

            for single_cohort in cohort:
                query = {
                    'cohort': single_cohort,
                    'email__iexact': email,
                    'author': self.context.get('request').user,
                }

                # if the cohort is not specified, process to find if the user was invite ignoring the cohort
                if not single_cohort:
                    del query['cohort']

                invite = UserInvite.objects.filter(**query).first()
                if invite is not None:
                    raise ValidationException('You already invited this user',
                                              code=400,
                                              slug='already-invited')

            if (len(cohort) == 0):
                cohort = [None]

            for single_cohort in cohort:
                # prevent duplicate token (very low probability)
                while True:
                    token = random.getrandbits(128)
                    if not UserInvite.objects.filter(token=token).exists():
                        break

                invite = UserInvite(email=email,
                                    first_name=validated_data['first_name'],
                                    last_name=validated_data['last_name'],
                                    academy=academy,
                                    cohort=single_cohort,
                                    role=role,
                                    author=self.context.get('request').user,
                                    token=token)
                invite.save()

                logger.debug('Sending invite email to ' + email)

                querystr = urllib.parse.urlencode({'callback': APP_URL})
                url = os.getenv('API_URL') + '/v1/auth/member/invite/' + \
                    str(invite.token) + '?' + querystr

                notify_actions.send_email_message(
                    'welcome_academy', email, {
                        'email': email,
                        'subject': 'Welcome to 4Geeks.com',
                        'LINK': url,
                        'FIST_NAME': validated_data['first_name']
                    })

            for plan in plans:
                plan.invites.add(invite)

            if 'plans' in validated_data:
                del validated_data['plans']

            return ProfileAcademy.objects.create(
                **{
                    **validated_data,
                    'email': email,
                    'user': user,
                    'academy': academy,
                    'role': role,
                    'status': status,
                })


class MemberPUTSerializer(serializers.ModelSerializer):

    class Meta:
        model = ProfileAcademy
        fields = ('user', 'role', 'academy', 'first_name', 'last_name', 'phone', 'address')

    def validate(self, data):
        lang = data.get('lang', 'en')

        profile_academy = ProfileAcademy.objects.filter(user=data['user'], academy=data['academy']).first()
        if not profile_academy:
            raise ValidationError('User not found on this particular academy')

        if 'first_name' not in data:
            data['first_name'] = ''

        if not data['first_name'] and profile_academy:

            data['first_name'] = profile_academy.first_name

        if not data['first_name']:

            data['first_name'] = data['user'].first_name

        if not data['first_name']:
            raise ValidationException(translation(lang,
                                                  en='Unable to find first name on this user',
                                                  es='Imposible encontrar el nombre en este usuario',
                                                  slug='first-name-not-founded'),
                                      code=400)

        if 'last_name' not in data:
            data['last_name'] = ''

        if not data['last_name'] and profile_academy:

            data['last_name'] = profile_academy.last_name

        if not data['last_name']:

            data['last_name'] = data['user'].last_name

        if not data['last_name']:
            raise ValidationException(translation(lang,
                                                  en='Unable to find last name on this user',
                                                  es='Imposible encontrar el apellido en este usuario',
                                                  slug='last-name-not-founded'),
                                      code=400)

        return data

    def update(self, instance, validated_data):

        if instance.user.first_name is None or instance.user.first_name == '':
            instance.user.first_name = instance.first_name or ''
        if instance.user.last_name is None or instance.user.last_name == '':
            instance.user.last_name = instance.last_name or ''
        instance.user.save()

        return super().update(instance, validated_data)


class PUTGithubUserSerializer(serializers.ModelSerializer):

    class Meta:
        model = GithubAcademyUser
        exclude = ('storage_status', 'user', 'academy', 'storage_log', 'storage_synch_at', 'username')

    # def validate(self, data):

    #     already = ProfileAcademy.objects.filter(user=data['user'], academy=data['academy']).first()
    #     if not already:
    #         raise ValidationError('User not found on this particular academy')

    #     return data

    def update(self, instance, validated_data):

        if instance.storage_action != validated_data['storage_action'] or instance.storage_action == 'ADD':
            # manually ignoring a contact is synched immediately
            if validated_data['storage_action'] == 'IGNORE':
                validated_data['storage_status'] = 'SYNCHED'
            # anything else has to be processed later
            else:
                validated_data['storage_status'] = 'PENDING'
            validated_data['storage_log'] = [
                GithubAcademyUser.create_log('User was manually scheduled to be ' +
                                             validated_data['storage_action'])
            ]

        return super().update(instance, validated_data)


class POSTGithubUserSerializer(serializers.ModelSerializer):

    class Meta:
        model = GithubAcademyUser
        exclude = ('storage_status', 'academy', 'storage_log', 'storage_synch_at', 'username')

    def validate(self, data):

        academy_id = self.context.get('academy_id')
        already = GithubAcademyUser.objects.filter(user=data['user'], academy=academy_id).first()
        if already:
            raise ValidationError('User already belongs to the organization')

        github = CredentialsGithub.objects.filter(user=data['user']).first()
        if github is None:
            raise ValidationError('No github credentials found for user')

        return {**data, 'username': github.username}

    def create(self, validated_data):

        # anything else has to be processed later
        validated_data['storage_action'] = 'ADD'
        validated_data['storage_status'] = 'PENDING'
        validated_data['storage_log'] = [GithubAcademyUser.create_log('User was manually added')]

        return super().create({
            **validated_data, 'academy':
            Academy.objects.filter(id=self.context['academy_id']).first()
        })


class AuthSerializer(serializers.Serializer):
    email = serializers.EmailField(label='Email')
    password = serializers.CharField(label='Password',
                                     style={'input_type': 'password'},
                                     trim_whitespace=False)

    def validate(self, attrs):
        email = attrs.get('email')
        password = attrs.get('password')

        if email and password:
            email = email.lower()
            user = User.objects.filter(Q(email__iexact=email) | Q(username=email)).first()
            if not user:
                msg = 'Unable to log in with provided credentials.'
                raise serializers.ValidationError(msg, code=403)
            if user.check_password(password) != True:
                msg = 'Unable to log in with provided credentials.'
                raise serializers.ValidationError(msg, code=403)
            # The authenticate call simply returns None for is_active=False
            # users. (Assuming the default ModelBackend authentication
            # backend.)
        else:
            msg = 'Must include "username" and "password".'
            raise serializers.ValidationError(msg, code=403)

        if user and not UserInvite.objects.filter(
                email__iexact=email, status='ACCEPTED', is_email_validated=True).exists():
            invites = UserInvite.objects.filter(email__iexact=email,
                                                status='ACCEPTED',
                                                is_email_validated=False).order_by('-id')

            data = UserInviteNoUrlSerializer(invites, many=True).data
            raise ValidationException('You need to validate your email first',
                                      slug='email-not-validated',
                                      silent=True,
                                      code=403,
                                      data=data)

        attrs['user'] = user
        return attrs


class UserInvitePUTSerializer(serializers.ModelSerializer):

    class Meta:
        model = UserInvite
        fields = ('status', 'id')

    def validate(self, data):

        if 'status' not in data:
            raise ValidationException('Missing status on invite')

        return data


class GetGitpodUserSerializer(serializers.ModelSerializer):

    class Meta:
        model = GitpodUser
        exclude = ('updated_at', 'created_at', 'user', 'academy', 'assignee_id', 'github_username',
                   'position_in_gitpod_team', 'delete_status')


class ProfileSerializer(serializers.ModelSerializer):

    class Meta:
        model = Profile
        exclude = ()


class UserInviteWaitingListSerializer(serializers.ModelSerializer):
    access_token = serializers.SerializerMethodField()
    plans = serializers.SerializerMethodField()
    plan = serializers.ReadOnlyField()
    user = serializers.PrimaryKeyRelatedField(queryset=User.objects.all(), required=False)

    class Meta:
        model = UserInvite

<<<<<<< HEAD
        fields = ('id', 'email', 'first_name', 'last_name', 'phone', 'cohort', 'syllabus', 'access_token',
                  'plan', 'plans', 'user', 'country', 'city', 'latitude', 'longitude')
=======
        fields = (
            'id',
            'email',
            'first_name',
            'last_name',
            'phone',
            'cohort',
            'syllabus',
            'access_token',
            'plan',
            'plans',
            'user',
            'conversion_info',
        )
>>>>>>> 07f8aad4

    def validate(self, data: dict[str, str]):
        from breathecode.payments.models import Plan
        from breathecode.marketing.models import Course

        lang = self.context.get('lang', 'en')

        if 'email' not in data:
            raise ValidationException(
                translation(lang, en='Email is required', es='El email es requerido', slug='without-email'))

        data['email'] = data['email'].lower()

        extra = {}

        plan = None
        if plan_pk := self.context.get('plan'):
            try:
                kwargs = {}
                if isinstance(plan_pk, int):
                    kwargs['id'] = plan_pk
                else:
                    kwargs['slug'] = plan_pk

                plan = Plan.objects.filter(**kwargs).get()
                extra['plans'] = plan

            except:
                raise ValidationException(
                    translation(lang, en='Plan not found', es='Plan no encontrado', slug='plan-not-found'))

        course = None
        if course_pk := self.context.get('course'):
            try:
                kwargs = {}
                if isinstance(course_pk, int):
                    kwargs['id'] = course_pk
                else:
                    kwargs['slug'] = course_pk

                course = Course.objects.filter(**kwargs).get()
                extra['courses'] = course

            except:
                raise ValidationException(
                    translation(lang,
                                en='Course not found',
                                es='Curso no encontrado',
                                slug='course-not-found'))

        if cohort := data.get('cohort'):
            extra['cohort'] = cohort

        if syllabus := data.get('syllabus'):
            extra['syllabus'] = syllabus

        have_pending_invites = UserInvite.objects.filter(Q(academy__available_as_saas=False)
                                                         | Q(cohort__academy__available_as_saas=False),
                                                         email=data['email'],
                                                         status='PENDING')
        have_accepted_invites = UserInvite.objects.filter(email=data['email'], status='ACCEPTED').first()

        if not have_accepted_invites and have_pending_invites:
            names = [x.academy.name if x.academy else x.cohort.academy.name for x in have_pending_invites]
            raise ValidationException(translation(
                lang,
                en=f'You have a pending invites from {", ".join(names)} that you need to accept before '
                'being able to log in. Check your email inbox to accept it or speak to your program '
                'manager.',
                es=f'Tienes una invitación pendiente de parte de {", ".join(names)} que debes aceptar '
                'antes de poder registrarte. Revisa tu buzón de correo electrónico o habla con el '
                'coordinador del curso para conseguir el link a la invitación.'),
                                      slug='invite-exists')

        invites = UserInvite.objects.filter(email=data['email'], **extra)

        if not self.instance and invites.filter(status='WAITING_LIST').exists():

            raise ValidationException(
                translation(lang,
                            en='User already exists in the waiting list',
                            es='El usuario ya existe en la lista de espera',
                            slug='user-invite-exists'))

        if not self.instance and invites.filter(status='PENDING').exists():
            raise ValidationException(
                translation(
                    lang,
                    en='Check your email! You have a pending invitation link that needs to be accepted',
                    es='¡Revisa tu correo! Tienes un link con una invitación pendiente que debe ser aceptada',
                    slug='user-invite-exists-status-pending'))

        if not self.instance and invites.filter(status='ACCEPTED').exists():
            raise ValidationException(translation(
                lang,
                en='You are already a member of 4Geeks.com, go ahead and log in',
                es='Ya eres miembro de 4Geeks.com, inicia sesión en su lugar'),
                                      silent=True,
                                      slug='user-invite-exists-status-accepted')

        user = User.objects.filter(email=data['email']).first()

        if user:
            for i in UserInvite.objects.filter(user__isnull=True, email=data['email'], status='ACCEPTED'):
                i.user = user
                i.save()

        if not self.instance and user:
            raise ValidationException(translation(lang,
                                                  en='User already exists, go ahead and log in instead.',
                                                  es='El usuario ya existe, inicie sesión en su lugar.'),
                                      slug='user-exists',
                                      silent=True)

        self.user = user
        self.plan = plan
        self.course = course

        if course and syllabus and not course.syllabus.filter(id=syllabus.id).exists():
            raise ValidationException(
                translation(lang,
                            en='The syllabus does not belong to the course',
                            es='El syllabus no pertenece al curso',
                            slug='syllabus-not-belong-to-course'))

        if plan and plan.has_waiting_list == True:
            data['status'] = 'WAITING_LIST'
            data['process_status'] = 'PENDING'

        elif plan and plan.has_waiting_list == False:
            data['status'] = 'ACCEPTED'
            data['process_status'] = 'DONE'

        elif course and course.has_waiting_list == True:
            data['academy'] = course.academy
            data['syllabus'] = syllabus
            data['status'] = 'WAITING_LIST'
            data['process_status'] = 'PENDING'

        elif course and course.has_waiting_list == False:
            data['academy'] = course.academy
            data['syllabus'] = syllabus
            data['status'] = 'ACCEPTED'
            data['process_status'] = 'DONE'

        elif cohort:
            data['academy'] = cohort.academy
            data['cohort'] = cohort
            data['status'] = 'ACCEPTED'
            data['process_status'] = 'DONE'

        elif syllabus and Cohort.objects.filter(syllabus_version__syllabus=syllabus).exists():
            data['syllabus'] = syllabus
            data['status'] = 'ACCEPTED'
            data['process_status'] = 'DONE'

        else:
            data['status'] = 'ACCEPTED'
            data['process_status'] = 'DONE'

        self.cohort = cohort
        self.syllabus = syllabus
        now = str(timezone.now())

        if not self.instance:
            data['token'] = hashlib.sha512((data['email']).encode('UTF-8') + os.urandom(64)).hexdigest()

        event = data.get('event', None)
        if event is not None:
            try:
                args = {}
                if isinstance(event, int):
                    args['id'] = event
                else:
                    args['slug'] = event

                event = Event.objects.filter(**args).get()
                data['event_slug'] = event.slug

            except Exception as e:
                raise ValidationException(translation(lang,
                                                      en='Unable to find the given Event',
                                                      es='Imposible encontrar el Evento dado',
                                                      slug='event-not-found'),
                                          code=400)

        asset = data.get('asset', None)
        if asset is not None:
            try:
                args = {}
                if isinstance(asset, int):
                    args['id'] = asset
                else:
                    args['slug'] = asset

                asset = Asset.objects.filter(**args).get()
                data['asset_slug'] = asset.slug

            except Exception as e:
                raise ValidationException(translation(lang,
                                                      en='Unable to find the given Asset',
                                                      es='Imposible encontrar el Asset dado',
                                                      slug='asset-not-found'),
                                          code=400)

        conversion_info = data.get('conversion_info', None)
        if conversion_info is not None:
            if not isinstance(conversion_info, dict):
                raise ValidationException(translation(lang,
                                                      en='conversion_info should be a JSON object',
                                                      es='conversion_info debería ser un objeto de JSON',
                                                      slug='conversion-info-json-type'),
                                          code=400)

            expected_keys = [
                'utm_placement', 'utm_medium', 'utm_source', 'utm_term', 'utm_content', 'conversion_url', 'landing_url',
                'user_agent', 'plan', 'location'
            ]

            for key in conversion_info.keys():
                if key not in expected_keys:
                    raise ValidationException(translation(
                        lang,
                        en=f'Invalid key {key} provided in the conversion_info',
                        es=f'Clave inválida {key} agregada en el conversion_info',
                        slug='conversion-info-invalid-key'),
                                              code=400)

        return data

    def create(self, *args, **kwargs):
        instance = super().create(*args, **kwargs)

        if self.plan:
            self.plan.invites.add(instance)

        if self.course:
            self.course.invites.add(instance)

        if self.user:
            tasks_activity.add_activity.delay(self.user.id,
                                              'invite_created',
                                              related_type='auth.UserInvite',
                                              related_id=instance.id)

        return instance

    def update(self, *args, **kwargs):
        instance = super().update(*args, **kwargs)

        if self.plan:
            self.plan.invites.add(instance)

        if self.course:
            self.course.invites.add(instance)

        return instance

    def get_access_token(self, obj: UserInvite):
        lang = self.context.get('lang', 'en')

        if obj.status != 'ACCEPTED':
            return None

        if not self.user:
            self.user = User(email=obj.email,
                             username=obj.email,
                             first_name=obj.first_name,
                             last_name=obj.last_name,
                             is_staff=False,
                             is_active=True)
            self.user.save()

            # create default settings for user
            settings = get_user_settings(self.user.id)
            settings.lang = lang
            settings.save()

            subject = translation(
                lang,
                en='4Geeks - Validate account',
                es='4Geeks - Valida tu cuenta',
            )
            notify_actions.send_email_message(
                'verify_email', self.user.email, {
                    'SUBJECT': subject,
                    'LANG': lang,
                    'LINK': os.getenv('API_URL', '') + f'/v1/auth/password/{obj.token}'
                })

        self.instance.user = self.user
        self.instance.save()

        token, _ = Token.get_or_create(user=self.user, token_type='login')
        return token.key

    def get_plans(self, obj: UserInvite):
        from breathecode.payments.serializers import GetPlanSmallSerializer

        return GetPlanSmallSerializer(obj.plans.all(), many=True).data<|MERGE_RESOLUTION|>--- conflicted
+++ resolved
@@ -1204,26 +1204,8 @@
 
     class Meta:
         model = UserInvite
-
-<<<<<<< HEAD
         fields = ('id', 'email', 'first_name', 'last_name', 'phone', 'cohort', 'syllabus', 'access_token',
-                  'plan', 'plans', 'user', 'country', 'city', 'latitude', 'longitude')
-=======
-        fields = (
-            'id',
-            'email',
-            'first_name',
-            'last_name',
-            'phone',
-            'cohort',
-            'syllabus',
-            'access_token',
-            'plan',
-            'plans',
-            'user',
-            'conversion_info',
-        )
->>>>>>> 07f8aad4
+                  'plan', 'plans', 'user', 'conversion_info', 'country', 'city', 'latitude', 'longitude')
 
     def validate(self, data: dict[str, str]):
         from breathecode.payments.models import Plan
