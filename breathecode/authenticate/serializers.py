import hashlib
import serpy
import logging
import random
import os
import urllib.parse
import breathecode.notify.actions as notify_actions
from django.utils import timezone
from django.contrib.auth.models import User
from .models import CredentialsGithub, ProfileAcademy, Role, UserInvite, Profile, Token, GitpodUser
from breathecode.utils import ValidationException
from breathecode.admissions.models import Academy, Cohort
from rest_framework.exceptions import ValidationError
from rest_framework import serializers
from django.db.models import Q

logger = logging.getLogger(__name__)

APP_URL = os.getenv('APP_URL', '')


class GetSmallCohortSerializer(serpy.Serializer):
    """The serializer schema definition."""
    # Use a Field subclass like IntField if you need more validation.
    id = serpy.Field()
    slug = serpy.Field()
    name = serpy.Field()
    ending_date = serpy.Field()
    stage = serpy.Field()


class GetSmallAcademySerializer(serpy.Serializer):
    """The serializer schema definition."""
    # Use a Field subclass like IntField if you need more validation.
    id = serpy.Field()
    name = serpy.Field()
    slug = serpy.Field()


class UserTinySerializer(serpy.Serializer):
    """The serializer schema definition."""
    # Use a Field subclass like IntField if you need more validation.
    id = serpy.Field()
    email = serpy.Field()
    first_name = serpy.Field()


class GitpodUserSmallSerializer(serpy.Serializer):
    """The serializer schema definition."""
    # Use a Field subclass like IntField if you need more validation.
    id = serpy.Field()
    github_username = serpy.Field()
    created_at = serpy.Field()
    delete_status = serpy.Field()
    assignee_id = serpy.Field()
    expires_at = serpy.Field()
    user = UserTinySerializer(required=False)
    academy = GetSmallAcademySerializer(required=False)
    target_cohort = GetSmallCohortSerializer(required=False)


class AcademyTinySerializer(serpy.Serializer):
    """The serializer schema definition."""
    # Use a Field subclass like IntField if you need more validation.
    id = serpy.Field()
    slug = serpy.Field()
    name = serpy.Field()


class CohortTinySerializer(serpy.Serializer):
    """The serializer schema definition."""
    # Use a Field subclass like IntField if you need more validation.
    slug = serpy.Field()
    name = serpy.Field()


class TokenSmallSerializer(serpy.Serializer):
    """The serializer schema definition."""
    # Use a Field subclass like IntField if you need more validation.
    user = UserTinySerializer()
    key = serpy.Field()
    reset_password_url = serpy.MethodField()
    reset_github_url = serpy.MethodField()

    def get_reset_password_url(self, obj):
        return os.getenv('API_URL') + '/v1/auth/password/' + str(obj.key)

    def get_reset_github_url(self, obj):
        return os.getenv('API_URL') + '/v1/auth/github/' + str(obj.key)


class RoleSmallSerializer(serpy.Serializer):
    """The serializer schema definition."""
    id = serpy.MethodField()
    slug = serpy.Field()
    name = serpy.Field()

    def get_id(self, obj):
        return obj.slug


class RoleBigSerializer(serpy.Serializer):
    """The serializer schema definition."""
    id = serpy.MethodField()
    slug = serpy.Field()
    name = serpy.Field()
    capabilities = serpy.MethodField()

    # this id is needed for zapier.com
    def get_id(self, obj):
        return obj.slug

    def get_capabilities(self, obj):
        return obj.capabilities.all().values_list('slug', flat=True)


class GithubSmallSerializer(serpy.Serializer):
    """The serializer schema definition."""
    # Use a Field subclass like IntField if you need more validation.
    avatar_url = serpy.Field()
    name = serpy.Field()
    username = serpy.Field()


class GetProfileSmallSerializer(serpy.Serializer):
    """The serializer schema definition."""
    # Use a Field subclass like IntField if you need more validation.
    avatar_url = serpy.Field()


class UserInviteSerializer(serpy.Serializer):
    """The serializer schema definition."""
    # Use a Field subclass like IntField if you need more validation.
    id = serpy.Field()
    status = serpy.Field()
    email = serpy.Field()
    sent_at = serpy.Field()
    created_at = serpy.Field()
    first_name = serpy.Field()
    last_name = serpy.Field()
    token = serpy.Field()
    academy = AcademyTinySerializer(required=False)
    cohort = CohortTinySerializer(required=False)
    role = RoleSmallSerializer(required=False)

    invite_url = serpy.MethodField()

    def get_invite_url(self, _invite):
        if _invite.token is None:
            return None
        return os.getenv('API_URL') + '/v1/auth/member/invite/' + str(_invite.token)


class AcademySerializer(serpy.Serializer):
    """The serializer schema definition."""
    # Use a Field subclass like IntField if you need more validation.
    id = serpy.Field()
    name = serpy.Field()
    slug = serpy.Field()
    timezone = serpy.Field()


class ProfileAcademySmallSerializer(serpy.Serializer):
    """The serializer schema definition."""
    # Use a Field subclass like IntField if you need more validation.
    id = serpy.Field()
    academy = AcademySerializer()
    role = serpy.MethodField()
    created_at = serpy.Field()

    def get_role(self, obj):
        return obj.role.slug


class AcademySmallSerializer(serpy.Serializer):
    """The serializer schema definition."""
    # Use a Field subclass like IntField if you need more validation.
    id = serpy.Field()
    name = serpy.Field()
    slug = serpy.Field()


class UserSmallSerializer(serpy.Serializer):
    """The serializer schema definition."""
    # Use a Field subclass like IntField if you need more validation.
    id = serpy.Field()
    email = serpy.Field()
    first_name = serpy.Field()
    last_name = serpy.Field()
    github = serpy.MethodField()
    profile = serpy.MethodField()

    def get_github(self, obj):
        if not hasattr(obj, 'credentialsgithub'):
            return None

        return GithubSmallSerializer(obj.credentialsgithub).data

    def get_profile(self, obj):
        if not hasattr(obj, 'profile'):
            return None

        return GetProfileSmallSerializer(obj.profile).data


class UserSuperSmallSerializer(serpy.Serializer):
    """The serializer schema definition."""
    # Use a Field subclass like IntField if you need more validation.
    id = serpy.Field()
    email = serpy.Field()
    first_name = serpy.Field()
    last_name = serpy.Field()
    profile = serpy.MethodField()

    def get_profile(self, obj):
        if not hasattr(obj, 'profile'):
            return None

        return GetProfileSmallSerializer(obj.profile).data


class GetProfileAcademySerializer(serpy.Serializer):
    """The serializer schema definition."""
    # Use a Field subclass like IntField if you need more validation.
    id = serpy.Field()
    first_name = serpy.Field()
    last_name = serpy.Field()
    user = UserSmallSerializer(required=False)
    academy = AcademySmallSerializer()
    role = RoleSmallSerializer()
    created_at = serpy.Field()
    email = serpy.Field()
    address = serpy.Field()
    phone = serpy.Field()
    status = serpy.Field()
    first_name = serpy.Field()
    last_name = serpy.Field()
    invite_url = serpy.MethodField()

    def get_invite_url(self, _invite):
        return os.getenv('API_URL') + '/v1/auth/academy/html/invite'


class GetProfileAcademySmallSerializer(serpy.Serializer):
    """The serializer schema definition."""
    # Use a Field subclass like IntField if you need more validation.
    id = serpy.Field()
    first_name = serpy.Field()
    last_name = serpy.Field()
    user = UserSuperSmallSerializer(required=False)
    academy = AcademySmallSerializer()
    role = RoleSmallSerializer()
    created_at = serpy.Field()
    email = serpy.Field()
    address = serpy.Field()
    phone = serpy.Field()
    status = serpy.Field()
    first_name = serpy.Field()
    last_name = serpy.Field()


# Create your models here.


class UserSerializer(serpy.Serializer):
    """The serializer schema definition."""
    # Use a Field subclass like IntField if you need more validation.
    id = serpy.Field()
    email = serpy.Field()
    first_name = serpy.Field()
    last_name = serpy.Field()
    github = serpy.MethodField()
    roles = serpy.MethodField()

    def get_github(self, obj):
        github = CredentialsGithub.objects.filter(user=obj.id).first()
        if github is None:
            return None
        return GithubSmallSerializer(github).data

    def get_roles(self, obj):
        roles = ProfileAcademy.objects.filter(user=obj.id)
        return ProfileAcademySmallSerializer(roles, many=True).data


class GroupSerializer(serpy.Serializer):
    """The serializer schema definition."""
    # Use a Field subclass like IntField if you need more validation.
    id = serpy.Field()
    name = serpy.Field()


#
# CRUD SERIALIZERS BELOW
#


class StaffSerializer(serializers.ModelSerializer):
    class Meta:
        model = ProfileAcademy
        fields = ('user', 'role', 'academy', 'first_name', 'last_name', 'address', 'phone', 'status')


class UserMeProfileSerializer(serializers.ModelSerializer):
    class Meta:
        model = Profile
        exclude = ()
        read_only_fields = ('user', )


class UserMeSerializer(serializers.ModelSerializer):
    profile = UserMeProfileSerializer(required=False)

    class Meta:
        model = User
        exclude = ('is_active', 'is_staff', 'password', 'username')

    # def create(self, validated_data):
    def update(self, instance, validated_data):

        profile_data = validated_data.pop('profile', None)

        if profile_data:
            serializer = None
            try:
                serializer = UserMeProfileSerializer(self.instance.profile,
                                                     data={
                                                         **profile_data, 'user': self.instance.id
                                                     })
            except Profile.DoesNotExist:
                serializer = UserMeProfileSerializer(data={**profile_data, 'user': self.instance.id})

            if serializer and serializer.is_valid():
                serializer.save()
            else:
                raise ValidationException('Error saving user profile')

        return super().update(self.instance, validated_data)


class MemberPOSTSerializer(serializers.ModelSerializer):
    invite = serializers.BooleanField(write_only=True, required=False)
    cohort = serializers.IntegerField(write_only=True, required=False)
    user = serializers.IntegerField(write_only=True, required=False)
    status = serializers.CharField(read_only=True)

    class Meta:
        model = ProfileAcademy
        fields = ('email', 'role', 'user', 'first_name', 'last_name', 'address', 'phone', 'invite', 'cohort',
                  'status')

    def validate(self, data):
        if 'email' in data and data['email']:
            data['email'] = data['email'].lower()
            user = User.objects.filter(email=data['email']).first()

            if user:
                data['user'] = user.id

        if 'user' not in data:
            if 'invite' not in data or data['invite'] != True:
                raise ValidationException('User does not exists, do you want to invite it?',
                                          slug='user-not-found')

            elif 'email' not in data:
                raise ValidationException('Please specify user id or member email', slug='no-email-or-id')

            already = ProfileAcademy.objects.filter(email=data['email'],
                                                    academy=self.context['academy_id']).exists()

            if already:
                raise ValidationException(
                    'There is a member already in this academy with this email, or with invitation to this '
                    'email pending',
                    code=400,
                    slug='already-exists-with-this-email')

        elif 'user' in data:
            student_role = Role.objects.filter(slug='student').first()

            already = ProfileAcademy.objects.filter(
                user=data['user'], academy=self.context['academy_id']).exclude(role=student_role).first()
            if already:
                raise ValidationException(
                    f'This user is already a member of this academy as {str(already.role)}',
                    slug='already-exists')

        return data

    def create(self, validated_data):
        academy = Academy.objects.filter(id=self.context.get('academy_id')).first()
        if academy is None:
            raise ValidationException('Academy not found')

        role = validated_data['role']

        cohort = None
        if 'cohort' in validated_data:
            cohort = Cohort.objects.filter(id=validated_data.pop('cohort')).first()
            if cohort is None:
                raise ValidationException('Cohort not found', slug='cohort-not-found')

        user = None
        email = None
        status = 'INVITED'

        # if the user already exists, we don't consider it and invite, we add the user immediately to the academy.
        if 'user' in validated_data:
            user = User.objects.filter(id=validated_data['user']).first()
            if user is None:
                raise ValidationException('User not found', code=400, slug='user-not-found')

            email = user.email
            status = 'ACTIVE'

            student_role = Role.objects.filter(slug='student').first()
            already_as_student = ProfileAcademy.objects.filter(user=user,
                                                               academy=academy.id,
                                                               role=student_role).first()
            # avoid double students on the same academy and cohort
            if already_as_student is not None:
                return super().update(
                    already_as_student, {
                        **validated_data,
                        'email': email,
                        'user': user,
                        'academy': academy,
                        'role': role,
                        'status': status,
                    })

        # if there is not user (first time) it will be considere an invite
        if 'user' not in validated_data:
            validated_data.pop('invite')  # the front end sends invite=true so we need to remove it
            email = validated_data['email'].lower()

            query = {
                'cohort': cohort,
                'email__iexact': email,
                'author': self.context.get('request').user,
            }

            # if the cohort is not specified, proccess to find if the user was invite ignoring the cohort
            if not cohort:
                del query['cohort']

            invite = UserInvite.objects.filter(**query).first()

            # avoid double invite
            if invite is not None:
                raise ValidationException(
                    'You already invited this user, check for previous invites and resend',
                    code=400,
                    slug='already-invited')

            # prevent duplicate token (very low probability)
            while True:
                token = random.getrandbits(128)
                if not UserInvite.objects.filter(token=token).exists():
                    break

            invite = UserInvite(email=email,
                                first_name=validated_data['first_name'],
                                last_name=validated_data['last_name'],
                                academy=academy,
                                cohort=cohort,
                                role=role,
                                author=self.context.get('request').user,
                                token=token)
            invite.save()

            logger.debug('Sending invite email to ' + email)

            params = {'callback': 'https://admin.breatheco.de'}
            querystr = urllib.parse.urlencode(params)
            url = os.getenv('API_URL') + '/v1/auth/member/invite/' + \
                str(invite.token) + '?' + querystr

            notify_actions.send_email_message(
                'welcome_academy', email, {
                    'email': email,
                    'subject': 'Welcome to 4Geeks',
                    'LINK': url,
                    'FIST_NAME': validated_data['first_name']
                })

        # add member to the academy (the cohort is inside validated_data
        return super().create({
            **validated_data,
            'email': email,
            'user': user,
            'academy': academy,
            'role': role,
            'status': status,
        })


# This method is almost repeated but now for students instead of academy memebers.
class StudentPOSTListSerializer(serializers.ListSerializer):
    def create(self, validated_data):

        result = [self.child.create(attrs) for attrs in validated_data]

        try:
            self.child.Meta.model.objects.bulk_create(result)
        except IntegrityError as e:
            raise ValidationError(e)

        return result


# This method is almost repeated but now for students instead of academy memebers.
class StudentPOSTSerializer(serializers.ModelSerializer):
    invite = serializers.BooleanField(write_only=True, required=False)
    cohort = serializers.ListField(child=serializers.IntegerField(write_only=True, required=False),
                                   write_only=True,
                                   required=False)
    user = serializers.IntegerField(write_only=True, required=False)
    status = serializers.CharField(read_only=True)

    class Meta:
        model = ProfileAcademy
        fields = ('email', 'user', 'first_name', 'last_name', 'address', 'phone', 'invite', 'cohort',
                  'status')
        list_serializer_class = StudentPOSTListSerializer

    def validate(self, data):
        if 'email' in data and data['email']:
            data['email'] = data['email'].lower()
            user = User.objects.filter(email=data['email']).first()

            if user:
                data['user'] = user.id

        if 'user' not in data:
            if 'invite' not in data or data['invite'] != True:
                raise ValidationException('User does not exists, do you want to invite it?',
                                          slug='user-not-found')
            elif 'email' not in data:
                raise ValidationException('Please specify user id or student email', slug='no-email-or-id')

            already = ProfileAcademy.objects.filter(email=data['email'],
                                                    academy=self.context['academy_id']).first()
            if already:
                raise ValidationException(
                    'There is a student already in this academy, or with invitation pending',
                    slug='already-exists-with-this-email')

        elif 'user' in data:
            already = ProfileAcademy.objects.filter(user=data['user'],
                                                    academy=self.context['academy_id']).first()
            if already:
                raise ValidationException('This user is already a member of this academy staff',
                                          code=400,
                                          slug='already-exists')

        return data

    def create(self, validated_data):

        academy = Academy.objects.filter(id=self.context.get('academy_id')).first()
        if academy is None:
            raise ValidationException('Academy not found')

        role = Role.objects.filter(slug='student').first()
        if role is None:
            raise ValidationException('Role student not found', slug='role-not-found')

        cohort = []
        if 'cohort' in validated_data:

            cohort_list = validated_data.pop('cohort')

            for cohort_id in cohort_list:
                cohort_search = Cohort.objects.filter(id=cohort_id).first()
                if cohort_search is None:
                    raise ValidationException('Cohort not found', slug='cohort-not-found')
                cohort.append(cohort_search)

        user = None
        email = None
        status = 'INVITED'
        if 'user' in validated_data:
            user = User.objects.filter(id=validated_data['user']).first()
            if user is None:
                raise ValidationException('User not found', slug='user-not-found')

            email = user.email
            token, created = Token.get_or_create(user, token_type='temporal')
            querystr = urllib.parse.urlencode({'callback': APP_URL, 'token': token})
            url = os.getenv('API_URL') + '/v1/auth/academy/html/invite?' + querystr

            if 'invite' in validated_data:
                del validated_data['invite']

            profile_academy = ProfileAcademy.objects.create(
                **{
                    **validated_data,
                    'email': email,
                    'user': user,
                    'academy': academy,
                    'role': role,
                    'status': status,
                })
            profile_academy.save()

            notify_actions.send_email_message(
                'academy_invite', email, {
                    'subject': f'Invitation to study at {academy.name}',
                    'invites': [ProfileAcademySmallSerializer(profile_academy).data],
                    'user': UserSmallSerializer(user).data,
                    'LINK': url,
                })
            return profile_academy

        if 'user' not in validated_data:
            validated_data.pop('invite')  # the front end sends invite=true so we need to remove it
            email = validated_data['email'].lower()

            query = {
                'cohort': cohort,
                'email__iexact': email,
                'author': self.context.get('request').user,
            }

            # if the cohort is not specified, proccess to find if the user was invite ignoring the cohort
            if not cohort:
                del query['cohort']

            invite = UserInvite.objects.filter(**query).first()
            if invite is not None:
                raise ValidationException('You already invited this user', code=400, slug='already-invited')

<<<<<<< HEAD
            # prevent duplicate token (very low probability)
            while True:
                token = random.getrandbits(128)
                if not UserInvite.objects.filter(token=token).exists():
                    break

            invite = UserInvite(email=email,
                                first_name=validated_data['first_name'],
                                last_name=validated_data['last_name'],
                                academy=academy,
                                cohort=cohort,
                                role=role,
                                author=self.context.get('request').user,
                                token=token)
            invite.save()

            logger.debug('Sending invite email to ' + email)

            querystr = urllib.parse.urlencode({'callback': APP_URL})
            url = os.getenv('API_URL') + '/v1/auth/member/invite/' + \
                str(invite.token) + '?' + querystr

            notify_actions.send_email_message(
                'welcome', email, {
                    'email': email,
                    'subject': 'Welcome to 4Geeks.com',
                    'LINK': url,
                    'FIST_NAME': validated_data['first_name']
                })
=======
            if (len(cohort) == 0):
                cohort = [None]
            for single_cohort in cohort:
                while True:
                    # prevent duplicate token (very low probability)
                    token = random.getrandbits(128)
                    if not UserInvite.objects.filter(token=token).exists():
                        break
                invite = UserInvite(email=validated_data['email'],
                                    first_name=validated_data['first_name'],
                                    last_name=validated_data['last_name'],
                                    academy=academy,
                                    cohort=single_cohort,
                                    role=role,
                                    author=self.context.get('request').user,
                                    token=token)
                invite.save()

                logger.debug('Sending invite email to ' + email)

                querystr = urllib.parse.urlencode({'callback': APP_URL})
                url = os.getenv('API_URL') + '/v1/auth/member/invite/' + \
                    str(invite.token) + '?' + querystr

                notify_actions.send_email_message(
                    'welcome', email, {
                        'email': email,
                        'subject': 'Welcome to 4Geeks.com',
                        'LINK': url,
                        'FIST_NAME': validated_data['first_name']
                    })
>>>>>>> 5b8c52c0

            return ProfileAcademy.objects.create(
                **{
                    **validated_data, 'email': email,
                    'user': user,
                    'academy': academy,
                    'role': role,
                    'status': status
                })


class MemberPUTSerializer(serializers.ModelSerializer):
    class Meta:
        model = ProfileAcademy
        fields = ('user', 'role', 'academy', 'first_name', 'last_name', 'phone', 'address')

    def validate(self, data):

        already = ProfileAcademy.objects.filter(user=data['user'], academy=data['academy']).first()
        if not already:
            raise ValidationError('User not found on this particular academy')

        return data

    def update(self, instance, validated_data):

        if instance.user.first_name is None or instance.user.first_name == '':
            instance.user.first_name = instance.first_name
        if instance.user.last_name is None or instance.user.last_name == '':
            instance.user.last_name = instance.last_name
        instance.user.save()

        return super().update(instance, validated_data)


class AuthSerializer(serializers.Serializer):
    email = serializers.EmailField(label='Email')
    password = serializers.CharField(label='Password',
                                     style={'input_type': 'password'},
                                     trim_whitespace=False)

    def validate(self, attrs):
        email = attrs.get('email')
        password = attrs.get('password')

        if email and password:
            email = email.lower()
            user = User.objects.filter(Q(email__iexact=email) | Q(username=email)).first()
            if not user:
                msg = 'Unable to log in with provided credentials.'
                raise serializers.ValidationError(msg, code=403)
            if user.check_password(password) != True:
                msg = 'Unable to log in with provided credentials.'
                raise serializers.ValidationError(msg, code=403)
            # The authenticate call simply returns None for is_active=False
            # users. (Assuming the default ModelBackend authentication
            # backend.)
        else:
            msg = 'Must include "username" and "password".'
            raise serializers.ValidationError(msg, code=403)

        attrs['user'] = user
        return attrs


class UserInvitePUTSerializer(serializers.ModelSerializer):
    class Meta:
        model = UserInvite
        fields = ('status', 'id')

    def validate(self, data):

        if 'status' not in data:
            raise ValidationException('Missing status on invite')

        return data


class GetGitpodUserSerializer(serializers.ModelSerializer):
    class Meta:
        model = GitpodUser
        exclude = ('updated_at', 'created_at', 'user', 'academy', 'assignee_id', 'github_username',
                   'position_in_gitpod_team', 'delete_status')


class UserInviteWaitingListSerializer(serializers.ModelSerializer):
    class Meta:
        model = UserInvite

        fields = ('id', 'email', 'first_name', 'last_name', 'phone')

    def validate(self, data: dict[str, str]):
        if 'email' not in data:
            raise ValidationException('Email is required', slug='without-email')

        if UserInvite.objects.filter(email=data['email'], status='WAITING_LIST').exists():
            raise ValidationException('User already exists in the waiting list', slug='user-invite-exists')

        if User.objects.filter(email=data['email']).exists():
            raise ValidationException('User already exists, go ahead and log in instead.', slug='user-exists')

        now = str(timezone.now())

        data['status'] = 'WAITING_LIST'
        data['token'] = hashlib.sha1((now + data['email']).encode('UTF-8')).hexdigest()

        return data<|MERGE_RESOLUTION|>--- conflicted
+++ resolved
@@ -631,46 +631,17 @@
             if invite is not None:
                 raise ValidationException('You already invited this user', code=400, slug='already-invited')
 
-<<<<<<< HEAD
-            # prevent duplicate token (very low probability)
-            while True:
-                token = random.getrandbits(128)
-                if not UserInvite.objects.filter(token=token).exists():
-                    break
-
-            invite = UserInvite(email=email,
-                                first_name=validated_data['first_name'],
-                                last_name=validated_data['last_name'],
-                                academy=academy,
-                                cohort=cohort,
-                                role=role,
-                                author=self.context.get('request').user,
-                                token=token)
-            invite.save()
-
-            logger.debug('Sending invite email to ' + email)
-
-            querystr = urllib.parse.urlencode({'callback': APP_URL})
-            url = os.getenv('API_URL') + '/v1/auth/member/invite/' + \
-                str(invite.token) + '?' + querystr
-
-            notify_actions.send_email_message(
-                'welcome', email, {
-                    'email': email,
-                    'subject': 'Welcome to 4Geeks.com',
-                    'LINK': url,
-                    'FIST_NAME': validated_data['first_name']
-                })
-=======
             if (len(cohort) == 0):
                 cohort = [None]
+
             for single_cohort in cohort:
+                # prevent duplicate token (very low probability)
                 while True:
-                    # prevent duplicate token (very low probability)
                     token = random.getrandbits(128)
                     if not UserInvite.objects.filter(token=token).exists():
                         break
-                invite = UserInvite(email=validated_data['email'],
+
+                invite = UserInvite(email=email,
                                     first_name=validated_data['first_name'],
                                     last_name=validated_data['last_name'],
                                     academy=academy,
@@ -693,7 +664,6 @@
                         'LINK': url,
                         'FIST_NAME': validated_data['first_name']
                     })
->>>>>>> 5b8c52c0
 
             return ProfileAcademy.objects.create(
                 **{
