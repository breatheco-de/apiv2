--- conflicted
+++ resolved
@@ -19,12 +19,9 @@
 from django.db.models import Q
 from django.contrib.auth.models import Permission
 from breathecode.mentorship.models import MentorProfile
-<<<<<<< HEAD
 from breathecode.events.models import Event
 from breathecode.registry.models import Asset
-=======
 import breathecode.activity.tasks as tasks_activity
->>>>>>> 34429e46
 
 logger = logging.getLogger(__name__)
 
@@ -1176,10 +1173,6 @@
         model = Profile
         exclude = ()
 
-
-import breathecode.activity.tasks as tasks_activity
-
-
 class UserInviteWaitingListSerializer(serializers.ModelSerializer):
     access_token = serializers.SerializerMethodField()
     plans = serializers.SerializerMethodField()
