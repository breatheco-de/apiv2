import serpy
import logging
import random
import os
import urllib.parse
from django.contrib.auth.models import User, Group
from .models import CredentialsGithub, ProfileAcademy, Role, UserInvite, Profile
from breathecode.utils import ValidationException
from breathecode.admissions.models import Academy, Cohort
from breathecode.notify.actions import send_email_message
from django.db import models
from rest_framework.exceptions import ValidationError
from django.contrib.auth import authenticate
from rest_framework import serializers
from django.db.models import Q

logger = logging.getLogger(__name__)


class RoleSmallSerializer(serpy.Serializer):
    """The serializer schema definition."""
    # Use a Field subclass like IntField if you need more validation.
    slug = serpy.Field()
    name = serpy.Field()


class GithubSmallSerializer(serpy.Serializer):
    """The serializer schema definition."""
    # Use a Field subclass like IntField if you need more validation.
    avatar_url = serpy.Field()
    name = serpy.Field()
    username = serpy.Field()


class UserInviteSerializer(serpy.Serializer):
    """The serializer schema definition."""
    # Use a Field subclass like IntField if you need more validation.
    status = serpy.Field()
    email = serpy.Field()
    sent_at = serpy.Field()
    created_at = serpy.Field()
    first_name = serpy.Field()
    last_name = serpy.Field()
    token = serpy.Field()


class AcademySerializer(serpy.Serializer):
    """The serializer schema definition."""
    # Use a Field subclass like IntField if you need more validation.
    id = serpy.Field()
    name = serpy.Field()
    slug = serpy.Field()


class ProfileAcademySmallSerializer(serpy.Serializer):
    """The serializer schema definition."""
    # Use a Field subclass like IntField if you need more validation.
    academy = AcademySerializer()
    role = serpy.MethodField()

    def get_role(self, obj):
        return obj.role.slug


class AcademySmallSerializer(serpy.Serializer):
    """The serializer schema definition."""
    # Use a Field subclass like IntField if you need more validation.
    id = serpy.Field()
    name = serpy.Field()
    slug = serpy.Field()


class UserSmallSerializer(serpy.Serializer):
    """The serializer schema definition."""
    # Use a Field subclass like IntField if you need more validation.
    id = serpy.Field()
    email = serpy.Field()
    first_name = serpy.Field()
    last_name = serpy.Field()
    github = serpy.MethodField()

    def get_github(self, obj):
        github = CredentialsGithub.objects.filter(user=obj.id).first()
        if github is None:
            return None
        return GithubSmallSerializer(github).data


class GETProfileAcademy(serpy.Serializer):
    """The serializer schema definition."""
    # Use a Field subclass like IntField if you need more validation.
    id = serpy.Field()
    first_name = serpy.Field()
    last_name = serpy.Field()
    user = UserSmallSerializer(required=False)
    academy = AcademySmallSerializer()
    role = RoleSmallSerializer()
    created_at = serpy.Field()
    email = serpy.Field()
    address = serpy.Field()
    phone = serpy.Field()
    status = serpy.Field()
    first_name = serpy.Field()
    last_name = serpy.Field()

# Create your models here.


class UserSerializer(serpy.Serializer):
    """The serializer schema definition."""
    # Use a Field subclass like IntField if you need more validation.
    id = serpy.Field()
    email = serpy.Field()
    first_name = serpy.Field()
    last_name = serpy.Field()
    github = serpy.MethodField()
    roles = serpy.MethodField()

    def get_github(self, obj):
        github = CredentialsGithub.objects.filter(user=obj.id).first()
        if github is None:
            return None
        return GithubSmallSerializer(github).data

    def get_roles(self, obj):
        roles = ProfileAcademy.objects.filter(user=obj.id)
        return ProfileAcademySmallSerializer(roles, many=True).data


class GroupSerializer(serpy.Serializer):
    """The serializer schema definition."""
    # Use a Field subclass like IntField if you need more validation.
    id = serpy.Field()
    name = serpy.Field()


#
# CRUD SERIALIZERS BELOW
#


class StaffSerializer(serializers.ModelSerializer):
    class Meta:
        model = ProfileAcademy
        fields = ('user', 'role', 'academy', 'first_name',
                  'last_name', 'address', 'phone', 'status')


class UserMeProfileSerializer(serializers.ModelSerializer):

    class Meta:
        model = Profile
        exclude = ()
        read_only_fields = ('user',)


class UserMeSerializer(serializers.ModelSerializer):
    profile = UserMeProfileSerializer(required=False)

    class Meta:
        model = User
        exclude = ('is_active', 'is_staff', 'password', 'username')

    # def create(self, validated_data):
    def update(self, instance, validated_data):

        profile_data = validated_data.pop('profile', None)

        if profile_data:
            serializer = None
            try:
                serializer = UserMeProfileSerializer(self.instance.profile, data={
                                                     **profile_data, "user": self.instance.id})
            except Profile.DoesNotExist:
                serializer = UserMeProfileSerializer(
                    data={**profile_data, "user": self.instance.id})

            if serializer and serializer.is_valid():
                serializer.save()
            else:
                raise ValidationException("Error saving user profile")

        return super().update(self.instance, validated_data)


class MemberPOSTSerializer(serializers.ModelSerializer):
    invite = serializers.BooleanField(write_only=True, required=False)
    user = serializers.IntegerField(write_only=True, required=False)
    status = serializers.CharField(read_only=True)

    class Meta:
        model = ProfileAcademy
        fields = ('email', 'role', 'user', 'first_name', 'last_name',
                  'address', 'phone', 'invite', 'status')

    def validate(self, data):

        if "user" not in data:
            if "invite" not in data or data["invite"] != True:
                raise ValidationException(
                    "User does not exists, do you want to invite it?")
            elif "email" not in data:
                raise ValidationException(
                    "Please specify user id or member email")

            already = ProfileAcademy.objects.filter(
                email=data['email'], academy=self.context['academy_id']).first()
            if already:
                raise ValidationException(
                    'There is a member already in this academy with this email, or with invitation to this email pending')

        elif "user" in data:
            already = ProfileAcademy.objects.filter(
                user=data['user'], academy=self.context['academy_id']).first()
            if already:
                raise ValidationException(
                    'This user is already a member of this academy staff')

        if "role" not in data:
            raise ValidationException("Missing role")

        return data

    def create(self, validated_data):

        academy = Academy.objects.filter(
            id=self.context.get('academy_id')).first()
        if academy is None:
            raise ValidationException("Academy not found")

        role = validated_data['role']

        user = None
        email = None
        status = "INVITED"
        if "user" in validated_data:
            user = User.objects.filter(id=validated_data["user"]).first()
            if user is None:
                raise ValidationException("User not found")
            email = user.email
            status = "ACTIVE"

        if "user" not in validated_data:
            validated_data.pop('invite')
            email = validated_data["email"]
            invite = UserInvite.objects.filter(
                email=validated_data['email'], author=self.context.get('request').user).first()
            if invite is not None:
                raise ValidationException(
                    "You already invited this user, check for previous invites and resend")

            invite = UserInvite(
                email=validated_data['email'],
                first_name=validated_data['first_name'],
                last_name=validated_data['last_name'],
                academy=academy,
                role=role,
                author=self.context.get('request').user,
                token=random.getrandbits(128)
            )
            invite.save()

            logger.debug("Sending invite email to "+email)

            params = {"callback": "https://admin.breatheco.de"}
            querystr = urllib.parse.urlencode(params)
            # TODO: obj is not defined
            url = os.getenv('API_URL') + "/v1/auth/member/invite/" + \
                str(invite.token) + "?" + querystr

            send_email_message("welcome_academy", email, {
                "email": email,
                "subject": "Welcome to Breathecode",
                "LINK": url,
                "FIST_NAME": validated_data['first_name']
            })

        return super().create({**validated_data, "email": email, "user": user, "academy": academy, "role": role, "status": status})


class StudentPOSTSerializer(serializers.ModelSerializer):
    invite = serializers.BooleanField(write_only=True, required=False)
    cohort = serializers.IntegerField(write_only=True, required=False)
    user = serializers.IntegerField(write_only=True, required=False)
    status = serializers.CharField(read_only=True)

    class Meta:
        model = ProfileAcademy
        fields = ('email', 'user', 'first_name', 'last_name',
                  'address', 'phone', 'invite', 'cohort', 'status')

    def validate(self, data):

        if "user" not in data:
            if "invite" not in data or data["invite"] != True:
                raise ValidationException(
                    "User does not exists, do you want to invite it?")
            elif "email" not in data:
                raise ValidationException(
                    "Please specify user id or student email")

            already = ProfileAcademy.objects.filter(
                email=data['email'], academy=self.context['academy_id']).first()
            if already:
                raise ValidationException(
                    'There is a student already in this academy, or with invitation pending')

        elif "user" in data:
            already = ProfileAcademy.objects.filter(
                user=data['user'], academy=self.context['academy_id']).first()
            if already:
                raise ValidationError(
                    'This user is already a member of this academy staff')

        return data

    def create(self, validated_data):

        academy = Academy.objects.filter(
            id=self.context.get('academy_id')).first()
        if academy is None:
            raise ValidationException("Academy not found")

        role = Role.objects.filter(slug='student').first()
        if role is None:
            raise ValidationException("Role student not found")

        user = None
        email = None
        status = "INVITED"
        if "user" in validated_data:
            user = User.objects.filter(id=validated_data["user"]).first()
            if user is None:
                raise ValidationException("User not found")
            email = user.email
            status = "ACTIVE"

        if "user" not in validated_data:
            validated_data.pop('invite')
            email = validated_data["email"]
            cohort = None
            if 'cohort' in validated_data:
                cohort = Cohort.objects.filter(
                    id=validated_data.pop('cohort')).first()

            invite = UserInvite.objects.filter(
                email=validated_data['email'], author=self.context.get('request').user).first()
            if invite is not None:
                raise ValidationException(
                    "You already invited this user, check for previous invites and resend")

            invite = UserInvite(
                email=validated_data['email'],
                first_name=validated_data['first_name'],
                last_name=validated_data['last_name'],
                academy=academy,
                cohort=cohort,
                role=role,
                author=self.context.get('request').user,
                token=random.getrandbits(128)
            )
            invite.save()

            logger.debug("Sending invite email to "+email)

<<<<<<< HEAD
            params = {"callback": "https://student.breatheco.de"}
=======
            params = { "callback": "https://learn.breatheco.de" }
>>>>>>> 61d382d6
            querystr = urllib.parse.urlencode(params)
            url = os.getenv('API_URL') + "/v1/auth/member/invite/" + \
                str(invite.token) + "?" + querystr

            send_email_message("welcome_academy", email, {
                "email": email,
                "subject": "Welcome to Breathecode",
                "LINK": url,
                "FIST_NAME": validated_data['first_name']
            })

        return super().create({**validated_data, "email": email, "user": user, "academy": academy, "role": role, "status": status})


class MemberPUTSerializer(serializers.ModelSerializer):
    class Meta:
        model = ProfileAcademy
        fields = ('user', 'role', 'academy', 'first_name',
                  'last_name', 'phone', 'address')

    def validate(self, data):

        already = ProfileAcademy.objects.filter(
            user=data['user'], academy=data['academy']).first()
        if not already:
            raise ValidationError('User not found on this particular academy')

        return data


class AuthSerializer(serializers.Serializer):
    email = serializers.EmailField(label="Email")
    password = serializers.CharField(
        label="Password",
        style={'input_type': 'password'},
        trim_whitespace=False
    )

    def validate(self, attrs):
        email = attrs.get('email')
        password = attrs.get('password')

        if email and password:
            user = User.objects.filter(
                Q(email=email) | Q(username=email)).first()
            if not user:
                msg = 'Unable to log in with provided credentials.'
                raise serializers.ValidationError(msg, code=403)
            if user.check_password(password) != True:
                msg = 'Unable to log in with provided credentials.'
                raise serializers.ValidationError(msg, code=403)
            # The authenticate call simply returns None for is_active=False
            # users. (Assuming the default ModelBackend authentication
            # backend.)
        else:
            msg = 'Must include "username" and "password".'
            raise serializers.ValidationError(msg, code=403)

        attrs['user'] = user
        return attrs<|MERGE_RESOLUTION|>--- conflicted
+++ resolved
@@ -363,11 +363,7 @@
 
             logger.debug("Sending invite email to "+email)
 
-<<<<<<< HEAD
-            params = {"callback": "https://student.breatheco.de"}
-=======
-            params = { "callback": "https://learn.breatheco.de" }
->>>>>>> 61d382d6
+            params = {"callback": "https://learn.breatheco.de"}
             querystr = urllib.parse.urlencode(params)
             url = os.getenv('API_URL') + "/v1/auth/member/invite/" + \
                 str(invite.token) + "?" + querystr
