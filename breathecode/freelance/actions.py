--- conflicted
+++ resolved
@@ -1,11 +1,15 @@
-import re, logging
+import logging
+import re
+
 from django.contrib import admin
 from django.db.models import Q
-from .models import Freelancer, Issue, Bill, ProjectInvoice, ISSUE_STATUS
+from github import Github
+
+from breathecode.admissions.models import Academy
 from breathecode.authenticate.models import CredentialsGithub
-from breathecode.admissions.models import Academy
-from github import Github
 from breathecode.services.activecampaign import ActiveCampaign
+
+from .models import ISSUE_STATUS, Bill, Freelancer, Issue, ProjectInvoice
 
 logger = logging.getLogger(__name__)
 
@@ -299,11 +303,4 @@
     for hook in queryset.all():
         ac_academy = hook.ac_academy
         client = ActiveCampaign(ac_academy.ac_key, ac_academy.ac_url)
-<<<<<<< HEAD
-        client.execute_action(hook.id, acp_ids)
-=======
-        client.execute_action(hook.id)
-
-
-run_hook.short_description = 'Process Hook'
->>>>>>> d5253504
+        client.execute_action(hook.id)