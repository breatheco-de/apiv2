from django.contrib.auth.models import User
from django.db import models
from breathecode.authenticate.models import CredentialsGithub
from breathecode.admissions.models import Academy
class Freelancer(models.Model):
    user = models.ForeignKey(User, on_delete=models.CASCADE)
    github_user = models.ForeignKey(CredentialsGithub, on_delete=models.SET_DEFAULT, null=True, default=None)
    price_per_hour = models.FloatField()

    def __str__(self):
        return self.user.email

DUE = 'DUE'
PAID = 'PAID'
BILL_STATUS = (
    (DUE, 'Due'),
    (PAID, 'Paid'),
)
class Bill(models.Model):
    status = models.CharField(max_length=20, choices=BILL_STATUS, default=DUE)
    
    total_duration_in_minutes = models.FloatField(default=0)
    total_duration_in_hours = models.FloatField(default=0)
    total_price = models.FloatField(default=0)

<<<<<<< HEAD
=======
    academy = models.ForeignKey(Academy, on_delete=models.CASCADE, null=True, default=None)
    
>>>>>>> dce677bd
    reviewer = models.ForeignKey(User, on_delete=models.CASCADE, null=True, default=None)
    freelancer = models.ForeignKey(Freelancer, on_delete=models.CASCADE)
    paid_at = models.DateTimeField(null=True, default=None, blank=True)

    created_at = models.DateTimeField(auto_now_add=True, editable=False)
    updated_at = models.DateTimeField(auto_now=True, editable=False)

IGNORED = 'IGNORED'
DRAFT = 'DRAFT'
TODO = 'TODO'
DOING = 'DOING'
DONE = 'DONE'
ISSUE_STATUS = (
    (IGNORED, 'Ignored'),
    (DRAFT, 'Draft'),
    (TODO, 'Todo'),
    (DOING, 'Doing'),
    (DONE, 'Done'),
)
class Issue(models.Model):
    title = models.CharField(max_length=255)

    status = models.CharField(max_length=20, choices=ISSUE_STATUS, default=DRAFT)
    github_state = models.CharField(max_length=30)
    github_number = models.PositiveIntegerField()
    body = models.TextField(max_length=500)

    duration_in_minutes = models.FloatField(default=0)
    duration_in_hours = models.FloatField(default=0)

    url = models.URLField(max_length=255)
    repository_url = models.URLField(max_length=255)

    author = models.ForeignKey(User, on_delete=models.CASCADE, null=True, default=None)
    freelancer = models.ForeignKey(Freelancer, on_delete=models.CASCADE)
    bill = models.ForeignKey(Bill, on_delete=models.CASCADE, null=True, default=None, blank=True)

    created_at = models.DateTimeField(auto_now_add=True, editable=False)
    updated_at = models.DateTimeField(auto_now=True, editable=False)<|MERGE_RESOLUTION|>--- conflicted
+++ resolved
@@ -23,11 +23,8 @@
     total_duration_in_hours = models.FloatField(default=0)
     total_price = models.FloatField(default=0)
 
-<<<<<<< HEAD
-=======
     academy = models.ForeignKey(Academy, on_delete=models.CASCADE, null=True, default=None)
     
->>>>>>> dce677bd
     reviewer = models.ForeignKey(User, on_delete=models.CASCADE, null=True, default=None)
     freelancer = models.ForeignKey(Freelancer, on_delete=models.CASCADE)
     paid_at = models.DateTimeField(null=True, default=None, blank=True)
