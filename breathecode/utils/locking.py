--- conflicted
+++ resolved
@@ -33,13 +33,11 @@
 
 logger = getLogger(__name__)
 ENV = os.getenv('ENV', '')
-<<<<<<< HEAD
 
 logger = getLogger(__name__)
 
-=======
 redis_client = None
->>>>>>> d9437ca0
+
 
 class LockManager(models.Manager):
 
