"""
Example usage:

class Bag(models.Model):
    # ... your fields here ...

    objects = LockManager()

# Usage with lock
bag, created = Bag.objects.get_or_create(
    lock=True,
    user=request.user,
    type=bag_type,
    academy=academy,
    currency=academy.main_currency
)

# Usage without lock
bag, created = Bag.objects.get_or_create(
    user=request.user,
    type=bag_type,
    academy=academy,
    currency=academy.main_currency
)
"""

from django.db import models, transaction
import os
from redis.lock import Lock
from redis.exceptions import LockError
from breathecode.utils import getLogger
from breathecode.setup import get_redis

logger = getLogger(__name__)
ENV = os.getenv('ENV', '')
<<<<<<< HEAD

logger = getLogger(__name__)

=======
redis_client = None
>>>>>>> f396e527

class LockManager(models.Manager):

    def get_or_create(self, lock=False, **kwargs):
        global redis_client

        instance, created = None, False

        if ENV != 'test':

            if redis_client is None:
                redis_client = get_redis()

            # Dynamically retrieve the class name and create a unique lock key based on the kwargs
            class_name = self.model.__name__
            lock_key_elements = [str(kwargs.get(key, '')) for key in sorted(kwargs.keys())]
            lock_key = f"{class_name}_lock:{'_'.join(lock_key_elements)}"

            try:
                with Lock(redis_client, lock_key, timeout=10, blocking_timeout=10):
                    with transaction.atomic():
                        instance, created = super().get_or_create(**kwargs)
            except LockError:
                # Handle the timeout, e.g., by logging, retrying, or returning an error
                logger.error(
                    f'Could not acquire lock for {class_name} on get_or_create, operation timed out.')
                return None, False  # Indicate that the operation was not successful
        else:
            instance, created = super().get_or_create(**kwargs)

        return instance, created<|MERGE_RESOLUTION|>--- conflicted
+++ resolved
@@ -33,13 +33,7 @@
 
 logger = getLogger(__name__)
 ENV = os.getenv('ENV', '')
-<<<<<<< HEAD
-
-logger = getLogger(__name__)
-
-=======
 redis_client = None
->>>>>>> f396e527
 
 class LockManager(models.Manager):
 
