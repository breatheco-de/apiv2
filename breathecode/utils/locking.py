"""
Example usage:

class Bag(models.Model):
    # ... your fields here ...

    objects = LockManager()

# Usage with lock
bag, created = Bag.objects.get_or_create(
    lock=True,
    user=request.user,
    type=bag_type,
    academy=academy,
    currency=academy.main_currency
)

# Usage without lock
bag, created = Bag.objects.get_or_create(
    user=request.user,
    type=bag_type,
    academy=academy,
    currency=academy.main_currency
)
"""

from django.db import models, transaction
import os
from redis.lock import Lock
from redis.exceptions import LockError
from breathecode.utils import getLogger
from breathecode.setup import get_redis

logger = getLogger(__name__)
ENV = os.getenv('ENV', '')
<<<<<<< HEAD

logger = getLogger(__name__)

redis_client = None

=======
redis_client = None
>>>>>>> 2547caa1

class LockManager(models.Manager):

    def get_or_create(self, lock=False, **kwargs):
        global redis_client

        instance, created = None, False

        if ENV != 'test':

            if redis_client is None:
                redis_client = get_redis()

            # Dynamically retrieve the class name and create a unique lock key based on the kwargs
            class_name = self.model.__name__
            lock_key_elements = [str(kwargs.get(key, '')) for key in sorted(kwargs.keys())]
            lock_key = f"{class_name}_lock:{'_'.join(lock_key_elements)}"

            try:
                with Lock(redis_client, lock_key, timeout=10, blocking_timeout=10):
                    with transaction.atomic():
                        instance, created = super().get_or_create(**kwargs)
            except LockError:
                # Handle the timeout, e.g., by logging, retrying, or returning an error
                logger.error(
                    f'Could not acquire lock for {class_name} on get_or_create, operation timed out.')
                return None, False  # Indicate that the operation was not successful
        else:
            instance, created = super().get_or_create(**kwargs)

        return instance, created<|MERGE_RESOLUTION|>--- conflicted
+++ resolved
@@ -33,15 +33,8 @@
 
 logger = getLogger(__name__)
 ENV = os.getenv('ENV', '')
-<<<<<<< HEAD
-
-logger = getLogger(__name__)
-
 redis_client = None
 
-=======
-redis_client = None
->>>>>>> 2547caa1
 
 class LockManager(models.Manager):
 
