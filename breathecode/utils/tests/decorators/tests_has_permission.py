--- conflicted
+++ resolved
@@ -66,692 +66,11 @@
     def sync_method(self, request, *args, **kwargs):
         if with_id:
             assert kwargs['id'] == 1
-<<<<<<< HEAD
-            return Response(DELETE_ID_RESPONSE)
-
-        delete = decorate(delete)
-
-    CustomView.__test__ = False
-
-    return CustomView
-
-
-TestView = build_view_class(decorators.has_permission, decorator_args=(PERMISSION, ))
-TestViewConsumer = build_view_class(decorators.has_permission,
-                                    decorator_args=(PERMISSION, ),
-                                    decorator_kwargs={'consumer': True})
-
-TestViewConsumerCallback = build_view_class(decorators.has_permission,
-                                            decorator_args=(PERMISSION, ),
-                                            decorator_kwargs={'consumer': CONSUMER_MOCK})
-
-TestViewConsumerCallbackWithTimeOfLife = build_view_class(
-    decorators.has_permission,
-    decorator_args=(PERMISSION, ),
-    decorator_kwargs={'consumer': CONSUMER_WITH_TIME_OF_LIFE_MOCK})
-
-
-class FunctionBasedViewTestSuite(UtilsTestCase):
-
-    def setUp(self):
-        super().setUp()
-        CONSUMER_MOCK.call_args_list = []
-        CONSUMER_WITH_TIME_OF_LIFE_MOCK.call_args_list = []
-
-    def tearDown(self) -> None:
-        super().tearDown()
-        CONSUMER_MOCK.call_args_list = []
-        CONSUMER_WITH_TIME_OF_LIFE_MOCK.call_args_list = []
-
-    """
-    🔽🔽🔽 Function get
-    """
-
-    @patch('breathecode.payments.signals.consume_service.send_robust', MagicMock(return_value=UTC_NOW))
-    @patch('breathecode.payments.models.ConsumptionSession.build_session',
-           MagicMock(wraps=models.ConsumptionSession.build_session))
-    @patch('breathecode.payments.models.ConsumptionSession.build_session',
-           MagicMock(wraps=models.ConsumptionSession.build_session))
-    def test__function__get__anonymous_user(self):
-        factory = APIRequestFactory()
-        request = factory.get('/they-killed-kenny')
-
-        view = get
-
-        response = view(request).render()
-        expected = {'detail': 'anonymous-user-without-permission', 'status_code': 403}
-
-        self.assertEqual(json.loads(response.content.decode('utf-8')), expected)
-        self.assertEqual(response.status_code, status.HTTP_403_FORBIDDEN)
-        self.assertEqual(CONSUMER_MOCK.call_args_list, [])
-        self.assertEqual(self.bc.database.list_of('payments.ConsumptionSession'), [])
-        self.assertEqual(models.ConsumptionSession.build_session.call_args_list, [])
-
-        self.assertEqual(payments_signals.consume_service.send_robust.call_args_list, [])
-
-    @patch('breathecode.payments.signals.consume_service.send_robust', MagicMock(return_value=UTC_NOW))
-    @patch('breathecode.payments.models.ConsumptionSession.build_session',
-           MagicMock(wraps=models.ConsumptionSession.build_session))
-    def test__function__get__with_user(self):
-        model = self.bc.database.create(user=1)
-
-        factory = APIRequestFactory()
-        request = factory.get('/they-killed-kenny')
-        force_authenticate(request, user=model.user)
-
-        view = get
-
-        response = view(request).render()
-        expected = {'detail': 'without-permission', 'status_code': 403}
-
-        self.assertEqual(json.loads(response.content.decode('utf-8')), expected)
-        self.assertEqual(response.status_code, status.HTTP_403_FORBIDDEN)
-        self.assertEqual(CONSUMER_MOCK.call_args_list, [])
-        self.assertEqual(self.bc.database.list_of('payments.ConsumptionSession'), [])
-        self.assertEqual(models.ConsumptionSession.build_session.call_args_list, [])
-
-        self.assertEqual(payments_signals.consume_service.send_robust.call_args_list, [])
-
-    @patch('breathecode.payments.signals.consume_service.send_robust', MagicMock(return_value=UTC_NOW))
-    @patch('breathecode.payments.models.ConsumptionSession.build_session',
-           MagicMock(wraps=models.ConsumptionSession.build_session))
-    def test__function__get__with_user__with_permission__dont_match(self):
-        model = self.bc.database.create(user=1, permission=1)
-
-        factory = APIRequestFactory()
-        request = factory.get('/they-killed-kenny')
-        force_authenticate(request, user=model.user)
-
-        view = get
-
-        response = view(request).render()
-        expected = {'detail': 'without-permission', 'status_code': 403}
-
-        self.assertEqual(json.loads(response.content.decode('utf-8')), expected)
-        self.assertEqual(response.status_code, status.HTTP_403_FORBIDDEN)
-        self.assertEqual(CONSUMER_MOCK.call_args_list, [])
-        self.assertEqual(self.bc.database.list_of('payments.ConsumptionSession'), [])
-        self.assertEqual(models.ConsumptionSession.build_session.call_args_list, [])
-
-        self.assertEqual(payments_signals.consume_service.send_robust.call_args_list, [])
-
-    @patch('breathecode.payments.signals.consume_service.send_robust', MagicMock(return_value=UTC_NOW))
-    @patch('breathecode.payments.models.ConsumptionSession.build_session',
-           MagicMock(wraps=models.ConsumptionSession.build_session))
-    def test__function__get__with_user__with_permission(self):
-        permission = {'codename': PERMISSION}
-        model = self.bc.database.create(user=1, permission=permission)
-
-        factory = APIRequestFactory()
-        request = factory.get('/they-killed-kenny')
-        force_authenticate(request, user=model.user)
-
-        view = get
-
-        response = view(request).render()
-        expected = GET_RESPONSE
-
-        self.assertEqual(json.loads(response.content.decode('utf-8')), expected)
-        self.assertEqual(response.status_code, status.HTTP_200_OK)
-        self.assertEqual(CONSUMER_MOCK.call_args_list, [])
-        self.assertEqual(self.bc.database.list_of('payments.ConsumptionSession'), [])
-        self.assertEqual(models.ConsumptionSession.build_session.call_args_list, [])
-
-        self.assertEqual(payments_signals.consume_service.send_robust.call_args_list, [])
-
-    @patch('breathecode.payments.signals.consume_service.send_robust', MagicMock(return_value=UTC_NOW))
-    @patch('breathecode.payments.models.ConsumptionSession.build_session',
-           MagicMock(wraps=models.ConsumptionSession.build_session))
-    def test__function__get__with_user__with_group_related_to_permission(self):
-        user = {'user_permissions': []}
-        permissions = [{}, {'codename': PERMISSION}]
-        group = {'permission_id': 2}
-        model = self.bc.database.create(user=user, permission=permissions, group=group)
-
-        factory = APIRequestFactory()
-        request = factory.get('/they-killed-kenny')
-        force_authenticate(request, user=model.user)
-
-        view = get
-
-        response = view(request).render()
-        expected = GET_RESPONSE
-
-        self.assertEqual(json.loads(response.content.decode('utf-8')), expected)
-        self.assertEqual(response.status_code, status.HTTP_200_OK)
-        self.assertEqual(CONSUMER_MOCK.call_args_list, [])
-        self.assertEqual(self.bc.database.list_of('payments.ConsumptionSession'), [])
-        self.assertEqual(models.ConsumptionSession.build_session.call_args_list, [])
-
-        self.assertEqual(payments_signals.consume_service.send_robust.call_args_list, [])
-
-    """
-    🔽🔽🔽 Function get id
-    """
-
-    @patch('breathecode.payments.signals.consume_service.send_robust', MagicMock(return_value=UTC_NOW))
-    @patch('breathecode.payments.models.ConsumptionSession.build_session',
-           MagicMock(wraps=models.ConsumptionSession.build_session))
-    def test__function__get_id__anonymous_user(self):
-        factory = APIRequestFactory()
-        request = factory.get('/they-killed-kenny')
-
-        view = get_id
-
-        response = view(request, id=1).render()
-        expected = {'detail': 'anonymous-user-without-permission', 'status_code': 403}
-
-        self.assertEqual(json.loads(response.content.decode('utf-8')), expected)
-        self.assertEqual(response.status_code, status.HTTP_403_FORBIDDEN)
-        self.assertEqual(CONSUMER_MOCK.call_args_list, [])
-        self.assertEqual(self.bc.database.list_of('payments.ConsumptionSession'), [])
-        self.assertEqual(models.ConsumptionSession.build_session.call_args_list, [])
-
-        self.assertEqual(payments_signals.consume_service.send_robust.call_args_list, [])
-
-    @patch('breathecode.payments.signals.consume_service.send_robust', MagicMock(return_value=UTC_NOW))
-    @patch('breathecode.payments.models.ConsumptionSession.build_session',
-           MagicMock(wraps=models.ConsumptionSession.build_session))
-    def test__function__get_id__with_user(self):
-        model = self.bc.database.create(user=1)
-
-        factory = APIRequestFactory()
-        request = factory.get('/they-killed-kenny')
-        force_authenticate(request, user=model.user)
-
-        view = get_id
-
-        response = view(request, id=1).render()
-        expected = {'detail': 'without-permission', 'status_code': 403}
-
-        self.assertEqual(json.loads(response.content.decode('utf-8')), expected)
-        self.assertEqual(response.status_code, status.HTTP_403_FORBIDDEN)
-        self.assertEqual(CONSUMER_MOCK.call_args_list, [])
-        self.assertEqual(self.bc.database.list_of('payments.ConsumptionSession'), [])
-        self.assertEqual(models.ConsumptionSession.build_session.call_args_list, [])
-
-        self.assertEqual(payments_signals.consume_service.send_robust.call_args_list, [])
-
-    @patch('breathecode.payments.signals.consume_service.send_robust', MagicMock(return_value=UTC_NOW))
-    @patch('breathecode.payments.models.ConsumptionSession.build_session',
-           MagicMock(wraps=models.ConsumptionSession.build_session))
-    def test__function__get_id__with_user__with_permission__dont_match(self):
-        model = self.bc.database.create(user=1, permission=1)
-
-        factory = APIRequestFactory()
-        request = factory.get('/they-killed-kenny')
-        force_authenticate(request, user=model.user)
-
-        view = get_id
-
-        response = view(request, id=1).render()
-        expected = {'detail': 'without-permission', 'status_code': 403}
-
-        self.assertEqual(json.loads(response.content.decode('utf-8')), expected)
-        self.assertEqual(response.status_code, status.HTTP_403_FORBIDDEN)
-        self.assertEqual(CONSUMER_MOCK.call_args_list, [])
-        self.assertEqual(self.bc.database.list_of('payments.ConsumptionSession'), [])
-        self.assertEqual(models.ConsumptionSession.build_session.call_args_list, [])
-
-        self.assertEqual(payments_signals.consume_service.send_robust.call_args_list, [])
-
-    @patch('breathecode.payments.signals.consume_service.send_robust', MagicMock(return_value=UTC_NOW))
-    @patch('breathecode.payments.models.ConsumptionSession.build_session',
-           MagicMock(wraps=models.ConsumptionSession.build_session))
-    def test__function__get_id__with_user__with_permission(self):
-        permission = {'codename': PERMISSION}
-        model = self.bc.database.create(user=1, permission=permission)
-
-        factory = APIRequestFactory()
-        request = factory.get('/they-killed-kenny')
-        force_authenticate(request, user=model.user)
-
-        view = get_id
-
-        response = view(request, id=1).render()
-        expected = GET_ID_RESPONSE
-
-        self.assertEqual(json.loads(response.content.decode('utf-8')), expected)
-        self.assertEqual(response.status_code, status.HTTP_200_OK)
-        self.assertEqual(CONSUMER_MOCK.call_args_list, [])
-        self.assertEqual(self.bc.database.list_of('payments.ConsumptionSession'), [])
-        self.assertEqual(models.ConsumptionSession.build_session.call_args_list, [])
-
-        self.assertEqual(payments_signals.consume_service.send_robust.call_args_list, [])
-
-    @patch('breathecode.payments.signals.consume_service.send_robust', MagicMock(return_value=UTC_NOW))
-    @patch('breathecode.payments.models.ConsumptionSession.build_session',
-           MagicMock(wraps=models.ConsumptionSession.build_session))
-    def test__function__get_id__with_user__with_group_related_to_permission(self):
-        user = {'user_permissions': []}
-        permissions = [{}, {'codename': PERMISSION}]
-        group = {'permission_id': 2}
-        model = self.bc.database.create(user=user, permission=permissions, group=group)
-
-        factory = APIRequestFactory()
-        request = factory.get('/they-killed-kenny')
-        force_authenticate(request, user=model.user)
-
-        view = get_id
-
-        response = view(request, id=1).render()
-        expected = GET_ID_RESPONSE
-
-        self.assertEqual(json.loads(response.content.decode('utf-8')), expected)
-        self.assertEqual(response.status_code, status.HTTP_200_OK)
-        self.assertEqual(CONSUMER_MOCK.call_args_list, [])
-        self.assertEqual(self.bc.database.list_of('payments.ConsumptionSession'), [])
-        self.assertEqual(models.ConsumptionSession.build_session.call_args_list, [])
-
-        self.assertEqual(payments_signals.consume_service.send_robust.call_args_list, [])
-=======
->>>>>>> 654e2cca
 
         else:
             assert 'id' not in kwargs
 
-<<<<<<< HEAD
-    @patch('breathecode.payments.signals.consume_service.send_robust', MagicMock(return_value=UTC_NOW))
-    @patch('breathecode.payments.models.ConsumptionSession.build_session',
-           MagicMock(wraps=models.ConsumptionSession.build_session))
-    def test__function__post__anonymous_user(self):
-        factory = APIRequestFactory()
-        request = factory.post('/they-killed-kenny')
-
-        view = post
-
-        response = view(request).render()
-        expected = {'detail': 'anonymous-user-without-permission', 'status_code': 403}
-
-        self.assertEqual(json.loads(response.content.decode('utf-8')), expected)
-        self.assertEqual(response.status_code, status.HTTP_403_FORBIDDEN)
-        self.assertEqual(CONSUMER_MOCK.call_args_list, [])
-        self.assertEqual(self.bc.database.list_of('payments.ConsumptionSession'), [])
-        self.assertEqual(models.ConsumptionSession.build_session.call_args_list, [])
-
-        self.assertEqual(payments_signals.consume_service.send_robust.call_args_list, [])
-
-    @patch('breathecode.payments.signals.consume_service.send_robust', MagicMock(return_value=UTC_NOW))
-    @patch('breathecode.payments.models.ConsumptionSession.build_session',
-           MagicMock(wraps=models.ConsumptionSession.build_session))
-    def test__function__post__with_user(self):
-        model = self.bc.database.create(user=1)
-
-        factory = APIRequestFactory()
-        request = factory.post('/they-killed-kenny')
-        force_authenticate(request, user=model.user)
-
-        view = post
-
-        response = view(request).render()
-        expected = {'detail': 'without-permission', 'status_code': 403}
-
-        self.assertEqual(json.loads(response.content.decode('utf-8')), expected)
-        self.assertEqual(response.status_code, status.HTTP_403_FORBIDDEN)
-        self.assertEqual(CONSUMER_MOCK.call_args_list, [])
-        self.assertEqual(self.bc.database.list_of('payments.ConsumptionSession'), [])
-        self.assertEqual(models.ConsumptionSession.build_session.call_args_list, [])
-
-        self.assertEqual(payments_signals.consume_service.send_robust.call_args_list, [])
-
-    @patch('breathecode.payments.signals.consume_service.send_robust', MagicMock(return_value=UTC_NOW))
-    @patch('breathecode.payments.models.ConsumptionSession.build_session',
-           MagicMock(wraps=models.ConsumptionSession.build_session))
-    def test__function__post__with_user__with_permission__dont_match(self):
-        model = self.bc.database.create(user=1, permission=1)
-
-        factory = APIRequestFactory()
-        request = factory.post('/they-killed-kenny')
-        force_authenticate(request, user=model.user)
-
-        view = post
-
-        response = view(request).render()
-        expected = {'detail': 'without-permission', 'status_code': 403}
-
-        self.assertEqual(json.loads(response.content.decode('utf-8')), expected)
-        self.assertEqual(response.status_code, status.HTTP_403_FORBIDDEN)
-        self.assertEqual(CONSUMER_MOCK.call_args_list, [])
-        self.assertEqual(self.bc.database.list_of('payments.ConsumptionSession'), [])
-        self.assertEqual(models.ConsumptionSession.build_session.call_args_list, [])
-
-        self.assertEqual(payments_signals.consume_service.send_robust.call_args_list, [])
-
-    @patch('breathecode.payments.signals.consume_service.send_robust', MagicMock(return_value=UTC_NOW))
-    @patch('breathecode.payments.models.ConsumptionSession.build_session',
-           MagicMock(wraps=models.ConsumptionSession.build_session))
-    def test__function__post__with_user__with_permission(self):
-        permission = {'codename': PERMISSION}
-        model = self.bc.database.create(user=1, permission=permission)
-
-        factory = APIRequestFactory()
-        request = factory.post('/they-killed-kenny')
-        force_authenticate(request, user=model.user)
-
-        view = post
-
-        response = view(request).render()
-        expected = POST_RESPONSE
-
-        self.assertEqual(json.loads(response.content.decode('utf-8')), expected)
-        self.assertEqual(response.status_code, status.HTTP_200_OK)
-        self.assertEqual(CONSUMER_MOCK.call_args_list, [])
-        self.assertEqual(self.bc.database.list_of('payments.ConsumptionSession'), [])
-        self.assertEqual(models.ConsumptionSession.build_session.call_args_list, [])
-
-        self.assertEqual(payments_signals.consume_service.send_robust.call_args_list, [])
-
-    @patch('breathecode.payments.signals.consume_service.send_robust', MagicMock(return_value=UTC_NOW))
-    @patch('breathecode.payments.models.ConsumptionSession.build_session',
-           MagicMock(wraps=models.ConsumptionSession.build_session))
-    def test__function__post__with_user__with_group_related_to_permission(self):
-        user = {'user_permissions': []}
-        permissions = [{}, {'codename': PERMISSION}]
-        group = {'permission_id': 2}
-        model = self.bc.database.create(user=user, permission=permissions, group=group)
-
-        factory = APIRequestFactory()
-        request = factory.post('/they-killed-kenny')
-        force_authenticate(request, user=model.user)
-
-        view = post
-
-        response = view(request).render()
-        expected = POST_RESPONSE
-
-        self.assertEqual(json.loads(response.content.decode('utf-8')), expected)
-        self.assertEqual(response.status_code, status.HTTP_200_OK)
-        self.assertEqual(CONSUMER_MOCK.call_args_list, [])
-        self.assertEqual(self.bc.database.list_of('payments.ConsumptionSession'), [])
-        self.assertEqual(models.ConsumptionSession.build_session.call_args_list, [])
-
-        self.assertEqual(payments_signals.consume_service.send_robust.call_args_list, [])
-
-    """
-    🔽🔽🔽 Function put id
-    """
-
-    @patch('breathecode.payments.signals.consume_service.send_robust', MagicMock(return_value=UTC_NOW))
-    @patch('breathecode.payments.models.ConsumptionSession.build_session',
-           MagicMock(wraps=models.ConsumptionSession.build_session))
-    def test__function__put_id__anonymous_user(self):
-        factory = APIRequestFactory()
-        request = factory.put('/they-killed-kenny')
-
-        view = put_id
-
-        response = view(request, id=1).render()
-        expected = {'detail': 'anonymous-user-without-permission', 'status_code': 403}
-
-        self.assertEqual(json.loads(response.content.decode('utf-8')), expected)
-        self.assertEqual(response.status_code, status.HTTP_403_FORBIDDEN)
-        self.assertEqual(CONSUMER_MOCK.call_args_list, [])
-        self.assertEqual(self.bc.database.list_of('payments.ConsumptionSession'), [])
-        self.assertEqual(models.ConsumptionSession.build_session.call_args_list, [])
-
-        self.assertEqual(payments_signals.consume_service.send_robust.call_args_list, [])
-
-    @patch('breathecode.payments.signals.consume_service.send_robust', MagicMock(return_value=UTC_NOW))
-    @patch('breathecode.payments.models.ConsumptionSession.build_session',
-           MagicMock(wraps=models.ConsumptionSession.build_session))
-    def test__function__put_id__with_user(self):
-        model = self.bc.database.create(user=1)
-
-        factory = APIRequestFactory()
-        request = factory.put('/they-killed-kenny')
-        force_authenticate(request, user=model.user)
-
-        view = put_id
-
-        response = view(request, id=1).render()
-        expected = {'detail': 'without-permission', 'status_code': 403}
-
-        self.assertEqual(json.loads(response.content.decode('utf-8')), expected)
-        self.assertEqual(response.status_code, status.HTTP_403_FORBIDDEN)
-        self.assertEqual(CONSUMER_MOCK.call_args_list, [])
-        self.assertEqual(self.bc.database.list_of('payments.ConsumptionSession'), [])
-        self.assertEqual(models.ConsumptionSession.build_session.call_args_list, [])
-
-        self.assertEqual(payments_signals.consume_service.send_robust.call_args_list, [])
-
-    @patch('breathecode.payments.signals.consume_service.send_robust', MagicMock(return_value=UTC_NOW))
-    @patch('breathecode.payments.models.ConsumptionSession.build_session',
-           MagicMock(wraps=models.ConsumptionSession.build_session))
-    def test__function__put_id__with_user__with_permission__dont_match(self):
-        model = self.bc.database.create(user=1, permission=1)
-
-        factory = APIRequestFactory()
-        request = factory.put('/they-killed-kenny')
-        force_authenticate(request, user=model.user)
-
-        view = put_id
-
-        response = view(request, id=1).render()
-        expected = {'detail': 'without-permission', 'status_code': 403}
-
-        self.assertEqual(json.loads(response.content.decode('utf-8')), expected)
-        self.assertEqual(response.status_code, status.HTTP_403_FORBIDDEN)
-        self.assertEqual(CONSUMER_MOCK.call_args_list, [])
-        self.assertEqual(self.bc.database.list_of('payments.ConsumptionSession'), [])
-        self.assertEqual(models.ConsumptionSession.build_session.call_args_list, [])
-
-        self.assertEqual(payments_signals.consume_service.send_robust.call_args_list, [])
-
-    @patch('breathecode.payments.signals.consume_service.send_robust', MagicMock(return_value=UTC_NOW))
-    @patch('breathecode.payments.models.ConsumptionSession.build_session',
-           MagicMock(wraps=models.ConsumptionSession.build_session))
-    def test__function__put_id__with_user__with_permission(self):
-        permission = {'codename': PERMISSION}
-        model = self.bc.database.create(user=1, permission=permission)
-
-        factory = APIRequestFactory()
-        request = factory.put('/they-killed-kenny')
-        force_authenticate(request, user=model.user)
-
-        view = put_id
-
-        response = view(request, id=1).render()
-        expected = PUT_ID_RESPONSE
-
-        self.assertEqual(json.loads(response.content.decode('utf-8')), expected)
-        self.assertEqual(response.status_code, status.HTTP_200_OK)
-        self.assertEqual(CONSUMER_MOCK.call_args_list, [])
-        self.assertEqual(self.bc.database.list_of('payments.ConsumptionSession'), [])
-        self.assertEqual(models.ConsumptionSession.build_session.call_args_list, [])
-
-        self.assertEqual(payments_signals.consume_service.send_robust.call_args_list, [])
-
-    @patch('breathecode.payments.signals.consume_service.send_robust', MagicMock(return_value=UTC_NOW))
-    @patch('breathecode.payments.models.ConsumptionSession.build_session',
-           MagicMock(wraps=models.ConsumptionSession.build_session))
-    def test__function__put_id__with_user__with_group_related_to_permission(self):
-        user = {'user_permissions': []}
-        permissions = [{}, {'codename': PERMISSION}]
-        group = {'permission_id': 2}
-        model = self.bc.database.create(user=user, permission=permissions, group=group)
-
-        factory = APIRequestFactory()
-        request = factory.put('/they-killed-kenny')
-        force_authenticate(request, user=model.user)
-
-        view = put_id
-
-        response = view(request, id=1).render()
-        expected = PUT_ID_RESPONSE
-
-        self.assertEqual(json.loads(response.content.decode('utf-8')), expected)
-        self.assertEqual(response.status_code, status.HTTP_200_OK)
-        self.assertEqual(CONSUMER_MOCK.call_args_list, [])
-        self.assertEqual(self.bc.database.list_of('payments.ConsumptionSession'), [])
-        self.assertEqual(models.ConsumptionSession.build_session.call_args_list, [])
-
-        self.assertEqual(payments_signals.consume_service.send_robust.call_args_list, [])
-
-    """
-    🔽🔽🔽 Function delete id
-    """
-
-    @patch('breathecode.payments.signals.consume_service.send_robust', MagicMock(return_value=UTC_NOW))
-    @patch('breathecode.payments.models.ConsumptionSession.build_session',
-           MagicMock(wraps=models.ConsumptionSession.build_session))
-    def test__function__delete_id__anonymous_user(self):
-        factory = APIRequestFactory()
-        request = factory.delete('/they-killed-kenny')
-
-        view = delete_id
-
-        response = view(request, id=1).render()
-        expected = {'detail': 'anonymous-user-without-permission', 'status_code': 403}
-
-        self.assertEqual(json.loads(response.content.decode('utf-8')), expected)
-        self.assertEqual(response.status_code, status.HTTP_403_FORBIDDEN)
-        self.assertEqual(CONSUMER_MOCK.call_args_list, [])
-        self.assertEqual(self.bc.database.list_of('payments.ConsumptionSession'), [])
-        self.assertEqual(models.ConsumptionSession.build_session.call_args_list, [])
-
-        self.assertEqual(payments_signals.consume_service.send_robust.call_args_list, [])
-
-    @patch('breathecode.payments.signals.consume_service.send_robust', MagicMock(return_value=UTC_NOW))
-    @patch('breathecode.payments.models.ConsumptionSession.build_session',
-           MagicMock(wraps=models.ConsumptionSession.build_session))
-    def test__function__delete_id__with_user(self):
-        model = self.bc.database.create(user=1)
-
-        factory = APIRequestFactory()
-        request = factory.delete('/they-killed-kenny')
-        force_authenticate(request, user=model.user)
-
-        view = delete_id
-
-        response = view(request, id=1).render()
-        expected = {'detail': 'without-permission', 'status_code': 403}
-
-        self.assertEqual(json.loads(response.content.decode('utf-8')), expected)
-        self.assertEqual(response.status_code, status.HTTP_403_FORBIDDEN)
-        self.assertEqual(CONSUMER_MOCK.call_args_list, [])
-        self.assertEqual(self.bc.database.list_of('payments.ConsumptionSession'), [])
-        self.assertEqual(models.ConsumptionSession.build_session.call_args_list, [])
-
-        self.assertEqual(payments_signals.consume_service.send_robust.call_args_list, [])
-
-    @patch('breathecode.payments.signals.consume_service.send_robust', MagicMock(return_value=UTC_NOW))
-    @patch('breathecode.payments.models.ConsumptionSession.build_session',
-           MagicMock(wraps=models.ConsumptionSession.build_session))
-    def test__function__delete_id__with_user__with_permission__dont_match(self):
-        model = self.bc.database.create(user=1, permission=1)
-
-        factory = APIRequestFactory()
-        request = factory.delete('/they-killed-kenny')
-        force_authenticate(request, user=model.user)
-
-        view = delete_id
-
-        response = view(request, id=1).render()
-        expected = {'detail': 'without-permission', 'status_code': 403}
-
-        self.assertEqual(json.loads(response.content.decode('utf-8')), expected)
-        self.assertEqual(response.status_code, status.HTTP_403_FORBIDDEN)
-        self.assertEqual(CONSUMER_MOCK.call_args_list, [])
-        self.assertEqual(self.bc.database.list_of('payments.ConsumptionSession'), [])
-        self.assertEqual(models.ConsumptionSession.build_session.call_args_list, [])
-
-        self.assertEqual(payments_signals.consume_service.send_robust.call_args_list, [])
-
-    @patch('breathecode.payments.signals.consume_service.send_robust', MagicMock(return_value=UTC_NOW))
-    @patch('breathecode.payments.models.ConsumptionSession.build_session',
-           MagicMock(wraps=models.ConsumptionSession.build_session))
-    def test__function__delete_id__with_user__with_permission(self):
-        permission = {'codename': PERMISSION}
-        model = self.bc.database.create(user=1, permission=permission)
-
-        factory = APIRequestFactory()
-        request = factory.delete('/they-killed-kenny')
-        force_authenticate(request, user=model.user)
-
-        view = delete_id
-
-        response = view(request, id=1).render()
-        expected = DELETE_ID_RESPONSE
-
-        self.assertEqual(json.loads(response.content.decode('utf-8')), expected)
-        self.assertEqual(response.status_code, status.HTTP_200_OK)
-        self.assertEqual(CONSUMER_MOCK.call_args_list, [])
-        self.assertEqual(self.bc.database.list_of('payments.ConsumptionSession'), [])
-        self.assertEqual(models.ConsumptionSession.build_session.call_args_list, [])
-
-        self.assertEqual(payments_signals.consume_service.send_robust.call_args_list, [])
-
-    @patch('breathecode.payments.signals.consume_service.send_robust', MagicMock(return_value=UTC_NOW))
-    @patch('breathecode.payments.models.ConsumptionSession.build_session',
-           MagicMock(wraps=models.ConsumptionSession.build_session))
-    def test__function__delete_id__with_user__with_group_related_to_permission(self):
-        user = {'user_permissions': []}
-        permissions = [{}, {'codename': PERMISSION}]
-        group = {'permission_id': 2}
-        model = self.bc.database.create(user=user, permission=permissions, group=group)
-
-        factory = APIRequestFactory()
-        request = factory.delete('/they-killed-kenny')
-        force_authenticate(request, user=model.user)
-
-        view = delete_id
-
-        response = view(request, id=1).render()
-        expected = DELETE_ID_RESPONSE
-
-        self.assertEqual(json.loads(response.content.decode('utf-8')), expected)
-        self.assertEqual(response.status_code, status.HTTP_200_OK)
-        self.assertEqual(CONSUMER_MOCK.call_args_list, [])
-        self.assertEqual(self.bc.database.list_of('payments.ConsumptionSession'), [])
-        self.assertEqual(models.ConsumptionSession.build_session.call_args_list, [])
-
-        self.assertEqual(payments_signals.consume_service.send_robust.call_args_list, [])
-
-
-class ConsumerFunctionBasedViewTestSuite(UtilsTestCase):
-
-    def setUp(self):
-        super().setUp()
-        CONSUMER_MOCK.call_args_list = []
-
-    """
-    🔽🔽🔽 Function get
-    """
-
-    @patch('breathecode.payments.signals.consume_service.send_robust', MagicMock(return_value=UTC_NOW))
-    @patch('breathecode.payments.models.ConsumptionSession.build_session',
-           MagicMock(wraps=models.ConsumptionSession.build_session))
-    def test__function__get__anonymous_user(self):
-        factory = APIRequestFactory()
-        request = factory.get('/they-killed-kenny')
-
-        view = get_consumer
-
-        response = view(request).render()
-        expected = {'detail': 'anonymous-user-not-enough-consumables', 'status_code': 402}
-
-        self.assertEqual(json.loads(response.content.decode('utf-8')), expected)
-        self.assertEqual(response.status_code, status.HTTP_402_PAYMENT_REQUIRED)
-        self.assertEqual(CONSUMER_MOCK.call_args_list, [])
-        self.assertEqual(self.bc.database.list_of('payments.ConsumptionSession'), [])
-        self.assertEqual(models.ConsumptionSession.build_session.call_args_list, [])
-
-        self.assertEqual(payments_signals.consume_service.send_robust.call_args_list, [])
-
-    @patch('breathecode.payments.signals.consume_service.send_robust', MagicMock(return_value=UTC_NOW))
-    @patch('breathecode.payments.models.ConsumptionSession.build_session',
-           MagicMock(wraps=models.ConsumptionSession.build_session))
-    def test__function__get__with_user(self):
-        model = self.bc.database.create(user=1)
-
-        factory = APIRequestFactory()
-        request = factory.get('/they-killed-kenny')
-        force_authenticate(request, user=model.user)
-
-        view = get_consumer
-=======
         return Response(data)
->>>>>>> 654e2cca
 
     @decorators.has_permission(*decorator_args, **decorator_kwargs)
     async def async_method(self, request, *args, **kwargs):
@@ -761,19 +80,9 @@
         else:
             assert 'id' not in kwargs
 
-<<<<<<< HEAD
-        self.assertEqual(payments_signals.consume_service.send_robust.call_args_list, [])
-
-    @patch('breathecode.payments.signals.consume_service.send_robust', MagicMock(return_value=UTC_NOW))
-    @patch('breathecode.payments.models.ConsumptionSession.build_session',
-           MagicMock(wraps=models.ConsumptionSession.build_session))
-    def test__function__get__with_user__with_permission__dont_match(self):
-        model = self.bc.database.create(user=1, permission=1)
-=======
         return Response(data)
 
     setattr(BaseView, method.lower(), async_method if is_async else sync_method)
->>>>>>> 654e2cca
 
     return BaseView
 
@@ -790,25 +99,12 @@
                 if method not in ['get', 'post'] and with_id is False:
                     continue
 
-<<<<<<< HEAD
-        self.assertEqual(payments_signals.consume_service.send_robust.call_args_list, [])
-
-    @patch('breathecode.payments.signals.consume_service.send_robust', MagicMock(return_value=UTC_NOW))
-    @patch('breathecode.payments.models.ConsumptionSession.build_session',
-           MagicMock(wraps=models.ConsumptionSession.build_session))
-    def test__function__get__with_user__with_group_related_to_permission__without_consumable(self):
-        user = {'user_permissions': []}
-        permissions = [{}, {'codename': PERMISSION}]
-        group = {'permission_id': 2}
-        model = self.bc.database.create(user=user, permission=permissions, group=group)
-=======
                 if method == 'post' and with_id is True:
                     continue
 
                 for is_async in is_asyncs:
                     args = (method, class_based, with_id, is_async)
                     yield args, 'method_{}__class_based_{}__with_id_{}__is_async_{}'.format(*args)
->>>>>>> 654e2cca
 
 
 @pytest.fixture(params=[param for param, _ in build_params()], ids=[id for _, id in build_params()])
@@ -826,7306 +122,6 @@
         if with_id:
             url_params['id'] = 1
 
-<<<<<<< HEAD
-        self.assertEqual(payments_signals.consume_service.send_robust.call_args_list, [])
-
-    @patch('breathecode.payments.signals.consume_service.send_robust', MagicMock(return_value=UTC_NOW))
-    @patch('breathecode.payments.models.ConsumptionSession.build_session',
-           MagicMock(wraps=models.ConsumptionSession.build_session))
-    def test__function__get__with_user__with_group_related_to_permission__consumable__how_many_minus_1(self):
-        user = {'user_permissions': []}
-        permissions = [{}, {'codename': PERMISSION}]
-        group = {'permission_id': 2}
-        consumable = {'how_many': -1}
-        model = self.bc.database.create(user=user, permission=permissions, group=group, consumable=consumable)
-
-        factory = APIRequestFactory()
-        request = factory.get('/they-killed-kenny')
-        force_authenticate(request, user=model.user)
-
-        view = get_consumer
-
-        response = view(request).render()
-        expected = GET_RESPONSE
-
-        self.assertEqual(json.loads(response.content.decode('utf-8')), expected)
-        self.assertEqual(response.status_code, status.HTTP_200_OK)
-        self.assertEqual(CONSUMER_MOCK.call_args_list, [])
-        self.assertEqual(self.bc.database.list_of('payments.ConsumptionSession'), [])
-        self.assertEqual(models.ConsumptionSession.build_session.call_args_list, [])
-
-        self.assertEqual(payments_signals.consume_service.send_robust.call_args_list, [
-            call(instance=model.consumable, sender=model.consumable.__class__, how_many=1),
-        ])
-
-    @patch('breathecode.payments.signals.consume_service.send_robust', MagicMock(return_value=UTC_NOW))
-    @patch('breathecode.payments.models.ConsumptionSession.build_session',
-           MagicMock(wraps=models.ConsumptionSession.build_session))
-    def test__function__get__with_user__with_group_related_to_permission__consumable__how_many_0(self):
-        user = {'user_permissions': []}
-        permissions = [{}, {'codename': PERMISSION}]
-        group = {'permission_id': 2}
-        consumable = {'how_many': 0}
-        model = self.bc.database.create(user=user, permission=permissions, group=group, consumable=consumable)
-
-        factory = APIRequestFactory()
-        request = factory.get('/they-killed-kenny')
-        force_authenticate(request, user=model.user)
-
-        view = get_consumer
-
-        response = view(request).render()
-        expected = {'detail': 'with-consumer-not-enough-consumables', 'status_code': 402}
-
-        self.assertEqual(json.loads(response.content.decode('utf-8')), expected)
-        self.assertEqual(response.status_code, status.HTTP_402_PAYMENT_REQUIRED)
-        self.assertEqual(CONSUMER_MOCK.call_args_list, [])
-        self.assertEqual(self.bc.database.list_of('payments.ConsumptionSession'), [])
-        self.assertEqual(models.ConsumptionSession.build_session.call_args_list, [])
-
-        self.assertEqual(payments_signals.consume_service.send_robust.call_args_list, [])
-
-    @patch('breathecode.payments.signals.consume_service.send_robust', MagicMock(return_value=UTC_NOW))
-    @patch('breathecode.payments.models.ConsumptionSession.build_session',
-           MagicMock(wraps=models.ConsumptionSession.build_session))
-    def test__function__get__with_user__with_group_related_to_permission__consumable__how_many_gte_1(self):
-        user = {'user_permissions': []}
-        permissions = [{}, {'codename': PERMISSION}]
-        group = {'permission_id': 2}
-        consumable = {'how_many': random.randint(1, 100)}
-        model = self.bc.database.create(user=user, permission=permissions, group=group, consumable=consumable)
-
-        factory = APIRequestFactory()
-        request = factory.get('/they-killed-kenny')
-        force_authenticate(request, user=model.user)
-
-        view = get_consumer
-
-        response = view(request).render()
-        expected = GET_RESPONSE
-
-        self.assertEqual(json.loads(response.content.decode('utf-8')), expected)
-        self.assertEqual(response.status_code, status.HTTP_200_OK)
-        self.assertEqual(CONSUMER_MOCK.call_args_list, [])
-        self.assertEqual(self.bc.database.list_of('payments.ConsumptionSession'), [])
-        self.assertEqual(models.ConsumptionSession.build_session.call_args_list, [])
-
-        self.assertEqual(payments_signals.consume_service.send_robust.call_args_list, [
-            call(instance=model.consumable, sender=model.consumable.__class__, how_many=1),
-        ])
-
-    @patch('breathecode.payments.signals.consume_service.send_robust', MagicMock(return_value=UTC_NOW))
-    @patch('breathecode.payments.models.ConsumptionSession.build_session',
-           MagicMock(wraps=models.ConsumptionSession.build_session))
-    def test__function__get__with_user__with_group_related_to_permission__group_was_blacklisted_by_cb(self):
-        user = {'user_permissions': []}
-        permissions = [{}, {'codename': PERMISSION}]
-        group = {'permission_id': 2, 'name': 'secret'}
-        consumable = {'how_many': 1}
-        model = self.bc.database.create(user=user, permission=permissions, group=group, consumable=consumable)
-
-        factory = APIRequestFactory()
-        request = factory.get('/they-killed-kenny')
-        force_authenticate(request, user=model.user)
-
-        view = get_consumer
-
-        response = view(request).render()
-        expected = GET_RESPONSE
-
-        self.assertEqual(json.loads(response.content.decode('utf-8')), expected)
-        self.assertEqual(response.status_code, status.HTTP_200_OK)
-        self.assertEqual(CONSUMER_MOCK.call_args_list, [])
-        self.assertEqual(self.bc.database.list_of('payments.ConsumptionSession'), [])
-        self.assertEqual(models.ConsumptionSession.build_session.call_args_list, [])
-
-        self.assertEqual(payments_signals.consume_service.send_robust.call_args_list, [
-            call(instance=model.consumable, sender=model.consumable.__class__, how_many=1),
-        ])
-
-    """
-    🔽🔽🔽 Function get id
-    """
-
-    @patch('breathecode.payments.signals.consume_service.send_robust', MagicMock(return_value=UTC_NOW))
-    @patch('breathecode.payments.models.ConsumptionSession.build_session',
-           MagicMock(wraps=models.ConsumptionSession.build_session))
-    def test__function__get_id__anonymous_user(self):
-        factory = APIRequestFactory()
-        request = factory.get('/they-killed-kenny')
-
-        view = get_id_consumer
-
-        response = view(request, id=1).render()
-        expected = {'detail': 'anonymous-user-not-enough-consumables', 'status_code': 402}
-
-        self.assertEqual(json.loads(response.content.decode('utf-8')), expected)
-        self.assertEqual(response.status_code, status.HTTP_402_PAYMENT_REQUIRED)
-        self.assertEqual(CONSUMER_MOCK.call_args_list, [])
-        self.assertEqual(self.bc.database.list_of('payments.ConsumptionSession'), [])
-        self.assertEqual(models.ConsumptionSession.build_session.call_args_list, [])
-
-        self.assertEqual(payments_signals.consume_service.send_robust.call_args_list, [])
-
-    @patch('breathecode.payments.signals.consume_service.send_robust', MagicMock(return_value=UTC_NOW))
-    @patch('breathecode.payments.models.ConsumptionSession.build_session',
-           MagicMock(wraps=models.ConsumptionSession.build_session))
-    def test__function__get_id__with_user(self):
-        model = self.bc.database.create(user=1)
-
-        factory = APIRequestFactory()
-        request = factory.get('/they-killed-kenny')
-        force_authenticate(request, user=model.user)
-
-        view = get_id_consumer
-
-        response = view(request, id=1).render()
-        expected = {'detail': 'not-enough-consumables', 'status_code': 402}
-
-        self.assertEqual(json.loads(response.content.decode('utf-8')), expected)
-        self.assertEqual(response.status_code, status.HTTP_402_PAYMENT_REQUIRED)
-        self.assertEqual(CONSUMER_MOCK.call_args_list, [])
-        self.assertEqual(self.bc.database.list_of('payments.ConsumptionSession'), [])
-        self.assertEqual(models.ConsumptionSession.build_session.call_args_list, [])
-
-        self.assertEqual(payments_signals.consume_service.send_robust.call_args_list, [])
-
-    @patch('breathecode.payments.signals.consume_service.send_robust', MagicMock(return_value=UTC_NOW))
-    @patch('breathecode.payments.models.ConsumptionSession.build_session',
-           MagicMock(wraps=models.ConsumptionSession.build_session))
-    def test__function__get_id__with_user__with_permission__dont_match(self):
-        model = self.bc.database.create(user=1, permission=1)
-
-        factory = APIRequestFactory()
-        request = factory.get('/they-killed-kenny')
-        force_authenticate(request, user=model.user)
-
-        view = get_id_consumer
-
-        response = view(request, id=1).render()
-        expected = {'detail': 'not-enough-consumables', 'status_code': 402}
-
-        self.assertEqual(json.loads(response.content.decode('utf-8')), expected)
-        self.assertEqual(response.status_code, status.HTTP_402_PAYMENT_REQUIRED)
-        self.assertEqual(CONSUMER_MOCK.call_args_list, [])
-        self.assertEqual(self.bc.database.list_of('payments.ConsumptionSession'), [])
-        self.assertEqual(models.ConsumptionSession.build_session.call_args_list, [])
-
-        self.assertEqual(payments_signals.consume_service.send_robust.call_args_list, [])
-
-    @patch('breathecode.payments.signals.consume_service.send_robust', MagicMock(return_value=UTC_NOW))
-    @patch('breathecode.payments.models.ConsumptionSession.build_session',
-           MagicMock(wraps=models.ConsumptionSession.build_session))
-    def test__function__get_id__with_user__with_group_related_to_permission__without_consumable(self):
-        user = {'user_permissions': []}
-        permissions = [{}, {'codename': PERMISSION}]
-        group = {'permission_id': 2}
-        model = self.bc.database.create(user=user, permission=permissions, group=group)
-
-        factory = APIRequestFactory()
-        request = factory.get('/they-killed-kenny')
-        force_authenticate(request, user=model.user)
-
-        view = get_id_consumer
-
-        response = view(request, id=1).render()
-        expected = {'detail': 'with-consumer-not-enough-consumables', 'status_code': 402}
-
-        self.assertEqual(json.loads(response.content.decode('utf-8')), expected)
-        self.assertEqual(response.status_code, status.HTTP_402_PAYMENT_REQUIRED)
-        self.assertEqual(CONSUMER_MOCK.call_args_list, [])
-        self.assertEqual(self.bc.database.list_of('payments.ConsumptionSession'), [])
-        self.assertEqual(models.ConsumptionSession.build_session.call_args_list, [])
-
-        self.assertEqual(payments_signals.consume_service.send_robust.call_args_list, [])
-
-    @patch('breathecode.payments.signals.consume_service.send_robust', MagicMock(return_value=UTC_NOW))
-    @patch('breathecode.payments.models.ConsumptionSession.build_session',
-           MagicMock(wraps=models.ConsumptionSession.build_session))
-    def test__function__get_id__with_user__with_group_related_to_permission__consumable__how_many_minus_1(self):
-        user = {'user_permissions': []}
-        permissions = [{}, {'codename': PERMISSION}]
-        group = {'permission_id': 2}
-        consumable = {'how_many': -1}
-        model = self.bc.database.create(user=user, permission=permissions, group=group, consumable=consumable)
-
-        factory = APIRequestFactory()
-        request = factory.get('/they-killed-kenny')
-        force_authenticate(request, user=model.user)
-
-        view = get_id_consumer
-
-        response = view(request, id=1).render()
-        expected = GET_ID_RESPONSE
-
-        self.assertEqual(json.loads(response.content.decode('utf-8')), expected)
-        self.assertEqual(response.status_code, status.HTTP_200_OK)
-        self.assertEqual(CONSUMER_MOCK.call_args_list, [])
-        self.assertEqual(self.bc.database.list_of('payments.ConsumptionSession'), [])
-        self.assertEqual(models.ConsumptionSession.build_session.call_args_list, [])
-
-        self.assertEqual(payments_signals.consume_service.send_robust.call_args_list, [
-            call(instance=model.consumable, sender=model.consumable.__class__, how_many=1),
-        ])
-
-    @patch('breathecode.payments.signals.consume_service.send_robust', MagicMock(return_value=UTC_NOW))
-    @patch('breathecode.payments.models.ConsumptionSession.build_session',
-           MagicMock(wraps=models.ConsumptionSession.build_session))
-    def test__function__get_id__with_user__with_group_related_to_permission__consumable__how_many_0(self):
-        user = {'user_permissions': []}
-        permissions = [{}, {'codename': PERMISSION}]
-        group = {'permission_id': 2}
-        consumable = {'how_many': 0}
-        model = self.bc.database.create(user=user, permission=permissions, group=group, consumable=consumable)
-
-        factory = APIRequestFactory()
-        request = factory.get('/they-killed-kenny')
-        force_authenticate(request, user=model.user)
-
-        view = get_id_consumer
-
-        response = view(request, id=1).render()
-        expected = {'detail': 'with-consumer-not-enough-consumables', 'status_code': 402}
-
-        self.assertEqual(json.loads(response.content.decode('utf-8')), expected)
-        self.assertEqual(response.status_code, status.HTTP_402_PAYMENT_REQUIRED)
-        self.assertEqual(CONSUMER_MOCK.call_args_list, [])
-        self.assertEqual(self.bc.database.list_of('payments.ConsumptionSession'), [])
-        self.assertEqual(models.ConsumptionSession.build_session.call_args_list, [])
-
-        self.assertEqual(payments_signals.consume_service.send_robust.call_args_list, [])
-
-    @patch('breathecode.payments.signals.consume_service.send_robust', MagicMock(return_value=UTC_NOW))
-    @patch('breathecode.payments.models.ConsumptionSession.build_session',
-           MagicMock(wraps=models.ConsumptionSession.build_session))
-    def test__function__get_id__with_user__with_group_related_to_permission__consumable__how_many_gte_1(self):
-        user = {'user_permissions': []}
-        permissions = [{}, {'codename': PERMISSION}]
-        group = {'permission_id': 2}
-        consumable = {'how_many': random.randint(1, 100)}
-        model = self.bc.database.create(user=user, permission=permissions, group=group, consumable=consumable)
-
-        factory = APIRequestFactory()
-        request = factory.get('/they-killed-kenny')
-        force_authenticate(request, user=model.user)
-
-        view = get_id_consumer
-
-        response = view(request, id=1).render()
-        expected = GET_ID_RESPONSE
-
-        self.assertEqual(json.loads(response.content.decode('utf-8')), expected)
-        self.assertEqual(response.status_code, status.HTTP_200_OK)
-        self.assertEqual(CONSUMER_MOCK.call_args_list, [])
-        self.assertEqual(self.bc.database.list_of('payments.ConsumptionSession'), [])
-        self.assertEqual(models.ConsumptionSession.build_session.call_args_list, [])
-
-        self.assertEqual(payments_signals.consume_service.send_robust.call_args_list, [
-            call(instance=model.consumable, sender=model.consumable.__class__, how_many=1),
-        ])
-
-    @patch('breathecode.payments.signals.consume_service.send_robust', MagicMock(return_value=UTC_NOW))
-    @patch('breathecode.payments.models.ConsumptionSession.build_session',
-           MagicMock(wraps=models.ConsumptionSession.build_session))
-    def test__function__get_id__with_user__with_group_related_to_permission__group_was_blacklisted_by_cb(self):
-        user = {'user_permissions': []}
-        permissions = [{}, {'codename': PERMISSION}]
-        group = {'permission_id': 2, 'name': 'secret'}
-        consumable = {'how_many': 1}
-        model = self.bc.database.create(user=user, permission=permissions, group=group, consumable=consumable)
-
-        factory = APIRequestFactory()
-        request = factory.get('/they-killed-kenny')
-        force_authenticate(request, user=model.user)
-
-        view = get_id_consumer
-
-        response = view(request, id=1).render()
-        expected = GET_ID_RESPONSE
-
-        self.assertEqual(json.loads(response.content.decode('utf-8')), expected)
-        self.assertEqual(response.status_code, status.HTTP_200_OK)
-        self.assertEqual(CONSUMER_MOCK.call_args_list, [])
-        self.assertEqual(self.bc.database.list_of('payments.ConsumptionSession'), [])
-        self.assertEqual(models.ConsumptionSession.build_session.call_args_list, [])
-
-        self.assertEqual(payments_signals.consume_service.send_robust.call_args_list, [
-            call(instance=model.consumable, sender=model.consumable.__class__, how_many=1),
-        ])
-
-    """
-    🔽🔽🔽 Function post
-    """
-
-    @patch('breathecode.payments.signals.consume_service.send_robust', MagicMock(return_value=UTC_NOW))
-    @patch('breathecode.payments.models.ConsumptionSession.build_session',
-           MagicMock(wraps=models.ConsumptionSession.build_session))
-    def test__function__post__anonymous_user(self):
-        factory = APIRequestFactory()
-        request = factory.post('/they-killed-kenny')
-
-        view = post_consumer
-
-        response = view(request).render()
-        expected = {'detail': 'anonymous-user-not-enough-consumables', 'status_code': 402}
-
-        self.assertEqual(json.loads(response.content.decode('utf-8')), expected)
-        self.assertEqual(response.status_code, status.HTTP_402_PAYMENT_REQUIRED)
-        self.assertEqual(CONSUMER_MOCK.call_args_list, [])
-        self.assertEqual(self.bc.database.list_of('payments.ConsumptionSession'), [])
-        self.assertEqual(models.ConsumptionSession.build_session.call_args_list, [])
-
-        self.assertEqual(payments_signals.consume_service.send_robust.call_args_list, [])
-
-    @patch('breathecode.payments.signals.consume_service.send_robust', MagicMock(return_value=UTC_NOW))
-    @patch('breathecode.payments.models.ConsumptionSession.build_session',
-           MagicMock(wraps=models.ConsumptionSession.build_session))
-    def test__function__post__with_user(self):
-        model = self.bc.database.create(user=1)
-
-        factory = APIRequestFactory()
-        request = factory.post('/they-killed-kenny')
-        force_authenticate(request, user=model.user)
-
-        view = post_consumer
-
-        response = view(request).render()
-        expected = {'detail': 'not-enough-consumables', 'status_code': 402}
-
-        self.assertEqual(json.loads(response.content.decode('utf-8')), expected)
-        self.assertEqual(response.status_code, status.HTTP_402_PAYMENT_REQUIRED)
-        self.assertEqual(CONSUMER_MOCK.call_args_list, [])
-        self.assertEqual(self.bc.database.list_of('payments.ConsumptionSession'), [])
-        self.assertEqual(models.ConsumptionSession.build_session.call_args_list, [])
-
-        self.assertEqual(payments_signals.consume_service.send_robust.call_args_list, [])
-
-    @patch('breathecode.payments.signals.consume_service.send_robust', MagicMock(return_value=UTC_NOW))
-    @patch('breathecode.payments.models.ConsumptionSession.build_session',
-           MagicMock(wraps=models.ConsumptionSession.build_session))
-    def test__function__post__with_user__with_permission__dont_match(self):
-        model = self.bc.database.create(user=1, permission=1)
-
-        factory = APIRequestFactory()
-        request = factory.post('/they-killed-kenny')
-        force_authenticate(request, user=model.user)
-
-        view = post_consumer
-
-        response = view(request).render()
-        expected = {'detail': 'not-enough-consumables', 'status_code': 402}
-
-        self.assertEqual(json.loads(response.content.decode('utf-8')), expected)
-        self.assertEqual(response.status_code, status.HTTP_402_PAYMENT_REQUIRED)
-        self.assertEqual(CONSUMER_MOCK.call_args_list, [])
-        self.assertEqual(self.bc.database.list_of('payments.ConsumptionSession'), [])
-        self.assertEqual(models.ConsumptionSession.build_session.call_args_list, [])
-
-        self.assertEqual(payments_signals.consume_service.send_robust.call_args_list, [])
-
-    @patch('breathecode.payments.signals.consume_service.send_robust', MagicMock(return_value=UTC_NOW))
-    @patch('breathecode.payments.models.ConsumptionSession.build_session',
-           MagicMock(wraps=models.ConsumptionSession.build_session))
-    def test__function__post__with_user__with_group_related_to_permission__without_consumable(self):
-        user = {'user_permissions': []}
-        permissions = [{}, {'codename': PERMISSION}]
-        group = {'permission_id': 2}
-        model = self.bc.database.create(user=user, permission=permissions, group=group)
-
-        factory = APIRequestFactory()
-        request = factory.post('/they-killed-kenny')
-        force_authenticate(request, user=model.user)
-
-        view = post_consumer
-
-        response = view(request).render()
-        expected = {'detail': 'with-consumer-not-enough-consumables', 'status_code': 402}
-
-        self.assertEqual(json.loads(response.content.decode('utf-8')), expected)
-        self.assertEqual(response.status_code, status.HTTP_402_PAYMENT_REQUIRED)
-        self.assertEqual(CONSUMER_MOCK.call_args_list, [])
-        self.assertEqual(self.bc.database.list_of('payments.ConsumptionSession'), [])
-        self.assertEqual(models.ConsumptionSession.build_session.call_args_list, [])
-
-        self.assertEqual(payments_signals.consume_service.send_robust.call_args_list, [])
-
-    @patch('breathecode.payments.signals.consume_service.send_robust', MagicMock(return_value=UTC_NOW))
-    @patch('breathecode.payments.models.ConsumptionSession.build_session',
-           MagicMock(wraps=models.ConsumptionSession.build_session))
-    def test__function__post__with_user__with_group_related_to_permission__consumable__how_many_minus_1(self):
-        user = {'user_permissions': []}
-        permissions = [{}, {'codename': PERMISSION}]
-        group = {'permission_id': 2}
-        consumable = {'how_many': -1}
-        model = self.bc.database.create(user=user, permission=permissions, group=group, consumable=consumable)
-
-        factory = APIRequestFactory()
-        request = factory.post('/they-killed-kenny')
-        force_authenticate(request, user=model.user)
-
-        view = post_consumer
-
-        response = view(request).render()
-        expected = POST_RESPONSE
-
-        self.assertEqual(json.loads(response.content.decode('utf-8')), expected)
-        self.assertEqual(response.status_code, status.HTTP_200_OK)
-        self.assertEqual(CONSUMER_MOCK.call_args_list, [])
-        self.assertEqual(self.bc.database.list_of('payments.ConsumptionSession'), [])
-        self.assertEqual(models.ConsumptionSession.build_session.call_args_list, [])
-
-        self.assertEqual(payments_signals.consume_service.send_robust.call_args_list, [
-            call(instance=model.consumable, sender=model.consumable.__class__, how_many=1),
-        ])
-
-    @patch('breathecode.payments.signals.consume_service.send_robust', MagicMock(return_value=UTC_NOW))
-    @patch('breathecode.payments.models.ConsumptionSession.build_session',
-           MagicMock(wraps=models.ConsumptionSession.build_session))
-    def test__function__post__with_user__with_group_related_to_permission__consumable__how_many_0(self):
-        user = {'user_permissions': []}
-        permissions = [{}, {'codename': PERMISSION}]
-        group = {'permission_id': 2}
-        consumable = {'how_many': 0}
-        model = self.bc.database.create(user=user, permission=permissions, group=group, consumable=consumable)
-
-        factory = APIRequestFactory()
-        request = factory.post('/they-killed-kenny')
-        force_authenticate(request, user=model.user)
-
-        view = post_consumer
-
-        response = view(request).render()
-        expected = {'detail': 'with-consumer-not-enough-consumables', 'status_code': 402}
-
-        self.assertEqual(json.loads(response.content.decode('utf-8')), expected)
-        self.assertEqual(response.status_code, status.HTTP_402_PAYMENT_REQUIRED)
-        self.assertEqual(CONSUMER_MOCK.call_args_list, [])
-        self.assertEqual(self.bc.database.list_of('payments.ConsumptionSession'), [])
-        self.assertEqual(models.ConsumptionSession.build_session.call_args_list, [])
-
-        self.assertEqual(payments_signals.consume_service.send_robust.call_args_list, [])
-
-    @patch('breathecode.payments.signals.consume_service.send_robust', MagicMock(return_value=UTC_NOW))
-    @patch('breathecode.payments.models.ConsumptionSession.build_session',
-           MagicMock(wraps=models.ConsumptionSession.build_session))
-    def test__function__post__with_user__with_group_related_to_permission__consumable__how_many_gte_1(self):
-        user = {'user_permissions': []}
-        permissions = [{}, {'codename': PERMISSION}]
-        group = {'permission_id': 2}
-        consumable = {'how_many': random.randint(1, 100)}
-        model = self.bc.database.create(user=user, permission=permissions, group=group, consumable=consumable)
-
-        factory = APIRequestFactory()
-        request = factory.post('/they-killed-kenny')
-        force_authenticate(request, user=model.user)
-
-        view = post_consumer
-
-        response = view(request).render()
-        expected = POST_RESPONSE
-
-        self.assertEqual(json.loads(response.content.decode('utf-8')), expected)
-        self.assertEqual(response.status_code, status.HTTP_200_OK)
-        self.assertEqual(CONSUMER_MOCK.call_args_list, [])
-        self.assertEqual(self.bc.database.list_of('payments.ConsumptionSession'), [])
-        self.assertEqual(models.ConsumptionSession.build_session.call_args_list, [])
-
-        self.assertEqual(payments_signals.consume_service.send_robust.call_args_list, [
-            call(instance=model.consumable, sender=model.consumable.__class__, how_many=1),
-        ])
-
-    @patch('breathecode.payments.signals.consume_service.send_robust', MagicMock(return_value=UTC_NOW))
-    @patch('breathecode.payments.models.ConsumptionSession.build_session',
-           MagicMock(wraps=models.ConsumptionSession.build_session))
-    def test__function__post__with_user__with_group_related_to_permission__group_was_blacklisted_by_cb(self):
-        user = {'user_permissions': []}
-        permissions = [{}, {'codename': PERMISSION}]
-        group = {'permission_id': 2, 'name': 'secret'}
-        consumable = {'how_many': 1}
-        model = self.bc.database.create(user=user, permission=permissions, group=group, consumable=consumable)
-
-        factory = APIRequestFactory()
-        request = factory.post('/they-killed-kenny')
-        force_authenticate(request, user=model.user)
-
-        view = post_consumer
-
-        response = view(request).render()
-        expected = POST_RESPONSE
-
-        self.assertEqual(json.loads(response.content.decode('utf-8')), expected)
-        self.assertEqual(response.status_code, status.HTTP_200_OK)
-        self.assertEqual(CONSUMER_MOCK.call_args_list, [])
-        self.assertEqual(self.bc.database.list_of('payments.ConsumptionSession'), [])
-        self.assertEqual(models.ConsumptionSession.build_session.call_args_list, [])
-
-        self.assertEqual(payments_signals.consume_service.send_robust.call_args_list, [
-            call(instance=model.consumable, sender=model.consumable.__class__, how_many=1),
-        ])
-
-    """
-    🔽🔽🔽 Function put id
-    """
-
-    @patch('breathecode.payments.signals.consume_service.send_robust', MagicMock(return_value=UTC_NOW))
-    @patch('breathecode.payments.models.ConsumptionSession.build_session',
-           MagicMock(wraps=models.ConsumptionSession.build_session))
-    def test__function__put_id__anonymous_user(self):
-        factory = APIRequestFactory()
-        request = factory.put('/they-killed-kenny')
-
-        view = put_id_consumer
-
-        response = view(request, id=1).render()
-        expected = {'detail': 'anonymous-user-not-enough-consumables', 'status_code': 402}
-
-        self.assertEqual(json.loads(response.content.decode('utf-8')), expected)
-        self.assertEqual(response.status_code, status.HTTP_402_PAYMENT_REQUIRED)
-        self.assertEqual(CONSUMER_MOCK.call_args_list, [])
-        self.assertEqual(self.bc.database.list_of('payments.ConsumptionSession'), [])
-        self.assertEqual(models.ConsumptionSession.build_session.call_args_list, [])
-
-        self.assertEqual(payments_signals.consume_service.send_robust.call_args_list, [])
-
-    @patch('breathecode.payments.signals.consume_service.send_robust', MagicMock(return_value=UTC_NOW))
-    @patch('breathecode.payments.models.ConsumptionSession.build_session',
-           MagicMock(wraps=models.ConsumptionSession.build_session))
-    def test__function__put_id__with_user(self):
-        model = self.bc.database.create(user=1)
-
-        factory = APIRequestFactory()
-        request = factory.put('/they-killed-kenny')
-        force_authenticate(request, user=model.user)
-
-        view = put_id_consumer
-
-        response = view(request, id=1).render()
-        expected = {'detail': 'not-enough-consumables', 'status_code': 402}
-
-        self.assertEqual(json.loads(response.content.decode('utf-8')), expected)
-        self.assertEqual(response.status_code, status.HTTP_402_PAYMENT_REQUIRED)
-        self.assertEqual(CONSUMER_MOCK.call_args_list, [])
-        self.assertEqual(self.bc.database.list_of('payments.ConsumptionSession'), [])
-        self.assertEqual(models.ConsumptionSession.build_session.call_args_list, [])
-
-        self.assertEqual(payments_signals.consume_service.send_robust.call_args_list, [])
-
-    @patch('breathecode.payments.signals.consume_service.send_robust', MagicMock(return_value=UTC_NOW))
-    @patch('breathecode.payments.models.ConsumptionSession.build_session',
-           MagicMock(wraps=models.ConsumptionSession.build_session))
-    def test__function__put_id__with_user__with_permission__dont_match(self):
-        model = self.bc.database.create(user=1, permission=1)
-
-        factory = APIRequestFactory()
-        request = factory.put('/they-killed-kenny')
-        force_authenticate(request, user=model.user)
-
-        view = put_id_consumer
-
-        response = view(request, id=1).render()
-        expected = {'detail': 'not-enough-consumables', 'status_code': 402}
-
-        self.assertEqual(json.loads(response.content.decode('utf-8')), expected)
-        self.assertEqual(response.status_code, status.HTTP_402_PAYMENT_REQUIRED)
-        self.assertEqual(CONSUMER_MOCK.call_args_list, [])
-        self.assertEqual(self.bc.database.list_of('payments.ConsumptionSession'), [])
-        self.assertEqual(models.ConsumptionSession.build_session.call_args_list, [])
-
-        self.assertEqual(payments_signals.consume_service.send_robust.call_args_list, [])
-
-    @patch('breathecode.payments.signals.consume_service.send_robust', MagicMock(return_value=UTC_NOW))
-    @patch('breathecode.payments.models.ConsumptionSession.build_session',
-           MagicMock(wraps=models.ConsumptionSession.build_session))
-    def test__function__put_id__with_user__with_group_related_to_permission__without_consumable(self):
-        user = {'user_permissions': []}
-        permissions = [{}, {'codename': PERMISSION}]
-        group = {'permission_id': 2}
-        model = self.bc.database.create(user=user, permission=permissions, group=group)
-
-        factory = APIRequestFactory()
-        request = factory.put('/they-killed-kenny')
-        force_authenticate(request, user=model.user)
-
-        view = put_id_consumer
-
-        response = view(request, id=1).render()
-        expected = {'detail': 'with-consumer-not-enough-consumables', 'status_code': 402}
-
-        self.assertEqual(json.loads(response.content.decode('utf-8')), expected)
-        self.assertEqual(response.status_code, status.HTTP_402_PAYMENT_REQUIRED)
-        self.assertEqual(CONSUMER_MOCK.call_args_list, [])
-        self.assertEqual(self.bc.database.list_of('payments.ConsumptionSession'), [])
-        self.assertEqual(models.ConsumptionSession.build_session.call_args_list, [])
-
-        self.assertEqual(payments_signals.consume_service.send_robust.call_args_list, [])
-
-    @patch('breathecode.payments.signals.consume_service.send_robust', MagicMock(return_value=UTC_NOW))
-    @patch('breathecode.payments.models.ConsumptionSession.build_session',
-           MagicMock(wraps=models.ConsumptionSession.build_session))
-    def test__function__put_id__with_user__with_group_related_to_permission__consumable__how_many_minus_1(self):
-        user = {'user_permissions': []}
-        permissions = [{}, {'codename': PERMISSION}]
-        group = {'permission_id': 2}
-        consumable = {'how_many': -1}
-        model = self.bc.database.create(user=user, permission=permissions, group=group, consumable=consumable)
-
-        factory = APIRequestFactory()
-        request = factory.put('/they-killed-kenny')
-        force_authenticate(request, user=model.user)
-
-        view = put_id_consumer
-
-        response = view(request, id=1).render()
-        expected = PUT_ID_RESPONSE
-
-        self.assertEqual(json.loads(response.content.decode('utf-8')), expected)
-        self.assertEqual(response.status_code, status.HTTP_200_OK)
-        self.assertEqual(CONSUMER_MOCK.call_args_list, [])
-        self.assertEqual(self.bc.database.list_of('payments.ConsumptionSession'), [])
-        self.assertEqual(models.ConsumptionSession.build_session.call_args_list, [])
-
-        self.assertEqual(payments_signals.consume_service.send_robust.call_args_list, [
-            call(instance=model.consumable, sender=model.consumable.__class__, how_many=1),
-        ])
-
-    @patch('breathecode.payments.signals.consume_service.send_robust', MagicMock(return_value=UTC_NOW))
-    @patch('breathecode.payments.models.ConsumptionSession.build_session',
-           MagicMock(wraps=models.ConsumptionSession.build_session))
-    def test__function__put_id__with_user__with_group_related_to_permission__consumable__how_many_0(self):
-        user = {'user_permissions': []}
-        permissions = [{}, {'codename': PERMISSION}]
-        group = {'permission_id': 2}
-        consumable = {'how_many': 0}
-        model = self.bc.database.create(user=user, permission=permissions, group=group, consumable=consumable)
-
-        factory = APIRequestFactory()
-        request = factory.put('/they-killed-kenny')
-        force_authenticate(request, user=model.user)
-
-        view = put_id_consumer
-
-        response = view(request, id=1).render()
-        expected = {'detail': 'with-consumer-not-enough-consumables', 'status_code': 402}
-
-        self.assertEqual(json.loads(response.content.decode('utf-8')), expected)
-        self.assertEqual(response.status_code, status.HTTP_402_PAYMENT_REQUIRED)
-        self.assertEqual(CONSUMER_MOCK.call_args_list, [])
-        self.assertEqual(self.bc.database.list_of('payments.ConsumptionSession'), [])
-        self.assertEqual(models.ConsumptionSession.build_session.call_args_list, [])
-
-        self.assertEqual(payments_signals.consume_service.send_robust.call_args_list, [])
-
-    @patch('breathecode.payments.signals.consume_service.send_robust', MagicMock(return_value=UTC_NOW))
-    @patch('breathecode.payments.models.ConsumptionSession.build_session',
-           MagicMock(wraps=models.ConsumptionSession.build_session))
-    def test__function__put_id__with_user__with_group_related_to_permission__consumable__how_many_gte_1(self):
-        user = {'user_permissions': []}
-        permissions = [{}, {'codename': PERMISSION}]
-        group = {'permission_id': 2}
-        consumable = {'how_many': random.randint(1, 100)}
-        model = self.bc.database.create(user=user, permission=permissions, group=group, consumable=consumable)
-
-        factory = APIRequestFactory()
-        request = factory.put('/they-killed-kenny')
-        force_authenticate(request, user=model.user)
-
-        view = put_id_consumer
-
-        response = view(request, id=1).render()
-        expected = PUT_ID_RESPONSE
-
-        self.assertEqual(json.loads(response.content.decode('utf-8')), expected)
-        self.assertEqual(response.status_code, status.HTTP_200_OK)
-        self.assertEqual(CONSUMER_MOCK.call_args_list, [])
-        self.assertEqual(self.bc.database.list_of('payments.ConsumptionSession'), [])
-        self.assertEqual(models.ConsumptionSession.build_session.call_args_list, [])
-
-        self.assertEqual(payments_signals.consume_service.send_robust.call_args_list, [
-            call(instance=model.consumable, sender=model.consumable.__class__, how_many=1),
-        ])
-
-    @patch('breathecode.payments.signals.consume_service.send_robust', MagicMock(return_value=UTC_NOW))
-    @patch('breathecode.payments.models.ConsumptionSession.build_session',
-           MagicMock(wraps=models.ConsumptionSession.build_session))
-    def test__function__put_id__with_user__with_group_related_to_permission__group_was_blacklisted_by_cb(self):
-        user = {'user_permissions': []}
-        permissions = [{}, {'codename': PERMISSION}]
-        group = {'permission_id': 2, 'name': 'secret'}
-        consumable = {'how_many': 1}
-        model = self.bc.database.create(user=user, permission=permissions, group=group, consumable=consumable)
-
-        factory = APIRequestFactory()
-        request = factory.put('/they-killed-kenny')
-        force_authenticate(request, user=model.user)
-
-        view = put_id_consumer
-
-        response = view(request, id=1).render()
-        expected = PUT_ID_RESPONSE
-
-        self.assertEqual(json.loads(response.content.decode('utf-8')), expected)
-        self.assertEqual(response.status_code, status.HTTP_200_OK)
-        self.assertEqual(CONSUMER_MOCK.call_args_list, [])
-        self.assertEqual(self.bc.database.list_of('payments.ConsumptionSession'), [])
-        self.assertEqual(models.ConsumptionSession.build_session.call_args_list, [])
-
-        self.assertEqual(payments_signals.consume_service.send_robust.call_args_list, [
-            call(instance=model.consumable, sender=model.consumable.__class__, how_many=1),
-        ])
-
-    """
-    🔽🔽🔽 Function delete id
-    """
-
-    @patch('breathecode.payments.signals.consume_service.send_robust', MagicMock(return_value=UTC_NOW))
-    @patch('breathecode.payments.models.ConsumptionSession.build_session',
-           MagicMock(wraps=models.ConsumptionSession.build_session))
-    def test__function__delete_id__anonymous_user(self):
-        factory = APIRequestFactory()
-        request = factory.delete('/they-killed-kenny')
-
-        view = delete_id_consumer
-
-        response = view(request, id=1).render()
-        expected = {'detail': 'anonymous-user-not-enough-consumables', 'status_code': 402}
-
-        self.assertEqual(json.loads(response.content.decode('utf-8')), expected)
-        self.assertEqual(response.status_code, status.HTTP_402_PAYMENT_REQUIRED)
-        self.assertEqual(CONSUMER_MOCK.call_args_list, [])
-        self.assertEqual(self.bc.database.list_of('payments.ConsumptionSession'), [])
-        self.assertEqual(models.ConsumptionSession.build_session.call_args_list, [])
-
-        self.assertEqual(payments_signals.consume_service.send_robust.call_args_list, [])
-
-    @patch('breathecode.payments.signals.consume_service.send_robust', MagicMock(return_value=UTC_NOW))
-    @patch('breathecode.payments.models.ConsumptionSession.build_session',
-           MagicMock(wraps=models.ConsumptionSession.build_session))
-    def test__function__delete_id__with_user(self):
-        model = self.bc.database.create(user=1)
-
-        factory = APIRequestFactory()
-        request = factory.delete('/they-killed-kenny')
-        force_authenticate(request, user=model.user)
-
-        view = delete_id_consumer
-
-        response = view(request, id=1).render()
-        expected = {'detail': 'not-enough-consumables', 'status_code': 402}
-
-        self.assertEqual(json.loads(response.content.decode('utf-8')), expected)
-        self.assertEqual(response.status_code, status.HTTP_402_PAYMENT_REQUIRED)
-        self.assertEqual(CONSUMER_MOCK.call_args_list, [])
-        self.assertEqual(self.bc.database.list_of('payments.ConsumptionSession'), [])
-        self.assertEqual(models.ConsumptionSession.build_session.call_args_list, [])
-
-        self.assertEqual(payments_signals.consume_service.send_robust.call_args_list, [])
-
-    @patch('breathecode.payments.signals.consume_service.send_robust', MagicMock(return_value=UTC_NOW))
-    @patch('breathecode.payments.models.ConsumptionSession.build_session',
-           MagicMock(wraps=models.ConsumptionSession.build_session))
-    def test__function__delete_id__with_user__with_permission__dont_match(self):
-        model = self.bc.database.create(user=1, permission=1)
-
-        factory = APIRequestFactory()
-        request = factory.delete('/they-killed-kenny')
-        force_authenticate(request, user=model.user)
-
-        view = delete_id_consumer
-
-        response = view(request, id=1).render()
-        expected = {'detail': 'not-enough-consumables', 'status_code': 402}
-
-        self.assertEqual(json.loads(response.content.decode('utf-8')), expected)
-        self.assertEqual(response.status_code, status.HTTP_402_PAYMENT_REQUIRED)
-        self.assertEqual(CONSUMER_MOCK.call_args_list, [])
-        self.assertEqual(self.bc.database.list_of('payments.ConsumptionSession'), [])
-        self.assertEqual(models.ConsumptionSession.build_session.call_args_list, [])
-
-        self.assertEqual(payments_signals.consume_service.send_robust.call_args_list, [])
-
-    @patch('breathecode.payments.signals.consume_service.send_robust', MagicMock(return_value=UTC_NOW))
-    @patch('breathecode.payments.models.ConsumptionSession.build_session',
-           MagicMock(wraps=models.ConsumptionSession.build_session))
-    def test__function__delete_id__with_user__with_group_related_to_permission__without_consumable(self):
-        user = {'user_permissions': []}
-        permissions = [{}, {'codename': PERMISSION}]
-        group = {'permission_id': 2}
-        model = self.bc.database.create(user=user, permission=permissions, group=group)
-
-        factory = APIRequestFactory()
-        request = factory.delete('/they-killed-kenny')
-        force_authenticate(request, user=model.user)
-
-        view = delete_id_consumer
-
-        response = view(request, id=1).render()
-        expected = {'detail': 'with-consumer-not-enough-consumables', 'status_code': 402}
-
-        self.assertEqual(json.loads(response.content.decode('utf-8')), expected)
-        self.assertEqual(response.status_code, status.HTTP_402_PAYMENT_REQUIRED)
-        self.assertEqual(CONSUMER_MOCK.call_args_list, [])
-        self.assertEqual(self.bc.database.list_of('payments.ConsumptionSession'), [])
-        self.assertEqual(models.ConsumptionSession.build_session.call_args_list, [])
-
-        self.assertEqual(payments_signals.consume_service.send_robust.call_args_list, [])
-
-    @patch('breathecode.payments.signals.consume_service.send_robust', MagicMock(return_value=UTC_NOW))
-    @patch('breathecode.payments.models.ConsumptionSession.build_session',
-           MagicMock(wraps=models.ConsumptionSession.build_session))
-    def test__function__delete_id__with_user__with_group_related_to_permission__consumable__how_many_minus_1(self):
-        user = {'user_permissions': []}
-        permissions = [{}, {'codename': PERMISSION}]
-        group = {'permission_id': 2}
-        consumable = {'how_many': -1}
-        model = self.bc.database.create(user=user, permission=permissions, group=group, consumable=consumable)
-
-        factory = APIRequestFactory()
-        request = factory.delete('/they-killed-kenny')
-        force_authenticate(request, user=model.user)
-
-        view = delete_id_consumer
-
-        response = view(request, id=1).render()
-        expected = DELETE_ID_RESPONSE
-
-        self.assertEqual(json.loads(response.content.decode('utf-8')), expected)
-        self.assertEqual(response.status_code, status.HTTP_200_OK)
-        self.assertEqual(CONSUMER_MOCK.call_args_list, [])
-        self.assertEqual(self.bc.database.list_of('payments.ConsumptionSession'), [])
-        self.assertEqual(models.ConsumptionSession.build_session.call_args_list, [])
-
-        self.assertEqual(payments_signals.consume_service.send_robust.call_args_list, [
-            call(instance=model.consumable, sender=model.consumable.__class__, how_many=1),
-        ])
-
-    @patch('breathecode.payments.signals.consume_service.send_robust', MagicMock(return_value=UTC_NOW))
-    @patch('breathecode.payments.models.ConsumptionSession.build_session',
-           MagicMock(wraps=models.ConsumptionSession.build_session))
-    def test__function__delete_id__with_user__with_group_related_to_permission__consumable__how_many_0(self):
-        user = {'user_permissions': []}
-        permissions = [{}, {'codename': PERMISSION}]
-        group = {'permission_id': 2}
-        consumable = {'how_many': 0}
-        model = self.bc.database.create(user=user, permission=permissions, group=group, consumable=consumable)
-
-        factory = APIRequestFactory()
-        request = factory.delete('/they-killed-kenny')
-        force_authenticate(request, user=model.user)
-
-        view = delete_id_consumer
-
-        response = view(request, id=1).render()
-        expected = {'detail': 'with-consumer-not-enough-consumables', 'status_code': 402}
-
-        self.assertEqual(json.loads(response.content.decode('utf-8')), expected)
-        self.assertEqual(response.status_code, status.HTTP_402_PAYMENT_REQUIRED)
-        self.assertEqual(CONSUMER_MOCK.call_args_list, [])
-        self.assertEqual(self.bc.database.list_of('payments.ConsumptionSession'), [])
-        self.assertEqual(models.ConsumptionSession.build_session.call_args_list, [])
-
-        self.assertEqual(payments_signals.consume_service.send_robust.call_args_list, [])
-
-    @patch('breathecode.payments.signals.consume_service.send_robust', MagicMock(return_value=UTC_NOW))
-    @patch('breathecode.payments.models.ConsumptionSession.build_session',
-           MagicMock(wraps=models.ConsumptionSession.build_session))
-    def test__function__delete_id__with_user__with_group_related_to_permission__consumable__how_many_gte_1(self):
-        user = {'user_permissions': []}
-        permissions = [{}, {'codename': PERMISSION}]
-        group = {'permission_id': 2}
-        consumable = {'how_many': random.randint(1, 100)}
-        model = self.bc.database.create(user=user, permission=permissions, group=group, consumable=consumable)
-
-        factory = APIRequestFactory()
-        request = factory.delete('/they-killed-kenny')
-        force_authenticate(request, user=model.user)
-
-        view = delete_id_consumer
-
-        response = view(request, id=1).render()
-        expected = DELETE_ID_RESPONSE
-
-        self.assertEqual(json.loads(response.content.decode('utf-8')), expected)
-        self.assertEqual(response.status_code, status.HTTP_200_OK)
-        self.assertEqual(CONSUMER_MOCK.call_args_list, [])
-        self.assertEqual(self.bc.database.list_of('payments.ConsumptionSession'), [])
-        self.assertEqual(models.ConsumptionSession.build_session.call_args_list, [])
-
-        self.assertEqual(payments_signals.consume_service.send_robust.call_args_list, [
-            call(instance=model.consumable, sender=model.consumable.__class__, how_many=1),
-        ])
-
-    @patch('breathecode.payments.signals.consume_service.send_robust', MagicMock(return_value=UTC_NOW))
-    @patch('breathecode.payments.models.ConsumptionSession.build_session',
-           MagicMock(wraps=models.ConsumptionSession.build_session))
-    def test__function__delete_id__with_user__with_group_related_to_permission__group_was_blacklisted_by_cb(self):
-        user = {'user_permissions': []}
-        permissions = [{}, {'codename': PERMISSION}]
-        group = {'permission_id': 2, 'name': 'secret'}
-        consumable = {'how_many': 1}
-        model = self.bc.database.create(user=user, permission=permissions, group=group, consumable=consumable)
-
-        factory = APIRequestFactory()
-        request = factory.delete('/they-killed-kenny')
-        force_authenticate(request, user=model.user)
-
-        view = delete_id_consumer
-
-        response = view(request, id=1).render()
-        expected = DELETE_ID_RESPONSE
-
-        self.assertEqual(json.loads(response.content.decode('utf-8')), expected)
-        self.assertEqual(response.status_code, status.HTTP_200_OK)
-        self.assertEqual(CONSUMER_MOCK.call_args_list, [])
-        self.assertEqual(self.bc.database.list_of('payments.ConsumptionSession'), [])
-        self.assertEqual(models.ConsumptionSession.build_session.call_args_list, [])
-
-        self.assertEqual(payments_signals.consume_service.send_robust.call_args_list, [
-            call(instance=model.consumable, sender=model.consumable.__class__, how_many=1),
-        ])
-
-
-class ConsumerFunctionCallbackBasedViewTestSuite(UtilsTestCase):
-
-    def setUp(self):
-        super().setUp()
-        CONSUMER_MOCK.call_args_list = []
-
-    """
-    🔽🔽🔽 Function get
-    """
-
-    @patch('breathecode.payments.signals.consume_service.send_robust', MagicMock(return_value=UTC_NOW))
-    @patch('breathecode.payments.models.ConsumptionSession.build_session',
-           MagicMock(wraps=models.ConsumptionSession.build_session))
-    def test__function__get__anonymous_user(self):
-        factory = APIRequestFactory()
-        request = factory.get('/they-killed-kenny')
-
-        view = get_consumer_callback
-
-        response = view(request).render()
-        expected = {'detail': 'anonymous-user-not-enough-consumables', 'status_code': 402}
-
-        self.assertEqual(json.loads(response.content.decode('utf-8')), expected)
-        self.assertEqual(response.status_code, status.HTTP_402_PAYMENT_REQUIRED)
-        self.assertEqual(CONSUMER_MOCK.call_args_list, [])
-        self.assertEqual(self.bc.database.list_of('payments.ConsumptionSession'), [])
-        self.assertEqual(models.ConsumptionSession.build_session.call_args_list, [])
-
-        self.assertEqual(payments_signals.consume_service.send_robust.call_args_list, [])
-
-    @patch('breathecode.payments.signals.consume_service.send_robust', MagicMock(return_value=UTC_NOW))
-    @patch('breathecode.payments.models.ConsumptionSession.build_session',
-           MagicMock(wraps=models.ConsumptionSession.build_session))
-    def test__function__get__with_user(self):
-        model = self.bc.database.create(user=1)
-
-        factory = APIRequestFactory()
-        request = factory.get('/they-killed-kenny')
-        force_authenticate(request, user=model.user)
-
-        view = get_consumer_callback
-
-        response = view(request).render()
-        expected = {'detail': 'not-enough-consumables', 'status_code': 402}
-
-        self.assertEqual(json.loads(response.content.decode('utf-8')), expected)
-        self.assertEqual(response.status_code, status.HTTP_402_PAYMENT_REQUIRED)
-        self.assertEqual(CONSUMER_MOCK.call_args_list, [])
-        self.assertEqual(self.bc.database.list_of('payments.ConsumptionSession'), [])
-        self.assertEqual(models.ConsumptionSession.build_session.call_args_list, [])
-
-        self.assertEqual(payments_signals.consume_service.send_robust.call_args_list, [])
-
-    @patch('breathecode.payments.signals.consume_service.send_robust', MagicMock(return_value=UTC_NOW))
-    @patch('breathecode.payments.models.ConsumptionSession.build_session',
-           MagicMock(wraps=models.ConsumptionSession.build_session))
-    def test__function__get__with_user__with_permission__dont_match(self):
-        model = self.bc.database.create(user=1, permission=1)
-
-        factory = APIRequestFactory()
-        request = factory.get('/they-killed-kenny')
-        force_authenticate(request, user=model.user)
-
-        view = get_consumer_callback
-
-        response = view(request).render()
-        expected = {'detail': 'not-enough-consumables', 'status_code': 402}
-
-        self.assertEqual(json.loads(response.content.decode('utf-8')), expected)
-        self.assertEqual(response.status_code, status.HTTP_402_PAYMENT_REQUIRED)
-        self.assertEqual(CONSUMER_MOCK.call_args_list, [])
-        self.assertEqual(self.bc.database.list_of('payments.ConsumptionSession'), [])
-        self.assertEqual(models.ConsumptionSession.build_session.call_args_list, [])
-
-        self.assertEqual(payments_signals.consume_service.send_robust.call_args_list, [])
-
-    @patch('breathecode.payments.signals.consume_service.send_robust', MagicMock(return_value=UTC_NOW))
-    @patch('breathecode.payments.models.ConsumptionSession.build_session',
-           MagicMock(wraps=models.ConsumptionSession.build_session))
-    def test__function__get__with_user__with_group_related_to_permission__without_consumable(self):
-        user = {'user_permissions': []}
-        permissions = [{}, {'codename': PERMISSION}]
-        group = {'permission_id': 2}
-        model = self.bc.database.create(user=user, permission=permissions, group=group)
-
-        factory = APIRequestFactory()
-        request = factory.get('/they-killed-kenny')
-        force_authenticate(request, user=model.user)
-
-        view = get_consumer_callback
-
-        response = view(request).render()
-        expected = {'detail': 'with-consumer-not-enough-consumables', 'status_code': 402}
-
-        self.assertEqual(json.loads(response.content.decode('utf-8')), expected)
-        self.assertEqual(response.status_code, status.HTTP_402_PAYMENT_REQUIRED)
-
-        Consumable = self.bc.database.get_model('payments.Consumable')
-        consumables = Consumable.objects.filter()
-        self.assertEqual(len(CONSUMER_MOCK.call_args_list), 1)
-
-        args, kwargs = CONSUMER_MOCK.call_args_list[0]
-        context, args, kwargs = args
-
-        self.assertTrue(isinstance(context['request'], Request))
-        self.bc.check.partial_equality(context, {
-            'utc_now': UTC_NOW,
-            'consumer': CONSUMER_MOCK,
-            'permission': PERMISSION,
-            'consumables': consumables,
-        })
-
-        self.assertEqual(len(args), 1)
-        self.assertTrue(isinstance(args[0], Request))
-
-        self.assertEqual(kwargs, {})
-        self.assertEqual(self.bc.database.list_of('payments.ConsumptionSession'), [])
-        self.assertEqual(models.ConsumptionSession.build_session.call_args_list, [])
-
-        self.assertEqual(payments_signals.consume_service.send_robust.call_args_list, [])
-
-    @patch('breathecode.payments.signals.consume_service.send_robust', MagicMock(return_value=UTC_NOW))
-    @patch('breathecode.payments.models.ConsumptionSession.build_session',
-           MagicMock(wraps=models.ConsumptionSession.build_session))
-    def test__function__get__with_user__with_group_related_to_permission__consumable__how_many_minus_1(self):
-        user = {'user_permissions': []}
-        permissions = [{}, {'codename': PERMISSION}]
-        group = {'permission_id': 2}
-        consumable = {'how_many': -1}
-        model = self.bc.database.create(user=user, permission=permissions, group=group, consumable=consumable)
-
-        factory = APIRequestFactory()
-        request = factory.get('/they-killed-kenny')
-        force_authenticate(request, user=model.user)
-
-        view = get_consumer_callback
-
-        response = view(request).render()
-        expected = GET_RESPONSE
-
-        self.assertEqual(json.loads(response.content.decode('utf-8')), expected)
-        self.assertEqual(response.status_code, status.HTTP_200_OK)
-
-        Consumable = self.bc.database.get_model('payments.Consumable')
-        consumables = Consumable.objects.filter()
-        self.assertEqual(len(CONSUMER_MOCK.call_args_list), 1)
-
-        args, kwargs = CONSUMER_MOCK.call_args_list[0]
-        context, args, kwargs = args
-
-        self.assertTrue(isinstance(context['request'], Request))
-        self.bc.check.partial_equality(context, {
-            'utc_now': UTC_NOW,
-            'consumer': CONSUMER_MOCK,
-            'permission': PERMISSION,
-            'consumables': consumables,
-        })
-
-        self.assertEqual(len(args), 1)
-        self.assertTrue(isinstance(args[0], Request))
-
-        self.assertEqual(kwargs, {})
-        self.assertEqual(self.bc.database.list_of('payments.ConsumptionSession'), [])
-        self.assertEqual(models.ConsumptionSession.build_session.call_args_list, [])
-
-        self.assertEqual(payments_signals.consume_service.send_robust.call_args_list, [
-            call(instance=model.consumable, sender=model.consumable.__class__, how_many=1),
-        ])
-
-    @patch('breathecode.payments.signals.consume_service.send_robust', MagicMock(return_value=UTC_NOW))
-    @patch('breathecode.payments.models.ConsumptionSession.build_session',
-           MagicMock(wraps=models.ConsumptionSession.build_session))
-    def test__function__get__with_user__with_group_related_to_permission__consumable__how_many_0(self):
-        user = {'user_permissions': []}
-        permissions = [{}, {'codename': PERMISSION}]
-        group = {'permission_id': 2}
-        consumable = {'how_many': 0}
-        model = self.bc.database.create(user=user, permission=permissions, group=group, consumable=consumable)
-
-        factory = APIRequestFactory()
-        request = factory.get('/they-killed-kenny')
-        force_authenticate(request, user=model.user)
-
-        view = get_consumer_callback
-
-        response = view(request).render()
-        expected = {'detail': 'with-consumer-not-enough-consumables', 'status_code': 402}
-
-        self.assertEqual(json.loads(response.content.decode('utf-8')), expected)
-        self.assertEqual(response.status_code, status.HTTP_402_PAYMENT_REQUIRED)
-
-        Consumable = self.bc.database.get_model('payments.Consumable')
-        consumables = Consumable.objects.filter()
-        self.assertEqual(len(CONSUMER_MOCK.call_args_list), 1)
-
-        args, kwargs = CONSUMER_MOCK.call_args_list[0]
-        context, args, kwargs = args
-
-        self.assertTrue(isinstance(context['request'], Request))
-        self.bc.check.partial_equality(context, {
-            'utc_now': UTC_NOW,
-            'consumer': CONSUMER_MOCK,
-            'permission': PERMISSION,
-            'consumables': consumables,
-        })
-
-        self.assertEqual(len(args), 1)
-        self.assertTrue(isinstance(args[0], Request))
-
-        self.assertEqual(kwargs, {})
-        self.assertEqual(self.bc.database.list_of('payments.ConsumptionSession'), [])
-        self.assertEqual(models.ConsumptionSession.build_session.call_args_list, [])
-
-        self.assertEqual(payments_signals.consume_service.send_robust.call_args_list, [])
-
-    @patch('breathecode.payments.signals.consume_service.send_robust', MagicMock(return_value=UTC_NOW))
-    @patch('breathecode.payments.models.ConsumptionSession.build_session',
-           MagicMock(wraps=models.ConsumptionSession.build_session))
-    def test__function__get__with_user__with_group_related_to_permission__consumable__how_many_gte_1(self):
-        user = {'user_permissions': []}
-        permissions = [{}, {'codename': PERMISSION}]
-        group = {'permission_id': 2}
-        consumable = {'how_many': random.randint(1, 100)}
-        model = self.bc.database.create(user=user, permission=permissions, group=group, consumable=consumable)
-
-        factory = APIRequestFactory()
-        request = factory.get('/they-killed-kenny')
-        force_authenticate(request, user=model.user)
-
-        view = get_consumer_callback
-
-        response = view(request).render()
-        expected = GET_RESPONSE
-
-        self.assertEqual(json.loads(response.content.decode('utf-8')), expected)
-        self.assertEqual(response.status_code, status.HTTP_200_OK)
-
-        Consumable = self.bc.database.get_model('payments.Consumable')
-        consumables = Consumable.objects.filter()
-        self.assertEqual(len(CONSUMER_MOCK.call_args_list), 1)
-
-        args, kwargs = CONSUMER_MOCK.call_args_list[0]
-        context, args, kwargs = args
-
-        self.assertTrue(isinstance(context['request'], Request))
-        self.bc.check.partial_equality(context, {
-            'utc_now': UTC_NOW,
-            'consumer': CONSUMER_MOCK,
-            'permission': PERMISSION,
-            'consumables': consumables,
-        })
-
-        self.assertEqual(len(args), 1)
-        self.assertTrue(isinstance(args[0], Request))
-
-        self.assertEqual(kwargs, {})
-        self.assertEqual(self.bc.database.list_of('payments.ConsumptionSession'), [])
-        self.assertEqual(models.ConsumptionSession.build_session.call_args_list, [])
-
-        self.assertEqual(payments_signals.consume_service.send_robust.call_args_list, [
-            call(instance=model.consumable, sender=model.consumable.__class__, how_many=1),
-        ])
-
-    @patch('breathecode.payments.signals.consume_service.send_robust', MagicMock(return_value=UTC_NOW))
-    @patch('breathecode.payments.models.ConsumptionSession.build_session',
-           MagicMock(wraps=models.ConsumptionSession.build_session))
-    def test__function__get__with_user__with_group_related_to_permission__group_was_blacklisted_by_cb(self):
-        user = {'user_permissions': []}
-        permissions = [{}, {'codename': PERMISSION}]
-        group = {'permission_id': 2, 'name': 'secret'}
-        consumable = {'how_many': 1}
-        model = self.bc.database.create(user=user, permission=permissions, group=group, consumable=consumable)
-
-        factory = APIRequestFactory()
-        request = factory.get('/they-killed-kenny')
-        force_authenticate(request, user=model.user)
-
-        view = get_consumer_callback
-
-        response = view(request).render()
-        expected = {'detail': 'with-consumer-not-enough-consumables', 'status_code': 402}
-
-        self.assertEqual(json.loads(response.content.decode('utf-8')), expected)
-        self.assertEqual(response.status_code, status.HTTP_402_PAYMENT_REQUIRED)
-
-        Consumable = self.bc.database.get_model('payments.Consumable')
-        consumables = Consumable.objects.filter()
-        self.assertEqual(len(CONSUMER_MOCK.call_args_list), 1)
-
-        args, kwargs = CONSUMER_MOCK.call_args_list[0]
-        context, args, kwargs = args
-
-        self.assertTrue(isinstance(context['request'], Request))
-        self.bc.check.partial_equality(context, {
-            'utc_now': UTC_NOW,
-            'consumer': CONSUMER_MOCK,
-            'permission': PERMISSION,
-            'consumables': consumables,
-        })
-
-        self.assertEqual(len(args), 1)
-        self.assertTrue(isinstance(args[0], Request))
-
-        self.assertEqual(kwargs, {})
-        self.assertEqual(self.bc.database.list_of('payments.ConsumptionSession'), [])
-        self.assertEqual(models.ConsumptionSession.build_session.call_args_list, [])
-
-        self.assertEqual(payments_signals.consume_service.send_robust.call_args_list, [])
-
-    @patch('django.utils.timezone.now', MagicMock(return_value=UTC_NOW))
-    @patch('breathecode.payments.signals.consume_service.send_robust', MagicMock(return_value=UTC_NOW))
-    @patch('breathecode.payments.models.ConsumptionSession.build_session',
-           MagicMock(wraps=models.ConsumptionSession.build_session))
-    def test__function__get__with_user__without_consumption_session(self):
-        CONSUMER_WITH_TIME_OF_LIFE_MOCK.call_args_list = []
-
-        user = {'user_permissions': []}
-        permissions = [{}, {'codename': PERMISSION}]
-        group = {'permission_id': 2}
-        consumable = {'how_many': 1}
-        model = self.bc.database.create(user=user, permission=permissions, group=group, consumable=consumable)
-
-        request = APIRequestFactory()
-        request = request.get('/they-killed-kenny')
-        force_authenticate(request, user=model.user)
-
-        view = get_consumer_callback_with_time_of_life
-
-        response = view(request).render()
-        expected = GET_RESPONSE
-
-        self.assertEqual(json.loads(response.content.decode('utf-8')), expected)
-        self.assertEqual(response.status_code, status.HTTP_200_OK)
-
-        Consumable = self.bc.database.get_model('payments.Consumable')
-        consumables = Consumable.objects.filter()
-        self.assertEqual(len(CONSUMER_WITH_TIME_OF_LIFE_MOCK.call_args_list), 1)
-
-        args, kwargs = CONSUMER_WITH_TIME_OF_LIFE_MOCK.call_args_list[0]
-        context, args, kwargs = args
-
-        self.assertTrue(isinstance(context['request'], Request))
-        self.bc.check.partial_equality(context, {
-            'utc_now': UTC_NOW,
-            'consumer': CONSUMER_MOCK,
-            'permission': PERMISSION,
-            'consumables': consumables,
-        })
-
-        self.assertEqual(len(args), 1)
-        self.assertTrue(isinstance(args[0], Request))
-
-        self.assertEqual(kwargs, {})
-        self.assertEqual(self.bc.database.list_of('payments.ConsumptionSession'), [])
-        self.assertEqual(models.ConsumptionSession.build_session.call_args_list, [])
-
-        self.assertEqual(payments_signals.consume_service.send_robust.call_args_list, [
-            call(instance=model.consumable, sender=model.consumable.__class__, how_many=1),
-        ])
-
-    @patch('django.utils.timezone.now', MagicMock(return_value=UTC_NOW))
-    @patch('breathecode.payments.signals.consume_service.send_robust', MagicMock(return_value=UTC_NOW))
-    @patch('breathecode.payments.models.ConsumptionSession.build_session',
-           MagicMock(wraps=models.ConsumptionSession.build_session))
-    def test__view__get__with_user__consumption_session__does_not_match(self):
-        CONSUMER_WITH_TIME_OF_LIFE_MOCK.call_args_list = []
-
-        user = {'user_permissions': []}
-        permissions = [{}, {'codename': PERMISSION}]
-        group = {'permission_id': 2}
-        consumable = {'how_many': 1}
-        model = self.bc.database.create(user=user,
-                                        permission=permissions,
-                                        group=group,
-                                        consumable=consumable,
-                                        consumption_session=1)
-
-        request = APIRequestFactory()
-        request = request.get('/they-killed-kenny')
-        force_authenticate(request, user=model.user)
-
-        view = get_consumer_callback_with_time_of_life
-
-        response = view(request).render()
-        expected = GET_RESPONSE
-
-        self.assertEqual(json.loads(response.content.decode('utf-8')), expected)
-        self.assertEqual(response.status_code, status.HTTP_200_OK)
-
-        Consumable = self.bc.database.get_model('payments.Consumable')
-        consumables = Consumable.objects.filter()
-        self.assertEqual(len(CONSUMER_WITH_TIME_OF_LIFE_MOCK.call_args_list), 1)
-
-        args, kwargs = CONSUMER_WITH_TIME_OF_LIFE_MOCK.call_args_list[0]
-        context, args, kwargs = args
-
-        self.assertTrue(isinstance(context['request'], Request))
-        self.bc.check.partial_equality(context, {
-            'utc_now': UTC_NOW,
-            'consumer': CONSUMER_MOCK,
-            'permission': PERMISSION,
-            'consumables': consumables,
-        })
-
-        self.assertEqual(len(args), 1)
-        self.assertTrue(isinstance(args[0], Request))
-
-        self.assertEqual(kwargs, {})
-        self.assertEqual(self.bc.database.list_of('payments.ConsumptionSession'), [
-            self.bc.format.to_dict(model.consumption_session),
-        ])
-
-        self.assertEqual(models.ConsumptionSession.build_session.call_args_list, [])
-
-        self.assertEqual(payments_signals.consume_service.send_robust.call_args_list, [
-            call(instance=model.consumable, sender=model.consumable.__class__, how_many=1),
-        ])
-
-    @patch('django.utils.timezone.now', MagicMock(return_value=UTC_NOW))
-    @patch('breathecode.payments.signals.consume_service.send_robust', MagicMock(return_value=UTC_NOW))
-    @patch('breathecode.payments.models.ConsumptionSession.build_session',
-           MagicMock(wraps=models.ConsumptionSession.build_session))
-    def test__view__get__with_user__consumption_session__does_not_match__consumables_minus_sessions_et_0(self):
-        CONSUMER_WITH_TIME_OF_LIFE_MOCK.call_args_list = []
-
-        user = {'user_permissions': []}
-        permissions = [{}, {'codename': PERMISSION}]
-        group = {'permission_id': 2}
-        n = random.randint(1, 4)
-        consumable = {'how_many': n}
-        consumption_session = {
-            'eta': UTC_NOW + time_of_life,
-            'how_many': n,
-            'request': {
-                'args': [],
-                'kwargs': {},
-                'headers': {
-                    'academy': None
-                },
-                'user': 1
-            }
-        }
-        model = self.bc.database.create(user=user,
-                                        permission=permissions,
-                                        group=group,
-                                        consumable=consumable,
-                                        consumption_session=consumption_session)
-
-        request = APIRequestFactory()
-        request = request.get('/they-killed-kenny')
-        force_authenticate(request, user=model.user)
-
-        view = get_consumer_callback_with_time_of_life
-
-        response = view(request).render()
-        expected = GET_RESPONSE
-
-        self.assertEqual(json.loads(response.content.decode('utf-8')), expected)
-        self.assertEqual(response.status_code, status.HTTP_200_OK)
-
-        self.assertEqual(len(CONSUMER_WITH_TIME_OF_LIFE_MOCK.call_args_list), 1)
-
-        self.assertEqual(self.bc.database.list_of('payments.ConsumptionSession'), [
-            self.bc.format.to_dict(model.consumption_session),
-        ])
-
-        self.assertEqual(models.ConsumptionSession.build_session.call_args_list, [])
-
-        self.assertEqual(payments_signals.consume_service.send_robust.call_args_list, [])
-
-    @patch('django.utils.timezone.now', MagicMock(return_value=UTC_NOW))
-    @patch('breathecode.payments.signals.consume_service.send_robust', MagicMock(return_value=UTC_NOW))
-    @patch('breathecode.payments.models.ConsumptionSession.build_session',
-           MagicMock(wraps=models.ConsumptionSession.build_session))
-    def test__view__get__with_user__consumption_session__match(self):
-        CONSUMER_WITH_TIME_OF_LIFE_MOCK.call_args_list = []
-
-        user = {'user_permissions': []}
-        permissions = [{}, {'codename': PERMISSION}]
-        group = {'permission_id': 2}
-        consumable = {'how_many': 1}
-        consumption_session = {
-            'eta': UTC_NOW + time_of_life,
-            'request': {
-                'args': [],
-                'kwargs': {},
-                'headers': {
-                    'academy': None
-                },
-                'user': 1
-            }
-        }
-        model = self.bc.database.create(user=user,
-                                        permission=permissions,
-                                        group=group,
-                                        consumable=consumable,
-                                        consumption_session=consumption_session)
-
-        request = APIRequestFactory()
-        request = request.get('/they-killed-kenny')
-        force_authenticate(request, user=model.user)
-
-        view = get_consumer_callback_with_time_of_life
-
-        response = view(request).render()
-        expected = GET_RESPONSE
-
-        self.assertEqual(json.loads(response.content.decode('utf-8')), expected)
-        self.assertEqual(response.status_code, status.HTTP_200_OK)
-
-        self.assertEqual(len(CONSUMER_WITH_TIME_OF_LIFE_MOCK.call_args_list), 1)
-        self.assertEqual(self.bc.database.list_of('payments.ConsumptionSession'), [
-            self.bc.format.to_dict(model.consumption_session),
-        ])
-
-        self.assertEqual(models.ConsumptionSession.build_session.call_args_list, [])
-        self.assertEqual(payments_signals.consume_service.send_robust.call_args_list, [])
-
-    """
-    🔽🔽🔽 Function get id
-    """
-
-    @patch('breathecode.payments.signals.consume_service.send_robust', MagicMock(return_value=UTC_NOW))
-    @patch('breathecode.payments.models.ConsumptionSession.build_session',
-           MagicMock(wraps=models.ConsumptionSession.build_session))
-    def test__function__get_id__anonymous_user(self):
-        factory = APIRequestFactory()
-        request = factory.get('/they-killed-kenny')
-
-        view = get_id_consumer_callback
-
-        response = view(request, id=1).render()
-        expected = {'detail': 'anonymous-user-not-enough-consumables', 'status_code': 402}
-
-        self.assertEqual(json.loads(response.content.decode('utf-8')), expected)
-        self.assertEqual(response.status_code, status.HTTP_402_PAYMENT_REQUIRED)
-        self.assertEqual(CONSUMER_MOCK.call_args_list, [])
-        self.assertEqual(self.bc.database.list_of('payments.ConsumptionSession'), [])
-        self.assertEqual(models.ConsumptionSession.build_session.call_args_list, [])
-
-        self.assertEqual(payments_signals.consume_service.send_robust.call_args_list, [])
-
-    @patch('breathecode.payments.signals.consume_service.send_robust', MagicMock(return_value=UTC_NOW))
-    @patch('breathecode.payments.models.ConsumptionSession.build_session',
-           MagicMock(wraps=models.ConsumptionSession.build_session))
-    def test__function__get_id__with_user(self):
-        model = self.bc.database.create(user=1)
-
-        factory = APIRequestFactory()
-        request = factory.get('/they-killed-kenny')
-        force_authenticate(request, user=model.user)
-
-        view = get_id_consumer_callback
-
-        response = view(request, id=1).render()
-        expected = {'detail': 'not-enough-consumables', 'status_code': 402}
-
-        self.assertEqual(json.loads(response.content.decode('utf-8')), expected)
-        self.assertEqual(response.status_code, status.HTTP_402_PAYMENT_REQUIRED)
-        self.assertEqual(CONSUMER_MOCK.call_args_list, [])
-        self.assertEqual(self.bc.database.list_of('payments.ConsumptionSession'), [])
-        self.assertEqual(models.ConsumptionSession.build_session.call_args_list, [])
-
-        self.assertEqual(payments_signals.consume_service.send_robust.call_args_list, [])
-
-    @patch('breathecode.payments.signals.consume_service.send_robust', MagicMock(return_value=UTC_NOW))
-    @patch('breathecode.payments.models.ConsumptionSession.build_session',
-           MagicMock(wraps=models.ConsumptionSession.build_session))
-    def test__function__get_id__with_user__with_permission__dont_match(self):
-        model = self.bc.database.create(user=1, permission=1)
-
-        factory = APIRequestFactory()
-        request = factory.get('/they-killed-kenny')
-        force_authenticate(request, user=model.user)
-
-        view = get_id_consumer_callback
-
-        response = view(request, id=1).render()
-        expected = {'detail': 'not-enough-consumables', 'status_code': 402}
-
-        self.assertEqual(json.loads(response.content.decode('utf-8')), expected)
-        self.assertEqual(response.status_code, status.HTTP_402_PAYMENT_REQUIRED)
-        self.assertEqual(CONSUMER_MOCK.call_args_list, [])
-        self.assertEqual(self.bc.database.list_of('payments.ConsumptionSession'), [])
-        self.assertEqual(models.ConsumptionSession.build_session.call_args_list, [])
-
-        self.assertEqual(payments_signals.consume_service.send_robust.call_args_list, [])
-
-    @patch('breathecode.payments.signals.consume_service.send_robust', MagicMock(return_value=UTC_NOW))
-    @patch('breathecode.payments.models.ConsumptionSession.build_session',
-           MagicMock(wraps=models.ConsumptionSession.build_session))
-    def test__function__get_id__with_user__with_group_related_to_permission__without_consumable(self):
-        user = {'user_permissions': []}
-        permissions = [{}, {'codename': PERMISSION}]
-        group = {'permission_id': 2}
-        model = self.bc.database.create(user=user, permission=permissions, group=group)
-
-        factory = APIRequestFactory()
-        request = factory.get('/they-killed-kenny')
-        force_authenticate(request, user=model.user)
-
-        view = get_id_consumer_callback
-
-        response = view(request, id=1).render()
-        expected = {'detail': 'with-consumer-not-enough-consumables', 'status_code': 402}
-
-        self.assertEqual(json.loads(response.content.decode('utf-8')), expected)
-        self.assertEqual(response.status_code, status.HTTP_402_PAYMENT_REQUIRED)
-
-        Consumable = self.bc.database.get_model('payments.Consumable')
-        consumables = Consumable.objects.filter()
-        self.assertEqual(len(CONSUMER_MOCK.call_args_list), 1)
-
-        args, kwargs = CONSUMER_MOCK.call_args_list[0]
-        context, args, kwargs = args
-
-        self.assertTrue(isinstance(context['request'], Request))
-        self.bc.check.partial_equality(context, {
-            'utc_now': UTC_NOW,
-            'consumer': CONSUMER_MOCK,
-            'permission': PERMISSION,
-            'consumables': consumables,
-        })
-
-        self.assertEqual(len(args), 1)
-        self.assertTrue(isinstance(args[0], Request))
-
-        self.assertEqual(kwargs, {'id': 1})
-        self.assertEqual(self.bc.database.list_of('payments.ConsumptionSession'), [])
-        self.assertEqual(models.ConsumptionSession.build_session.call_args_list, [])
-
-        self.assertEqual(payments_signals.consume_service.send_robust.call_args_list, [])
-
-    @patch('breathecode.payments.signals.consume_service.send_robust', MagicMock(return_value=UTC_NOW))
-    @patch('breathecode.payments.models.ConsumptionSession.build_session',
-           MagicMock(wraps=models.ConsumptionSession.build_session))
-    def test__function__get_id__with_user__with_group_related_to_permission__consumable__how_many_minus_1(self):
-        user = {'user_permissions': []}
-        permissions = [{}, {'codename': PERMISSION}]
-        group = {'permission_id': 2}
-        consumable = {'how_many': -1}
-        model = self.bc.database.create(user=user, permission=permissions, group=group, consumable=consumable)
-
-        factory = APIRequestFactory()
-        request = factory.get('/they-killed-kenny')
-        force_authenticate(request, user=model.user)
-
-        view = get_id_consumer_callback
-
-        response = view(request, id=1).render()
-        expected = GET_ID_RESPONSE
-
-        self.assertEqual(json.loads(response.content.decode('utf-8')), expected)
-        self.assertEqual(response.status_code, status.HTTP_200_OK)
-
-        Consumable = self.bc.database.get_model('payments.Consumable')
-        consumables = Consumable.objects.filter()
-        self.assertEqual(len(CONSUMER_MOCK.call_args_list), 1)
-
-        args, kwargs = CONSUMER_MOCK.call_args_list[0]
-        context, args, kwargs = args
-
-        self.assertTrue(isinstance(context['request'], Request))
-        self.bc.check.partial_equality(context, {
-            'utc_now': UTC_NOW,
-            'consumer': CONSUMER_MOCK,
-            'permission': PERMISSION,
-            'consumables': consumables,
-        })
-
-        self.assertEqual(len(args), 1)
-        self.assertTrue(isinstance(args[0], Request))
-
-        self.assertEqual(kwargs, {'id': 1})
-        self.assertEqual(self.bc.database.list_of('payments.ConsumptionSession'), [])
-        self.assertEqual(models.ConsumptionSession.build_session.call_args_list, [])
-
-        self.assertEqual(payments_signals.consume_service.send_robust.call_args_list, [
-            call(instance=model.consumable, sender=model.consumable.__class__, how_many=1),
-        ])
-
-    @patch('breathecode.payments.signals.consume_service.send_robust', MagicMock(return_value=UTC_NOW))
-    @patch('breathecode.payments.models.ConsumptionSession.build_session',
-           MagicMock(wraps=models.ConsumptionSession.build_session))
-    def test__function__get_id__with_user__with_group_related_to_permission__consumable__how_many_0(self):
-        user = {'user_permissions': []}
-        permissions = [{}, {'codename': PERMISSION}]
-        group = {'permission_id': 2}
-        consumable = {'how_many': 0}
-        model = self.bc.database.create(user=user, permission=permissions, group=group, consumable=consumable)
-
-        factory = APIRequestFactory()
-        request = factory.get('/they-killed-kenny')
-        force_authenticate(request, user=model.user)
-
-        view = get_id_consumer_callback
-
-        response = view(request, id=1).render()
-        expected = {'detail': 'with-consumer-not-enough-consumables', 'status_code': 402}
-
-        self.assertEqual(json.loads(response.content.decode('utf-8')), expected)
-        self.assertEqual(response.status_code, status.HTTP_402_PAYMENT_REQUIRED)
-
-        Consumable = self.bc.database.get_model('payments.Consumable')
-        consumables = Consumable.objects.filter()
-        self.assertEqual(len(CONSUMER_MOCK.call_args_list), 1)
-
-        args, kwargs = CONSUMER_MOCK.call_args_list[0]
-        context, args, kwargs = args
-
-        self.assertTrue(isinstance(context['request'], Request))
-        self.bc.check.partial_equality(context, {
-            'utc_now': UTC_NOW,
-            'consumer': CONSUMER_MOCK,
-            'permission': PERMISSION,
-            'consumables': consumables,
-        })
-
-        self.assertEqual(len(args), 1)
-        self.assertTrue(isinstance(args[0], Request))
-
-        self.assertEqual(kwargs, {'id': 1})
-        self.assertEqual(self.bc.database.list_of('payments.ConsumptionSession'), [])
-        self.assertEqual(models.ConsumptionSession.build_session.call_args_list, [])
-
-        self.assertEqual(payments_signals.consume_service.send_robust.call_args_list, [])
-
-    @patch('breathecode.payments.signals.consume_service.send_robust', MagicMock(return_value=UTC_NOW))
-    @patch('breathecode.payments.models.ConsumptionSession.build_session',
-           MagicMock(wraps=models.ConsumptionSession.build_session))
-    def test__function__get_id__with_user__with_group_related_to_permission__consumable__how_many_gte_1(self):
-        user = {'user_permissions': []}
-        permissions = [{}, {'codename': PERMISSION}]
-        group = {'permission_id': 2}
-        consumable = {'how_many': random.randint(1, 100)}
-        model = self.bc.database.create(user=user, permission=permissions, group=group, consumable=consumable)
-
-        factory = APIRequestFactory()
-        request = factory.get('/they-killed-kenny')
-        force_authenticate(request, user=model.user)
-
-        view = get_id_consumer_callback
-
-        response = view(request, id=1).render()
-        expected = GET_ID_RESPONSE
-
-        self.assertEqual(json.loads(response.content.decode('utf-8')), expected)
-        self.assertEqual(response.status_code, status.HTTP_200_OK)
-
-        Consumable = self.bc.database.get_model('payments.Consumable')
-        consumables = Consumable.objects.filter()
-        self.assertEqual(len(CONSUMER_MOCK.call_args_list), 1)
-
-        args, kwargs = CONSUMER_MOCK.call_args_list[0]
-        context, args, kwargs = args
-
-        self.assertTrue(isinstance(context['request'], Request))
-        self.bc.check.partial_equality(context, {
-            'utc_now': UTC_NOW,
-            'consumer': CONSUMER_MOCK,
-            'permission': PERMISSION,
-            'consumables': consumables,
-        })
-
-        self.assertEqual(len(args), 1)
-        self.assertTrue(isinstance(args[0], Request))
-
-        self.assertEqual(kwargs, {'id': 1})
-        self.assertEqual(self.bc.database.list_of('payments.ConsumptionSession'), [])
-        self.assertEqual(models.ConsumptionSession.build_session.call_args_list, [])
-
-        self.assertEqual(payments_signals.consume_service.send_robust.call_args_list, [
-            call(instance=model.consumable, sender=model.consumable.__class__, how_many=1),
-        ])
-
-    @patch('breathecode.payments.signals.consume_service.send_robust', MagicMock(return_value=UTC_NOW))
-    @patch('breathecode.payments.models.ConsumptionSession.build_session',
-           MagicMock(wraps=models.ConsumptionSession.build_session))
-    def test__function__get_id__with_user__with_group_related_to_permission__group_was_blacklisted_by_cb(self):
-        user = {'user_permissions': []}
-        permissions = [{}, {'codename': PERMISSION}]
-        group = {'permission_id': 2, 'name': 'secret'}
-        consumable = {'how_many': 1}
-        model = self.bc.database.create(user=user, permission=permissions, group=group, consumable=consumable)
-
-        factory = APIRequestFactory()
-        request = factory.get('/they-killed-kenny')
-        force_authenticate(request, user=model.user)
-
-        view = get_id_consumer_callback
-
-        response = view(request, id=1).render()
-        expected = {'detail': 'with-consumer-not-enough-consumables', 'status_code': 402}
-
-        self.assertEqual(json.loads(response.content.decode('utf-8')), expected)
-        self.assertEqual(response.status_code, status.HTTP_402_PAYMENT_REQUIRED)
-
-        Consumable = self.bc.database.get_model('payments.Consumable')
-        consumables = Consumable.objects.filter()
-        self.assertEqual(len(CONSUMER_MOCK.call_args_list), 1)
-
-        args, kwargs = CONSUMER_MOCK.call_args_list[0]
-        context, args, kwargs = args
-
-        self.assertTrue(isinstance(context['request'], Request))
-        self.bc.check.partial_equality(context, {
-            'utc_now': UTC_NOW,
-            'consumer': CONSUMER_MOCK,
-            'permission': PERMISSION,
-            'consumables': consumables,
-        })
-
-        self.assertEqual(len(args), 1)
-        self.assertTrue(isinstance(args[0], Request))
-
-        self.assertEqual(kwargs, {'id': 1})
-        self.assertEqual(self.bc.database.list_of('payments.ConsumptionSession'), [])
-        self.assertEqual(models.ConsumptionSession.build_session.call_args_list, [])
-
-        self.assertEqual(payments_signals.consume_service.send_robust.call_args_list, [])
-
-    @patch('django.utils.timezone.now', MagicMock(return_value=UTC_NOW))
-    @patch('breathecode.payments.signals.consume_service.send_robust', MagicMock(return_value=UTC_NOW))
-    @patch('breathecode.payments.models.ConsumptionSession.build_session',
-           MagicMock(wraps=models.ConsumptionSession.build_session))
-    def test__function__get_id__with_user__without_consumption_session(self):
-        CONSUMER_WITH_TIME_OF_LIFE_MOCK.call_args_list = []
-
-        user = {'user_permissions': []}
-        permissions = [{}, {'codename': PERMISSION}]
-        group = {'permission_id': 2}
-        consumable = {'how_many': 1}
-        model = self.bc.database.create(user=user, permission=permissions, group=group, consumable=consumable)
-
-        request = APIRequestFactory()
-        request = request.get('/they-killed-kenny')
-        force_authenticate(request, user=model.user)
-
-        view = get_id_consumer_callback_with_time_of_life
-
-        response = view(request, id=1).render()
-        expected = GET_ID_RESPONSE
-
-        self.assertEqual(json.loads(response.content.decode('utf-8')), expected)
-        self.assertEqual(response.status_code, status.HTTP_200_OK)
-
-        Consumable = self.bc.database.get_model('payments.Consumable')
-        consumables = Consumable.objects.filter()
-        self.assertEqual(len(CONSUMER_WITH_TIME_OF_LIFE_MOCK.call_args_list), 1)
-
-        args, kwargs = CONSUMER_WITH_TIME_OF_LIFE_MOCK.call_args_list[0]
-        context, args, kwargs = args
-
-        self.assertTrue(isinstance(context['request'], Request))
-        self.bc.check.partial_equality(context, {
-            'utc_now': UTC_NOW,
-            'consumer': CONSUMER_MOCK,
-            'permission': PERMISSION,
-            'consumables': consumables,
-        })
-
-        self.assertEqual(len(args), 1)
-        self.assertTrue(isinstance(args[0], Request))
-
-        self.assertEqual(kwargs, {'id': 1})
-        self.assertEqual(self.bc.database.list_of('payments.ConsumptionSession'), [])
-        self.assertEqual(models.ConsumptionSession.build_session.call_args_list, [])
-
-        self.assertEqual(payments_signals.consume_service.send_robust.call_args_list, [
-            call(instance=model.consumable, sender=model.consumable.__class__, how_many=1),
-        ])
-
-    @patch('django.utils.timezone.now', MagicMock(return_value=UTC_NOW))
-    @patch('breathecode.payments.signals.consume_service.send_robust', MagicMock(return_value=UTC_NOW))
-    @patch('breathecode.payments.models.ConsumptionSession.build_session',
-           MagicMock(wraps=models.ConsumptionSession.build_session))
-    def test__view__get_id__with_user__consumption_session__does_not_match(self):
-        CONSUMER_WITH_TIME_OF_LIFE_MOCK.call_args_list = []
-
-        user = {'user_permissions': []}
-        permissions = [{}, {'codename': PERMISSION}]
-        group = {'permission_id': 2}
-        consumable = {'how_many': 1}
-        model = self.bc.database.create(user=user,
-                                        permission=permissions,
-                                        group=group,
-                                        consumable=consumable,
-                                        consumption_session=1)
-
-        request = APIRequestFactory()
-        request = request.get('/they-killed-kenny')
-        force_authenticate(request, user=model.user)
-
-        view = get_id_consumer_callback_with_time_of_life
-
-        response = view(request, id=1).render()
-        expected = GET_ID_RESPONSE
-
-        self.assertEqual(json.loads(response.content.decode('utf-8')), expected)
-        self.assertEqual(response.status_code, status.HTTP_200_OK)
-
-        Consumable = self.bc.database.get_model('payments.Consumable')
-        consumables = Consumable.objects.filter()
-        self.assertEqual(len(CONSUMER_WITH_TIME_OF_LIFE_MOCK.call_args_list), 1)
-
-        args, kwargs = CONSUMER_WITH_TIME_OF_LIFE_MOCK.call_args_list[0]
-        context, args, kwargs = args
-
-        self.assertTrue(isinstance(context['request'], Request))
-        self.bc.check.partial_equality(context, {
-            'utc_now': UTC_NOW,
-            'consumer': CONSUMER_MOCK,
-            'permission': PERMISSION,
-            'consumables': consumables,
-        })
-
-        self.assertEqual(len(args), 1)
-        self.assertTrue(isinstance(args[0], Request))
-
-        self.assertEqual(kwargs, {'id': 1})
-        self.assertEqual(self.bc.database.list_of('payments.ConsumptionSession'), [
-            self.bc.format.to_dict(model.consumption_session),
-        ])
-
-        self.assertEqual(models.ConsumptionSession.build_session.call_args_list, [])
-
-        self.assertEqual(payments_signals.consume_service.send_robust.call_args_list, [
-            call(instance=model.consumable, sender=model.consumable.__class__, how_many=1),
-        ])
-
-    @patch('django.utils.timezone.now', MagicMock(return_value=UTC_NOW))
-    @patch('breathecode.payments.signals.consume_service.send_robust', MagicMock(return_value=UTC_NOW))
-    @patch('breathecode.payments.models.ConsumptionSession.build_session',
-           MagicMock(wraps=models.ConsumptionSession.build_session))
-    def test__view__get_id__with_user__consumption_session__does_not_match__consumables_minus_sessions_et_0(self):
-        CONSUMER_WITH_TIME_OF_LIFE_MOCK.call_args_list = []
-
-        user = {'user_permissions': []}
-        permissions = [{}, {'codename': PERMISSION}]
-        group = {'permission_id': 2}
-        n = random.randint(1, 4)
-        consumable = {'how_many': n}
-        consumption_session = {
-            'eta': UTC_NOW + time_of_life,
-            'how_many': n,
-            'request': {
-                'args': [],
-                'kwargs': {
-                    'id': 1
-                },
-                'headers': {
-                    'academy': None
-                },
-                'user': 1
-            }
-        }
-        model = self.bc.database.create(user=user,
-                                        permission=permissions,
-                                        group=group,
-                                        consumable=consumable,
-                                        consumption_session=consumption_session)
-
-        request = APIRequestFactory()
-        request = request.get('/they-killed-kenny')
-        force_authenticate(request, user=model.user)
-
-        view = get_id_consumer_callback_with_time_of_life
-
-        response = view(request, id=1).render()
-        expected = GET_ID_RESPONSE
-
-        self.assertEqual(json.loads(response.content.decode('utf-8')), expected)
-        self.assertEqual(response.status_code, status.HTTP_200_OK)
-
-        self.assertEqual(len(CONSUMER_WITH_TIME_OF_LIFE_MOCK.call_args_list), 1)
-
-        self.assertEqual(self.bc.database.list_of('payments.ConsumptionSession'), [
-            self.bc.format.to_dict(model.consumption_session),
-        ])
-
-        self.assertEqual(models.ConsumptionSession.build_session.call_args_list, [])
-
-        self.assertEqual(payments_signals.consume_service.send_robust.call_args_list, [])
-
-    @patch('django.utils.timezone.now', MagicMock(return_value=UTC_NOW))
-    @patch('breathecode.payments.signals.consume_service.send_robust', MagicMock(return_value=UTC_NOW))
-    @patch('breathecode.payments.models.ConsumptionSession.build_session',
-           MagicMock(wraps=models.ConsumptionSession.build_session))
-    def test__view__get_id__with_user__consumption_session__match(self):
-        CONSUMER_WITH_TIME_OF_LIFE_MOCK.call_args_list = []
-
-        user = {'user_permissions': []}
-        permissions = [{}, {'codename': PERMISSION}]
-        group = {'permission_id': 2}
-        consumable = {'how_many': 1}
-        consumption_session = {
-            'eta': UTC_NOW + time_of_life,
-            'request': {
-                'args': [],
-                'kwargs': {
-                    'id': 1
-                },
-                'headers': {
-                    'academy': None
-                },
-                'user': 1
-            }
-        }
-        model = self.bc.database.create(user=user,
-                                        permission=permissions,
-                                        group=group,
-                                        consumable=consumable,
-                                        consumption_session=consumption_session)
-
-        request = APIRequestFactory()
-        request = request.get('/they-killed-kenny')
-        force_authenticate(request, user=model.user)
-
-        view = get_id_consumer_callback_with_time_of_life
-
-        response = view(request, id=1).render()
-        expected = GET_ID_RESPONSE
-
-        self.assertEqual(json.loads(response.content.decode('utf-8')), expected)
-        self.assertEqual(response.status_code, status.HTTP_200_OK)
-
-        self.assertEqual(len(CONSUMER_WITH_TIME_OF_LIFE_MOCK.call_args_list), 1)
-        self.assertEqual(self.bc.database.list_of('payments.ConsumptionSession'), [
-            self.bc.format.to_dict(model.consumption_session),
-        ])
-
-        self.assertEqual(models.ConsumptionSession.build_session.call_args_list, [])
-        self.assertEqual(payments_signals.consume_service.send_robust.call_args_list, [])
-
-    """
-    🔽🔽🔽 Function post
-    """
-
-    @patch('breathecode.payments.signals.consume_service.send_robust', MagicMock(return_value=UTC_NOW))
-    @patch('breathecode.payments.models.ConsumptionSession.build_session',
-           MagicMock(wraps=models.ConsumptionSession.build_session))
-    def test__function__post__anonymous_user(self):
-        factory = APIRequestFactory()
-        request = factory.post('/they-killed-kenny')
-
-        view = post_consumer_callback
-
-        response = view(request).render()
-        expected = {'detail': 'anonymous-user-not-enough-consumables', 'status_code': 402}
-
-        self.assertEqual(json.loads(response.content.decode('utf-8')), expected)
-        self.assertEqual(response.status_code, status.HTTP_402_PAYMENT_REQUIRED)
-        self.assertEqual(CONSUMER_MOCK.call_args_list, [])
-        self.assertEqual(self.bc.database.list_of('payments.ConsumptionSession'), [])
-        self.assertEqual(models.ConsumptionSession.build_session.call_args_list, [])
-
-        self.assertEqual(payments_signals.consume_service.send_robust.call_args_list, [])
-
-    @patch('breathecode.payments.signals.consume_service.send_robust', MagicMock(return_value=UTC_NOW))
-    @patch('breathecode.payments.models.ConsumptionSession.build_session',
-           MagicMock(wraps=models.ConsumptionSession.build_session))
-    def test__function__post__with_user(self):
-        model = self.bc.database.create(user=1)
-
-        factory = APIRequestFactory()
-        request = factory.post('/they-killed-kenny')
-        force_authenticate(request, user=model.user)
-
-        view = post_consumer_callback
-
-        response = view(request).render()
-        expected = {'detail': 'not-enough-consumables', 'status_code': 402}
-
-        self.assertEqual(json.loads(response.content.decode('utf-8')), expected)
-        self.assertEqual(response.status_code, status.HTTP_402_PAYMENT_REQUIRED)
-        self.assertEqual(CONSUMER_MOCK.call_args_list, [])
-        self.assertEqual(self.bc.database.list_of('payments.ConsumptionSession'), [])
-        self.assertEqual(models.ConsumptionSession.build_session.call_args_list, [])
-
-        self.assertEqual(payments_signals.consume_service.send_robust.call_args_list, [])
-
-    @patch('breathecode.payments.signals.consume_service.send_robust', MagicMock(return_value=UTC_NOW))
-    @patch('breathecode.payments.models.ConsumptionSession.build_session',
-           MagicMock(wraps=models.ConsumptionSession.build_session))
-    def test__function__post__with_user__with_permission__dont_match(self):
-        model = self.bc.database.create(user=1, permission=1)
-
-        factory = APIRequestFactory()
-        request = factory.post('/they-killed-kenny')
-        force_authenticate(request, user=model.user)
-
-        view = post_consumer_callback
-
-        response = view(request).render()
-        expected = {'detail': 'not-enough-consumables', 'status_code': 402}
-
-        self.assertEqual(json.loads(response.content.decode('utf-8')), expected)
-        self.assertEqual(response.status_code, status.HTTP_402_PAYMENT_REQUIRED)
-        self.assertEqual(CONSUMER_MOCK.call_args_list, [])
-        self.assertEqual(self.bc.database.list_of('payments.ConsumptionSession'), [])
-        self.assertEqual(models.ConsumptionSession.build_session.call_args_list, [])
-
-        self.assertEqual(payments_signals.consume_service.send_robust.call_args_list, [])
-
-    @patch('breathecode.payments.signals.consume_service.send_robust', MagicMock(return_value=UTC_NOW))
-    @patch('breathecode.payments.models.ConsumptionSession.build_session',
-           MagicMock(wraps=models.ConsumptionSession.build_session))
-    def test__function__post__with_user__with_group_related_to_permission__without_consumable(self):
-        user = {'user_permissions': []}
-        permissions = [{}, {'codename': PERMISSION}]
-        group = {'permission_id': 2}
-        model = self.bc.database.create(user=user, permission=permissions, group=group)
-
-        factory = APIRequestFactory()
-        request = factory.post('/they-killed-kenny')
-        force_authenticate(request, user=model.user)
-
-        view = post_consumer_callback
-
-        response = view(request).render()
-        expected = {'detail': 'with-consumer-not-enough-consumables', 'status_code': 402}
-
-        self.assertEqual(json.loads(response.content.decode('utf-8')), expected)
-        self.assertEqual(response.status_code, status.HTTP_402_PAYMENT_REQUIRED)
-
-        Consumable = self.bc.database.get_model('payments.Consumable')
-        consumables = Consumable.objects.filter()
-        self.assertEqual(len(CONSUMER_MOCK.call_args_list), 1)
-
-        args, kwargs = CONSUMER_MOCK.call_args_list[0]
-        context, args, kwargs = args
-
-        self.assertTrue(isinstance(context['request'], Request))
-        self.bc.check.partial_equality(context, {
-            'utc_now': UTC_NOW,
-            'consumer': CONSUMER_MOCK,
-            'permission': PERMISSION,
-            'consumables': consumables,
-        })
-
-        self.assertEqual(len(args), 1)
-        self.assertTrue(isinstance(args[0], Request))
-
-        self.assertEqual(kwargs, {})
-        self.assertEqual(self.bc.database.list_of('payments.ConsumptionSession'), [])
-        self.assertEqual(models.ConsumptionSession.build_session.call_args_list, [])
-
-        self.assertEqual(payments_signals.consume_service.send_robust.call_args_list, [])
-
-    @patch('breathecode.payments.signals.consume_service.send_robust', MagicMock(return_value=UTC_NOW))
-    @patch('breathecode.payments.models.ConsumptionSession.build_session',
-           MagicMock(wraps=models.ConsumptionSession.build_session))
-    def test__function__post__with_user__with_group_related_to_permission__consumable__how_many_minus_1(self):
-        user = {'user_permissions': []}
-        permissions = [{}, {'codename': PERMISSION}]
-        group = {'permission_id': 2}
-        consumable = {'how_many': -1}
-        model = self.bc.database.create(user=user, permission=permissions, group=group, consumable=consumable)
-
-        factory = APIRequestFactory()
-        request = factory.post('/they-killed-kenny')
-        force_authenticate(request, user=model.user)
-
-        view = post_consumer_callback
-
-        response = view(request).render()
-        expected = POST_RESPONSE
-
-        self.assertEqual(json.loads(response.content.decode('utf-8')), expected)
-        self.assertEqual(response.status_code, status.HTTP_200_OK)
-
-        Consumable = self.bc.database.get_model('payments.Consumable')
-        consumables = Consumable.objects.filter()
-        self.assertEqual(len(CONSUMER_MOCK.call_args_list), 1)
-
-        args, kwargs = CONSUMER_MOCK.call_args_list[0]
-        context, args, kwargs = args
-
-        self.assertTrue(isinstance(context['request'], Request))
-        self.bc.check.partial_equality(context, {
-            'utc_now': UTC_NOW,
-            'consumer': CONSUMER_MOCK,
-            'permission': PERMISSION,
-            'consumables': consumables,
-        })
-
-        self.assertEqual(len(args), 1)
-        self.assertTrue(isinstance(args[0], Request))
-
-        self.assertEqual(kwargs, {})
-        self.assertEqual(self.bc.database.list_of('payments.ConsumptionSession'), [])
-        self.assertEqual(models.ConsumptionSession.build_session.call_args_list, [])
-
-        self.assertEqual(payments_signals.consume_service.send_robust.call_args_list, [
-            call(instance=model.consumable, sender=model.consumable.__class__, how_many=1),
-        ])
-
-    @patch('breathecode.payments.signals.consume_service.send_robust', MagicMock(return_value=UTC_NOW))
-    @patch('breathecode.payments.models.ConsumptionSession.build_session',
-           MagicMock(wraps=models.ConsumptionSession.build_session))
-    def test__function__post__with_user__with_group_related_to_permission__consumable__how_many_0(self):
-        user = {'user_permissions': []}
-        permissions = [{}, {'codename': PERMISSION}]
-        group = {'permission_id': 2}
-        consumable = {'how_many': 0}
-        model = self.bc.database.create(user=user, permission=permissions, group=group, consumable=consumable)
-
-        factory = APIRequestFactory()
-        request = factory.post('/they-killed-kenny')
-        force_authenticate(request, user=model.user)
-
-        view = post_consumer_callback
-
-        response = view(request).render()
-        expected = {'detail': 'with-consumer-not-enough-consumables', 'status_code': 402}
-
-        self.assertEqual(json.loads(response.content.decode('utf-8')), expected)
-        self.assertEqual(response.status_code, status.HTTP_402_PAYMENT_REQUIRED)
-
-        Consumable = self.bc.database.get_model('payments.Consumable')
-        consumables = Consumable.objects.filter()
-        self.assertEqual(len(CONSUMER_MOCK.call_args_list), 1)
-
-        args, kwargs = CONSUMER_MOCK.call_args_list[0]
-        context, args, kwargs = args
-
-        self.assertTrue(isinstance(context['request'], Request))
-        self.bc.check.partial_equality(context, {
-            'utc_now': UTC_NOW,
-            'consumer': CONSUMER_MOCK,
-            'permission': PERMISSION,
-            'consumables': consumables,
-        })
-
-        self.assertEqual(len(args), 1)
-        self.assertTrue(isinstance(args[0], Request))
-
-        self.assertEqual(kwargs, {})
-        self.assertEqual(self.bc.database.list_of('payments.ConsumptionSession'), [])
-        self.assertEqual(models.ConsumptionSession.build_session.call_args_list, [])
-
-        self.assertEqual(payments_signals.consume_service.send_robust.call_args_list, [])
-
-    @patch('breathecode.payments.signals.consume_service.send_robust', MagicMock(return_value=UTC_NOW))
-    @patch('breathecode.payments.models.ConsumptionSession.build_session',
-           MagicMock(wraps=models.ConsumptionSession.build_session))
-    def test__function__post__with_user__with_group_related_to_permission__consumable__how_many_gte_1(self):
-        user = {'user_permissions': []}
-        permissions = [{}, {'codename': PERMISSION}]
-        group = {'permission_id': 2}
-        consumable = {'how_many': random.randint(1, 100)}
-        model = self.bc.database.create(user=user, permission=permissions, group=group, consumable=consumable)
-
-        factory = APIRequestFactory()
-        request = factory.post('/they-killed-kenny')
-        force_authenticate(request, user=model.user)
-
-        view = post_consumer_callback
-
-        response = view(request).render()
-        expected = POST_RESPONSE
-
-        self.assertEqual(json.loads(response.content.decode('utf-8')), expected)
-        self.assertEqual(response.status_code, status.HTTP_200_OK)
-
-        Consumable = self.bc.database.get_model('payments.Consumable')
-        consumables = Consumable.objects.filter()
-        self.assertEqual(len(CONSUMER_MOCK.call_args_list), 1)
-
-        args, kwargs = CONSUMER_MOCK.call_args_list[0]
-        context, args, kwargs = args
-
-        self.assertTrue(isinstance(context['request'], Request))
-        self.bc.check.partial_equality(context, {
-            'utc_now': UTC_NOW,
-            'consumer': CONSUMER_MOCK,
-            'permission': PERMISSION,
-            'consumables': consumables,
-        })
-
-        self.assertEqual(len(args), 1)
-        self.assertTrue(isinstance(args[0], Request))
-
-        self.assertEqual(kwargs, {})
-        self.assertEqual(self.bc.database.list_of('payments.ConsumptionSession'), [])
-        self.assertEqual(models.ConsumptionSession.build_session.call_args_list, [])
-
-        self.assertEqual(payments_signals.consume_service.send_robust.call_args_list, [
-            call(instance=model.consumable, sender=model.consumable.__class__, how_many=1),
-        ])
-
-    @patch('breathecode.payments.signals.consume_service.send_robust', MagicMock(return_value=UTC_NOW))
-    @patch('breathecode.payments.models.ConsumptionSession.build_session',
-           MagicMock(wraps=models.ConsumptionSession.build_session))
-    def test__function__post__with_user__with_group_related_to_permission__group_was_blacklisted_by_cb(self):
-        user = {'user_permissions': []}
-        permissions = [{}, {'codename': PERMISSION}]
-        group = {'permission_id': 2, 'name': 'secret'}
-        consumable = {'how_many': 1}
-        model = self.bc.database.create(user=user, permission=permissions, group=group, consumable=consumable)
-
-        factory = APIRequestFactory()
-        request = factory.post('/they-killed-kenny')
-        force_authenticate(request, user=model.user)
-
-        view = post_consumer_callback
-
-        response = view(request).render()
-        expected = {'detail': 'with-consumer-not-enough-consumables', 'status_code': 402}
-
-        self.assertEqual(json.loads(response.content.decode('utf-8')), expected)
-        self.assertEqual(response.status_code, status.HTTP_402_PAYMENT_REQUIRED)
-
-        Consumable = self.bc.database.get_model('payments.Consumable')
-        consumables = Consumable.objects.filter()
-        self.assertEqual(len(CONSUMER_MOCK.call_args_list), 1)
-
-        args, kwargs = CONSUMER_MOCK.call_args_list[0]
-        context, args, kwargs = args
-
-        self.assertTrue(isinstance(context['request'], Request))
-        self.bc.check.partial_equality(context, {
-            'utc_now': UTC_NOW,
-            'consumer': CONSUMER_MOCK,
-            'permission': PERMISSION,
-            'consumables': consumables,
-        })
-
-        self.assertEqual(len(args), 1)
-        self.assertTrue(isinstance(args[0], Request))
-
-        self.assertEqual(kwargs, {})
-        self.assertEqual(self.bc.database.list_of('payments.ConsumptionSession'), [])
-        self.assertEqual(models.ConsumptionSession.build_session.call_args_list, [])
-
-        self.assertEqual(payments_signals.consume_service.send_robust.call_args_list, [])
-
-    @patch('django.utils.timezone.now', MagicMock(return_value=UTC_NOW))
-    @patch('breathecode.payments.signals.consume_service.send_robust', MagicMock(return_value=UTC_NOW))
-    @patch('breathecode.payments.models.ConsumptionSession.build_session',
-           MagicMock(wraps=models.ConsumptionSession.build_session))
-    def test__function__post__with_user__without_consumption_session(self):
-        CONSUMER_WITH_TIME_OF_LIFE_MOCK.call_args_list = []
-
-        user = {'user_permissions': []}
-        permissions = [{}, {'codename': PERMISSION}]
-        group = {'permission_id': 2}
-        consumable = {'how_many': 1}
-        model = self.bc.database.create(user=user, permission=permissions, group=group, consumable=consumable)
-
-        request = APIRequestFactory()
-        request = request.post('/they-killed-kenny')
-        force_authenticate(request, user=model.user)
-
-        view = post_consumer_callback_with_time_of_life
-
-        response = view(request).render()
-        expected = POST_RESPONSE
-
-        self.assertEqual(json.loads(response.content.decode('utf-8')), expected)
-        self.assertEqual(response.status_code, status.HTTP_200_OK)
-
-        Consumable = self.bc.database.get_model('payments.Consumable')
-        consumables = Consumable.objects.filter()
-        self.assertEqual(len(CONSUMER_WITH_TIME_OF_LIFE_MOCK.call_args_list), 1)
-
-        args, kwargs = CONSUMER_WITH_TIME_OF_LIFE_MOCK.call_args_list[0]
-        context, args, kwargs = args
-
-        self.assertTrue(isinstance(context['request'], Request))
-        self.bc.check.partial_equality(context, {
-            'utc_now': UTC_NOW,
-            'consumer': CONSUMER_MOCK,
-            'permission': PERMISSION,
-            'consumables': consumables,
-        })
-
-        self.assertEqual(len(args), 1)
-        self.assertTrue(isinstance(args[0], Request))
-
-        self.assertEqual(kwargs, {})
-        self.assertEqual(self.bc.database.list_of('payments.ConsumptionSession'), [])
-        self.assertEqual(models.ConsumptionSession.build_session.call_args_list, [])
-
-        self.assertEqual(payments_signals.consume_service.send_robust.call_args_list, [
-            call(instance=model.consumable, sender=model.consumable.__class__, how_many=1),
-        ])
-
-    @patch('django.utils.timezone.now', MagicMock(return_value=UTC_NOW))
-    @patch('breathecode.payments.signals.consume_service.send_robust', MagicMock(return_value=UTC_NOW))
-    @patch('breathecode.payments.models.ConsumptionSession.build_session',
-           MagicMock(wraps=models.ConsumptionSession.build_session))
-    def test__view__post__with_user__consumption_session__does_not_match(self):
-        CONSUMER_WITH_TIME_OF_LIFE_MOCK.call_args_list = []
-
-        user = {'user_permissions': []}
-        permissions = [{}, {'codename': PERMISSION}]
-        group = {'permission_id': 2}
-        consumable = {'how_many': 1}
-        model = self.bc.database.create(user=user,
-                                        permission=permissions,
-                                        group=group,
-                                        consumable=consumable,
-                                        consumption_session=1)
-
-        request = APIRequestFactory()
-        request = request.post('/they-killed-kenny')
-        force_authenticate(request, user=model.user)
-
-        view = post_consumer_callback_with_time_of_life
-
-        response = view(request).render()
-        expected = POST_RESPONSE
-
-        self.assertEqual(json.loads(response.content.decode('utf-8')), expected)
-        self.assertEqual(response.status_code, status.HTTP_200_OK)
-
-        Consumable = self.bc.database.get_model('payments.Consumable')
-        consumables = Consumable.objects.filter()
-        self.assertEqual(len(CONSUMER_WITH_TIME_OF_LIFE_MOCK.call_args_list), 1)
-
-        args, kwargs = CONSUMER_WITH_TIME_OF_LIFE_MOCK.call_args_list[0]
-        context, args, kwargs = args
-
-        self.assertTrue(isinstance(context['request'], Request))
-        self.bc.check.partial_equality(context, {
-            'utc_now': UTC_NOW,
-            'consumer': CONSUMER_MOCK,
-            'permission': PERMISSION,
-            'consumables': consumables,
-        })
-
-        self.assertEqual(len(args), 1)
-        self.assertTrue(isinstance(args[0], Request))
-
-        self.assertEqual(kwargs, {})
-        self.assertEqual(self.bc.database.list_of('payments.ConsumptionSession'), [
-            self.bc.format.to_dict(model.consumption_session),
-        ])
-
-        self.assertEqual(models.ConsumptionSession.build_session.call_args_list, [])
-
-        self.assertEqual(payments_signals.consume_service.send_robust.call_args_list, [
-            call(instance=model.consumable, sender=model.consumable.__class__, how_many=1),
-        ])
-
-    @patch('django.utils.timezone.now', MagicMock(return_value=UTC_NOW))
-    @patch('breathecode.payments.signals.consume_service.send_robust', MagicMock(return_value=UTC_NOW))
-    @patch('breathecode.payments.models.ConsumptionSession.build_session',
-           MagicMock(wraps=models.ConsumptionSession.build_session))
-    def test__view__post__with_user__consumption_session__does_not_match__consumables_minus_sessions_et_0(self):
-        CONSUMER_WITH_TIME_OF_LIFE_MOCK.call_args_list = []
-
-        user = {'user_permissions': []}
-        permissions = [{}, {'codename': PERMISSION}]
-        group = {'permission_id': 2}
-        n = random.randint(1, 4)
-        consumable = {'how_many': n}
-        consumption_session = {
-            'eta': UTC_NOW + time_of_life,
-            'how_many': n,
-            'request': {
-                'args': [],
-                'kwargs': {},
-                'headers': {
-                    'academy': None
-                },
-                'user': 1
-            }
-        }
-        model = self.bc.database.create(user=user,
-                                        permission=permissions,
-                                        group=group,
-                                        consumable=consumable,
-                                        consumption_session=consumption_session)
-
-        request = APIRequestFactory()
-        request = request.post('/they-killed-kenny')
-        force_authenticate(request, user=model.user)
-
-        view = post_consumer_callback_with_time_of_life
-
-        response = view(request).render()
-        expected = POST_RESPONSE
-
-        self.assertEqual(json.loads(response.content.decode('utf-8')), expected)
-        self.assertEqual(response.status_code, status.HTTP_200_OK)
-
-        self.assertEqual(len(CONSUMER_WITH_TIME_OF_LIFE_MOCK.call_args_list), 1)
-
-        self.assertEqual(self.bc.database.list_of('payments.ConsumptionSession'), [
-            self.bc.format.to_dict(model.consumption_session),
-        ])
-
-        self.assertEqual(models.ConsumptionSession.build_session.call_args_list, [])
-
-        self.assertEqual(payments_signals.consume_service.send_robust.call_args_list, [])
-
-    @patch('django.utils.timezone.now', MagicMock(return_value=UTC_NOW))
-    @patch('breathecode.payments.signals.consume_service.send_robust', MagicMock(return_value=UTC_NOW))
-    @patch('breathecode.payments.models.ConsumptionSession.build_session',
-           MagicMock(wraps=models.ConsumptionSession.build_session))
-    def test__view__post__with_user__consumption_session__match(self):
-        CONSUMER_WITH_TIME_OF_LIFE_MOCK.call_args_list = []
-
-        user = {'user_permissions': []}
-        permissions = [{}, {'codename': PERMISSION}]
-        group = {'permission_id': 2}
-        consumable = {'how_many': 1}
-        consumption_session = {
-            'eta': UTC_NOW + time_of_life,
-            'request': {
-                'args': [],
-                'kwargs': {},
-                'headers': {
-                    'academy': None
-                },
-                'user': 1
-            }
-        }
-        model = self.bc.database.create(user=user,
-                                        permission=permissions,
-                                        group=group,
-                                        consumable=consumable,
-                                        consumption_session=consumption_session)
-
-        request = APIRequestFactory()
-        request = request.post('/they-killed-kenny')
-        force_authenticate(request, user=model.user)
-
-        view = post_consumer_callback_with_time_of_life
-
-        response = view(request).render()
-        expected = POST_RESPONSE
-
-        self.assertEqual(json.loads(response.content.decode('utf-8')), expected)
-        self.assertEqual(response.status_code, status.HTTP_200_OK)
-
-        self.assertEqual(len(CONSUMER_WITH_TIME_OF_LIFE_MOCK.call_args_list), 1)
-        self.assertEqual(self.bc.database.list_of('payments.ConsumptionSession'), [
-            self.bc.format.to_dict(model.consumption_session),
-        ])
-
-        self.assertEqual(models.ConsumptionSession.build_session.call_args_list, [])
-        self.assertEqual(payments_signals.consume_service.send_robust.call_args_list, [])
-
-    """
-    🔽🔽🔽 Function put id
-    """
-
-    @patch('breathecode.payments.signals.consume_service.send_robust', MagicMock(return_value=UTC_NOW))
-    @patch('breathecode.payments.models.ConsumptionSession.build_session',
-           MagicMock(wraps=models.ConsumptionSession.build_session))
-    def test__function__put_id__anonymous_user(self):
-        factory = APIRequestFactory()
-        request = factory.put('/they-killed-kenny')
-
-        view = put_id_consumer_callback
-
-        response = view(request, id=1).render()
-        expected = {'detail': 'anonymous-user-not-enough-consumables', 'status_code': 402}
-
-        self.assertEqual(json.loads(response.content.decode('utf-8')), expected)
-        self.assertEqual(response.status_code, status.HTTP_402_PAYMENT_REQUIRED)
-        self.assertEqual(CONSUMER_MOCK.call_args_list, [])
-        self.assertEqual(self.bc.database.list_of('payments.ConsumptionSession'), [])
-        self.assertEqual(models.ConsumptionSession.build_session.call_args_list, [])
-
-        self.assertEqual(payments_signals.consume_service.send_robust.call_args_list, [])
-
-    @patch('breathecode.payments.signals.consume_service.send_robust', MagicMock(return_value=UTC_NOW))
-    @patch('breathecode.payments.models.ConsumptionSession.build_session',
-           MagicMock(wraps=models.ConsumptionSession.build_session))
-    def test__function__put_id__with_user(self):
-        model = self.bc.database.create(user=1)
-
-        factory = APIRequestFactory()
-        request = factory.put('/they-killed-kenny')
-        force_authenticate(request, user=model.user)
-
-        view = put_id_consumer_callback
-
-        response = view(request, id=1).render()
-        expected = {'detail': 'not-enough-consumables', 'status_code': 402}
-
-        self.assertEqual(json.loads(response.content.decode('utf-8')), expected)
-        self.assertEqual(response.status_code, status.HTTP_402_PAYMENT_REQUIRED)
-        self.assertEqual(CONSUMER_MOCK.call_args_list, [])
-        self.assertEqual(self.bc.database.list_of('payments.ConsumptionSession'), [])
-        self.assertEqual(models.ConsumptionSession.build_session.call_args_list, [])
-
-        self.assertEqual(payments_signals.consume_service.send_robust.call_args_list, [])
-
-    @patch('breathecode.payments.signals.consume_service.send_robust', MagicMock(return_value=UTC_NOW))
-    @patch('breathecode.payments.models.ConsumptionSession.build_session',
-           MagicMock(wraps=models.ConsumptionSession.build_session))
-    def test__function__put_id__with_user__with_permission__dont_match(self):
-        model = self.bc.database.create(user=1, permission=1)
-
-        factory = APIRequestFactory()
-        request = factory.put('/they-killed-kenny')
-        force_authenticate(request, user=model.user)
-
-        view = put_id_consumer_callback
-
-        response = view(request, id=1).render()
-        expected = {'detail': 'not-enough-consumables', 'status_code': 402}
-
-        self.assertEqual(json.loads(response.content.decode('utf-8')), expected)
-        self.assertEqual(response.status_code, status.HTTP_402_PAYMENT_REQUIRED)
-        self.assertEqual(CONSUMER_MOCK.call_args_list, [])
-        self.assertEqual(self.bc.database.list_of('payments.ConsumptionSession'), [])
-        self.assertEqual(models.ConsumptionSession.build_session.call_args_list, [])
-
-        self.assertEqual(payments_signals.consume_service.send_robust.call_args_list, [])
-
-    @patch('breathecode.payments.signals.consume_service.send_robust', MagicMock(return_value=UTC_NOW))
-    @patch('breathecode.payments.models.ConsumptionSession.build_session',
-           MagicMock(wraps=models.ConsumptionSession.build_session))
-    def test__function__put_id__with_user__with_group_related_to_permission__without_consumable(self):
-        user = {'user_permissions': []}
-        permissions = [{}, {'codename': PERMISSION}]
-        group = {'permission_id': 2}
-        model = self.bc.database.create(user=user, permission=permissions, group=group)
-
-        factory = APIRequestFactory()
-        request = factory.put('/they-killed-kenny')
-        force_authenticate(request, user=model.user)
-
-        view = put_id_consumer_callback
-
-        response = view(request, id=1).render()
-        expected = {'detail': 'with-consumer-not-enough-consumables', 'status_code': 402}
-
-        self.assertEqual(json.loads(response.content.decode('utf-8')), expected)
-        self.assertEqual(response.status_code, status.HTTP_402_PAYMENT_REQUIRED)
-
-        Consumable = self.bc.database.get_model('payments.Consumable')
-        consumables = Consumable.objects.filter()
-        self.assertEqual(len(CONSUMER_MOCK.call_args_list), 1)
-
-        args, kwargs = CONSUMER_MOCK.call_args_list[0]
-        context, args, kwargs = args
-
-        self.assertTrue(isinstance(context['request'], Request))
-        self.bc.check.partial_equality(context, {
-            'utc_now': UTC_NOW,
-            'consumer': CONSUMER_MOCK,
-            'permission': PERMISSION,
-            'consumables': consumables,
-        })
-
-        self.assertEqual(len(args), 1)
-        self.assertTrue(isinstance(args[0], Request))
-
-        self.assertEqual(kwargs, {'id': 1})
-        self.assertEqual(self.bc.database.list_of('payments.ConsumptionSession'), [])
-        self.assertEqual(models.ConsumptionSession.build_session.call_args_list, [])
-
-        self.assertEqual(payments_signals.consume_service.send_robust.call_args_list, [])
-
-    @patch('breathecode.payments.signals.consume_service.send_robust', MagicMock(return_value=UTC_NOW))
-    @patch('breathecode.payments.models.ConsumptionSession.build_session',
-           MagicMock(wraps=models.ConsumptionSession.build_session))
-    def test__function__put_id__with_user__with_group_related_to_permission__consumable__how_many_minus_1(self):
-        user = {'user_permissions': []}
-        permissions = [{}, {'codename': PERMISSION}]
-        group = {'permission_id': 2}
-        consumable = {'how_many': -1}
-        model = self.bc.database.create(user=user, permission=permissions, group=group, consumable=consumable)
-
-        factory = APIRequestFactory()
-        request = factory.put('/they-killed-kenny')
-        force_authenticate(request, user=model.user)
-
-        view = put_id_consumer_callback
-
-        response = view(request, id=1).render()
-        expected = PUT_ID_RESPONSE
-
-        self.assertEqual(json.loads(response.content.decode('utf-8')), expected)
-        self.assertEqual(response.status_code, status.HTTP_200_OK)
-
-        Consumable = self.bc.database.get_model('payments.Consumable')
-        consumables = Consumable.objects.filter()
-        self.assertEqual(len(CONSUMER_MOCK.call_args_list), 1)
-
-        args, kwargs = CONSUMER_MOCK.call_args_list[0]
-        context, args, kwargs = args
-
-        self.assertTrue(isinstance(context['request'], Request))
-        self.bc.check.partial_equality(context, {
-            'utc_now': UTC_NOW,
-            'consumer': CONSUMER_MOCK,
-            'permission': PERMISSION,
-            'consumables': consumables,
-        })
-
-        self.assertEqual(len(args), 1)
-        self.assertTrue(isinstance(args[0], Request))
-
-        self.assertEqual(kwargs, {'id': 1})
-        self.assertEqual(self.bc.database.list_of('payments.ConsumptionSession'), [])
-        self.assertEqual(models.ConsumptionSession.build_session.call_args_list, [])
-
-        self.assertEqual(payments_signals.consume_service.send_robust.call_args_list, [
-            call(instance=model.consumable, sender=model.consumable.__class__, how_many=1),
-        ])
-
-    @patch('breathecode.payments.signals.consume_service.send_robust', MagicMock(return_value=UTC_NOW))
-    @patch('breathecode.payments.models.ConsumptionSession.build_session',
-           MagicMock(wraps=models.ConsumptionSession.build_session))
-    def test__function__put_id__with_user__with_group_related_to_permission__consumable__how_many_0(self):
-        user = {'user_permissions': []}
-        permissions = [{}, {'codename': PERMISSION}]
-        group = {'permission_id': 2}
-        consumable = {'how_many': 0}
-        model = self.bc.database.create(user=user, permission=permissions, group=group, consumable=consumable)
-
-        factory = APIRequestFactory()
-        request = factory.put('/they-killed-kenny')
-        force_authenticate(request, user=model.user)
-
-        view = put_id_consumer_callback
-
-        response = view(request, id=1).render()
-        expected = {'detail': 'with-consumer-not-enough-consumables', 'status_code': 402}
-
-        self.assertEqual(json.loads(response.content.decode('utf-8')), expected)
-        self.assertEqual(response.status_code, status.HTTP_402_PAYMENT_REQUIRED)
-
-        Consumable = self.bc.database.get_model('payments.Consumable')
-        consumables = Consumable.objects.filter()
-        self.assertEqual(len(CONSUMER_MOCK.call_args_list), 1)
-
-        args, kwargs = CONSUMER_MOCK.call_args_list[0]
-        context, args, kwargs = args
-
-        self.assertTrue(isinstance(context['request'], Request))
-        self.bc.check.partial_equality(context, {
-            'utc_now': UTC_NOW,
-            'consumer': CONSUMER_MOCK,
-            'permission': PERMISSION,
-            'consumables': consumables,
-        })
-
-        self.assertEqual(len(args), 1)
-        self.assertTrue(isinstance(args[0], Request))
-
-        self.assertEqual(kwargs, {'id': 1})
-        self.assertEqual(self.bc.database.list_of('payments.ConsumptionSession'), [])
-        self.assertEqual(models.ConsumptionSession.build_session.call_args_list, [])
-
-        self.assertEqual(payments_signals.consume_service.send_robust.call_args_list, [])
-
-    @patch('breathecode.payments.signals.consume_service.send_robust', MagicMock(return_value=UTC_NOW))
-    @patch('breathecode.payments.models.ConsumptionSession.build_session',
-           MagicMock(wraps=models.ConsumptionSession.build_session))
-    def test__function__put_id__with_user__with_group_related_to_permission__consumable__how_many_gte_1(self):
-        user = {'user_permissions': []}
-        permissions = [{}, {'codename': PERMISSION}]
-        group = {'permission_id': 2}
-        consumable = {'how_many': random.randint(1, 100)}
-        model = self.bc.database.create(user=user, permission=permissions, group=group, consumable=consumable)
-
-        factory = APIRequestFactory()
-        request = factory.put('/they-killed-kenny')
-        force_authenticate(request, user=model.user)
-
-        view = put_id_consumer_callback
-
-        response = view(request, id=1).render()
-        expected = PUT_ID_RESPONSE
-
-        self.assertEqual(json.loads(response.content.decode('utf-8')), expected)
-        self.assertEqual(response.status_code, status.HTTP_200_OK)
-
-        Consumable = self.bc.database.get_model('payments.Consumable')
-        consumables = Consumable.objects.filter()
-        self.assertEqual(len(CONSUMER_MOCK.call_args_list), 1)
-
-        args, kwargs = CONSUMER_MOCK.call_args_list[0]
-        context, args, kwargs = args
-
-        self.assertTrue(isinstance(context['request'], Request))
-        self.bc.check.partial_equality(context, {
-            'utc_now': UTC_NOW,
-            'consumer': CONSUMER_MOCK,
-            'permission': PERMISSION,
-            'consumables': consumables,
-        })
-
-        self.assertEqual(len(args), 1)
-        self.assertTrue(isinstance(args[0], Request))
-
-        self.assertEqual(kwargs, {'id': 1})
-        self.assertEqual(self.bc.database.list_of('payments.ConsumptionSession'), [])
-        self.assertEqual(models.ConsumptionSession.build_session.call_args_list, [])
-
-        self.assertEqual(payments_signals.consume_service.send_robust.call_args_list, [
-            call(instance=model.consumable, sender=model.consumable.__class__, how_many=1),
-        ])
-
-    @patch('breathecode.payments.signals.consume_service.send_robust', MagicMock(return_value=UTC_NOW))
-    @patch('breathecode.payments.models.ConsumptionSession.build_session',
-           MagicMock(wraps=models.ConsumptionSession.build_session))
-    def test__function__put_id__with_user__with_group_related_to_permission__group_was_blacklisted_by_cb(self):
-        user = {'user_permissions': []}
-        permissions = [{}, {'codename': PERMISSION}]
-        group = {'permission_id': 2, 'name': 'secret'}
-        consumable = {'how_many': 1}
-        model = self.bc.database.create(user=user, permission=permissions, group=group, consumable=consumable)
-
-        factory = APIRequestFactory()
-        request = factory.put('/they-killed-kenny')
-        force_authenticate(request, user=model.user)
-
-        view = put_id_consumer_callback
-
-        response = view(request, id=1).render()
-        expected = {'detail': 'with-consumer-not-enough-consumables', 'status_code': 402}
-
-        self.assertEqual(json.loads(response.content.decode('utf-8')), expected)
-        self.assertEqual(response.status_code, status.HTTP_402_PAYMENT_REQUIRED)
-
-        Consumable = self.bc.database.get_model('payments.Consumable')
-        consumables = Consumable.objects.filter()
-        self.assertEqual(len(CONSUMER_MOCK.call_args_list), 1)
-
-        args, kwargs = CONSUMER_MOCK.call_args_list[0]
-        context, args, kwargs = args
-
-        self.assertTrue(isinstance(context['request'], Request))
-        self.bc.check.partial_equality(context, {
-            'utc_now': UTC_NOW,
-            'consumer': CONSUMER_MOCK,
-            'permission': PERMISSION,
-            'consumables': consumables,
-        })
-
-        self.assertEqual(len(args), 1)
-        self.assertTrue(isinstance(args[0], Request))
-
-        self.assertEqual(kwargs, {'id': 1})
-        self.assertEqual(self.bc.database.list_of('payments.ConsumptionSession'), [])
-        self.assertEqual(models.ConsumptionSession.build_session.call_args_list, [])
-
-        self.assertEqual(payments_signals.consume_service.send_robust.call_args_list, [])
-
-    @patch('django.utils.timezone.now', MagicMock(return_value=UTC_NOW))
-    @patch('breathecode.payments.signals.consume_service.send_robust', MagicMock(return_value=UTC_NOW))
-    @patch('breathecode.payments.models.ConsumptionSession.build_session',
-           MagicMock(wraps=models.ConsumptionSession.build_session))
-    def test__function__put_id__with_user__without_consumption_session(self):
-        CONSUMER_WITH_TIME_OF_LIFE_MOCK.call_args_list = []
-
-        user = {'user_permissions': []}
-        permissions = [{}, {'codename': PERMISSION}]
-        group = {'permission_id': 2}
-        consumable = {'how_many': 1}
-        model = self.bc.database.create(user=user, permission=permissions, group=group, consumable=consumable)
-
-        request = APIRequestFactory()
-        request = request.put('/they-killed-kenny')
-        force_authenticate(request, user=model.user)
-
-        view = put_id_consumer_callback_with_time_of_life
-
-        response = view(request, id=1).render()
-        expected = PUT_ID_RESPONSE
-
-        self.assertEqual(json.loads(response.content.decode('utf-8')), expected)
-        self.assertEqual(response.status_code, status.HTTP_200_OK)
-
-        Consumable = self.bc.database.get_model('payments.Consumable')
-        consumables = Consumable.objects.filter()
-        self.assertEqual(len(CONSUMER_WITH_TIME_OF_LIFE_MOCK.call_args_list), 1)
-
-        args, kwargs = CONSUMER_WITH_TIME_OF_LIFE_MOCK.call_args_list[0]
-        context, args, kwargs = args
-
-        self.assertTrue(isinstance(context['request'], Request))
-        self.bc.check.partial_equality(context, {
-            'utc_now': UTC_NOW,
-            'consumer': CONSUMER_MOCK,
-            'permission': PERMISSION,
-            'consumables': consumables,
-        })
-
-        self.assertEqual(len(args), 1)
-        self.assertTrue(isinstance(args[0], Request))
-
-        self.assertEqual(kwargs, {'id': 1})
-        self.assertEqual(self.bc.database.list_of('payments.ConsumptionSession'), [])
-        self.assertEqual(models.ConsumptionSession.build_session.call_args_list, [])
-
-        self.assertEqual(payments_signals.consume_service.send_robust.call_args_list, [
-            call(instance=model.consumable, sender=model.consumable.__class__, how_many=1),
-        ])
-
-    @patch('django.utils.timezone.now', MagicMock(return_value=UTC_NOW))
-    @patch('breathecode.payments.signals.consume_service.send_robust', MagicMock(return_value=UTC_NOW))
-    @patch('breathecode.payments.models.ConsumptionSession.build_session',
-           MagicMock(wraps=models.ConsumptionSession.build_session))
-    def test__view__put_id__with_user__consumption_session__does_not_match(self):
-        CONSUMER_WITH_TIME_OF_LIFE_MOCK.call_args_list = []
-
-        user = {'user_permissions': []}
-        permissions = [{}, {'codename': PERMISSION}]
-        group = {'permission_id': 2}
-        consumable = {'how_many': 1}
-        model = self.bc.database.create(user=user,
-                                        permission=permissions,
-                                        group=group,
-                                        consumable=consumable,
-                                        consumption_session=1)
-
-        request = APIRequestFactory()
-        request = request.put('/they-killed-kenny')
-        force_authenticate(request, user=model.user)
-
-        view = put_id_consumer_callback_with_time_of_life
-
-        response = view(request, id=1).render()
-        expected = PUT_ID_RESPONSE
-
-        self.assertEqual(json.loads(response.content.decode('utf-8')), expected)
-        self.assertEqual(response.status_code, status.HTTP_200_OK)
-
-        Consumable = self.bc.database.get_model('payments.Consumable')
-        consumables = Consumable.objects.filter()
-        self.assertEqual(len(CONSUMER_WITH_TIME_OF_LIFE_MOCK.call_args_list), 1)
-
-        args, kwargs = CONSUMER_WITH_TIME_OF_LIFE_MOCK.call_args_list[0]
-        context, args, kwargs = args
-
-        self.assertTrue(isinstance(context['request'], Request))
-        self.bc.check.partial_equality(context, {
-            'utc_now': UTC_NOW,
-            'consumer': CONSUMER_MOCK,
-            'permission': PERMISSION,
-            'consumables': consumables,
-        })
-
-        self.assertEqual(len(args), 1)
-        self.assertTrue(isinstance(args[0], Request))
-
-        self.assertEqual(kwargs, {'id': 1})
-        self.assertEqual(self.bc.database.list_of('payments.ConsumptionSession'), [
-            self.bc.format.to_dict(model.consumption_session),
-        ])
-
-        self.assertEqual(models.ConsumptionSession.build_session.call_args_list, [])
-
-        self.assertEqual(payments_signals.consume_service.send_robust.call_args_list, [
-            call(instance=model.consumable, sender=model.consumable.__class__, how_many=1),
-        ])
-
-    @patch('django.utils.timezone.now', MagicMock(return_value=UTC_NOW))
-    @patch('breathecode.payments.signals.consume_service.send_robust', MagicMock(return_value=UTC_NOW))
-    @patch('breathecode.payments.models.ConsumptionSession.build_session',
-           MagicMock(wraps=models.ConsumptionSession.build_session))
-    def test__view__put_id__with_user__consumption_session__does_not_match__consumables_minus_sessions_et_0(self):
-        CONSUMER_WITH_TIME_OF_LIFE_MOCK.call_args_list = []
-
-        user = {'user_permissions': []}
-        permissions = [{}, {'codename': PERMISSION}]
-        group = {'permission_id': 2}
-        n = random.randint(1, 4)
-        consumable = {'how_many': n}
-        consumption_session = {
-            'eta': UTC_NOW + time_of_life,
-            'how_many': n,
-            'request': {
-                'args': [],
-                'kwargs': {
-                    'id': 1
-                },
-                'headers': {
-                    'academy': None
-                },
-                'user': 1
-            }
-        }
-        model = self.bc.database.create(user=user,
-                                        permission=permissions,
-                                        group=group,
-                                        consumable=consumable,
-                                        consumption_session=consumption_session)
-
-        request = APIRequestFactory()
-        request = request.put('/they-killed-kenny')
-        force_authenticate(request, user=model.user)
-
-        view = put_id_consumer_callback_with_time_of_life
-
-        response = view(request, id=1).render()
-        expected = PUT_ID_RESPONSE
-
-        self.assertEqual(json.loads(response.content.decode('utf-8')), expected)
-        self.assertEqual(response.status_code, status.HTTP_200_OK)
-
-        self.assertEqual(len(CONSUMER_WITH_TIME_OF_LIFE_MOCK.call_args_list), 1)
-
-        self.assertEqual(self.bc.database.list_of('payments.ConsumptionSession'), [
-            self.bc.format.to_dict(model.consumption_session),
-        ])
-
-        self.assertEqual(models.ConsumptionSession.build_session.call_args_list, [])
-
-        self.assertEqual(payments_signals.consume_service.send_robust.call_args_list, [])
-
-    @patch('django.utils.timezone.now', MagicMock(return_value=UTC_NOW))
-    @patch('breathecode.payments.signals.consume_service.send_robust', MagicMock(return_value=UTC_NOW))
-    @patch('breathecode.payments.models.ConsumptionSession.build_session',
-           MagicMock(wraps=models.ConsumptionSession.build_session))
-    def test__view__put_id__with_user__consumption_session__match(self):
-        CONSUMER_WITH_TIME_OF_LIFE_MOCK.call_args_list = []
-
-        user = {'user_permissions': []}
-        permissions = [{}, {'codename': PERMISSION}]
-        group = {'permission_id': 2}
-        consumable = {'how_many': 1}
-        consumption_session = {
-            'eta': UTC_NOW + time_of_life,
-            'request': {
-                'args': [],
-                'kwargs': {
-                    'id': 1
-                },
-                'headers': {
-                    'academy': None
-                },
-                'user': 1
-            }
-        }
-        model = self.bc.database.create(user=user,
-                                        permission=permissions,
-                                        group=group,
-                                        consumable=consumable,
-                                        consumption_session=consumption_session)
-
-        request = APIRequestFactory()
-        request = request.put('/they-killed-kenny')
-        force_authenticate(request, user=model.user)
-
-        view = put_id_consumer_callback_with_time_of_life
-
-        response = view(request, id=1).render()
-        expected = PUT_ID_RESPONSE
-
-        self.assertEqual(json.loads(response.content.decode('utf-8')), expected)
-        self.assertEqual(response.status_code, status.HTTP_200_OK)
-
-        self.assertEqual(len(CONSUMER_WITH_TIME_OF_LIFE_MOCK.call_args_list), 1)
-        self.assertEqual(self.bc.database.list_of('payments.ConsumptionSession'), [
-            self.bc.format.to_dict(model.consumption_session),
-        ])
-
-        self.assertEqual(models.ConsumptionSession.build_session.call_args_list, [])
-        self.assertEqual(payments_signals.consume_service.send_robust.call_args_list, [])
-
-    """
-    🔽🔽🔽 Function delete id
-    """
-
-    @patch('breathecode.payments.signals.consume_service.send_robust', MagicMock(return_value=UTC_NOW))
-    @patch('breathecode.payments.models.ConsumptionSession.build_session',
-           MagicMock(wraps=models.ConsumptionSession.build_session))
-    def test__function__delete_id__anonymous_user(self):
-        factory = APIRequestFactory()
-        request = factory.delete('/they-killed-kenny')
-
-        view = delete_id_consumer_callback
-
-        response = view(request, id=1).render()
-        expected = {'detail': 'anonymous-user-not-enough-consumables', 'status_code': 402}
-
-        self.assertEqual(json.loads(response.content.decode('utf-8')), expected)
-        self.assertEqual(response.status_code, status.HTTP_402_PAYMENT_REQUIRED)
-        self.assertEqual(CONSUMER_MOCK.call_args_list, [])
-        self.assertEqual(self.bc.database.list_of('payments.ConsumptionSession'), [])
-        self.assertEqual(models.ConsumptionSession.build_session.call_args_list, [])
-
-        self.assertEqual(payments_signals.consume_service.send_robust.call_args_list, [])
-
-    @patch('breathecode.payments.signals.consume_service.send_robust', MagicMock(return_value=UTC_NOW))
-    @patch('breathecode.payments.models.ConsumptionSession.build_session',
-           MagicMock(wraps=models.ConsumptionSession.build_session))
-    def test__function__delete_id__with_user(self):
-        model = self.bc.database.create(user=1)
-
-        factory = APIRequestFactory()
-        request = factory.delete('/they-killed-kenny')
-        force_authenticate(request, user=model.user)
-
-        view = delete_id_consumer_callback
-
-        response = view(request, id=1).render()
-        expected = {'detail': 'not-enough-consumables', 'status_code': 402}
-
-        self.assertEqual(json.loads(response.content.decode('utf-8')), expected)
-        self.assertEqual(response.status_code, status.HTTP_402_PAYMENT_REQUIRED)
-        self.assertEqual(CONSUMER_MOCK.call_args_list, [])
-        self.assertEqual(self.bc.database.list_of('payments.ConsumptionSession'), [])
-        self.assertEqual(models.ConsumptionSession.build_session.call_args_list, [])
-
-        self.assertEqual(payments_signals.consume_service.send_robust.call_args_list, [])
-
-    @patch('breathecode.payments.signals.consume_service.send_robust', MagicMock(return_value=UTC_NOW))
-    @patch('breathecode.payments.models.ConsumptionSession.build_session',
-           MagicMock(wraps=models.ConsumptionSession.build_session))
-    def test__function__delete_id__with_user__with_permission__dont_match(self):
-        model = self.bc.database.create(user=1, permission=1)
-
-        factory = APIRequestFactory()
-        request = factory.delete('/they-killed-kenny')
-        force_authenticate(request, user=model.user)
-
-        view = delete_id_consumer_callback
-
-        response = view(request, id=1).render()
-        expected = {'detail': 'not-enough-consumables', 'status_code': 402}
-
-        self.assertEqual(json.loads(response.content.decode('utf-8')), expected)
-        self.assertEqual(response.status_code, status.HTTP_402_PAYMENT_REQUIRED)
-        self.assertEqual(CONSUMER_MOCK.call_args_list, [])
-        self.assertEqual(self.bc.database.list_of('payments.ConsumptionSession'), [])
-        self.assertEqual(models.ConsumptionSession.build_session.call_args_list, [])
-
-        self.assertEqual(payments_signals.consume_service.send_robust.call_args_list, [])
-
-    @patch('breathecode.payments.signals.consume_service.send_robust', MagicMock(return_value=UTC_NOW))
-    @patch('breathecode.payments.models.ConsumptionSession.build_session',
-           MagicMock(wraps=models.ConsumptionSession.build_session))
-    def test__function__delete_id__with_user__with_group_related_to_permission__without_consumable(self):
-        user = {'user_permissions': []}
-        permissions = [{}, {'codename': PERMISSION}]
-        group = {'permission_id': 2}
-        model = self.bc.database.create(user=user, permission=permissions, group=group)
-
-        factory = APIRequestFactory()
-        request = factory.delete('/they-killed-kenny')
-        force_authenticate(request, user=model.user)
-
-        view = delete_id_consumer_callback
-
-        response = view(request, id=1).render()
-        expected = {'detail': 'with-consumer-not-enough-consumables', 'status_code': 402}
-
-        self.assertEqual(json.loads(response.content.decode('utf-8')), expected)
-        self.assertEqual(response.status_code, status.HTTP_402_PAYMENT_REQUIRED)
-
-        Consumable = self.bc.database.get_model('payments.Consumable')
-        consumables = Consumable.objects.filter()
-        self.assertEqual(len(CONSUMER_MOCK.call_args_list), 1)
-
-        args, kwargs = CONSUMER_MOCK.call_args_list[0]
-        context, args, kwargs = args
-
-        self.assertTrue(isinstance(context['request'], Request))
-        self.bc.check.partial_equality(context, {
-            'utc_now': UTC_NOW,
-            'consumer': CONSUMER_MOCK,
-            'permission': PERMISSION,
-            'consumables': consumables,
-        })
-
-        self.assertEqual(len(args), 1)
-        self.assertTrue(isinstance(args[0], Request))
-
-        self.assertEqual(kwargs, {'id': 1})
-        self.assertEqual(self.bc.database.list_of('payments.ConsumptionSession'), [])
-        self.assertEqual(models.ConsumptionSession.build_session.call_args_list, [])
-
-        self.assertEqual(payments_signals.consume_service.send_robust.call_args_list, [])
-
-    @patch('breathecode.payments.signals.consume_service.send_robust', MagicMock(return_value=UTC_NOW))
-    @patch('breathecode.payments.models.ConsumptionSession.build_session',
-           MagicMock(wraps=models.ConsumptionSession.build_session))
-    def test__function__delete_id__with_user__with_group_related_to_permission__consumable__how_many_minus_1(self):
-        user = {'user_permissions': []}
-        permissions = [{}, {'codename': PERMISSION}]
-        group = {'permission_id': 2}
-        consumable = {'how_many': -1}
-        model = self.bc.database.create(user=user, permission=permissions, group=group, consumable=consumable)
-
-        factory = APIRequestFactory()
-        request = factory.delete('/they-killed-kenny')
-        force_authenticate(request, user=model.user)
-
-        view = delete_id_consumer_callback
-
-        response = view(request, id=1).render()
-        expected = DELETE_ID_RESPONSE
-
-        self.assertEqual(json.loads(response.content.decode('utf-8')), expected)
-        self.assertEqual(response.status_code, status.HTTP_200_OK)
-
-        Consumable = self.bc.database.get_model('payments.Consumable')
-        consumables = Consumable.objects.filter()
-        self.assertEqual(len(CONSUMER_MOCK.call_args_list), 1)
-
-        args, kwargs = CONSUMER_MOCK.call_args_list[0]
-        context, args, kwargs = args
-
-        self.assertTrue(isinstance(context['request'], Request))
-        self.bc.check.partial_equality(context, {
-            'utc_now': UTC_NOW,
-            'consumer': CONSUMER_MOCK,
-            'permission': PERMISSION,
-            'consumables': consumables,
-        })
-
-        self.assertEqual(len(args), 1)
-        self.assertTrue(isinstance(args[0], Request))
-
-        self.assertEqual(kwargs, {'id': 1})
-        self.assertEqual(self.bc.database.list_of('payments.ConsumptionSession'), [])
-        self.assertEqual(models.ConsumptionSession.build_session.call_args_list, [])
-
-        self.assertEqual(payments_signals.consume_service.send_robust.call_args_list, [
-            call(instance=model.consumable, sender=model.consumable.__class__, how_many=1),
-        ])
-
-    @patch('breathecode.payments.signals.consume_service.send_robust', MagicMock(return_value=UTC_NOW))
-    @patch('breathecode.payments.models.ConsumptionSession.build_session',
-           MagicMock(wraps=models.ConsumptionSession.build_session))
-    def test__function__delete_id__with_user__with_group_related_to_permission__consumable__how_many_0(self):
-        user = {'user_permissions': []}
-        permissions = [{}, {'codename': PERMISSION}]
-        group = {'permission_id': 2}
-        consumable = {'how_many': 0}
-        model = self.bc.database.create(user=user, permission=permissions, group=group, consumable=consumable)
-
-        factory = APIRequestFactory()
-        request = factory.delete('/they-killed-kenny')
-        force_authenticate(request, user=model.user)
-
-        view = delete_id_consumer_callback
-
-        response = view(request, id=1).render()
-        expected = {'detail': 'with-consumer-not-enough-consumables', 'status_code': 402}
-
-        self.assertEqual(json.loads(response.content.decode('utf-8')), expected)
-        self.assertEqual(response.status_code, status.HTTP_402_PAYMENT_REQUIRED)
-
-        Consumable = self.bc.database.get_model('payments.Consumable')
-        consumables = Consumable.objects.filter()
-        self.assertEqual(len(CONSUMER_MOCK.call_args_list), 1)
-
-        args, kwargs = CONSUMER_MOCK.call_args_list[0]
-        context, args, kwargs = args
-
-        self.assertTrue(isinstance(context['request'], Request))
-        self.bc.check.partial_equality(context, {
-            'utc_now': UTC_NOW,
-            'consumer': CONSUMER_MOCK,
-            'permission': PERMISSION,
-            'consumables': consumables,
-        })
-
-        self.assertEqual(len(args), 1)
-        self.assertTrue(isinstance(args[0], Request))
-
-        self.assertEqual(kwargs, {'id': 1})
-        self.assertEqual(self.bc.database.list_of('payments.ConsumptionSession'), [])
-        self.assertEqual(models.ConsumptionSession.build_session.call_args_list, [])
-
-        self.assertEqual(payments_signals.consume_service.send_robust.call_args_list, [])
-
-    @patch('breathecode.payments.signals.consume_service.send_robust', MagicMock(return_value=UTC_NOW))
-    @patch('breathecode.payments.models.ConsumptionSession.build_session',
-           MagicMock(wraps=models.ConsumptionSession.build_session))
-    def test__function__delete_id__with_user__with_group_related_to_permission__consumable__how_many_gte_1(self):
-        user = {'user_permissions': []}
-        permissions = [{}, {'codename': PERMISSION}]
-        group = {'permission_id': 2}
-        consumable = {'how_many': random.randint(1, 100)}
-        model = self.bc.database.create(user=user, permission=permissions, group=group, consumable=consumable)
-
-        factory = APIRequestFactory()
-        request = factory.delete('/they-killed-kenny')
-        force_authenticate(request, user=model.user)
-
-        view = delete_id_consumer_callback
-
-        response = view(request, id=1).render()
-        expected = DELETE_ID_RESPONSE
-
-        self.assertEqual(json.loads(response.content.decode('utf-8')), expected)
-        self.assertEqual(response.status_code, status.HTTP_200_OK)
-
-        Consumable = self.bc.database.get_model('payments.Consumable')
-        consumables = Consumable.objects.filter()
-        self.assertEqual(len(CONSUMER_MOCK.call_args_list), 1)
-
-        args, kwargs = CONSUMER_MOCK.call_args_list[0]
-        context, args, kwargs = args
-
-        self.assertTrue(isinstance(context['request'], Request))
-        self.bc.check.partial_equality(context, {
-            'utc_now': UTC_NOW,
-            'consumer': CONSUMER_MOCK,
-            'permission': PERMISSION,
-            'consumables': consumables,
-        })
-
-        self.assertEqual(len(args), 1)
-        self.assertTrue(isinstance(args[0], Request))
-
-        self.assertEqual(kwargs, {'id': 1})
-        self.assertEqual(self.bc.database.list_of('payments.ConsumptionSession'), [])
-        self.assertEqual(models.ConsumptionSession.build_session.call_args_list, [])
-
-        self.assertEqual(payments_signals.consume_service.send_robust.call_args_list, [
-            call(instance=model.consumable, sender=model.consumable.__class__, how_many=1),
-        ])
-
-    @patch('breathecode.payments.signals.consume_service.send_robust', MagicMock(return_value=UTC_NOW))
-    @patch('breathecode.payments.models.ConsumptionSession.build_session',
-           MagicMock(wraps=models.ConsumptionSession.build_session))
-    def test__function__delete_id__with_user__with_group_related_to_permission__group_was_blacklisted_by_cb(self):
-        user = {'user_permissions': []}
-        permissions = [{}, {'codename': PERMISSION}]
-        group = {'permission_id': 2, 'name': 'secret'}
-        consumable = {'how_many': 1}
-        model = self.bc.database.create(user=user, permission=permissions, group=group, consumable=consumable)
-
-        factory = APIRequestFactory()
-        request = factory.delete('/they-killed-kenny')
-        force_authenticate(request, user=model.user)
-
-        view = delete_id_consumer_callback
-
-        response = view(request, id=1).render()
-        expected = {'detail': 'with-consumer-not-enough-consumables', 'status_code': 402}
-
-        self.assertEqual(json.loads(response.content.decode('utf-8')), expected)
-        self.assertEqual(response.status_code, status.HTTP_402_PAYMENT_REQUIRED)
-
-        Consumable = self.bc.database.get_model('payments.Consumable')
-        consumables = Consumable.objects.filter()
-        self.assertEqual(len(CONSUMER_MOCK.call_args_list), 1)
-
-        args, kwargs = CONSUMER_MOCK.call_args_list[0]
-        context, args, kwargs = args
-
-        self.assertTrue(isinstance(context['request'], Request))
-        self.bc.check.partial_equality(context, {
-            'utc_now': UTC_NOW,
-            'consumer': CONSUMER_MOCK,
-            'permission': PERMISSION,
-            'consumables': consumables,
-        })
-
-        self.assertEqual(len(args), 1)
-        self.assertTrue(isinstance(args[0], Request))
-
-        self.assertEqual(kwargs, {'id': 1})
-        self.assertEqual(self.bc.database.list_of('payments.ConsumptionSession'), [])
-        self.assertEqual(models.ConsumptionSession.build_session.call_args_list, [])
-
-        self.assertEqual(payments_signals.consume_service.send_robust.call_args_list, [])
-
-    @patch('django.utils.timezone.now', MagicMock(return_value=UTC_NOW))
-    @patch('breathecode.payments.signals.consume_service.send_robust', MagicMock(return_value=UTC_NOW))
-    @patch('breathecode.payments.models.ConsumptionSession.build_session',
-           MagicMock(wraps=models.ConsumptionSession.build_session))
-    def test__function__delete_id__with_user__without_consumption_session(self):
-        CONSUMER_WITH_TIME_OF_LIFE_MOCK.call_args_list = []
-
-        user = {'user_permissions': []}
-        permissions = [{}, {'codename': PERMISSION}]
-        group = {'permission_id': 2}
-        consumable = {'how_many': 1}
-        model = self.bc.database.create(user=user, permission=permissions, group=group, consumable=consumable)
-
-        request = APIRequestFactory()
-        request = request.delete('/they-killed-kenny')
-        force_authenticate(request, user=model.user)
-
-        view = delete_id_consumer_callback_with_time_of_life
-
-        response = view(request, id=1).render()
-        expected = DELETE_ID_RESPONSE
-
-        self.assertEqual(json.loads(response.content.decode('utf-8')), expected)
-        self.assertEqual(response.status_code, status.HTTP_200_OK)
-
-        Consumable = self.bc.database.get_model('payments.Consumable')
-        consumables = Consumable.objects.filter()
-        self.assertEqual(len(CONSUMER_WITH_TIME_OF_LIFE_MOCK.call_args_list), 1)
-
-        args, kwargs = CONSUMER_WITH_TIME_OF_LIFE_MOCK.call_args_list[0]
-        context, args, kwargs = args
-
-        self.assertTrue(isinstance(context['request'], Request))
-        self.bc.check.partial_equality(context, {
-            'utc_now': UTC_NOW,
-            'consumer': CONSUMER_MOCK,
-            'permission': PERMISSION,
-            'consumables': consumables,
-        })
-
-        self.assertEqual(len(args), 1)
-        self.assertTrue(isinstance(args[0], Request))
-
-        self.assertEqual(kwargs, {'id': 1})
-        self.assertEqual(self.bc.database.list_of('payments.ConsumptionSession'), [])
-        self.assertEqual(models.ConsumptionSession.build_session.call_args_list, [])
-
-        self.assertEqual(payments_signals.consume_service.send_robust.call_args_list, [
-            call(instance=model.consumable, sender=model.consumable.__class__, how_many=1),
-        ])
-
-    @patch('django.utils.timezone.now', MagicMock(return_value=UTC_NOW))
-    @patch('breathecode.payments.signals.consume_service.send_robust', MagicMock(return_value=UTC_NOW))
-    @patch('breathecode.payments.models.ConsumptionSession.build_session',
-           MagicMock(wraps=models.ConsumptionSession.build_session))
-    def test__view__delete_id__with_user__consumption_session__does_not_match(self):
-        CONSUMER_WITH_TIME_OF_LIFE_MOCK.call_args_list = []
-
-        user = {'user_permissions': []}
-        permissions = [{}, {'codename': PERMISSION}]
-        group = {'permission_id': 2}
-        consumable = {'how_many': 1}
-        model = self.bc.database.create(user=user,
-                                        permission=permissions,
-                                        group=group,
-                                        consumable=consumable,
-                                        consumption_session=1)
-
-        request = APIRequestFactory()
-        request = request.delete('/they-killed-kenny')
-        force_authenticate(request, user=model.user)
-
-        view = delete_id_consumer_callback_with_time_of_life
-
-        response = view(request, id=1).render()
-        expected = DELETE_ID_RESPONSE
-
-        self.assertEqual(json.loads(response.content.decode('utf-8')), expected)
-        self.assertEqual(response.status_code, status.HTTP_200_OK)
-
-        Consumable = self.bc.database.get_model('payments.Consumable')
-        consumables = Consumable.objects.filter()
-        self.assertEqual(len(CONSUMER_WITH_TIME_OF_LIFE_MOCK.call_args_list), 1)
-
-        args, kwargs = CONSUMER_WITH_TIME_OF_LIFE_MOCK.call_args_list[0]
-        context, args, kwargs = args
-
-        self.assertTrue(isinstance(context['request'], Request))
-        self.bc.check.partial_equality(context, {
-            'utc_now': UTC_NOW,
-            'consumer': CONSUMER_MOCK,
-            'permission': PERMISSION,
-            'consumables': consumables,
-        })
-
-        self.assertEqual(len(args), 1)
-        self.assertTrue(isinstance(args[0], Request))
-
-        self.assertEqual(kwargs, {'id': 1})
-        self.assertEqual(self.bc.database.list_of('payments.ConsumptionSession'), [
-            self.bc.format.to_dict(model.consumption_session),
-        ])
-
-        self.assertEqual(models.ConsumptionSession.build_session.call_args_list, [])
-
-        self.assertEqual(payments_signals.consume_service.send_robust.call_args_list, [
-            call(instance=model.consumable, sender=model.consumable.__class__, how_many=1),
-        ])
-
-    @patch('django.utils.timezone.now', MagicMock(return_value=UTC_NOW))
-    @patch('breathecode.payments.signals.consume_service.send_robust', MagicMock(return_value=UTC_NOW))
-    @patch('breathecode.payments.models.ConsumptionSession.build_session',
-           MagicMock(wraps=models.ConsumptionSession.build_session))
-    def test__view__delete_id__with_user__consumption_session__does_not_match__consumables_minus_sessions_et_0(self):
-        CONSUMER_WITH_TIME_OF_LIFE_MOCK.call_args_list = []
-
-        user = {'user_permissions': []}
-        permissions = [{}, {'codename': PERMISSION}]
-        group = {'permission_id': 2}
-        n = random.randint(1, 4)
-        consumable = {'how_many': n}
-        consumption_session = {
-            'eta': UTC_NOW + time_of_life,
-            'how_many': n,
-            'request': {
-                'args': [],
-                'kwargs': {
-                    'id': 1
-                },
-                'headers': {
-                    'academy': None
-                },
-                'user': 1
-            }
-        }
-        model = self.bc.database.create(user=user,
-                                        permission=permissions,
-                                        group=group,
-                                        consumable=consumable,
-                                        consumption_session=consumption_session)
-
-        request = APIRequestFactory()
-        request = request.delete('/they-killed-kenny')
-        force_authenticate(request, user=model.user)
-
-        view = delete_id_consumer_callback_with_time_of_life
-
-        response = view(request, id=1).render()
-        expected = DELETE_ID_RESPONSE
-
-        self.assertEqual(json.loads(response.content.decode('utf-8')), expected)
-        self.assertEqual(response.status_code, status.HTTP_200_OK)
-
-        self.assertEqual(len(CONSUMER_WITH_TIME_OF_LIFE_MOCK.call_args_list), 1)
-
-        self.assertEqual(self.bc.database.list_of('payments.ConsumptionSession'), [
-            self.bc.format.to_dict(model.consumption_session),
-        ])
-
-        self.assertEqual(models.ConsumptionSession.build_session.call_args_list, [])
-
-        self.assertEqual(payments_signals.consume_service.send_robust.call_args_list, [])
-
-    @patch('django.utils.timezone.now', MagicMock(return_value=UTC_NOW))
-    @patch('breathecode.payments.signals.consume_service.send_robust', MagicMock(return_value=UTC_NOW))
-    @patch('breathecode.payments.models.ConsumptionSession.build_session',
-           MagicMock(wraps=models.ConsumptionSession.build_session))
-    def test__view__delete_id__with_user__consumption_session__match(self):
-        CONSUMER_WITH_TIME_OF_LIFE_MOCK.call_args_list = []
-
-        user = {'user_permissions': []}
-        permissions = [{}, {'codename': PERMISSION}]
-        group = {'permission_id': 2}
-        consumable = {'how_many': 1}
-        consumption_session = {
-            'eta': UTC_NOW + time_of_life,
-            'request': {
-                'args': [],
-                'kwargs': {
-                    'id': 1
-                },
-                'headers': {
-                    'academy': None
-                },
-                'user': 1
-            }
-        }
-        model = self.bc.database.create(user=user,
-                                        permission=permissions,
-                                        group=group,
-                                        consumable=consumable,
-                                        consumption_session=consumption_session)
-
-        request = APIRequestFactory()
-        request = request.delete('/they-killed-kenny')
-        force_authenticate(request, user=model.user)
-
-        view = delete_id_consumer_callback_with_time_of_life
-
-        response = view(request, id=1).render()
-        expected = DELETE_ID_RESPONSE
-
-        self.assertEqual(json.loads(response.content.decode('utf-8')), expected)
-        self.assertEqual(response.status_code, status.HTTP_200_OK)
-
-        self.assertEqual(len(CONSUMER_WITH_TIME_OF_LIFE_MOCK.call_args_list), 1)
-        self.assertEqual(self.bc.database.list_of('payments.ConsumptionSession'), [
-            self.bc.format.to_dict(model.consumption_session),
-        ])
-
-        self.assertEqual(models.ConsumptionSession.build_session.call_args_list, [])
-        self.assertEqual(payments_signals.consume_service.send_robust.call_args_list, [])
-
-
-class ViewTestSuite(UtilsTestCase):
-
-    def setUp(self):
-        super().setUp()
-        CONSUMER_MOCK.call_args_list = []
-
-    """
-    🔽🔽🔽 View get
-    """
-
-    @patch('breathecode.payments.signals.consume_service.send_robust', MagicMock(return_value=UTC_NOW))
-    @patch('breathecode.payments.models.ConsumptionSession.build_session',
-           MagicMock(wraps=models.ConsumptionSession.build_session))
-    def test__view__get__anonymous_user(self):
-        request = APIRequestFactory()
-        request = request.get('/they-killed-kenny')
-
-        view = TestView.as_view()
-
-        response = view(request).render()
-        expected = {'detail': 'anonymous-user-without-permission', 'status_code': 403}
-
-        self.assertEqual(json.loads(response.content.decode('utf-8')), expected)
-        self.assertEqual(response.status_code, status.HTTP_403_FORBIDDEN)
-        self.assertEqual(CONSUMER_MOCK.call_args_list, [])
-        self.assertEqual(self.bc.database.list_of('payments.ConsumptionSession'), [])
-        self.assertEqual(models.ConsumptionSession.build_session.call_args_list, [])
-
-        self.assertEqual(payments_signals.consume_service.send_robust.call_args_list, [])
-
-    @patch('breathecode.payments.signals.consume_service.send_robust', MagicMock(return_value=UTC_NOW))
-    @patch('breathecode.payments.models.ConsumptionSession.build_session',
-           MagicMock(wraps=models.ConsumptionSession.build_session))
-    def test__view__get__with_user(self):
-        model = self.bc.database.create(user=1)
-
-        request = APIRequestFactory()
-        request = request.get('/they-killed-kenny')
-        force_authenticate(request, user=model.user)
-
-        view = TestView.as_view()
-
-        response = view(request).render()
-        expected = {'detail': 'without-permission', 'status_code': 403}
-
-        self.assertEqual(json.loads(response.content.decode('utf-8')), expected)
-        self.assertEqual(response.status_code, status.HTTP_403_FORBIDDEN)
-        self.assertEqual(CONSUMER_MOCK.call_args_list, [])
-        self.assertEqual(self.bc.database.list_of('payments.ConsumptionSession'), [])
-        self.assertEqual(models.ConsumptionSession.build_session.call_args_list, [])
-
-        self.assertEqual(payments_signals.consume_service.send_robust.call_args_list, [])
-
-    @patch('breathecode.payments.signals.consume_service.send_robust', MagicMock(return_value=UTC_NOW))
-    @patch('breathecode.payments.models.ConsumptionSession.build_session',
-           MagicMock(wraps=models.ConsumptionSession.build_session))
-    def test__view__get__with_user__with_permission__dont_match(self):
-        model = self.bc.database.create(user=1, permission=1)
-
-        request = APIRequestFactory()
-        request = request.get('/they-killed-kenny')
-        force_authenticate(request, user=model.user)
-
-        view = TestView.as_view()
-
-        response = view(request).render()
-        expected = {'detail': 'without-permission', 'status_code': 403}
-
-        self.assertEqual(json.loads(response.content.decode('utf-8')), expected)
-        self.assertEqual(response.status_code, status.HTTP_403_FORBIDDEN)
-        self.assertEqual(CONSUMER_MOCK.call_args_list, [])
-        self.assertEqual(self.bc.database.list_of('payments.ConsumptionSession'), [])
-        self.assertEqual(models.ConsumptionSession.build_session.call_args_list, [])
-
-        self.assertEqual(payments_signals.consume_service.send_robust.call_args_list, [])
-
-    @patch('breathecode.payments.signals.consume_service.send_robust', MagicMock(return_value=UTC_NOW))
-    @patch('breathecode.payments.models.ConsumptionSession.build_session',
-           MagicMock(wraps=models.ConsumptionSession.build_session))
-    def test__view__get__with_user__with_permission(self):
-        permission = {'codename': PERMISSION}
-        model = self.bc.database.create(user=1, permission=permission)
-
-        request = APIRequestFactory()
-        request = request.get('/they-killed-kenny')
-        force_authenticate(request, user=model.user)
-
-        view = TestView.as_view()
-
-        response = view(request).render()
-        expected = GET_RESPONSE
-
-        self.assertEqual(json.loads(response.content.decode('utf-8')), expected)
-        self.assertEqual(response.status_code, status.HTTP_200_OK)
-        self.assertEqual(CONSUMER_MOCK.call_args_list, [])
-        self.assertEqual(self.bc.database.list_of('payments.ConsumptionSession'), [])
-        self.assertEqual(models.ConsumptionSession.build_session.call_args_list, [])
-
-        self.assertEqual(payments_signals.consume_service.send_robust.call_args_list, [])
-
-    @patch('breathecode.payments.signals.consume_service.send_robust', MagicMock(return_value=UTC_NOW))
-    @patch('breathecode.payments.models.ConsumptionSession.build_session',
-           MagicMock(wraps=models.ConsumptionSession.build_session))
-    def test__view__get__with_user__with_group_related_to_permission(self):
-        user = {'user_permissions': []}
-        permissions = [{}, {'codename': PERMISSION}]
-        group = {'permission_id': 2}
-        model = self.bc.database.create(user=user, permission=permissions, group=group)
-
-        request = APIRequestFactory()
-        request = request.get('/they-killed-kenny')
-        force_authenticate(request, user=model.user)
-
-        view = TestView.as_view()
-
-        response = view(request).render()
-        expected = GET_RESPONSE
-
-        self.assertEqual(json.loads(response.content.decode('utf-8')), expected)
-        self.assertEqual(response.status_code, status.HTTP_200_OK)
-        self.assertEqual(CONSUMER_MOCK.call_args_list, [])
-        self.assertEqual(self.bc.database.list_of('payments.ConsumptionSession'), [])
-        self.assertEqual(models.ConsumptionSession.build_session.call_args_list, [])
-
-        self.assertEqual(payments_signals.consume_service.send_robust.call_args_list, [])
-
-    """
-    🔽🔽🔽 View get id
-    """
-
-    @patch('breathecode.payments.signals.consume_service.send_robust', MagicMock(return_value=UTC_NOW))
-    @patch('breathecode.payments.models.ConsumptionSession.build_session',
-           MagicMock(wraps=models.ConsumptionSession.build_session))
-    def test__view__get_id__anonymous_user(self):
-        request = APIRequestFactory()
-        request = request.get('/they-killed-kenny')
-
-        view = TestView.as_view()
-
-        response = view(request, id=1).render()
-        expected = {'detail': 'anonymous-user-without-permission', 'status_code': 403}
-
-        self.assertEqual(json.loads(response.content.decode('utf-8')), expected)
-        self.assertEqual(response.status_code, status.HTTP_403_FORBIDDEN)
-        self.assertEqual(CONSUMER_MOCK.call_args_list, [])
-        self.assertEqual(self.bc.database.list_of('payments.ConsumptionSession'), [])
-        self.assertEqual(models.ConsumptionSession.build_session.call_args_list, [])
-
-        self.assertEqual(payments_signals.consume_service.send_robust.call_args_list, [])
-
-    @patch('breathecode.payments.signals.consume_service.send_robust', MagicMock(return_value=UTC_NOW))
-    @patch('breathecode.payments.models.ConsumptionSession.build_session',
-           MagicMock(wraps=models.ConsumptionSession.build_session))
-    def test__view__get_id__with_user(self):
-        model = self.bc.database.create(user=1)
-
-        request = APIRequestFactory()
-        request = request.get('/they-killed-kenny')
-        force_authenticate(request, user=model.user)
-
-        view = TestView.as_view()
-
-        response = view(request, id=1).render()
-        expected = {'detail': 'without-permission', 'status_code': 403}
-
-        self.assertEqual(json.loads(response.content.decode('utf-8')), expected)
-        self.assertEqual(response.status_code, status.HTTP_403_FORBIDDEN)
-        self.assertEqual(CONSUMER_MOCK.call_args_list, [])
-        self.assertEqual(self.bc.database.list_of('payments.ConsumptionSession'), [])
-        self.assertEqual(models.ConsumptionSession.build_session.call_args_list, [])
-
-        self.assertEqual(payments_signals.consume_service.send_robust.call_args_list, [])
-
-    @patch('breathecode.payments.signals.consume_service.send_robust', MagicMock(return_value=UTC_NOW))
-    @patch('breathecode.payments.models.ConsumptionSession.build_session',
-           MagicMock(wraps=models.ConsumptionSession.build_session))
-    def test__view__get_id__with_user__with_permission__dont_match(self):
-        model = self.bc.database.create(user=1, permission=1)
-
-        request = APIRequestFactory()
-        request = request.get('/they-killed-kenny')
-        force_authenticate(request, user=model.user)
-
-        view = TestView.as_view()
-
-        response = view(request, id=1).render()
-        expected = {'detail': 'without-permission', 'status_code': 403}
-
-        self.assertEqual(json.loads(response.content.decode('utf-8')), expected)
-        self.assertEqual(response.status_code, status.HTTP_403_FORBIDDEN)
-        self.assertEqual(CONSUMER_MOCK.call_args_list, [])
-        self.assertEqual(self.bc.database.list_of('payments.ConsumptionSession'), [])
-        self.assertEqual(models.ConsumptionSession.build_session.call_args_list, [])
-
-        self.assertEqual(payments_signals.consume_service.send_robust.call_args_list, [])
-
-    @patch('breathecode.payments.signals.consume_service.send_robust', MagicMock(return_value=UTC_NOW))
-    @patch('breathecode.payments.models.ConsumptionSession.build_session',
-           MagicMock(wraps=models.ConsumptionSession.build_session))
-    def test__view__get_id__with_user__with_permission(self):
-        permission = {'codename': PERMISSION}
-        model = self.bc.database.create(user=1, permission=permission)
-
-        request = APIRequestFactory()
-        request = request.get('/they-killed-kenny')
-        force_authenticate(request, user=model.user)
-
-        view = TestView.as_view()
-
-        response = view(request, id=1).render()
-        expected = GET_ID_RESPONSE
-
-        self.assertEqual(json.loads(response.content.decode('utf-8')), expected)
-        self.assertEqual(response.status_code, status.HTTP_200_OK)
-        self.assertEqual(CONSUMER_MOCK.call_args_list, [])
-        self.assertEqual(self.bc.database.list_of('payments.ConsumptionSession'), [])
-        self.assertEqual(models.ConsumptionSession.build_session.call_args_list, [])
-
-        self.assertEqual(payments_signals.consume_service.send_robust.call_args_list, [])
-
-    @patch('breathecode.payments.signals.consume_service.send_robust', MagicMock(return_value=UTC_NOW))
-    @patch('breathecode.payments.models.ConsumptionSession.build_session',
-           MagicMock(wraps=models.ConsumptionSession.build_session))
-    def test__view__get_id__with_user__with_group_related_to_permission(self):
-        user = {'user_permissions': []}
-        permissions = [{}, {'codename': PERMISSION}]
-        group = {'permission_id': 2}
-        model = self.bc.database.create(user=user, permission=permissions, group=group)
-
-        request = APIRequestFactory()
-        request = request.get('/they-killed-kenny')
-        force_authenticate(request, user=model.user)
-
-        view = TestView.as_view()
-
-        response = view(request, id=1).render()
-        expected = GET_ID_RESPONSE
-
-        self.assertEqual(json.loads(response.content.decode('utf-8')), expected)
-        self.assertEqual(response.status_code, status.HTTP_200_OK)
-        self.assertEqual(CONSUMER_MOCK.call_args_list, [])
-        self.assertEqual(self.bc.database.list_of('payments.ConsumptionSession'), [])
-        self.assertEqual(models.ConsumptionSession.build_session.call_args_list, [])
-
-        self.assertEqual(payments_signals.consume_service.send_robust.call_args_list, [])
-
-    """
-    🔽🔽🔽 View post
-    """
-
-    @patch('breathecode.payments.signals.consume_service.send_robust', MagicMock(return_value=UTC_NOW))
-    @patch('breathecode.payments.models.ConsumptionSession.build_session',
-           MagicMock(wraps=models.ConsumptionSession.build_session))
-    def test__view__post__anonymous_user(self):
-        request = APIRequestFactory()
-        request = request.post('/they-killed-kenny')
-
-        view = TestView.as_view()
-
-        response = view(request).render()
-        expected = {'detail': 'anonymous-user-without-permission', 'status_code': 403}
-
-        self.assertEqual(json.loads(response.content.decode('utf-8')), expected)
-        self.assertEqual(response.status_code, status.HTTP_403_FORBIDDEN)
-        self.assertEqual(CONSUMER_MOCK.call_args_list, [])
-        self.assertEqual(self.bc.database.list_of('payments.ConsumptionSession'), [])
-        self.assertEqual(models.ConsumptionSession.build_session.call_args_list, [])
-
-        self.assertEqual(payments_signals.consume_service.send_robust.call_args_list, [])
-
-    @patch('breathecode.payments.signals.consume_service.send_robust', MagicMock(return_value=UTC_NOW))
-    @patch('breathecode.payments.models.ConsumptionSession.build_session',
-           MagicMock(wraps=models.ConsumptionSession.build_session))
-    def test__view__post__with_user(self):
-        model = self.bc.database.create(user=1)
-
-        request = APIRequestFactory()
-        request = request.post('/they-killed-kenny')
-        force_authenticate(request, user=model.user)
-
-        view = TestView.as_view()
-
-        response = view(request).render()
-        expected = {'detail': 'without-permission', 'status_code': 403}
-
-        self.assertEqual(json.loads(response.content.decode('utf-8')), expected)
-        self.assertEqual(response.status_code, status.HTTP_403_FORBIDDEN)
-        self.assertEqual(CONSUMER_MOCK.call_args_list, [])
-        self.assertEqual(self.bc.database.list_of('payments.ConsumptionSession'), [])
-        self.assertEqual(models.ConsumptionSession.build_session.call_args_list, [])
-
-        self.assertEqual(payments_signals.consume_service.send_robust.call_args_list, [])
-
-    @patch('breathecode.payments.signals.consume_service.send_robust', MagicMock(return_value=UTC_NOW))
-    @patch('breathecode.payments.models.ConsumptionSession.build_session',
-           MagicMock(wraps=models.ConsumptionSession.build_session))
-    def test__view__post__with_user__with_permission__dont_match(self):
-        model = self.bc.database.create(user=1, permission=1)
-
-        request = APIRequestFactory()
-        request = request.post('/they-killed-kenny')
-        force_authenticate(request, user=model.user)
-
-        view = TestView.as_view()
-
-        response = view(request).render()
-        expected = {'detail': 'without-permission', 'status_code': 403}
-
-        self.assertEqual(json.loads(response.content.decode('utf-8')), expected)
-        self.assertEqual(response.status_code, status.HTTP_403_FORBIDDEN)
-        self.assertEqual(CONSUMER_MOCK.call_args_list, [])
-        self.assertEqual(self.bc.database.list_of('payments.ConsumptionSession'), [])
-        self.assertEqual(models.ConsumptionSession.build_session.call_args_list, [])
-
-        self.assertEqual(payments_signals.consume_service.send_robust.call_args_list, [])
-
-    @patch('breathecode.payments.signals.consume_service.send_robust', MagicMock(return_value=UTC_NOW))
-    @patch('breathecode.payments.models.ConsumptionSession.build_session',
-           MagicMock(wraps=models.ConsumptionSession.build_session))
-    def test__view__post__with_user__with_permission(self):
-        permission = {'codename': PERMISSION}
-        model = self.bc.database.create(user=1, permission=permission)
-
-        request = APIRequestFactory()
-        request = request.post('/they-killed-kenny')
-        force_authenticate(request, user=model.user)
-
-        view = TestView.as_view()
-
-        response = view(request).render()
-        expected = POST_RESPONSE
-
-        self.assertEqual(json.loads(response.content.decode('utf-8')), expected)
-        self.assertEqual(response.status_code, status.HTTP_200_OK)
-        self.assertEqual(CONSUMER_MOCK.call_args_list, [])
-        self.assertEqual(self.bc.database.list_of('payments.ConsumptionSession'), [])
-        self.assertEqual(models.ConsumptionSession.build_session.call_args_list, [])
-
-        self.assertEqual(payments_signals.consume_service.send_robust.call_args_list, [])
-
-    @patch('breathecode.payments.signals.consume_service.send_robust', MagicMock(return_value=UTC_NOW))
-    @patch('breathecode.payments.models.ConsumptionSession.build_session',
-           MagicMock(wraps=models.ConsumptionSession.build_session))
-    def test__view__post__with_user__with_group_related_to_permission(self):
-        user = {'user_permissions': []}
-        permissions = [{}, {'codename': PERMISSION}]
-        group = {'permission_id': 2}
-        model = self.bc.database.create(user=user, permission=permissions, group=group)
-
-        request = APIRequestFactory()
-        request = request.post('/they-killed-kenny')
-        force_authenticate(request, user=model.user)
-
-        view = TestView.as_view()
-
-        response = view(request).render()
-        expected = POST_RESPONSE
-
-        self.assertEqual(json.loads(response.content.decode('utf-8')), expected)
-        self.assertEqual(response.status_code, status.HTTP_200_OK)
-        self.assertEqual(CONSUMER_MOCK.call_args_list, [])
-        self.assertEqual(self.bc.database.list_of('payments.ConsumptionSession'), [])
-        self.assertEqual(models.ConsumptionSession.build_session.call_args_list, [])
-
-        self.assertEqual(payments_signals.consume_service.send_robust.call_args_list, [])
-
-    """
-    🔽🔽🔽 View put id
-    """
-
-    @patch('breathecode.payments.signals.consume_service.send_robust', MagicMock(return_value=UTC_NOW))
-    @patch('breathecode.payments.models.ConsumptionSession.build_session',
-           MagicMock(wraps=models.ConsumptionSession.build_session))
-    def test__view__put_id__anonymous_user(self):
-        request = APIRequestFactory()
-        request = request.put('/they-killed-kenny')
-
-        view = TestView.as_view()
-
-        response = view(request, id=1).render()
-        expected = {'detail': 'anonymous-user-without-permission', 'status_code': 403}
-
-        self.assertEqual(json.loads(response.content.decode('utf-8')), expected)
-        self.assertEqual(response.status_code, status.HTTP_403_FORBIDDEN)
-        self.assertEqual(CONSUMER_MOCK.call_args_list, [])
-        self.assertEqual(self.bc.database.list_of('payments.ConsumptionSession'), [])
-        self.assertEqual(models.ConsumptionSession.build_session.call_args_list, [])
-
-        self.assertEqual(payments_signals.consume_service.send_robust.call_args_list, [])
-
-    @patch('breathecode.payments.signals.consume_service.send_robust', MagicMock(return_value=UTC_NOW))
-    @patch('breathecode.payments.models.ConsumptionSession.build_session',
-           MagicMock(wraps=models.ConsumptionSession.build_session))
-    def test__view__put_id__with_user(self):
-        model = self.bc.database.create(user=1)
-
-        request = APIRequestFactory()
-        request = request.put('/they-killed-kenny')
-        force_authenticate(request, user=model.user)
-
-        view = TestView.as_view()
-
-        response = view(request, id=1).render()
-        expected = {'detail': 'without-permission', 'status_code': 403}
-
-        self.assertEqual(json.loads(response.content.decode('utf-8')), expected)
-        self.assertEqual(response.status_code, status.HTTP_403_FORBIDDEN)
-        self.assertEqual(CONSUMER_MOCK.call_args_list, [])
-        self.assertEqual(self.bc.database.list_of('payments.ConsumptionSession'), [])
-        self.assertEqual(models.ConsumptionSession.build_session.call_args_list, [])
-
-        self.assertEqual(payments_signals.consume_service.send_robust.call_args_list, [])
-
-    @patch('breathecode.payments.signals.consume_service.send_robust', MagicMock(return_value=UTC_NOW))
-    @patch('breathecode.payments.models.ConsumptionSession.build_session',
-           MagicMock(wraps=models.ConsumptionSession.build_session))
-    def test__view__put_id__with_user__with_permission__dont_match(self):
-        model = self.bc.database.create(user=1, permission=1)
-
-        request = APIRequestFactory()
-        request = request.put('/they-killed-kenny')
-        force_authenticate(request, user=model.user)
-
-        view = TestView.as_view()
-
-        response = view(request, id=1).render()
-        expected = {'detail': 'without-permission', 'status_code': 403}
-
-        self.assertEqual(json.loads(response.content.decode('utf-8')), expected)
-        self.assertEqual(response.status_code, status.HTTP_403_FORBIDDEN)
-        self.assertEqual(CONSUMER_MOCK.call_args_list, [])
-        self.assertEqual(self.bc.database.list_of('payments.ConsumptionSession'), [])
-        self.assertEqual(models.ConsumptionSession.build_session.call_args_list, [])
-
-        self.assertEqual(payments_signals.consume_service.send_robust.call_args_list, [])
-
-    @patch('breathecode.payments.signals.consume_service.send_robust', MagicMock(return_value=UTC_NOW))
-    @patch('breathecode.payments.models.ConsumptionSession.build_session',
-           MagicMock(wraps=models.ConsumptionSession.build_session))
-    def test__view__put_id__with_user__with_permission(self):
-        permission = {'codename': PERMISSION}
-        model = self.bc.database.create(user=1, permission=permission)
-
-        request = APIRequestFactory()
-        request = request.put('/they-killed-kenny')
-        force_authenticate(request, user=model.user)
-
-        view = TestView.as_view()
-
-        response = view(request, id=1).render()
-        expected = PUT_ID_RESPONSE
-
-        self.assertEqual(json.loads(response.content.decode('utf-8')), expected)
-        self.assertEqual(response.status_code, status.HTTP_200_OK)
-        self.assertEqual(CONSUMER_MOCK.call_args_list, [])
-        self.assertEqual(self.bc.database.list_of('payments.ConsumptionSession'), [])
-        self.assertEqual(models.ConsumptionSession.build_session.call_args_list, [])
-
-        self.assertEqual(payments_signals.consume_service.send_robust.call_args_list, [])
-
-    @patch('breathecode.payments.signals.consume_service.send_robust', MagicMock(return_value=UTC_NOW))
-    @patch('breathecode.payments.models.ConsumptionSession.build_session',
-           MagicMock(wraps=models.ConsumptionSession.build_session))
-    def test__view__put_id__with_user__with_group_related_to_permission(self):
-        user = {'user_permissions': []}
-        permissions = [{}, {'codename': PERMISSION}]
-        group = {'permission_id': 2}
-        model = self.bc.database.create(user=user, permission=permissions, group=group)
-
-        request = APIRequestFactory()
-        request = request.put('/they-killed-kenny')
-        force_authenticate(request, user=model.user)
-
-        view = TestView.as_view()
-
-        response = view(request, id=1).render()
-        expected = PUT_ID_RESPONSE
-
-        self.assertEqual(json.loads(response.content.decode('utf-8')), expected)
-        self.assertEqual(response.status_code, status.HTTP_200_OK)
-        self.assertEqual(CONSUMER_MOCK.call_args_list, [])
-        self.assertEqual(self.bc.database.list_of('payments.ConsumptionSession'), [])
-        self.assertEqual(models.ConsumptionSession.build_session.call_args_list, [])
-
-        self.assertEqual(payments_signals.consume_service.send_robust.call_args_list, [])
-
-    """
-    🔽🔽🔽 View delete id
-    """
-
-    @patch('breathecode.payments.signals.consume_service.send_robust', MagicMock(return_value=UTC_NOW))
-    @patch('breathecode.payments.models.ConsumptionSession.build_session',
-           MagicMock(wraps=models.ConsumptionSession.build_session))
-    def test__view__delete_id__anonymous_user(self):
-        request = APIRequestFactory()
-        request = request.delete('/they-killed-kenny')
-
-        view = TestView.as_view()
-
-        response = view(request, id=1).render()
-        expected = {'detail': 'anonymous-user-without-permission', 'status_code': 403}
-
-        self.assertEqual(json.loads(response.content.decode('utf-8')), expected)
-        self.assertEqual(response.status_code, status.HTTP_403_FORBIDDEN)
-        self.assertEqual(CONSUMER_MOCK.call_args_list, [])
-        self.assertEqual(self.bc.database.list_of('payments.ConsumptionSession'), [])
-        self.assertEqual(models.ConsumptionSession.build_session.call_args_list, [])
-
-        self.assertEqual(payments_signals.consume_service.send_robust.call_args_list, [])
-
-    @patch('breathecode.payments.signals.consume_service.send_robust', MagicMock(return_value=UTC_NOW))
-    @patch('breathecode.payments.models.ConsumptionSession.build_session',
-           MagicMock(wraps=models.ConsumptionSession.build_session))
-    def test__view__delete_id__with_user(self):
-        model = self.bc.database.create(user=1)
-
-        request = APIRequestFactory()
-        request = request.delete('/they-killed-kenny')
-        force_authenticate(request, user=model.user)
-
-        view = TestView.as_view()
-
-        response = view(request, id=1).render()
-        expected = {'detail': 'without-permission', 'status_code': 403}
-
-        self.assertEqual(json.loads(response.content.decode('utf-8')), expected)
-        self.assertEqual(response.status_code, status.HTTP_403_FORBIDDEN)
-        self.assertEqual(CONSUMER_MOCK.call_args_list, [])
-        self.assertEqual(self.bc.database.list_of('payments.ConsumptionSession'), [])
-        self.assertEqual(models.ConsumptionSession.build_session.call_args_list, [])
-
-        self.assertEqual(payments_signals.consume_service.send_robust.call_args_list, [])
-
-    @patch('breathecode.payments.signals.consume_service.send_robust', MagicMock(return_value=UTC_NOW))
-    @patch('breathecode.payments.models.ConsumptionSession.build_session',
-           MagicMock(wraps=models.ConsumptionSession.build_session))
-    def test__view__delete_id__with_user__with_permission__dont_match(self):
-        model = self.bc.database.create(user=1, permission=1)
-
-        request = APIRequestFactory()
-        request = request.delete('/they-killed-kenny')
-        force_authenticate(request, user=model.user)
-
-        view = TestView.as_view()
-
-        response = view(request, id=1).render()
-        expected = {'detail': 'without-permission', 'status_code': 403}
-
-        self.assertEqual(json.loads(response.content.decode('utf-8')), expected)
-        self.assertEqual(response.status_code, status.HTTP_403_FORBIDDEN)
-        self.assertEqual(CONSUMER_MOCK.call_args_list, [])
-        self.assertEqual(self.bc.database.list_of('payments.ConsumptionSession'), [])
-        self.assertEqual(models.ConsumptionSession.build_session.call_args_list, [])
-
-        self.assertEqual(payments_signals.consume_service.send_robust.call_args_list, [])
-
-    @patch('breathecode.payments.signals.consume_service.send_robust', MagicMock(return_value=UTC_NOW))
-    @patch('breathecode.payments.models.ConsumptionSession.build_session',
-           MagicMock(wraps=models.ConsumptionSession.build_session))
-    def test__view__delete_id__with_user__with_permission(self):
-        permission = {'codename': PERMISSION}
-        model = self.bc.database.create(user=1, permission=permission)
-
-        request = APIRequestFactory()
-        request = request.delete('/they-killed-kenny')
-        force_authenticate(request, user=model.user)
-
-        view = TestView.as_view()
-
-        response = view(request, id=1).render()
-        expected = DELETE_ID_RESPONSE
-
-        self.assertEqual(json.loads(response.content.decode('utf-8')), expected)
-        self.assertEqual(response.status_code, status.HTTP_200_OK)
-        self.assertEqual(CONSUMER_MOCK.call_args_list, [])
-        self.assertEqual(self.bc.database.list_of('payments.ConsumptionSession'), [])
-        self.assertEqual(models.ConsumptionSession.build_session.call_args_list, [])
-
-        self.assertEqual(payments_signals.consume_service.send_robust.call_args_list, [])
-
-    @patch('breathecode.payments.signals.consume_service.send_robust', MagicMock(return_value=UTC_NOW))
-    @patch('breathecode.payments.models.ConsumptionSession.build_session',
-           MagicMock(wraps=models.ConsumptionSession.build_session))
-    def test__view__delete_id__with_user__with_group_related_to_permission(self):
-        user = {'user_permissions': []}
-        permissions = [{}, {'codename': PERMISSION}]
-        group = {'permission_id': 2}
-        model = self.bc.database.create(user=user, permission=permissions, group=group)
-
-        request = APIRequestFactory()
-        request = request.delete('/they-killed-kenny')
-        force_authenticate(request, user=model.user)
-
-        view = TestView.as_view()
-
-        response = view(request, id=1).render()
-        expected = DELETE_ID_RESPONSE
-
-        self.assertEqual(json.loads(response.content.decode('utf-8')), expected)
-        self.assertEqual(response.status_code, status.HTTP_200_OK)
-        self.assertEqual(CONSUMER_MOCK.call_args_list, [])
-        self.assertEqual(self.bc.database.list_of('payments.ConsumptionSession'), [])
-        self.assertEqual(models.ConsumptionSession.build_session.call_args_list, [])
-
-        self.assertEqual(payments_signals.consume_service.send_robust.call_args_list, [])
-
-
-class ConsumerViewTestSuite(UtilsTestCase):
-
-    def setUp(self):
-        super().setUp()
-        CONSUMER_MOCK.call_args_list = []
-
-    """
-    🔽🔽🔽 View get
-    """
-
-    @patch('breathecode.payments.signals.consume_service.send_robust', MagicMock(return_value=UTC_NOW))
-    @patch('breathecode.payments.models.ConsumptionSession.build_session',
-           MagicMock(wraps=models.ConsumptionSession.build_session))
-    def test__view__get__anonymous_user(self):
-        request = APIRequestFactory()
-        request = request.get('/they-killed-kenny')
-
-        view = TestViewConsumer.as_view()
-
-        response = view(request).render()
-        expected = {'detail': 'anonymous-user-not-enough-consumables', 'status_code': 402}
-
-        self.assertEqual(json.loads(response.content.decode('utf-8')), expected)
-        self.assertEqual(response.status_code, status.HTTP_402_PAYMENT_REQUIRED)
-        self.assertEqual(CONSUMER_MOCK.call_args_list, [])
-        self.assertEqual(self.bc.database.list_of('payments.ConsumptionSession'), [])
-        self.assertEqual(models.ConsumptionSession.build_session.call_args_list, [])
-
-        self.assertEqual(payments_signals.consume_service.send_robust.call_args_list, [])
-
-    @patch('breathecode.payments.signals.consume_service.send_robust', MagicMock(return_value=UTC_NOW))
-    @patch('breathecode.payments.models.ConsumptionSession.build_session',
-           MagicMock(wraps=models.ConsumptionSession.build_session))
-    def test__view__get__with_user(self):
-        model = self.bc.database.create(user=1)
-
-        request = APIRequestFactory()
-        request = request.get('/they-killed-kenny')
-        force_authenticate(request, user=model.user)
-
-        view = TestViewConsumer.as_view()
-
-        response = view(request).render()
-        expected = {'detail': 'not-enough-consumables', 'status_code': 402}
-
-        self.assertEqual(json.loads(response.content.decode('utf-8')), expected)
-        self.assertEqual(response.status_code, status.HTTP_402_PAYMENT_REQUIRED)
-        self.assertEqual(CONSUMER_MOCK.call_args_list, [])
-        self.assertEqual(self.bc.database.list_of('payments.ConsumptionSession'), [])
-        self.assertEqual(models.ConsumptionSession.build_session.call_args_list, [])
-
-        self.assertEqual(payments_signals.consume_service.send_robust.call_args_list, [])
-
-    @patch('breathecode.payments.signals.consume_service.send_robust', MagicMock(return_value=UTC_NOW))
-    @patch('breathecode.payments.models.ConsumptionSession.build_session',
-           MagicMock(wraps=models.ConsumptionSession.build_session))
-    def test__view__get__with_user__with_permission__dont_match(self):
-        model = self.bc.database.create(user=1, permission=1)
-
-        request = APIRequestFactory()
-        request = request.get('/they-killed-kenny')
-        force_authenticate(request, user=model.user)
-
-        view = TestViewConsumer.as_view()
-
-        response = view(request).render()
-        expected = {'detail': 'not-enough-consumables', 'status_code': 402}
-
-        self.assertEqual(json.loads(response.content.decode('utf-8')), expected)
-        self.assertEqual(response.status_code, status.HTTP_402_PAYMENT_REQUIRED)
-        self.assertEqual(CONSUMER_MOCK.call_args_list, [])
-        self.assertEqual(self.bc.database.list_of('payments.ConsumptionSession'), [])
-        self.assertEqual(models.ConsumptionSession.build_session.call_args_list, [])
-
-        self.assertEqual(payments_signals.consume_service.send_robust.call_args_list, [])
-
-    @patch('breathecode.payments.signals.consume_service.send_robust', MagicMock(return_value=UTC_NOW))
-    @patch('breathecode.payments.models.ConsumptionSession.build_session',
-           MagicMock(wraps=models.ConsumptionSession.build_session))
-    def test__view__get__with_user__with_group_related_to_permission__without_consumer(self):
-        user = {'user_permissions': []}
-        permissions = [{}, {'codename': PERMISSION}]
-        group = {'permission_id': 2}
-        model = self.bc.database.create(user=user, permission=permissions, group=group)
-
-        request = APIRequestFactory()
-        request = request.get('/they-killed-kenny')
-        force_authenticate(request, user=model.user)
-
-        view = TestViewConsumer.as_view()
-
-        response = view(request).render()
-        expected = {'detail': 'with-consumer-not-enough-consumables', 'status_code': 402}
-
-        self.assertEqual(json.loads(response.content.decode('utf-8')), expected)
-        self.assertEqual(response.status_code, status.HTTP_402_PAYMENT_REQUIRED)
-        self.assertEqual(CONSUMER_MOCK.call_args_list, [])
-        self.assertEqual(self.bc.database.list_of('payments.ConsumptionSession'), [])
-        self.assertEqual(models.ConsumptionSession.build_session.call_args_list, [])
-
-        self.assertEqual(payments_signals.consume_service.send_robust.call_args_list, [])
-
-    @patch('breathecode.payments.signals.consume_service.send_robust', MagicMock(return_value=UTC_NOW))
-    @patch('breathecode.payments.models.ConsumptionSession.build_session',
-           MagicMock(wraps=models.ConsumptionSession.build_session))
-    def test__view__get__with_user__with_group_related_to_permission__consumer__how_many_minus_1(self):
-        user = {'user_permissions': []}
-        permissions = [{}, {'codename': PERMISSION}]
-        group = {'permission_id': 2}
-        consumable = {'how_many': -1}
-        model = self.bc.database.create(user=user, permission=permissions, group=group, consumable=consumable)
-
-        request = APIRequestFactory()
-        request = request.get('/they-killed-kenny')
-        force_authenticate(request, user=model.user)
-
-        view = TestViewConsumer.as_view()
-
-        response = view(request).render()
-        expected = GET_RESPONSE
-
-        self.assertEqual(json.loads(response.content.decode('utf-8')), expected)
-        self.assertEqual(response.status_code, status.HTTP_200_OK)
-        self.assertEqual(CONSUMER_MOCK.call_args_list, [])
-        self.assertEqual(self.bc.database.list_of('payments.ConsumptionSession'), [])
-        self.assertEqual(models.ConsumptionSession.build_session.call_args_list, [])
-
-        self.assertEqual(payments_signals.consume_service.send_robust.call_args_list, [
-            call(instance=model.consumable, sender=model.consumable.__class__, how_many=1),
-        ])
-
-    @patch('breathecode.payments.signals.consume_service.send_robust', MagicMock(return_value=UTC_NOW))
-    @patch('breathecode.payments.models.ConsumptionSession.build_session',
-           MagicMock(wraps=models.ConsumptionSession.build_session))
-    def test__view__get__with_user__with_group_related_to_permission__consumer__how_many_0(self):
-        user = {'user_permissions': []}
-        permissions = [{}, {'codename': PERMISSION}]
-        group = {'permission_id': 2}
-        consumable = {'how_many': 0}
-        model = self.bc.database.create(user=user, permission=permissions, group=group, consumable=consumable)
-
-        request = APIRequestFactory()
-        request = request.get('/they-killed-kenny')
-        force_authenticate(request, user=model.user)
-
-        view = TestViewConsumer.as_view()
-
-        response = view(request).render()
-        expected = {'detail': 'with-consumer-not-enough-consumables', 'status_code': 402}
-
-        self.assertEqual(json.loads(response.content.decode('utf-8')), expected)
-        self.assertEqual(response.status_code, status.HTTP_402_PAYMENT_REQUIRED)
-        self.assertEqual(CONSUMER_MOCK.call_args_list, [])
-        self.assertEqual(self.bc.database.list_of('payments.ConsumptionSession'), [])
-        self.assertEqual(models.ConsumptionSession.build_session.call_args_list, [])
-
-        self.assertEqual(payments_signals.consume_service.send_robust.call_args_list, [])
-
-    @patch('breathecode.payments.signals.consume_service.send_robust', MagicMock(return_value=UTC_NOW))
-    @patch('breathecode.payments.models.ConsumptionSession.build_session',
-           MagicMock(wraps=models.ConsumptionSession.build_session))
-    def test__view__get__with_user__with_group_related_to_permission__consumer__how_many_1(self):
-        user = {'user_permissions': []}
-        permissions = [{}, {'codename': PERMISSION}]
-        group = {'permission_id': 2}
-        consumable = {'how_many': 1}
-        model = self.bc.database.create(user=user, permission=permissions, group=group, consumable=consumable)
-
-        request = APIRequestFactory()
-        request = request.get('/they-killed-kenny')
-        force_authenticate(request, user=model.user)
-
-        view = TestViewConsumer.as_view()
-
-        response = view(request).render()
-        expected = GET_RESPONSE
-
-        self.assertEqual(json.loads(response.content.decode('utf-8')), expected)
-        self.assertEqual(response.status_code, status.HTTP_200_OK)
-        self.assertEqual(CONSUMER_MOCK.call_args_list, [])
-        self.assertEqual(self.bc.database.list_of('payments.ConsumptionSession'), [])
-        self.assertEqual(models.ConsumptionSession.build_session.call_args_list, [])
-
-        self.assertEqual(payments_signals.consume_service.send_robust.call_args_list, [
-            call(instance=model.consumable, sender=model.consumable.__class__, how_many=1),
-        ])
-
-    """
-    🔽🔽🔽 View get id
-    """
-
-    @patch('breathecode.payments.signals.consume_service.send_robust', MagicMock(return_value=UTC_NOW))
-    @patch('breathecode.payments.models.ConsumptionSession.build_session',
-           MagicMock(wraps=models.ConsumptionSession.build_session))
-    def test__view__get_id__anonymous_user(self):
-        request = APIRequestFactory()
-        request = request.get('/they-killed-kenny')
-
-        view = TestViewConsumer.as_view()
-
-        response = view(request, id=1).render()
-        expected = {'detail': 'anonymous-user-not-enough-consumables', 'status_code': 402}
-
-        self.assertEqual(json.loads(response.content.decode('utf-8')), expected)
-        self.assertEqual(response.status_code, status.HTTP_402_PAYMENT_REQUIRED)
-        self.assertEqual(CONSUMER_MOCK.call_args_list, [])
-        self.assertEqual(self.bc.database.list_of('payments.ConsumptionSession'), [])
-        self.assertEqual(models.ConsumptionSession.build_session.call_args_list, [])
-
-        self.assertEqual(payments_signals.consume_service.send_robust.call_args_list, [])
-
-    @patch('breathecode.payments.signals.consume_service.send_robust', MagicMock(return_value=UTC_NOW))
-    @patch('breathecode.payments.models.ConsumptionSession.build_session',
-           MagicMock(wraps=models.ConsumptionSession.build_session))
-    def test__view__get_id__with_user(self):
-        model = self.bc.database.create(user=1)
-
-        request = APIRequestFactory()
-        request = request.get('/they-killed-kenny')
-        force_authenticate(request, user=model.user)
-
-        view = TestViewConsumer.as_view()
-
-        response = view(request, id=1).render()
-        expected = {'detail': 'not-enough-consumables', 'status_code': 402}
-
-        self.assertEqual(json.loads(response.content.decode('utf-8')), expected)
-        self.assertEqual(response.status_code, status.HTTP_402_PAYMENT_REQUIRED)
-        self.assertEqual(CONSUMER_MOCK.call_args_list, [])
-        self.assertEqual(self.bc.database.list_of('payments.ConsumptionSession'), [])
-        self.assertEqual(models.ConsumptionSession.build_session.call_args_list, [])
-
-        self.assertEqual(payments_signals.consume_service.send_robust.call_args_list, [])
-
-    @patch('breathecode.payments.signals.consume_service.send_robust', MagicMock(return_value=UTC_NOW))
-    @patch('breathecode.payments.models.ConsumptionSession.build_session',
-           MagicMock(wraps=models.ConsumptionSession.build_session))
-    def test__view__get_id__with_user__with_permission__dont_match(self):
-        model = self.bc.database.create(user=1, permission=1)
-
-        request = APIRequestFactory()
-        request = request.get('/they-killed-kenny')
-        force_authenticate(request, user=model.user)
-
-        view = TestViewConsumer.as_view()
-
-        response = view(request, id=1).render()
-        expected = {'detail': 'not-enough-consumables', 'status_code': 402}
-
-        self.assertEqual(json.loads(response.content.decode('utf-8')), expected)
-        self.assertEqual(response.status_code, status.HTTP_402_PAYMENT_REQUIRED)
-        self.assertEqual(CONSUMER_MOCK.call_args_list, [])
-        self.assertEqual(self.bc.database.list_of('payments.ConsumptionSession'), [])
-        self.assertEqual(models.ConsumptionSession.build_session.call_args_list, [])
-
-        self.assertEqual(payments_signals.consume_service.send_robust.call_args_list, [])
-
-    @patch('breathecode.payments.signals.consume_service.send_robust', MagicMock(return_value=UTC_NOW))
-    @patch('breathecode.payments.models.ConsumptionSession.build_session',
-           MagicMock(wraps=models.ConsumptionSession.build_session))
-    def test__view__get_id__with_user__with_group_related_to_permission__without_consumer(self):
-        user = {'user_permissions': []}
-        permissions = [{}, {'codename': PERMISSION}]
-        group = {'permission_id': 2}
-        model = self.bc.database.create(user=user, permission=permissions, group=group)
-
-        request = APIRequestFactory()
-        request = request.get('/they-killed-kenny')
-        force_authenticate(request, user=model.user)
-
-        view = TestViewConsumer.as_view()
-
-        response = view(request, id=1).render()
-        expected = {'detail': 'with-consumer-not-enough-consumables', 'status_code': 402}
-
-        self.assertEqual(json.loads(response.content.decode('utf-8')), expected)
-        self.assertEqual(response.status_code, status.HTTP_402_PAYMENT_REQUIRED)
-        self.assertEqual(CONSUMER_MOCK.call_args_list, [])
-        self.assertEqual(self.bc.database.list_of('payments.ConsumptionSession'), [])
-        self.assertEqual(models.ConsumptionSession.build_session.call_args_list, [])
-
-        self.assertEqual(payments_signals.consume_service.send_robust.call_args_list, [])
-
-    @patch('breathecode.payments.signals.consume_service.send_robust', MagicMock(return_value=UTC_NOW))
-    @patch('breathecode.payments.models.ConsumptionSession.build_session',
-           MagicMock(wraps=models.ConsumptionSession.build_session))
-    def test__view__get_id__with_user__with_group_related_to_permission__consumer__how_many_minus_1(self):
-        user = {'user_permissions': []}
-        permissions = [{}, {'codename': PERMISSION}]
-        group = {'permission_id': 2}
-        consumable = {'how_many': -1}
-        model = self.bc.database.create(user=user, permission=permissions, group=group, consumable=consumable)
-
-        request = APIRequestFactory()
-        request = request.get('/they-killed-kenny')
-        force_authenticate(request, user=model.user)
-
-        view = TestViewConsumer.as_view()
-
-        response = view(request, id=1).render()
-        expected = GET_ID_RESPONSE
-
-        self.assertEqual(json.loads(response.content.decode('utf-8')), expected)
-        self.assertEqual(response.status_code, status.HTTP_200_OK)
-        self.assertEqual(CONSUMER_MOCK.call_args_list, [])
-        self.assertEqual(self.bc.database.list_of('payments.ConsumptionSession'), [])
-        self.assertEqual(models.ConsumptionSession.build_session.call_args_list, [])
-
-        self.assertEqual(payments_signals.consume_service.send_robust.call_args_list, [
-            call(instance=model.consumable, sender=model.consumable.__class__, how_many=1),
-        ])
-
-    @patch('breathecode.payments.signals.consume_service.send_robust', MagicMock(return_value=UTC_NOW))
-    @patch('breathecode.payments.models.ConsumptionSession.build_session',
-           MagicMock(wraps=models.ConsumptionSession.build_session))
-    def test__view__get_id__with_user__with_group_related_to_permission__consumer__how_many_0(self):
-        user = {'user_permissions': []}
-        permissions = [{}, {'codename': PERMISSION}]
-        group = {'permission_id': 2}
-        consumable = {'how_many': 0}
-        model = self.bc.database.create(user=user, permission=permissions, group=group, consumable=consumable)
-
-        request = APIRequestFactory()
-        request = request.get('/they-killed-kenny')
-        force_authenticate(request, user=model.user)
-
-        view = TestViewConsumer.as_view()
-
-        response = view(request, id=1).render()
-        expected = {'detail': 'with-consumer-not-enough-consumables', 'status_code': 402}
-
-        self.assertEqual(json.loads(response.content.decode('utf-8')), expected)
-        self.assertEqual(response.status_code, status.HTTP_402_PAYMENT_REQUIRED)
-        self.assertEqual(CONSUMER_MOCK.call_args_list, [])
-        self.assertEqual(self.bc.database.list_of('payments.ConsumptionSession'), [])
-        self.assertEqual(models.ConsumptionSession.build_session.call_args_list, [])
-
-        self.assertEqual(payments_signals.consume_service.send_robust.call_args_list, [])
-
-    @patch('breathecode.payments.signals.consume_service.send_robust', MagicMock(return_value=UTC_NOW))
-    @patch('breathecode.payments.models.ConsumptionSession.build_session',
-           MagicMock(wraps=models.ConsumptionSession.build_session))
-    def test__view__get_id__with_user__with_group_related_to_permission__consumer__how_many_1(self):
-        user = {'user_permissions': []}
-        permissions = [{}, {'codename': PERMISSION}]
-        group = {'permission_id': 2}
-        consumable = {'how_many': 1}
-        model = self.bc.database.create(user=user, permission=permissions, group=group, consumable=consumable)
-
-        request = APIRequestFactory()
-        request = request.get('/they-killed-kenny')
-        force_authenticate(request, user=model.user)
-
-        view = TestViewConsumer.as_view()
-
-        response = view(request, id=1).render()
-        expected = GET_ID_RESPONSE
-
-        self.assertEqual(json.loads(response.content.decode('utf-8')), expected)
-        self.assertEqual(response.status_code, status.HTTP_200_OK)
-        self.assertEqual(CONSUMER_MOCK.call_args_list, [])
-        self.assertEqual(self.bc.database.list_of('payments.ConsumptionSession'), [])
-        self.assertEqual(models.ConsumptionSession.build_session.call_args_list, [])
-
-        self.assertEqual(payments_signals.consume_service.send_robust.call_args_list, [
-            call(instance=model.consumable, sender=model.consumable.__class__, how_many=1),
-        ])
-
-    """
-    🔽🔽🔽 View post
-    """
-
-    @patch('breathecode.payments.signals.consume_service.send_robust', MagicMock(return_value=UTC_NOW))
-    @patch('breathecode.payments.models.ConsumptionSession.build_session',
-           MagicMock(wraps=models.ConsumptionSession.build_session))
-    def test__view__post__anonymous_user(self):
-        request = APIRequestFactory()
-        request = request.post('/they-killed-kenny')
-
-        view = TestViewConsumer.as_view()
-
-        response = view(request).render()
-        expected = {'detail': 'anonymous-user-not-enough-consumables', 'status_code': 402}
-
-        self.assertEqual(json.loads(response.content.decode('utf-8')), expected)
-        self.assertEqual(response.status_code, status.HTTP_402_PAYMENT_REQUIRED)
-        self.assertEqual(CONSUMER_MOCK.call_args_list, [])
-        self.assertEqual(self.bc.database.list_of('payments.ConsumptionSession'), [])
-        self.assertEqual(models.ConsumptionSession.build_session.call_args_list, [])
-
-        self.assertEqual(payments_signals.consume_service.send_robust.call_args_list, [])
-
-    @patch('breathecode.payments.signals.consume_service.send_robust', MagicMock(return_value=UTC_NOW))
-    @patch('breathecode.payments.models.ConsumptionSession.build_session',
-           MagicMock(wraps=models.ConsumptionSession.build_session))
-    def test__view__post__with_user(self):
-        model = self.bc.database.create(user=1)
-
-        request = APIRequestFactory()
-        request = request.post('/they-killed-kenny')
-        force_authenticate(request, user=model.user)
-
-        view = TestViewConsumer.as_view()
-
-        response = view(request).render()
-        expected = {'detail': 'not-enough-consumables', 'status_code': 402}
-
-        self.assertEqual(json.loads(response.content.decode('utf-8')), expected)
-        self.assertEqual(response.status_code, status.HTTP_402_PAYMENT_REQUIRED)
-        self.assertEqual(CONSUMER_MOCK.call_args_list, [])
-        self.assertEqual(self.bc.database.list_of('payments.ConsumptionSession'), [])
-        self.assertEqual(models.ConsumptionSession.build_session.call_args_list, [])
-
-        self.assertEqual(payments_signals.consume_service.send_robust.call_args_list, [])
-
-    @patch('breathecode.payments.signals.consume_service.send_robust', MagicMock(return_value=UTC_NOW))
-    @patch('breathecode.payments.models.ConsumptionSession.build_session',
-           MagicMock(wraps=models.ConsumptionSession.build_session))
-    def test__view__post__with_user__with_permission__dont_match(self):
-        model = self.bc.database.create(user=1, permission=1)
-
-        request = APIRequestFactory()
-        request = request.post('/they-killed-kenny')
-        force_authenticate(request, user=model.user)
-
-        view = TestViewConsumer.as_view()
-
-        response = view(request).render()
-        expected = {'detail': 'not-enough-consumables', 'status_code': 402}
-
-        self.assertEqual(json.loads(response.content.decode('utf-8')), expected)
-        self.assertEqual(response.status_code, status.HTTP_402_PAYMENT_REQUIRED)
-        self.assertEqual(CONSUMER_MOCK.call_args_list, [])
-        self.assertEqual(self.bc.database.list_of('payments.ConsumptionSession'), [])
-        self.assertEqual(models.ConsumptionSession.build_session.call_args_list, [])
-
-        self.assertEqual(payments_signals.consume_service.send_robust.call_args_list, [])
-
-    @patch('breathecode.payments.signals.consume_service.send_robust', MagicMock(return_value=UTC_NOW))
-    @patch('breathecode.payments.models.ConsumptionSession.build_session',
-           MagicMock(wraps=models.ConsumptionSession.build_session))
-    def test__view__post__with_user__with_group_related_to_permission__without_consumer(self):
-        user = {'user_permissions': []}
-        permissions = [{}, {'codename': PERMISSION}]
-        group = {'permission_id': 2}
-        model = self.bc.database.create(user=user, permission=permissions, group=group)
-
-        request = APIRequestFactory()
-        request = request.post('/they-killed-kenny')
-        force_authenticate(request, user=model.user)
-
-        view = TestViewConsumer.as_view()
-
-        response = view(request).render()
-        expected = {'detail': 'with-consumer-not-enough-consumables', 'status_code': 402}
-
-        self.assertEqual(json.loads(response.content.decode('utf-8')), expected)
-        self.assertEqual(response.status_code, status.HTTP_402_PAYMENT_REQUIRED)
-        self.assertEqual(CONSUMER_MOCK.call_args_list, [])
-        self.assertEqual(self.bc.database.list_of('payments.ConsumptionSession'), [])
-        self.assertEqual(models.ConsumptionSession.build_session.call_args_list, [])
-
-        self.assertEqual(payments_signals.consume_service.send_robust.call_args_list, [])
-
-    @patch('breathecode.payments.signals.consume_service.send_robust', MagicMock(return_value=UTC_NOW))
-    @patch('breathecode.payments.models.ConsumptionSession.build_session',
-           MagicMock(wraps=models.ConsumptionSession.build_session))
-    def test__view__post__with_user__with_group_related_to_permission__consumer__how_many_minus_1(self):
-        user = {'user_permissions': []}
-        permissions = [{}, {'codename': PERMISSION}]
-        group = {'permission_id': 2}
-        consumable = {'how_many': -1}
-        model = self.bc.database.create(user=user, permission=permissions, group=group, consumable=consumable)
-
-        request = APIRequestFactory()
-        request = request.post('/they-killed-kenny')
-        force_authenticate(request, user=model.user)
-
-        view = TestViewConsumer.as_view()
-
-        response = view(request).render()
-        expected = POST_RESPONSE
-
-        self.assertEqual(json.loads(response.content.decode('utf-8')), expected)
-        self.assertEqual(response.status_code, status.HTTP_200_OK)
-        self.assertEqual(CONSUMER_MOCK.call_args_list, [])
-        self.assertEqual(self.bc.database.list_of('payments.ConsumptionSession'), [])
-        self.assertEqual(models.ConsumptionSession.build_session.call_args_list, [])
-
-        self.assertEqual(payments_signals.consume_service.send_robust.call_args_list, [
-            call(instance=model.consumable, sender=model.consumable.__class__, how_many=1),
-        ])
-
-    @patch('breathecode.payments.signals.consume_service.send_robust', MagicMock(return_value=UTC_NOW))
-    @patch('breathecode.payments.models.ConsumptionSession.build_session',
-           MagicMock(wraps=models.ConsumptionSession.build_session))
-    def test__view__post__with_user__with_group_related_to_permission__consumer__how_many_0(self):
-        user = {'user_permissions': []}
-        permissions = [{}, {'codename': PERMISSION}]
-        group = {'permission_id': 2}
-        consumable = {'how_many': 0}
-        model = self.bc.database.create(user=user, permission=permissions, group=group, consumable=consumable)
-
-        request = APIRequestFactory()
-        request = request.post('/they-killed-kenny')
-        force_authenticate(request, user=model.user)
-
-        view = TestViewConsumer.as_view()
-
-        response = view(request).render()
-        expected = {'detail': 'with-consumer-not-enough-consumables', 'status_code': 402}
-
-        self.assertEqual(json.loads(response.content.decode('utf-8')), expected)
-        self.assertEqual(response.status_code, status.HTTP_402_PAYMENT_REQUIRED)
-        self.assertEqual(CONSUMER_MOCK.call_args_list, [])
-        self.assertEqual(self.bc.database.list_of('payments.ConsumptionSession'), [])
-        self.assertEqual(models.ConsumptionSession.build_session.call_args_list, [])
-
-        self.assertEqual(payments_signals.consume_service.send_robust.call_args_list, [])
-
-    @patch('breathecode.payments.signals.consume_service.send_robust', MagicMock(return_value=UTC_NOW))
-    @patch('breathecode.payments.models.ConsumptionSession.build_session',
-           MagicMock(wraps=models.ConsumptionSession.build_session))
-    def test__view__post__with_user__with_group_related_to_permission__consumer__how_many_1(self):
-        user = {'user_permissions': []}
-        permissions = [{}, {'codename': PERMISSION}]
-        group = {'permission_id': 2}
-        consumable = {'how_many': 1}
-        model = self.bc.database.create(user=user, permission=permissions, group=group, consumable=consumable)
-
-        request = APIRequestFactory()
-        request = request.post('/they-killed-kenny')
-        force_authenticate(request, user=model.user)
-
-        view = TestViewConsumer.as_view()
-
-        response = view(request).render()
-        expected = POST_RESPONSE
-
-        self.assertEqual(json.loads(response.content.decode('utf-8')), expected)
-        self.assertEqual(response.status_code, status.HTTP_200_OK)
-        self.assertEqual(CONSUMER_MOCK.call_args_list, [])
-        self.assertEqual(self.bc.database.list_of('payments.ConsumptionSession'), [])
-        self.assertEqual(models.ConsumptionSession.build_session.call_args_list, [])
-
-        self.assertEqual(payments_signals.consume_service.send_robust.call_args_list, [
-            call(instance=model.consumable, sender=model.consumable.__class__, how_many=1),
-        ])
-
-    """
-    🔽🔽🔽 View put id
-    """
-
-    @patch('breathecode.payments.signals.consume_service.send_robust', MagicMock(return_value=UTC_NOW))
-    @patch('breathecode.payments.models.ConsumptionSession.build_session',
-           MagicMock(wraps=models.ConsumptionSession.build_session))
-    def test__view__put_id__anonymous_user(self):
-        request = APIRequestFactory()
-        request = request.put('/they-killed-kenny')
-
-        view = TestViewConsumer.as_view()
-
-        response = view(request, id=1).render()
-        expected = {'detail': 'anonymous-user-not-enough-consumables', 'status_code': 402}
-
-        self.assertEqual(json.loads(response.content.decode('utf-8')), expected)
-        self.assertEqual(response.status_code, status.HTTP_402_PAYMENT_REQUIRED)
-        self.assertEqual(CONSUMER_MOCK.call_args_list, [])
-        self.assertEqual(self.bc.database.list_of('payments.ConsumptionSession'), [])
-        self.assertEqual(models.ConsumptionSession.build_session.call_args_list, [])
-
-        self.assertEqual(payments_signals.consume_service.send_robust.call_args_list, [])
-
-    @patch('breathecode.payments.signals.consume_service.send_robust', MagicMock(return_value=UTC_NOW))
-    @patch('breathecode.payments.models.ConsumptionSession.build_session',
-           MagicMock(wraps=models.ConsumptionSession.build_session))
-    def test__view__put_id__with_user(self):
-        model = self.bc.database.create(user=1)
-
-        request = APIRequestFactory()
-        request = request.put('/they-killed-kenny')
-        force_authenticate(request, user=model.user)
-
-        view = TestViewConsumer.as_view()
-
-        response = view(request, id=1).render()
-        expected = {'detail': 'not-enough-consumables', 'status_code': 402}
-
-        self.assertEqual(json.loads(response.content.decode('utf-8')), expected)
-        self.assertEqual(response.status_code, status.HTTP_402_PAYMENT_REQUIRED)
-        self.assertEqual(CONSUMER_MOCK.call_args_list, [])
-        self.assertEqual(self.bc.database.list_of('payments.ConsumptionSession'), [])
-        self.assertEqual(models.ConsumptionSession.build_session.call_args_list, [])
-
-        self.assertEqual(payments_signals.consume_service.send_robust.call_args_list, [])
-
-    @patch('breathecode.payments.signals.consume_service.send_robust', MagicMock(return_value=UTC_NOW))
-    @patch('breathecode.payments.models.ConsumptionSession.build_session',
-           MagicMock(wraps=models.ConsumptionSession.build_session))
-    def test__view__put_id__with_user__with_permission__dont_match(self):
-        model = self.bc.database.create(user=1, permission=1)
-
-        request = APIRequestFactory()
-        request = request.put('/they-killed-kenny')
-        force_authenticate(request, user=model.user)
-
-        view = TestViewConsumer.as_view()
-
-        response = view(request, id=1).render()
-        expected = {'detail': 'not-enough-consumables', 'status_code': 402}
-
-        self.assertEqual(json.loads(response.content.decode('utf-8')), expected)
-        self.assertEqual(response.status_code, status.HTTP_402_PAYMENT_REQUIRED)
-        self.assertEqual(CONSUMER_MOCK.call_args_list, [])
-        self.assertEqual(self.bc.database.list_of('payments.ConsumptionSession'), [])
-        self.assertEqual(models.ConsumptionSession.build_session.call_args_list, [])
-
-        self.assertEqual(payments_signals.consume_service.send_robust.call_args_list, [])
-
-    @patch('breathecode.payments.signals.consume_service.send_robust', MagicMock(return_value=UTC_NOW))
-    @patch('breathecode.payments.models.ConsumptionSession.build_session',
-           MagicMock(wraps=models.ConsumptionSession.build_session))
-    def test__view__put_id__with_user__with_group_related_to_permission__without_consumer(self):
-        user = {'user_permissions': []}
-        permissions = [{}, {'codename': PERMISSION}]
-        group = {'permission_id': 2}
-        model = self.bc.database.create(user=user, permission=permissions, group=group)
-
-        request = APIRequestFactory()
-        request = request.put('/they-killed-kenny')
-        force_authenticate(request, user=model.user)
-
-        view = TestViewConsumer.as_view()
-
-        response = view(request, id=1).render()
-        expected = {'detail': 'with-consumer-not-enough-consumables', 'status_code': 402}
-
-        self.assertEqual(json.loads(response.content.decode('utf-8')), expected)
-        self.assertEqual(response.status_code, status.HTTP_402_PAYMENT_REQUIRED)
-        self.assertEqual(CONSUMER_MOCK.call_args_list, [])
-        self.assertEqual(self.bc.database.list_of('payments.ConsumptionSession'), [])
-        self.assertEqual(models.ConsumptionSession.build_session.call_args_list, [])
-
-        self.assertEqual(payments_signals.consume_service.send_robust.call_args_list, [])
-
-    @patch('breathecode.payments.signals.consume_service.send_robust', MagicMock(return_value=UTC_NOW))
-    @patch('breathecode.payments.models.ConsumptionSession.build_session',
-           MagicMock(wraps=models.ConsumptionSession.build_session))
-    def test__view__put_id__with_user__with_group_related_to_permission__consumer__how_many_minus_1(self):
-        user = {'user_permissions': []}
-        permissions = [{}, {'codename': PERMISSION}]
-        group = {'permission_id': 2}
-        consumable = {'how_many': -1}
-        model = self.bc.database.create(user=user, permission=permissions, group=group, consumable=consumable)
-
-        request = APIRequestFactory()
-        request = request.put('/they-killed-kenny')
-        force_authenticate(request, user=model.user)
-
-        view = TestViewConsumer.as_view()
-
-        response = view(request, id=1).render()
-        expected = PUT_ID_RESPONSE
-
-        self.assertEqual(json.loads(response.content.decode('utf-8')), expected)
-        self.assertEqual(response.status_code, status.HTTP_200_OK)
-        self.assertEqual(CONSUMER_MOCK.call_args_list, [])
-        self.assertEqual(self.bc.database.list_of('payments.ConsumptionSession'), [])
-        self.assertEqual(models.ConsumptionSession.build_session.call_args_list, [])
-
-        self.assertEqual(payments_signals.consume_service.send_robust.call_args_list, [
-            call(instance=model.consumable, sender=model.consumable.__class__, how_many=1),
-        ])
-
-    @patch('breathecode.payments.signals.consume_service.send_robust', MagicMock(return_value=UTC_NOW))
-    @patch('breathecode.payments.models.ConsumptionSession.build_session',
-           MagicMock(wraps=models.ConsumptionSession.build_session))
-    def test__view__put_id__with_user__with_group_related_to_permission__consumer__how_many_0(self):
-        user = {'user_permissions': []}
-        permissions = [{}, {'codename': PERMISSION}]
-        group = {'permission_id': 2}
-        consumable = {'how_many': 0}
-        model = self.bc.database.create(user=user, permission=permissions, group=group, consumable=consumable)
-
-        request = APIRequestFactory()
-        request = request.put('/they-killed-kenny')
-        force_authenticate(request, user=model.user)
-
-        view = TestViewConsumer.as_view()
-
-        response = view(request, id=1).render()
-        expected = {'detail': 'with-consumer-not-enough-consumables', 'status_code': 402}
-
-        self.assertEqual(json.loads(response.content.decode('utf-8')), expected)
-        self.assertEqual(response.status_code, status.HTTP_402_PAYMENT_REQUIRED)
-        self.assertEqual(CONSUMER_MOCK.call_args_list, [])
-        self.assertEqual(self.bc.database.list_of('payments.ConsumptionSession'), [])
-        self.assertEqual(models.ConsumptionSession.build_session.call_args_list, [])
-
-        self.assertEqual(payments_signals.consume_service.send_robust.call_args_list, [])
-
-    @patch('breathecode.payments.signals.consume_service.send_robust', MagicMock(return_value=UTC_NOW))
-    @patch('breathecode.payments.models.ConsumptionSession.build_session',
-           MagicMock(wraps=models.ConsumptionSession.build_session))
-    def test__view__put_id__with_user__with_group_related_to_permission__consumer__how_many_1(self):
-        user = {'user_permissions': []}
-        permissions = [{}, {'codename': PERMISSION}]
-        group = {'permission_id': 2}
-        consumable = {'how_many': 1}
-        model = self.bc.database.create(user=user, permission=permissions, group=group, consumable=consumable)
-
-        request = APIRequestFactory()
-        request = request.put('/they-killed-kenny')
-        force_authenticate(request, user=model.user)
-
-        view = TestViewConsumer.as_view()
-
-        response = view(request, id=1).render()
-        expected = PUT_ID_RESPONSE
-
-        self.assertEqual(json.loads(response.content.decode('utf-8')), expected)
-        self.assertEqual(response.status_code, status.HTTP_200_OK)
-        self.assertEqual(CONSUMER_MOCK.call_args_list, [])
-        self.assertEqual(self.bc.database.list_of('payments.ConsumptionSession'), [])
-        self.assertEqual(models.ConsumptionSession.build_session.call_args_list, [])
-
-        self.assertEqual(payments_signals.consume_service.send_robust.call_args_list, [
-            call(instance=model.consumable, sender=model.consumable.__class__, how_many=1),
-        ])
-
-    """
-    🔽🔽🔽 View delete id
-    """
-
-    @patch('breathecode.payments.signals.consume_service.send_robust', MagicMock(return_value=UTC_NOW))
-    @patch('breathecode.payments.models.ConsumptionSession.build_session',
-           MagicMock(wraps=models.ConsumptionSession.build_session))
-    def test__view__delete_id__anonymous_user(self):
-        request = APIRequestFactory()
-        request = request.delete('/they-killed-kenny')
-
-        view = TestViewConsumer.as_view()
-
-        response = view(request, id=1).render()
-        expected = {'detail': 'anonymous-user-not-enough-consumables', 'status_code': 402}
-
-        self.assertEqual(json.loads(response.content.decode('utf-8')), expected)
-        self.assertEqual(response.status_code, status.HTTP_402_PAYMENT_REQUIRED)
-        self.assertEqual(CONSUMER_MOCK.call_args_list, [])
-        self.assertEqual(self.bc.database.list_of('payments.ConsumptionSession'), [])
-        self.assertEqual(models.ConsumptionSession.build_session.call_args_list, [])
-
-        self.assertEqual(payments_signals.consume_service.send_robust.call_args_list, [])
-
-    @patch('breathecode.payments.signals.consume_service.send_robust', MagicMock(return_value=UTC_NOW))
-    @patch('breathecode.payments.models.ConsumptionSession.build_session',
-           MagicMock(wraps=models.ConsumptionSession.build_session))
-    def test__view__delete_id__with_user(self):
-        model = self.bc.database.create(user=1)
-
-        request = APIRequestFactory()
-        request = request.delete('/they-killed-kenny')
-        force_authenticate(request, user=model.user)
-
-        view = TestViewConsumer.as_view()
-
-        response = view(request, id=1).render()
-        expected = {'detail': 'not-enough-consumables', 'status_code': 402}
-
-        self.assertEqual(json.loads(response.content.decode('utf-8')), expected)
-        self.assertEqual(response.status_code, status.HTTP_402_PAYMENT_REQUIRED)
-        self.assertEqual(CONSUMER_MOCK.call_args_list, [])
-        self.assertEqual(self.bc.database.list_of('payments.ConsumptionSession'), [])
-        self.assertEqual(models.ConsumptionSession.build_session.call_args_list, [])
-
-        self.assertEqual(payments_signals.consume_service.send_robust.call_args_list, [])
-
-    @patch('breathecode.payments.signals.consume_service.send_robust', MagicMock(return_value=UTC_NOW))
-    @patch('breathecode.payments.models.ConsumptionSession.build_session',
-           MagicMock(wraps=models.ConsumptionSession.build_session))
-    def test__view__delete_id__with_user__with_permission__dont_match(self):
-        model = self.bc.database.create(user=1, permission=1)
-
-        request = APIRequestFactory()
-        request = request.delete('/they-killed-kenny')
-        force_authenticate(request, user=model.user)
-
-        view = TestViewConsumer.as_view()
-
-        response = view(request, id=1).render()
-        expected = {'detail': 'not-enough-consumables', 'status_code': 402}
-
-        self.assertEqual(json.loads(response.content.decode('utf-8')), expected)
-        self.assertEqual(response.status_code, status.HTTP_402_PAYMENT_REQUIRED)
-        self.assertEqual(CONSUMER_MOCK.call_args_list, [])
-        self.assertEqual(self.bc.database.list_of('payments.ConsumptionSession'), [])
-        self.assertEqual(models.ConsumptionSession.build_session.call_args_list, [])
-
-        self.assertEqual(payments_signals.consume_service.send_robust.call_args_list, [])
-
-    @patch('breathecode.payments.signals.consume_service.send_robust', MagicMock(return_value=UTC_NOW))
-    @patch('breathecode.payments.models.ConsumptionSession.build_session',
-           MagicMock(wraps=models.ConsumptionSession.build_session))
-    def test__view__delete_id__with_user__with_group_related_to_permission__without_consumer(self):
-        user = {'user_permissions': []}
-        permissions = [{}, {'codename': PERMISSION}]
-        group = {'permission_id': 2}
-        model = self.bc.database.create(user=user, permission=permissions, group=group)
-
-        request = APIRequestFactory()
-        request = request.delete('/they-killed-kenny')
-        force_authenticate(request, user=model.user)
-
-        view = TestViewConsumer.as_view()
-
-        response = view(request, id=1).render()
-        expected = {'detail': 'with-consumer-not-enough-consumables', 'status_code': 402}
-
-        self.assertEqual(json.loads(response.content.decode('utf-8')), expected)
-        self.assertEqual(response.status_code, status.HTTP_402_PAYMENT_REQUIRED)
-        self.assertEqual(CONSUMER_MOCK.call_args_list, [])
-        self.assertEqual(self.bc.database.list_of('payments.ConsumptionSession'), [])
-        self.assertEqual(models.ConsumptionSession.build_session.call_args_list, [])
-
-        self.assertEqual(payments_signals.consume_service.send_robust.call_args_list, [])
-
-    @patch('breathecode.payments.signals.consume_service.send_robust', MagicMock(return_value=UTC_NOW))
-    @patch('breathecode.payments.models.ConsumptionSession.build_session',
-           MagicMock(wraps=models.ConsumptionSession.build_session))
-    def test__view__delete_id__with_user__with_group_related_to_permission__consumer__how_many_minus_1(self):
-        user = {'user_permissions': []}
-        permissions = [{}, {'codename': PERMISSION}]
-        group = {'permission_id': 2}
-        consumable = {'how_many': -1}
-        model = self.bc.database.create(user=user, permission=permissions, group=group, consumable=consumable)
-
-        request = APIRequestFactory()
-        request = request.delete('/they-killed-kenny')
-        force_authenticate(request, user=model.user)
-
-        view = TestViewConsumer.as_view()
-
-        response = view(request, id=1).render()
-        expected = DELETE_ID_RESPONSE
-
-        self.assertEqual(json.loads(response.content.decode('utf-8')), expected)
-        self.assertEqual(response.status_code, status.HTTP_200_OK)
-        self.assertEqual(CONSUMER_MOCK.call_args_list, [])
-        self.assertEqual(self.bc.database.list_of('payments.ConsumptionSession'), [])
-        self.assertEqual(models.ConsumptionSession.build_session.call_args_list, [])
-
-        self.assertEqual(payments_signals.consume_service.send_robust.call_args_list, [
-            call(instance=model.consumable, sender=model.consumable.__class__, how_many=1),
-        ])
-
-    @patch('breathecode.payments.signals.consume_service.send_robust', MagicMock(return_value=UTC_NOW))
-    @patch('breathecode.payments.models.ConsumptionSession.build_session',
-           MagicMock(wraps=models.ConsumptionSession.build_session))
-    def test__view__delete_id__with_user__with_group_related_to_permission__consumer__how_many_0(self):
-        user = {'user_permissions': []}
-        permissions = [{}, {'codename': PERMISSION}]
-        group = {'permission_id': 2}
-        consumable = {'how_many': 0}
-        model = self.bc.database.create(user=user, permission=permissions, group=group, consumable=consumable)
-
-        request = APIRequestFactory()
-        request = request.delete('/they-killed-kenny')
-        force_authenticate(request, user=model.user)
-
-        view = TestViewConsumer.as_view()
-
-        response = view(request, id=1).render()
-        expected = {'detail': 'with-consumer-not-enough-consumables', 'status_code': 402}
-
-        self.assertEqual(json.loads(response.content.decode('utf-8')), expected)
-        self.assertEqual(response.status_code, status.HTTP_402_PAYMENT_REQUIRED)
-        self.assertEqual(CONSUMER_MOCK.call_args_list, [])
-        self.assertEqual(self.bc.database.list_of('payments.ConsumptionSession'), [])
-        self.assertEqual(models.ConsumptionSession.build_session.call_args_list, [])
-
-        self.assertEqual(payments_signals.consume_service.send_robust.call_args_list, [])
-
-    @patch('breathecode.payments.signals.consume_service.send_robust', MagicMock(return_value=UTC_NOW))
-    @patch('breathecode.payments.models.ConsumptionSession.build_session',
-           MagicMock(wraps=models.ConsumptionSession.build_session))
-    def test__view__delete_id__with_user__with_group_related_to_permission__consumer__how_many_1(self):
-        user = {'user_permissions': []}
-        permissions = [{}, {'codename': PERMISSION}]
-        group = {'permission_id': 2}
-        consumable = {'how_many': 1}
-        model = self.bc.database.create(user=user, permission=permissions, group=group, consumable=consumable)
-
-        request = APIRequestFactory()
-        request = request.delete('/they-killed-kenny')
-        force_authenticate(request, user=model.user)
-
-        view = TestViewConsumer.as_view()
-
-        response = view(request, id=1).render()
-        expected = DELETE_ID_RESPONSE
-
-        self.assertEqual(json.loads(response.content.decode('utf-8')), expected)
-        self.assertEqual(response.status_code, status.HTTP_200_OK)
-        self.assertEqual(CONSUMER_MOCK.call_args_list, [])
-        self.assertEqual(self.bc.database.list_of('payments.ConsumptionSession'), [])
-        self.assertEqual(models.ConsumptionSession.build_session.call_args_list, [])
-
-        self.assertEqual(payments_signals.consume_service.send_robust.call_args_list, [
-            call(instance=model.consumable, sender=model.consumable.__class__, how_many=1),
-        ])
-
-
-class ConsumerCallbackViewTestSuite(UtilsTestCase):
-
-    def setUp(self):
-        super().setUp()
-        CONSUMER_MOCK.call_args_list = []
-
-    """
-    🔽🔽🔽 View get
-    """
-
-    @patch('django.utils.timezone.now', MagicMock(return_value=UTC_NOW))
-    @patch('breathecode.payments.signals.consume_service.send_robust', MagicMock(return_value=UTC_NOW))
-    @patch('breathecode.payments.models.ConsumptionSession.build_session',
-           MagicMock(wraps=models.ConsumptionSession.build_session))
-    def test__view__get__anonymous_user(self):
-        request = APIRequestFactory()
-        request = request.get('/they-killed-kenny')
-
-        view = TestViewConsumerCallback.as_view()
-
-        response = view(request).render()
-        expected = {'detail': 'anonymous-user-not-enough-consumables', 'status_code': 402}
-
-        self.assertEqual(json.loads(response.content.decode('utf-8')), expected)
-        self.assertEqual(response.status_code, status.HTTP_402_PAYMENT_REQUIRED)
-
-        self.assertEqual(CONSUMER_MOCK.call_args_list, [])
-        self.assertEqual(self.bc.database.list_of('payments.ConsumptionSession'), [])
-        self.assertEqual(models.ConsumptionSession.build_session.call_args_list, [])
-
-        self.assertEqual(payments_signals.consume_service.send_robust.call_args_list, [])
-
-    @patch('django.utils.timezone.now', MagicMock(return_value=UTC_NOW))
-    @patch('breathecode.payments.signals.consume_service.send_robust', MagicMock(return_value=UTC_NOW))
-    @patch('breathecode.payments.models.ConsumptionSession.build_session',
-           MagicMock(wraps=models.ConsumptionSession.build_session))
-    def test__view__get__with_user(self):
-        model = self.bc.database.create(user=1)
-
-        request = APIRequestFactory()
-        request = request.get('/they-killed-kenny')
-        force_authenticate(request, user=model.user)
-
-        view = TestViewConsumerCallback.as_view()
-
-        response = view(request).render()
-        expected = {'detail': 'not-enough-consumables', 'status_code': 402}
-
-        self.assertEqual(json.loads(response.content.decode('utf-8')), expected)
-        self.assertEqual(response.status_code, status.HTTP_402_PAYMENT_REQUIRED)
-
-        self.assertEqual(CONSUMER_MOCK.call_args_list, [])
-        self.assertEqual(self.bc.database.list_of('payments.ConsumptionSession'), [])
-        self.assertEqual(models.ConsumptionSession.build_session.call_args_list, [])
-
-        self.assertEqual(payments_signals.consume_service.send_robust.call_args_list, [])
-
-    @patch('django.utils.timezone.now', MagicMock(return_value=UTC_NOW))
-    @patch('breathecode.payments.signals.consume_service.send_robust', MagicMock(return_value=UTC_NOW))
-    @patch('breathecode.payments.models.ConsumptionSession.build_session',
-           MagicMock(wraps=models.ConsumptionSession.build_session))
-    def test__view__get__with_user__with_permission__dont_match(self):
-        model = self.bc.database.create(user=1, permission=1)
-
-        request = APIRequestFactory()
-        request = request.get('/they-killed-kenny')
-        force_authenticate(request, user=model.user)
-
-        view = TestViewConsumerCallback.as_view()
-
-        response = view(request).render()
-        expected = {'detail': 'not-enough-consumables', 'status_code': 402}
-
-        self.assertEqual(json.loads(response.content.decode('utf-8')), expected)
-        self.assertEqual(response.status_code, status.HTTP_402_PAYMENT_REQUIRED)
-
-        self.assertEqual(CONSUMER_MOCK.call_args_list, [])
-        self.assertEqual(self.bc.database.list_of('payments.ConsumptionSession'), [])
-        self.assertEqual(models.ConsumptionSession.build_session.call_args_list, [])
-
-        self.assertEqual(payments_signals.consume_service.send_robust.call_args_list, [])
-
-    @patch('django.utils.timezone.now', MagicMock(return_value=UTC_NOW))
-    @patch('breathecode.payments.signals.consume_service.send_robust', MagicMock(return_value=UTC_NOW))
-    @patch('breathecode.payments.models.ConsumptionSession.build_session',
-           MagicMock(wraps=models.ConsumptionSession.build_session))
-    def test__view__get__with_user__with_group_related_to_permission__without_consumer(self):
-        user = {'user_permissions': []}
-        permissions = [{}, {'codename': PERMISSION}]
-        group = {'permission_id': 2}
-        model = self.bc.database.create(user=user, permission=permissions, group=group)
-
-        request = APIRequestFactory()
-        request = request.get('/they-killed-kenny')
-        force_authenticate(request, user=model.user)
-
-        view = TestViewConsumerCallback.as_view()
-
-        response = view(request).render()
-        expected = {'detail': 'with-consumer-not-enough-consumables', 'status_code': 402}
-
-        self.assertEqual(json.loads(response.content.decode('utf-8')), expected)
-        self.assertEqual(response.status_code, status.HTTP_402_PAYMENT_REQUIRED)
-
-        Consumable = self.bc.database.get_model('payments.Consumable')
-        consumables = Consumable.objects.filter()
-        self.assertEqual(len(CONSUMER_MOCK.call_args_list), 1)
-
-        args, kwargs = CONSUMER_MOCK.call_args_list[0]
-        context, args, kwargs = args
-
-        self.assertTrue(isinstance(context['request'], Request))
-        self.bc.check.partial_equality(context, {
-            'utc_now': UTC_NOW,
-            'consumer': CONSUMER_MOCK,
-            'permission': PERMISSION,
-            'consumables': consumables,
-        })
-
-        self.assertEqual(len(args), 2)
-        self.assertTrue(isinstance(args[0], TestViewConsumerCallback))
-        self.assertTrue(isinstance(args[1], Request))
-
-        self.assertEqual(kwargs, {})
-        self.assertEqual(self.bc.database.list_of('payments.ConsumptionSession'), [])
-        self.assertEqual(models.ConsumptionSession.build_session.call_args_list, [])
-
-        self.assertEqual(payments_signals.consume_service.send_robust.call_args_list, [])
-
-    @patch('django.utils.timezone.now', MagicMock(return_value=UTC_NOW))
-    @patch('breathecode.payments.signals.consume_service.send_robust', MagicMock(return_value=UTC_NOW))
-    @patch('breathecode.payments.models.ConsumptionSession.build_session',
-           MagicMock(wraps=models.ConsumptionSession.build_session))
-    def test__view__get__with_user__with_group_related_to_permission__consumer__how_many_minus_1(self):
-        user = {'user_permissions': []}
-        permissions = [{}, {'codename': PERMISSION}]
-        group = {'permission_id': 2}
-        consumable = {'how_many': -1}
-        model = self.bc.database.create(user=user, permission=permissions, group=group, consumable=consumable)
-
-        request = APIRequestFactory()
-        request = request.get('/they-killed-kenny')
-        force_authenticate(request, user=model.user)
-
-        view = TestViewConsumerCallback.as_view()
-
-        response = view(request).render()
-        expected = GET_RESPONSE
-
-        self.assertEqual(json.loads(response.content.decode('utf-8')), expected)
-        self.assertEqual(response.status_code, status.HTTP_200_OK)
-
-        Consumable = self.bc.database.get_model('payments.Consumable')
-        consumables = Consumable.objects.filter()
-        self.assertEqual(len(CONSUMER_MOCK.call_args_list), 1)
-
-        args, kwargs = CONSUMER_MOCK.call_args_list[0]
-        context, args, kwargs = args
-
-        self.assertTrue(isinstance(context['request'], Request))
-        self.bc.check.partial_equality(context, {
-            'utc_now': UTC_NOW,
-            'consumer': CONSUMER_MOCK,
-            'permission': PERMISSION,
-            'consumables': consumables,
-        })
-
-        self.assertEqual(len(args), 2)
-        self.assertTrue(isinstance(args[0], TestViewConsumerCallback))
-        self.assertTrue(isinstance(args[1], Request))
-
-        self.assertEqual(kwargs, {})
-        self.assertEqual(self.bc.database.list_of('payments.ConsumptionSession'), [])
-        self.assertEqual(models.ConsumptionSession.build_session.call_args_list, [])
-
-        self.assertEqual(payments_signals.consume_service.send_robust.call_args_list, [
-            call(instance=model.consumable, sender=model.consumable.__class__, how_many=1),
-        ])
-
-    @patch('django.utils.timezone.now', MagicMock(return_value=UTC_NOW))
-    @patch('breathecode.payments.signals.consume_service.send_robust', MagicMock(return_value=UTC_NOW))
-    @patch('breathecode.payments.models.ConsumptionSession.build_session',
-           MagicMock(wraps=models.ConsumptionSession.build_session))
-    def test__view__get__with_user__with_group_related_to_permission__consumer__how_many_0(self):
-        user = {'user_permissions': []}
-        permissions = [{}, {'codename': PERMISSION}]
-        group = {'permission_id': 2}
-        consumable = {'how_many': 0}
-        model = self.bc.database.create(user=user, permission=permissions, group=group, consumable=consumable)
-
-        request = APIRequestFactory()
-        request = request.get('/they-killed-kenny')
-        force_authenticate(request, user=model.user)
-
-        view = TestViewConsumerCallback.as_view()
-
-        response = view(request).render()
-        expected = {'detail': 'with-consumer-not-enough-consumables', 'status_code': 402}
-
-        self.assertEqual(json.loads(response.content.decode('utf-8')), expected)
-        self.assertEqual(response.status_code, status.HTTP_402_PAYMENT_REQUIRED)
-
-        Consumable = self.bc.database.get_model('payments.Consumable')
-        consumables = Consumable.objects.filter()
-        self.assertEqual(len(CONSUMER_MOCK.call_args_list), 1)
-
-        args, kwargs = CONSUMER_MOCK.call_args_list[0]
-        context, args, kwargs = args
-
-        self.assertTrue(isinstance(context['request'], Request))
-        self.bc.check.partial_equality(context, {
-            'utc_now': UTC_NOW,
-            'consumer': CONSUMER_MOCK,
-            'permission': PERMISSION,
-            'consumables': consumables,
-        })
-
-        self.assertEqual(len(args), 2)
-        self.assertTrue(isinstance(args[0], TestViewConsumerCallback))
-        self.assertTrue(isinstance(args[1], Request))
-
-        self.assertEqual(kwargs, {})
-        self.assertEqual(self.bc.database.list_of('payments.ConsumptionSession'), [])
-        self.assertEqual(models.ConsumptionSession.build_session.call_args_list, [])
-
-        self.assertEqual(payments_signals.consume_service.send_robust.call_args_list, [])
-
-    @patch('django.utils.timezone.now', MagicMock(return_value=UTC_NOW))
-    @patch('breathecode.payments.signals.consume_service.send_robust', MagicMock(return_value=UTC_NOW))
-    @patch('breathecode.payments.models.ConsumptionSession.build_session',
-           MagicMock(wraps=models.ConsumptionSession.build_session))
-    def test__view__get__with_user__with_group_related_to_permission__consumer__how_many_1(self):
-        user = {'user_permissions': []}
-        permissions = [{}, {'codename': PERMISSION}]
-        group = {'permission_id': 2}
-        consumable = {'how_many': 1}
-        model = self.bc.database.create(user=user, permission=permissions, group=group, consumable=consumable)
-
-        request = APIRequestFactory()
-        request = request.get('/they-killed-kenny')
-        force_authenticate(request, user=model.user)
-
-        view = TestViewConsumerCallback.as_view()
-
-        response = view(request).render()
-        expected = GET_RESPONSE
-
-        self.assertEqual(json.loads(response.content.decode('utf-8')), expected)
-        self.assertEqual(response.status_code, status.HTTP_200_OK)
-
-        Consumable = self.bc.database.get_model('payments.Consumable')
-        consumables = Consumable.objects.filter()
-        self.assertEqual(len(CONSUMER_MOCK.call_args_list), 1)
-
-        args, kwargs = CONSUMER_MOCK.call_args_list[0]
-        context, args, kwargs = args
-
-        self.assertTrue(isinstance(context['request'], Request))
-        self.bc.check.partial_equality(context, {
-            'utc_now': UTC_NOW,
-            'consumer': CONSUMER_MOCK,
-            'permission': PERMISSION,
-            'consumables': consumables,
-        })
-
-        self.assertEqual(len(args), 2)
-        self.assertTrue(isinstance(args[0], TestViewConsumerCallback))
-        self.assertTrue(isinstance(args[1], Request))
-
-        self.assertEqual(kwargs, {})
-        self.assertEqual(self.bc.database.list_of('payments.ConsumptionSession'), [])
-        self.assertEqual(models.ConsumptionSession.build_session.call_args_list, [])
-
-        self.assertEqual(payments_signals.consume_service.send_robust.call_args_list, [
-            call(instance=model.consumable, sender=model.consumable.__class__, how_many=1),
-        ])
-
-    @patch('django.utils.timezone.now', MagicMock(return_value=UTC_NOW))
-    @patch('breathecode.payments.signals.consume_service.send_robust', MagicMock(return_value=UTC_NOW))
-    @patch('breathecode.payments.models.ConsumptionSession.build_session',
-           MagicMock(wraps=models.ConsumptionSession.build_session))
-    def test__view__get__with_user__without_consumption_session(self):
-        CONSUMER_WITH_TIME_OF_LIFE_MOCK.call_args_list = []
-
-        user = {'user_permissions': []}
-        permissions = [{}, {'codename': PERMISSION}]
-        group = {'permission_id': 2}
-        consumable = {'how_many': 1}
-        model = self.bc.database.create(user=user, permission=permissions, group=group, consumable=consumable)
-
-        request = APIRequestFactory()
-        request = request.get('/they-killed-kenny')
-        force_authenticate(request, user=model.user)
-
-        view = TestViewConsumerCallbackWithTimeOfLife.as_view()
-
-        response = view(request).render()
-        expected = GET_RESPONSE
-
-        self.assertEqual(json.loads(response.content.decode('utf-8')), expected)
-        self.assertEqual(response.status_code, status.HTTP_200_OK)
-
-        Consumable = self.bc.database.get_model('payments.Consumable')
-        consumables = Consumable.objects.filter()
-        self.assertEqual(len(CONSUMER_WITH_TIME_OF_LIFE_MOCK.call_args_list), 1)
-
-        args, kwargs = CONSUMER_WITH_TIME_OF_LIFE_MOCK.call_args_list[0]
-        context, args, kwargs = args
-
-        self.assertTrue(isinstance(context['request'], Request))
-        self.bc.check.partial_equality(context, {
-            'utc_now': UTC_NOW,
-            'consumer': CONSUMER_MOCK,
-            'permission': PERMISSION,
-            'consumables': consumables,
-        })
-
-        self.assertEqual(len(args), 2)
-        self.assertTrue(isinstance(args[0], TestViewConsumerCallbackWithTimeOfLife))
-        self.assertTrue(isinstance(args[1], Request))
-
-        self.assertEqual(kwargs, {})
-        self.assertEqual(self.bc.database.list_of('payments.ConsumptionSession'), [])
-        self.assertEqual(models.ConsumptionSession.build_session.call_args_list, [])
-
-        self.assertEqual(payments_signals.consume_service.send_robust.call_args_list, [
-            call(instance=model.consumable, sender=model.consumable.__class__, how_many=1),
-        ])
-
-    @patch('django.utils.timezone.now', MagicMock(return_value=UTC_NOW))
-    @patch('breathecode.payments.signals.consume_service.send_robust', MagicMock(return_value=UTC_NOW))
-    @patch('breathecode.payments.models.ConsumptionSession.build_session',
-           MagicMock(wraps=models.ConsumptionSession.build_session))
-    def test__view__get__with_user__consumption_session__does_not_match(self):
-        CONSUMER_WITH_TIME_OF_LIFE_MOCK.call_args_list = []
-
-        user = {'user_permissions': []}
-        permissions = [{}, {'codename': PERMISSION}]
-        group = {'permission_id': 2}
-        consumable = {'how_many': 1}
-        model = self.bc.database.create(user=user,
-                                        permission=permissions,
-                                        group=group,
-                                        consumable=consumable,
-                                        consumption_session=1)
-
-        request = APIRequestFactory()
-        request = request.get('/they-killed-kenny')
-        force_authenticate(request, user=model.user)
-
-        view = TestViewConsumerCallbackWithTimeOfLife.as_view()
-
-        response = view(request).render()
-        expected = GET_RESPONSE
-
-        self.assertEqual(json.loads(response.content.decode('utf-8')), expected)
-        self.assertEqual(response.status_code, status.HTTP_200_OK)
-
-        Consumable = self.bc.database.get_model('payments.Consumable')
-        consumables = Consumable.objects.filter()
-        self.assertEqual(len(CONSUMER_WITH_TIME_OF_LIFE_MOCK.call_args_list), 1)
-
-        args, kwargs = CONSUMER_WITH_TIME_OF_LIFE_MOCK.call_args_list[0]
-        context, args, kwargs = args
-
-        self.assertTrue(isinstance(context['request'], Request))
-        self.bc.check.partial_equality(context, {
-            'utc_now': UTC_NOW,
-            'consumer': CONSUMER_MOCK,
-            'permission': PERMISSION,
-            'consumables': consumables,
-        })
-
-        self.assertEqual(len(args), 2)
-        self.assertTrue(isinstance(args[0], TestViewConsumerCallbackWithTimeOfLife))
-        self.assertTrue(isinstance(args[1], Request))
-
-        self.assertEqual(kwargs, {})
-        self.assertEqual(self.bc.database.list_of('payments.ConsumptionSession'), [
-            self.bc.format.to_dict(model.consumption_session),
-        ])
-
-        self.assertEqual(models.ConsumptionSession.build_session.call_args_list, [])
-
-        self.assertEqual(payments_signals.consume_service.send_robust.call_args_list, [
-            call(instance=model.consumable, sender=model.consumable.__class__, how_many=1),
-        ])
-
-    @patch('django.utils.timezone.now', MagicMock(return_value=UTC_NOW))
-    @patch('breathecode.payments.signals.consume_service.send_robust', MagicMock(return_value=UTC_NOW))
-    @patch('breathecode.payments.models.ConsumptionSession.build_session',
-           MagicMock(wraps=models.ConsumptionSession.build_session))
-    def test__view__get__with_user__consumption_session__does_not_match__consumables_minus_sessions_et_0(self):
-        CONSUMER_WITH_TIME_OF_LIFE_MOCK.call_args_list = []
-
-        user = {'user_permissions': []}
-        permissions = [{}, {'codename': PERMISSION}]
-        group = {'permission_id': 2}
-        n = random.randint(1, 4)
-        consumable = {'how_many': n}
-        consumption_session = {
-            'eta': UTC_NOW + time_of_life,
-            'how_many': n,
-            'request': {
-                'args': [],
-                'kwargs': {},
-                'headers': {
-                    'academy': None
-                },
-                'user': 1
-            }
-        }
-        model = self.bc.database.create(user=user,
-                                        permission=permissions,
-                                        group=group,
-                                        consumable=consumable,
-                                        consumption_session=consumption_session)
-
-        request = APIRequestFactory()
-        request = request.get('/they-killed-kenny')
-        force_authenticate(request, user=model.user)
-
-        view = TestViewConsumerCallbackWithTimeOfLife.as_view()
-
-        response = view(request).render()
-        expected = GET_RESPONSE
-
-        self.assertEqual(json.loads(response.content.decode('utf-8')), expected)
-        self.assertEqual(response.status_code, status.HTTP_200_OK)
-
-        self.assertEqual(len(CONSUMER_WITH_TIME_OF_LIFE_MOCK.call_args_list), 1)
-
-        self.assertEqual(self.bc.database.list_of('payments.ConsumptionSession'), [
-            self.bc.format.to_dict(model.consumption_session),
-        ])
-
-        self.assertEqual(models.ConsumptionSession.build_session.call_args_list, [])
-
-        self.assertEqual(payments_signals.consume_service.send_robust.call_args_list, [])
-
-    @patch('django.utils.timezone.now', MagicMock(return_value=UTC_NOW))
-    @patch('breathecode.payments.signals.consume_service.send_robust', MagicMock(return_value=UTC_NOW))
-    @patch('breathecode.payments.models.ConsumptionSession.build_session',
-           MagicMock(wraps=models.ConsumptionSession.build_session))
-    def test__view__get__with_user__consumption_session__match(self):
-        CONSUMER_WITH_TIME_OF_LIFE_MOCK.call_args_list = []
-
-        user = {'user_permissions': []}
-        permissions = [{}, {'codename': PERMISSION}]
-        group = {'permission_id': 2}
-        consumable = {'how_many': 1}
-        consumption_session = {
-            'eta': UTC_NOW + time_of_life,
-            'request': {
-                'args': [],
-                'kwargs': {},
-                'headers': {
-                    'academy': None
-                },
-                'user': 1
-            }
-        }
-        model = self.bc.database.create(user=user,
-                                        permission=permissions,
-                                        group=group,
-                                        consumable=consumable,
-                                        consumption_session=consumption_session)
-
-        request = APIRequestFactory()
-        request = request.get('/they-killed-kenny')
-        force_authenticate(request, user=model.user)
-
-        view = TestViewConsumerCallbackWithTimeOfLife.as_view()
-
-        response = view(request).render()
-        expected = GET_RESPONSE
-
-        self.assertEqual(json.loads(response.content.decode('utf-8')), expected)
-        self.assertEqual(response.status_code, status.HTTP_200_OK)
-
-        self.assertEqual(len(CONSUMER_WITH_TIME_OF_LIFE_MOCK.call_args_list), 1)
-        self.assertEqual(self.bc.database.list_of('payments.ConsumptionSession'), [
-            self.bc.format.to_dict(model.consumption_session),
-        ])
-
-        self.assertEqual(models.ConsumptionSession.build_session.call_args_list, [])
-        self.assertEqual(payments_signals.consume_service.send_robust.call_args_list, [])
-
-    """
-    🔽🔽🔽 View get id
-    """
-
-    @patch('django.utils.timezone.now', MagicMock(return_value=UTC_NOW))
-    @patch('breathecode.payments.signals.consume_service.send_robust', MagicMock(return_value=UTC_NOW))
-    @patch('breathecode.payments.models.ConsumptionSession.build_session',
-           MagicMock(wraps=models.ConsumptionSession.build_session))
-    def test__view__get_id__anonymous_user(self):
-        request = APIRequestFactory()
-        request = request.get('/they-killed-kenny')
-
-        view = TestViewConsumerCallback.as_view()
-
-        response = view(request, id=1).render()
-        expected = {'detail': 'anonymous-user-not-enough-consumables', 'status_code': 402}
-
-        self.assertEqual(json.loads(response.content.decode('utf-8')), expected)
-        self.assertEqual(response.status_code, status.HTTP_402_PAYMENT_REQUIRED)
-
-        self.assertEqual(CONSUMER_MOCK.call_args_list, [])
-        self.assertEqual(self.bc.database.list_of('payments.ConsumptionSession'), [])
-        self.assertEqual(models.ConsumptionSession.build_session.call_args_list, [])
-
-        self.assertEqual(payments_signals.consume_service.send_robust.call_args_list, [])
-
-    @patch('django.utils.timezone.now', MagicMock(return_value=UTC_NOW))
-    @patch('breathecode.payments.signals.consume_service.send_robust', MagicMock(return_value=UTC_NOW))
-    @patch('breathecode.payments.models.ConsumptionSession.build_session',
-           MagicMock(wraps=models.ConsumptionSession.build_session))
-    def test__view__get_id__with_user(self):
-        model = self.bc.database.create(user=1)
-
-        request = APIRequestFactory()
-        request = request.get('/they-killed-kenny')
-        force_authenticate(request, user=model.user)
-
-        view = TestViewConsumerCallback.as_view()
-
-        response = view(request, id=1).render()
-        expected = {'detail': 'not-enough-consumables', 'status_code': 402}
-
-        self.assertEqual(json.loads(response.content.decode('utf-8')), expected)
-        self.assertEqual(response.status_code, status.HTTP_402_PAYMENT_REQUIRED)
-
-        self.assertEqual(CONSUMER_MOCK.call_args_list, [])
-        self.assertEqual(self.bc.database.list_of('payments.ConsumptionSession'), [])
-        self.assertEqual(models.ConsumptionSession.build_session.call_args_list, [])
-
-        self.assertEqual(payments_signals.consume_service.send_robust.call_args_list, [])
-
-    @patch('django.utils.timezone.now', MagicMock(return_value=UTC_NOW))
-    @patch('breathecode.payments.signals.consume_service.send_robust', MagicMock(return_value=UTC_NOW))
-    @patch('breathecode.payments.models.ConsumptionSession.build_session',
-           MagicMock(wraps=models.ConsumptionSession.build_session))
-    def test__view__get_id__with_user__with_permission__dont_match(self):
-        model = self.bc.database.create(user=1, permission=1)
-
-        request = APIRequestFactory()
-        request = request.get('/they-killed-kenny')
-        force_authenticate(request, user=model.user)
-
-        view = TestViewConsumerCallback.as_view()
-
-        response = view(request, id=1).render()
-        expected = {'detail': 'not-enough-consumables', 'status_code': 402}
-
-        self.assertEqual(json.loads(response.content.decode('utf-8')), expected)
-        self.assertEqual(response.status_code, status.HTTP_402_PAYMENT_REQUIRED)
-
-        self.assertEqual(CONSUMER_MOCK.call_args_list, [])
-        self.assertEqual(self.bc.database.list_of('payments.ConsumptionSession'), [])
-        self.assertEqual(models.ConsumptionSession.build_session.call_args_list, [])
-
-        self.assertEqual(payments_signals.consume_service.send_robust.call_args_list, [])
-
-    @patch('django.utils.timezone.now', MagicMock(return_value=UTC_NOW))
-    @patch('breathecode.payments.signals.consume_service.send_robust', MagicMock(return_value=UTC_NOW))
-    @patch('breathecode.payments.models.ConsumptionSession.build_session',
-           MagicMock(wraps=models.ConsumptionSession.build_session))
-    def test__view__get_id__with_user__with_group_related_to_permission__without_consumer(self):
-        user = {'user_permissions': []}
-        permissions = [{}, {'codename': PERMISSION}]
-        group = {'permission_id': 2}
-        model = self.bc.database.create(user=user, permission=permissions, group=group)
-
-        request = APIRequestFactory()
-        request = request.get('/they-killed-kenny')
-        force_authenticate(request, user=model.user)
-
-        view = TestViewConsumerCallback.as_view()
-
-        response = view(request, id=1).render()
-        expected = {'detail': 'with-consumer-not-enough-consumables', 'status_code': 402}
-
-        self.assertEqual(json.loads(response.content.decode('utf-8')), expected)
-        self.assertEqual(response.status_code, status.HTTP_402_PAYMENT_REQUIRED)
-
-        Consumable = self.bc.database.get_model('payments.Consumable')
-        consumables = Consumable.objects.filter()
-        self.assertEqual(len(CONSUMER_MOCK.call_args_list), 1)
-
-        args, kwargs = CONSUMER_MOCK.call_args_list[0]
-        context, args, kwargs = args
-
-        self.assertTrue(isinstance(context['request'], Request))
-        self.bc.check.partial_equality(context, {
-            'utc_now': UTC_NOW,
-            'consumer': CONSUMER_MOCK,
-            'permission': PERMISSION,
-            'consumables': consumables,
-        })
-
-        self.assertEqual(len(args), 2)
-        self.assertTrue(isinstance(args[0], TestViewConsumerCallback))
-        self.assertTrue(isinstance(args[1], Request))
-
-        self.assertEqual(kwargs, {'id': 1})
-        self.assertEqual(self.bc.database.list_of('payments.ConsumptionSession'), [])
-        self.assertEqual(models.ConsumptionSession.build_session.call_args_list, [])
-
-        self.assertEqual(payments_signals.consume_service.send_robust.call_args_list, [])
-
-    @patch('django.utils.timezone.now', MagicMock(return_value=UTC_NOW))
-    @patch('breathecode.payments.signals.consume_service.send_robust', MagicMock(return_value=UTC_NOW))
-    @patch('breathecode.payments.models.ConsumptionSession.build_session',
-           MagicMock(wraps=models.ConsumptionSession.build_session))
-    def test__view__get_id__with_user__with_group_related_to_permission__consumer__how_many_minus_1(self):
-        user = {'user_permissions': []}
-        permissions = [{}, {'codename': PERMISSION}]
-        group = {'permission_id': 2}
-        consumable = {'how_many': -1}
-        model = self.bc.database.create(user=user, permission=permissions, group=group, consumable=consumable)
-
-        request = APIRequestFactory()
-        request = request.get('/they-killed-kenny')
-        force_authenticate(request, user=model.user)
-
-        view = TestViewConsumerCallback.as_view()
-
-        response = view(request, id=1).render()
-        expected = GET_ID_RESPONSE
-
-        self.assertEqual(json.loads(response.content.decode('utf-8')), expected)
-        self.assertEqual(response.status_code, status.HTTP_200_OK)
-
-        Consumable = self.bc.database.get_model('payments.Consumable')
-        consumables = Consumable.objects.filter()
-        self.assertEqual(len(CONSUMER_MOCK.call_args_list), 1)
-
-        args, kwargs = CONSUMER_MOCK.call_args_list[0]
-        context, args, kwargs = args
-
-        self.assertTrue(isinstance(context['request'], Request))
-        self.bc.check.partial_equality(context, {
-            'utc_now': UTC_NOW,
-            'consumer': CONSUMER_MOCK,
-            'permission': PERMISSION,
-            'consumables': consumables,
-        })
-
-        self.assertEqual(len(args), 2)
-        self.assertTrue(isinstance(args[0], TestViewConsumerCallback))
-        self.assertTrue(isinstance(args[1], Request))
-
-        self.assertEqual(kwargs, {'id': 1})
-        self.assertEqual(self.bc.database.list_of('payments.ConsumptionSession'), [])
-        self.assertEqual(models.ConsumptionSession.build_session.call_args_list, [])
-
-        self.assertEqual(payments_signals.consume_service.send_robust.call_args_list, [
-            call(instance=model.consumable, sender=model.consumable.__class__, how_many=1),
-        ])
-
-    @patch('django.utils.timezone.now', MagicMock(return_value=UTC_NOW))
-    @patch('breathecode.payments.signals.consume_service.send_robust', MagicMock(return_value=UTC_NOW))
-    @patch('breathecode.payments.models.ConsumptionSession.build_session',
-           MagicMock(wraps=models.ConsumptionSession.build_session))
-    def test__view__get_id__with_user__with_group_related_to_permission__consumer__how_many_0(self):
-        user = {'user_permissions': []}
-        permissions = [{}, {'codename': PERMISSION}]
-        group = {'permission_id': 2}
-        consumable = {'how_many': 0}
-        model = self.bc.database.create(user=user, permission=permissions, group=group, consumable=consumable)
-
-        request = APIRequestFactory()
-        request = request.get('/they-killed-kenny')
-        force_authenticate(request, user=model.user)
-
-        view = TestViewConsumerCallback.as_view()
-
-        response = view(request, id=1).render()
-        expected = {'detail': 'with-consumer-not-enough-consumables', 'status_code': 402}
-
-        self.assertEqual(json.loads(response.content.decode('utf-8')), expected)
-        self.assertEqual(response.status_code, status.HTTP_402_PAYMENT_REQUIRED)
-
-        Consumable = self.bc.database.get_model('payments.Consumable')
-        consumables = Consumable.objects.filter()
-        self.assertEqual(len(CONSUMER_MOCK.call_args_list), 1)
-
-        args, kwargs = CONSUMER_MOCK.call_args_list[0]
-        context, args, kwargs = args
-
-        self.assertTrue(isinstance(context['request'], Request))
-        self.bc.check.partial_equality(context, {
-            'utc_now': UTC_NOW,
-            'consumer': CONSUMER_MOCK,
-            'permission': PERMISSION,
-            'consumables': consumables,
-        })
-
-        self.assertEqual(len(args), 2)
-        self.assertTrue(isinstance(args[0], TestViewConsumerCallback))
-        self.assertTrue(isinstance(args[1], Request))
-
-        self.assertEqual(kwargs, {'id': 1})
-        self.assertEqual(self.bc.database.list_of('payments.ConsumptionSession'), [])
-        self.assertEqual(models.ConsumptionSession.build_session.call_args_list, [])
-
-        self.assertEqual(payments_signals.consume_service.send_robust.call_args_list, [])
-
-    @patch('django.utils.timezone.now', MagicMock(return_value=UTC_NOW))
-    @patch('breathecode.payments.signals.consume_service.send_robust', MagicMock(return_value=UTC_NOW))
-    @patch('breathecode.payments.models.ConsumptionSession.build_session',
-           MagicMock(wraps=models.ConsumptionSession.build_session))
-    def test__view__get_id__with_user__with_group_related_to_permission__consumer__how_many_1(self):
-        user = {'user_permissions': []}
-        permissions = [{}, {'codename': PERMISSION}]
-        group = {'permission_id': 2}
-        consumable = {'how_many': 1}
-        model = self.bc.database.create(user=user, permission=permissions, group=group, consumable=consumable)
-
-        request = APIRequestFactory()
-        request = request.get('/they-killed-kenny')
-        force_authenticate(request, user=model.user)
-
-        view = TestViewConsumerCallback.as_view()
-
-        response = view(request, id=1).render()
-        expected = GET_ID_RESPONSE
-
-        self.assertEqual(json.loads(response.content.decode('utf-8')), expected)
-        self.assertEqual(response.status_code, status.HTTP_200_OK)
-
-        Consumable = self.bc.database.get_model('payments.Consumable')
-        consumables = Consumable.objects.filter()
-        self.assertEqual(len(CONSUMER_MOCK.call_args_list), 1)
-
-        args, kwargs = CONSUMER_MOCK.call_args_list[0]
-        context, args, kwargs = args
-
-        self.assertTrue(isinstance(context['request'], Request))
-        self.bc.check.partial_equality(context, {
-            'utc_now': UTC_NOW,
-            'consumer': CONSUMER_MOCK,
-            'permission': PERMISSION,
-            'consumables': consumables,
-        })
-
-        self.assertEqual(len(args), 2)
-        self.assertTrue(isinstance(args[0], TestViewConsumerCallback))
-        self.assertTrue(isinstance(args[1], Request))
-
-        self.assertEqual(kwargs, {'id': 1})
-        self.assertEqual(self.bc.database.list_of('payments.ConsumptionSession'), [])
-        self.assertEqual(models.ConsumptionSession.build_session.call_args_list, [])
-
-        self.assertEqual(payments_signals.consume_service.send_robust.call_args_list, [
-            call(instance=model.consumable, sender=model.consumable.__class__, how_many=1),
-        ])
-
-    @patch('django.utils.timezone.now', MagicMock(return_value=UTC_NOW))
-    @patch('breathecode.payments.signals.consume_service.send_robust', MagicMock(return_value=UTC_NOW))
-    @patch('breathecode.payments.models.ConsumptionSession.build_session',
-           MagicMock(wraps=models.ConsumptionSession.build_session))
-    def test__view__get_id__with_user__without_consumption_session(self):
-        CONSUMER_WITH_TIME_OF_LIFE_MOCK.call_args_list = []
-
-        user = {'user_permissions': []}
-        permissions = [{}, {'codename': PERMISSION}]
-        group = {'permission_id': 2}
-        consumable = {'how_many': 1}
-        model = self.bc.database.create(user=user, permission=permissions, group=group, consumable=consumable)
-
-        request = APIRequestFactory()
-        request = request.get('/they-killed-kenny')
-        force_authenticate(request, user=model.user)
-
-        view = TestViewConsumerCallbackWithTimeOfLife.as_view()
-
-        response = view(request, id=1).render()
-        expected = GET_ID_RESPONSE
-
-        self.assertEqual(json.loads(response.content.decode('utf-8')), expected)
-        self.assertEqual(response.status_code, status.HTTP_200_OK)
-
-        Consumable = self.bc.database.get_model('payments.Consumable')
-        consumables = Consumable.objects.filter()
-        self.assertEqual(len(CONSUMER_WITH_TIME_OF_LIFE_MOCK.call_args_list), 1)
-
-        args, kwargs = CONSUMER_WITH_TIME_OF_LIFE_MOCK.call_args_list[0]
-        context, args, kwargs = args
-
-        self.assertTrue(isinstance(context['request'], Request))
-        self.bc.check.partial_equality(context, {
-            'utc_now': UTC_NOW,
-            'consumer': CONSUMER_MOCK,
-            'permission': PERMISSION,
-            'consumables': consumables,
-        })
-
-        self.assertEqual(len(args), 2)
-        self.assertTrue(isinstance(args[0], TestViewConsumerCallbackWithTimeOfLife))
-        self.assertTrue(isinstance(args[1], Request))
-
-        self.assertEqual(kwargs, {'id': 1})
-        self.assertEqual(self.bc.database.list_of('payments.ConsumptionSession'), [])
-        self.assertEqual(models.ConsumptionSession.build_session.call_args_list, [])
-
-        self.assertEqual(payments_signals.consume_service.send_robust.call_args_list, [
-            call(instance=model.consumable, sender=model.consumable.__class__, how_many=1),
-        ])
-
-    @patch('django.utils.timezone.now', MagicMock(return_value=UTC_NOW))
-    @patch('breathecode.payments.signals.consume_service.send_robust', MagicMock(return_value=UTC_NOW))
-    @patch('breathecode.payments.models.ConsumptionSession.build_session',
-           MagicMock(wraps=models.ConsumptionSession.build_session))
-    def test__view__get_id__with_user__consumption_session__does_not_match(self):
-        CONSUMER_WITH_TIME_OF_LIFE_MOCK.call_args_list = []
-
-        user = {'user_permissions': []}
-        permissions = [{}, {'codename': PERMISSION}]
-        group = {'permission_id': 2}
-        consumable = {'how_many': 1}
-        model = self.bc.database.create(user=user,
-                                        permission=permissions,
-                                        group=group,
-                                        consumable=consumable,
-                                        consumption_session=1)
-
-        request = APIRequestFactory()
-        request = request.get('/they-killed-kenny')
-        force_authenticate(request, user=model.user)
-
-        view = TestViewConsumerCallbackWithTimeOfLife.as_view()
-
-        response = view(request, id=1).render()
-        expected = GET_ID_RESPONSE
-
-        self.assertEqual(json.loads(response.content.decode('utf-8')), expected)
-        self.assertEqual(response.status_code, status.HTTP_200_OK)
-
-        Consumable = self.bc.database.get_model('payments.Consumable')
-        consumables = Consumable.objects.filter()
-        self.assertEqual(len(CONSUMER_WITH_TIME_OF_LIFE_MOCK.call_args_list), 1)
-
-        args, kwargs = CONSUMER_WITH_TIME_OF_LIFE_MOCK.call_args_list[0]
-        context, args, kwargs = args
-
-        self.assertTrue(isinstance(context['request'], Request))
-        self.bc.check.partial_equality(context, {
-            'utc_now': UTC_NOW,
-            'consumer': CONSUMER_MOCK,
-            'permission': PERMISSION,
-            'consumables': consumables,
-        })
-
-        self.assertEqual(len(args), 2)
-        self.assertTrue(isinstance(args[0], TestViewConsumerCallbackWithTimeOfLife))
-        self.assertTrue(isinstance(args[1], Request))
-
-        self.assertEqual(kwargs, {'id': 1})
-        self.assertEqual(self.bc.database.list_of('payments.ConsumptionSession'), [
-            self.bc.format.to_dict(model.consumption_session),
-        ])
-
-        self.assertEqual(models.ConsumptionSession.build_session.call_args_list, [])
-
-        self.assertEqual(payments_signals.consume_service.send_robust.call_args_list, [
-            call(instance=model.consumable, sender=model.consumable.__class__, how_many=1),
-        ])
-
-    @patch('django.utils.timezone.now', MagicMock(return_value=UTC_NOW))
-    @patch('breathecode.payments.signals.consume_service.send_robust', MagicMock(return_value=UTC_NOW))
-    @patch('breathecode.payments.models.ConsumptionSession.build_session',
-           MagicMock(wraps=models.ConsumptionSession.build_session))
-    def test__view__get_id__with_user__consumption_session__does_not_match__consumables_minus_sessions_et_0(self):
-        CONSUMER_WITH_TIME_OF_LIFE_MOCK.call_args_list = []
-
-        user = {'user_permissions': []}
-        permissions = [{}, {'codename': PERMISSION}]
-        group = {'permission_id': 2}
-        n = random.randint(1, 4)
-        consumable = {'how_many': n}
-        consumption_session = {
-            'eta': UTC_NOW + time_of_life,
-            'how_many': n,
-            'request': {
-                'args': [],
-                'kwargs': {
-                    'id': 1
-                },
-                'headers': {
-                    'academy': None
-                },
-                'user': 1
-            }
-        }
-        model = self.bc.database.create(user=user,
-                                        permission=permissions,
-                                        group=group,
-                                        consumable=consumable,
-                                        consumption_session=consumption_session)
-
-        request = APIRequestFactory()
-        request = request.get('/they-killed-kenny')
-        force_authenticate(request, user=model.user)
-
-        view = TestViewConsumerCallbackWithTimeOfLife.as_view()
-
-        response = view(request, id=1).render()
-        expected = GET_ID_RESPONSE
-
-        self.assertEqual(json.loads(response.content.decode('utf-8')), expected)
-        self.assertEqual(response.status_code, status.HTTP_200_OK)
-
-        self.assertEqual(len(CONSUMER_WITH_TIME_OF_LIFE_MOCK.call_args_list), 1)
-
-        self.assertEqual(self.bc.database.list_of('payments.ConsumptionSession'), [
-            self.bc.format.to_dict(model.consumption_session),
-        ])
-
-        self.assertEqual(models.ConsumptionSession.build_session.call_args_list, [])
-
-        self.assertEqual(payments_signals.consume_service.send_robust.call_args_list, [])
-
-    @patch('django.utils.timezone.now', MagicMock(return_value=UTC_NOW))
-    @patch('breathecode.payments.signals.consume_service.send_robust', MagicMock(return_value=UTC_NOW))
-    @patch('breathecode.payments.models.ConsumptionSession.build_session',
-           MagicMock(wraps=models.ConsumptionSession.build_session))
-    def test__view__get_id__with_user__consumption_session__match(self):
-        CONSUMER_WITH_TIME_OF_LIFE_MOCK.call_args_list = []
-
-        user = {'user_permissions': []}
-        permissions = [{}, {'codename': PERMISSION}]
-        group = {'permission_id': 2}
-        consumable = {'how_many': 1}
-        consumption_session = {
-            'eta': UTC_NOW + time_of_life,
-            'request': {
-                'args': [],
-                'kwargs': {
-                    'id': 1
-                },
-                'headers': {
-                    'academy': None
-                },
-                'user': 1
-            }
-        }
-        model = self.bc.database.create(user=user,
-                                        permission=permissions,
-                                        group=group,
-                                        consumable=consumable,
-                                        consumption_session=consumption_session)
-
-        request = APIRequestFactory()
-        request = request.get('/they-killed-kenny')
-        force_authenticate(request, user=model.user)
-
-        view = TestViewConsumerCallbackWithTimeOfLife.as_view()
-
-        response = view(request, id=1).render()
-        expected = GET_ID_RESPONSE
-
-        self.assertEqual(json.loads(response.content.decode('utf-8')), expected)
-        self.assertEqual(response.status_code, status.HTTP_200_OK)
-
-        self.assertEqual(len(CONSUMER_WITH_TIME_OF_LIFE_MOCK.call_args_list), 1)
-        self.assertEqual(self.bc.database.list_of('payments.ConsumptionSession'), [
-            self.bc.format.to_dict(model.consumption_session),
-        ])
-
-        self.assertEqual(models.ConsumptionSession.build_session.call_args_list, [])
-        self.assertEqual(payments_signals.consume_service.send_robust.call_args_list, [])
-
-    """
-    🔽🔽🔽 View post
-    """
-
-    @patch('django.utils.timezone.now', MagicMock(return_value=UTC_NOW))
-    @patch('breathecode.payments.signals.consume_service.send_robust', MagicMock(return_value=UTC_NOW))
-    @patch('breathecode.payments.models.ConsumptionSession.build_session',
-           MagicMock(wraps=models.ConsumptionSession.build_session))
-    def test__view__post__anonymous_user(self):
-        request = APIRequestFactory()
-        request = request.post('/they-killed-kenny')
-
-        view = TestViewConsumerCallback.as_view()
-
-        response = view(request).render()
-        expected = {'detail': 'anonymous-user-not-enough-consumables', 'status_code': 402}
-
-        self.assertEqual(json.loads(response.content.decode('utf-8')), expected)
-        self.assertEqual(response.status_code, status.HTTP_402_PAYMENT_REQUIRED)
-
-        self.assertEqual(CONSUMER_MOCK.call_args_list, [])
-        self.assertEqual(self.bc.database.list_of('payments.ConsumptionSession'), [])
-        self.assertEqual(models.ConsumptionSession.build_session.call_args_list, [])
-
-        self.assertEqual(payments_signals.consume_service.send_robust.call_args_list, [])
-
-    @patch('django.utils.timezone.now', MagicMock(return_value=UTC_NOW))
-    @patch('breathecode.payments.signals.consume_service.send_robust', MagicMock(return_value=UTC_NOW))
-    @patch('breathecode.payments.models.ConsumptionSession.build_session',
-           MagicMock(wraps=models.ConsumptionSession.build_session))
-    def test__view__post__with_user(self):
-        model = self.bc.database.create(user=1)
-
-        request = APIRequestFactory()
-        request = request.post('/they-killed-kenny')
-        force_authenticate(request, user=model.user)
-
-        view = TestViewConsumerCallback.as_view()
-
-        response = view(request).render()
-        expected = {'detail': 'not-enough-consumables', 'status_code': 402}
-
-        self.assertEqual(json.loads(response.content.decode('utf-8')), expected)
-        self.assertEqual(response.status_code, status.HTTP_402_PAYMENT_REQUIRED)
-
-        self.assertEqual(CONSUMER_MOCK.call_args_list, [])
-        self.assertEqual(self.bc.database.list_of('payments.ConsumptionSession'), [])
-        self.assertEqual(models.ConsumptionSession.build_session.call_args_list, [])
-
-        self.assertEqual(payments_signals.consume_service.send_robust.call_args_list, [])
-
-    @patch('django.utils.timezone.now', MagicMock(return_value=UTC_NOW))
-    @patch('breathecode.payments.signals.consume_service.send_robust', MagicMock(return_value=UTC_NOW))
-    @patch('breathecode.payments.models.ConsumptionSession.build_session',
-           MagicMock(wraps=models.ConsumptionSession.build_session))
-    def test__view__post__with_user__with_permission__dont_match(self):
-        model = self.bc.database.create(user=1, permission=1)
-
-        request = APIRequestFactory()
-        request = request.post('/they-killed-kenny')
-        force_authenticate(request, user=model.user)
-
-        view = TestViewConsumerCallback.as_view()
-
-        response = view(request).render()
-        expected = {'detail': 'not-enough-consumables', 'status_code': 402}
-
-        self.assertEqual(json.loads(response.content.decode('utf-8')), expected)
-        self.assertEqual(response.status_code, status.HTTP_402_PAYMENT_REQUIRED)
-
-        self.assertEqual(CONSUMER_MOCK.call_args_list, [])
-        self.assertEqual(self.bc.database.list_of('payments.ConsumptionSession'), [])
-        self.assertEqual(models.ConsumptionSession.build_session.call_args_list, [])
-
-        self.assertEqual(payments_signals.consume_service.send_robust.call_args_list, [])
-
-    @patch('django.utils.timezone.now', MagicMock(return_value=UTC_NOW))
-    @patch('breathecode.payments.signals.consume_service.send_robust', MagicMock(return_value=UTC_NOW))
-    @patch('breathecode.payments.models.ConsumptionSession.build_session',
-           MagicMock(wraps=models.ConsumptionSession.build_session))
-    def test__view__post__with_user__with_group_related_to_permission__without_consumer(self):
-        user = {'user_permissions': []}
-        permissions = [{}, {'codename': PERMISSION}]
-        group = {'permission_id': 2}
-        model = self.bc.database.create(user=user, permission=permissions, group=group)
-
-        request = APIRequestFactory()
-        request = request.post('/they-killed-kenny')
-        force_authenticate(request, user=model.user)
-
-        view = TestViewConsumerCallback.as_view()
-
-        response = view(request).render()
-        expected = {'detail': 'with-consumer-not-enough-consumables', 'status_code': 402}
-
-        self.assertEqual(json.loads(response.content.decode('utf-8')), expected)
-        self.assertEqual(response.status_code, status.HTTP_402_PAYMENT_REQUIRED)
-
-        Consumable = self.bc.database.get_model('payments.Consumable')
-        consumables = Consumable.objects.filter()
-        self.assertEqual(len(CONSUMER_MOCK.call_args_list), 1)
-
-        args, kwargs = CONSUMER_MOCK.call_args_list[0]
-        context, args, kwargs = args
-
-        self.assertTrue(isinstance(context['request'], Request))
-        self.bc.check.partial_equality(context, {
-            'utc_now': UTC_NOW,
-            'consumer': CONSUMER_MOCK,
-            'permission': PERMISSION,
-            'consumables': consumables,
-        })
-
-        self.assertEqual(len(args), 2)
-        self.assertTrue(isinstance(args[0], TestViewConsumerCallback))
-        self.assertTrue(isinstance(args[1], Request))
-
-        self.assertEqual(kwargs, {})
-        self.assertEqual(self.bc.database.list_of('payments.ConsumptionSession'), [])
-        self.assertEqual(models.ConsumptionSession.build_session.call_args_list, [])
-
-        self.assertEqual(payments_signals.consume_service.send_robust.call_args_list, [])
-
-    @patch('django.utils.timezone.now', MagicMock(return_value=UTC_NOW))
-    @patch('breathecode.payments.signals.consume_service.send_robust', MagicMock(return_value=UTC_NOW))
-    @patch('breathecode.payments.models.ConsumptionSession.build_session',
-           MagicMock(wraps=models.ConsumptionSession.build_session))
-    def test__view__post__with_user__with_group_related_to_permission__consumer__how_many_minus_1(self):
-        user = {'user_permissions': []}
-        permissions = [{}, {'codename': PERMISSION}]
-        group = {'permission_id': 2}
-        consumable = {'how_many': -1}
-        model = self.bc.database.create(user=user, permission=permissions, group=group, consumable=consumable)
-
-        request = APIRequestFactory()
-        request = request.post('/they-killed-kenny')
-        force_authenticate(request, user=model.user)
-
-        view = TestViewConsumerCallback.as_view()
-
-        response = view(request).render()
-        expected = POST_RESPONSE
-
-        self.assertEqual(json.loads(response.content.decode('utf-8')), expected)
-        self.assertEqual(response.status_code, status.HTTP_200_OK)
-
-        Consumable = self.bc.database.get_model('payments.Consumable')
-        consumables = Consumable.objects.filter()
-        self.assertEqual(len(CONSUMER_MOCK.call_args_list), 1)
-
-        args, kwargs = CONSUMER_MOCK.call_args_list[0]
-        context, args, kwargs = args
-
-        self.assertTrue(isinstance(context['request'], Request))
-        self.bc.check.partial_equality(context, {
-            'utc_now': UTC_NOW,
-            'consumer': CONSUMER_MOCK,
-            'permission': PERMISSION,
-            'consumables': consumables,
-        })
-
-        self.assertEqual(len(args), 2)
-        self.assertTrue(isinstance(args[0], TestViewConsumerCallback))
-        self.assertTrue(isinstance(args[1], Request))
-
-        self.assertEqual(kwargs, {})
-        self.assertEqual(self.bc.database.list_of('payments.ConsumptionSession'), [])
-        self.assertEqual(models.ConsumptionSession.build_session.call_args_list, [])
-
-        self.assertEqual(payments_signals.consume_service.send_robust.call_args_list, [
-            call(instance=model.consumable, sender=model.consumable.__class__, how_many=1),
-        ])
-
-    @patch('django.utils.timezone.now', MagicMock(return_value=UTC_NOW))
-    @patch('breathecode.payments.signals.consume_service.send_robust', MagicMock(return_value=UTC_NOW))
-    @patch('breathecode.payments.models.ConsumptionSession.build_session',
-           MagicMock(wraps=models.ConsumptionSession.build_session))
-    def test__view__post__with_user__with_group_related_to_permission__consumer__how_many_0(self):
-        user = {'user_permissions': []}
-        permissions = [{}, {'codename': PERMISSION}]
-        group = {'permission_id': 2}
-        consumable = {'how_many': 0}
-        model = self.bc.database.create(user=user, permission=permissions, group=group, consumable=consumable)
-
-        request = APIRequestFactory()
-        request = request.post('/they-killed-kenny')
-        force_authenticate(request, user=model.user)
-
-        view = TestViewConsumerCallback.as_view()
-
-        response = view(request).render()
-        expected = {'detail': 'with-consumer-not-enough-consumables', 'status_code': 402}
-
-        self.assertEqual(json.loads(response.content.decode('utf-8')), expected)
-        self.assertEqual(response.status_code, status.HTTP_402_PAYMENT_REQUIRED)
-
-        Consumable = self.bc.database.get_model('payments.Consumable')
-        consumables = Consumable.objects.filter()
-        self.assertEqual(len(CONSUMER_MOCK.call_args_list), 1)
-
-        args, kwargs = CONSUMER_MOCK.call_args_list[0]
-        context, args, kwargs = args
-
-        self.assertTrue(isinstance(context['request'], Request))
-        self.bc.check.partial_equality(context, {
-            'utc_now': UTC_NOW,
-            'consumer': CONSUMER_MOCK,
-            'permission': PERMISSION,
-            'consumables': consumables,
-        })
-
-        self.assertEqual(len(args), 2)
-        self.assertTrue(isinstance(args[0], TestViewConsumerCallback))
-        self.assertTrue(isinstance(args[1], Request))
-
-        self.assertEqual(kwargs, {})
-        self.assertEqual(self.bc.database.list_of('payments.ConsumptionSession'), [])
-        self.assertEqual(models.ConsumptionSession.build_session.call_args_list, [])
-
-        self.assertEqual(payments_signals.consume_service.send_robust.call_args_list, [])
-
-    @patch('django.utils.timezone.now', MagicMock(return_value=UTC_NOW))
-    @patch('breathecode.payments.signals.consume_service.send_robust', MagicMock(return_value=UTC_NOW))
-    @patch('breathecode.payments.models.ConsumptionSession.build_session',
-           MagicMock(wraps=models.ConsumptionSession.build_session))
-    def test__view__post__with_user__with_group_related_to_permission__consumer__how_many_1(self):
-        user = {'user_permissions': []}
-        permissions = [{}, {'codename': PERMISSION}]
-        group = {'permission_id': 2}
-        consumable = {'how_many': 1}
-        model = self.bc.database.create(user=user, permission=permissions, group=group, consumable=consumable)
-
-        request = APIRequestFactory()
-        request = request.post('/they-killed-kenny')
-        force_authenticate(request, user=model.user)
-
-        view = TestViewConsumerCallback.as_view()
-
-        response = view(request).render()
-        expected = POST_RESPONSE
-
-        self.assertEqual(json.loads(response.content.decode('utf-8')), expected)
-        self.assertEqual(response.status_code, status.HTTP_200_OK)
-
-        Consumable = self.bc.database.get_model('payments.Consumable')
-        consumables = Consumable.objects.filter()
-        self.assertEqual(len(CONSUMER_MOCK.call_args_list), 1)
-
-        args, kwargs = CONSUMER_MOCK.call_args_list[0]
-        context, args, kwargs = args
-
-        self.assertTrue(isinstance(context['request'], Request))
-        self.bc.check.partial_equality(context, {
-            'utc_now': UTC_NOW,
-            'consumer': CONSUMER_MOCK,
-            'permission': PERMISSION,
-            'consumables': consumables,
-        })
-
-        self.assertEqual(len(args), 2)
-        self.assertTrue(isinstance(args[0], TestViewConsumerCallback))
-        self.assertTrue(isinstance(args[1], Request))
-
-        self.assertEqual(kwargs, {})
-        self.assertEqual(self.bc.database.list_of('payments.ConsumptionSession'), [])
-        self.assertEqual(models.ConsumptionSession.build_session.call_args_list, [])
-
-        self.assertEqual(payments_signals.consume_service.send_robust.call_args_list, [
-            call(instance=model.consumable, sender=model.consumable.__class__, how_many=1),
-        ])
-
-    @patch('django.utils.timezone.now', MagicMock(return_value=UTC_NOW))
-    @patch('breathecode.payments.signals.consume_service.send_robust', MagicMock(return_value=UTC_NOW))
-    @patch('breathecode.payments.models.ConsumptionSession.build_session',
-           MagicMock(wraps=models.ConsumptionSession.build_session))
-    def test__view__post__with_user__without_consumption_session(self):
-        CONSUMER_WITH_TIME_OF_LIFE_MOCK.call_args_list = []
-
-        user = {'user_permissions': []}
-        permissions = [{}, {'codename': PERMISSION}]
-        group = {'permission_id': 2}
-        consumable = {'how_many': 1}
-        model = self.bc.database.create(user=user, permission=permissions, group=group, consumable=consumable)
-
-        request = APIRequestFactory()
-        request = request.post('/they-killed-kenny')
-        force_authenticate(request, user=model.user)
-
-        view = TestViewConsumerCallbackWithTimeOfLife.as_view()
-
-        response = view(request).render()
-        expected = POST_RESPONSE
-
-        self.assertEqual(json.loads(response.content.decode('utf-8')), expected)
-        self.assertEqual(response.status_code, status.HTTP_200_OK)
-
-        Consumable = self.bc.database.get_model('payments.Consumable')
-        consumables = Consumable.objects.filter()
-        self.assertEqual(len(CONSUMER_WITH_TIME_OF_LIFE_MOCK.call_args_list), 1)
-
-        args, kwargs = CONSUMER_WITH_TIME_OF_LIFE_MOCK.call_args_list[0]
-        context, args, kwargs = args
-
-        self.assertTrue(isinstance(context['request'], Request))
-        self.bc.check.partial_equality(context, {
-            'utc_now': UTC_NOW,
-            'consumer': CONSUMER_MOCK,
-            'permission': PERMISSION,
-            'consumables': consumables,
-        })
-
-        self.assertEqual(len(args), 2)
-        self.assertTrue(isinstance(args[0], TestViewConsumerCallbackWithTimeOfLife))
-        self.assertTrue(isinstance(args[1], Request))
-
-        self.assertEqual(kwargs, {})
-        self.assertEqual(self.bc.database.list_of('payments.ConsumptionSession'), [])
-        self.assertEqual(models.ConsumptionSession.build_session.call_args_list, [])
-
-        self.assertEqual(payments_signals.consume_service.send_robust.call_args_list, [
-            call(instance=model.consumable, sender=model.consumable.__class__, how_many=1),
-        ])
-
-    @patch('django.utils.timezone.now', MagicMock(return_value=UTC_NOW))
-    @patch('breathecode.payments.signals.consume_service.send_robust', MagicMock(return_value=UTC_NOW))
-    @patch('breathecode.payments.models.ConsumptionSession.build_session',
-           MagicMock(wraps=models.ConsumptionSession.build_session))
-    def test__view__post__with_user__consumption_session__does_not_match(self):
-        CONSUMER_WITH_TIME_OF_LIFE_MOCK.call_args_list = []
-
-        user = {'user_permissions': []}
-        permissions = [{}, {'codename': PERMISSION}]
-        group = {'permission_id': 2}
-        consumable = {'how_many': 1}
-        model = self.bc.database.create(user=user,
-                                        permission=permissions,
-                                        group=group,
-                                        consumable=consumable,
-                                        consumption_session=1)
-
-        request = APIRequestFactory()
-        request = request.post('/they-killed-kenny')
-        force_authenticate(request, user=model.user)
-
-        view = TestViewConsumerCallbackWithTimeOfLife.as_view()
-
-        response = view(request).render()
-        expected = POST_RESPONSE
-
-        self.assertEqual(json.loads(response.content.decode('utf-8')), expected)
-        self.assertEqual(response.status_code, status.HTTP_200_OK)
-
-        Consumable = self.bc.database.get_model('payments.Consumable')
-        consumables = Consumable.objects.filter()
-        self.assertEqual(len(CONSUMER_WITH_TIME_OF_LIFE_MOCK.call_args_list), 1)
-
-        args, kwargs = CONSUMER_WITH_TIME_OF_LIFE_MOCK.call_args_list[0]
-        context, args, kwargs = args
-
-        self.assertTrue(isinstance(context['request'], Request))
-        self.bc.check.partial_equality(context, {
-            'utc_now': UTC_NOW,
-            'consumer': CONSUMER_MOCK,
-            'permission': PERMISSION,
-            'consumables': consumables,
-        })
-
-        self.assertEqual(len(args), 2)
-        self.assertTrue(isinstance(args[0], TestViewConsumerCallbackWithTimeOfLife))
-        self.assertTrue(isinstance(args[1], Request))
-
-        self.assertEqual(kwargs, {})
-        self.assertEqual(self.bc.database.list_of('payments.ConsumptionSession'), [
-            self.bc.format.to_dict(model.consumption_session),
-        ])
-
-        self.assertEqual(models.ConsumptionSession.build_session.call_args_list, [])
-
-        self.assertEqual(payments_signals.consume_service.send_robust.call_args_list, [
-            call(instance=model.consumable, sender=model.consumable.__class__, how_many=1),
-        ])
-
-    @patch('django.utils.timezone.now', MagicMock(return_value=UTC_NOW))
-    @patch('breathecode.payments.signals.consume_service.send_robust', MagicMock(return_value=UTC_NOW))
-    @patch('breathecode.payments.models.ConsumptionSession.build_session',
-           MagicMock(wraps=models.ConsumptionSession.build_session))
-    def test__view__post__with_user__consumption_session__does_not_match__consumables_minus_sessions_et_0(self):
-        CONSUMER_WITH_TIME_OF_LIFE_MOCK.call_args_list = []
-
-        user = {'user_permissions': []}
-        permissions = [{}, {'codename': PERMISSION}]
-        group = {'permission_id': 2}
-        n = random.randint(1, 4)
-        consumable = {'how_many': n}
-        consumption_session = {
-            'eta': UTC_NOW + time_of_life,
-            'how_many': n,
-            'request': {
-                'args': [],
-                'kwargs': {},
-                'headers': {
-                    'academy': None
-                },
-                'user': 1
-            }
-        }
-        model = self.bc.database.create(user=user,
-                                        permission=permissions,
-                                        group=group,
-                                        consumable=consumable,
-                                        consumption_session=consumption_session)
-
-        request = APIRequestFactory()
-        request = request.post('/they-killed-kenny')
-        force_authenticate(request, user=model.user)
-
-        view = TestViewConsumerCallbackWithTimeOfLife.as_view()
-
-        response = view(request).render()
-        expected = POST_RESPONSE
-
-        self.assertEqual(json.loads(response.content.decode('utf-8')), expected)
-        self.assertEqual(response.status_code, status.HTTP_200_OK)
-
-        self.assertEqual(len(CONSUMER_WITH_TIME_OF_LIFE_MOCK.call_args_list), 1)
-
-        self.assertEqual(self.bc.database.list_of('payments.ConsumptionSession'), [
-            self.bc.format.to_dict(model.consumption_session),
-        ])
-
-        self.assertEqual(models.ConsumptionSession.build_session.call_args_list, [])
-
-        self.assertEqual(payments_signals.consume_service.send_robust.call_args_list, [])
-
-    @patch('django.utils.timezone.now', MagicMock(return_value=UTC_NOW))
-    @patch('breathecode.payments.signals.consume_service.send_robust', MagicMock(return_value=UTC_NOW))
-    @patch('breathecode.payments.models.ConsumptionSession.build_session',
-           MagicMock(wraps=models.ConsumptionSession.build_session))
-    def test__view__post__with_user__consumption_session__match(self):
-        CONSUMER_WITH_TIME_OF_LIFE_MOCK.call_args_list = []
-
-        user = {'user_permissions': []}
-        permissions = [{}, {'codename': PERMISSION}]
-        group = {'permission_id': 2}
-        consumable = {'how_many': 1}
-        consumption_session = {
-            'eta': UTC_NOW + time_of_life,
-            'request': {
-                'args': [],
-                'kwargs': {},
-                'headers': {
-                    'academy': None
-                },
-                'user': 1
-            }
-        }
-        model = self.bc.database.create(user=user,
-                                        permission=permissions,
-                                        group=group,
-                                        consumable=consumable,
-                                        consumption_session=consumption_session)
-
-        request = APIRequestFactory()
-        request = request.post('/they-killed-kenny')
-        force_authenticate(request, user=model.user)
-
-        view = TestViewConsumerCallbackWithTimeOfLife.as_view()
-
-        response = view(request).render()
-        expected = POST_RESPONSE
-
-        self.assertEqual(json.loads(response.content.decode('utf-8')), expected)
-        self.assertEqual(response.status_code, status.HTTP_200_OK)
-
-        self.assertEqual(len(CONSUMER_WITH_TIME_OF_LIFE_MOCK.call_args_list), 1)
-        self.assertEqual(self.bc.database.list_of('payments.ConsumptionSession'), [
-            self.bc.format.to_dict(model.consumption_session),
-        ])
-
-        self.assertEqual(models.ConsumptionSession.build_session.call_args_list, [])
-        self.assertEqual(payments_signals.consume_service.send_robust.call_args_list, [])
-
-    """
-    🔽🔽🔽 View put id
-    """
-
-    @patch('django.utils.timezone.now', MagicMock(return_value=UTC_NOW))
-    @patch('breathecode.payments.signals.consume_service.send_robust', MagicMock(return_value=UTC_NOW))
-    @patch('breathecode.payments.models.ConsumptionSession.build_session',
-           MagicMock(wraps=models.ConsumptionSession.build_session))
-    def test__view__put_id__anonymous_user(self):
-        request = APIRequestFactory()
-        request = request.put('/they-killed-kenny')
-
-        view = TestViewConsumerCallback.as_view()
-
-        response = view(request, id=1).render()
-        expected = {'detail': 'anonymous-user-not-enough-consumables', 'status_code': 402}
-
-        self.assertEqual(json.loads(response.content.decode('utf-8')), expected)
-        self.assertEqual(response.status_code, status.HTTP_402_PAYMENT_REQUIRED)
-
-        self.assertEqual(CONSUMER_MOCK.call_args_list, [])
-        self.assertEqual(self.bc.database.list_of('payments.ConsumptionSession'), [])
-        self.assertEqual(models.ConsumptionSession.build_session.call_args_list, [])
-
-        self.assertEqual(payments_signals.consume_service.send_robust.call_args_list, [])
-
-    @patch('django.utils.timezone.now', MagicMock(return_value=UTC_NOW))
-    @patch('breathecode.payments.signals.consume_service.send_robust', MagicMock(return_value=UTC_NOW))
-    @patch('breathecode.payments.models.ConsumptionSession.build_session',
-           MagicMock(wraps=models.ConsumptionSession.build_session))
-    def test__view__put_id__with_user(self):
-        model = self.bc.database.create(user=1)
-
-        request = APIRequestFactory()
-        request = request.put('/they-killed-kenny')
-        force_authenticate(request, user=model.user)
-
-        view = TestViewConsumerCallback.as_view()
-
-        response = view(request, id=1).render()
-        expected = {'detail': 'not-enough-consumables', 'status_code': 402}
-
-        self.assertEqual(json.loads(response.content.decode('utf-8')), expected)
-        self.assertEqual(response.status_code, status.HTTP_402_PAYMENT_REQUIRED)
-
-        self.assertEqual(CONSUMER_MOCK.call_args_list, [])
-        self.assertEqual(self.bc.database.list_of('payments.ConsumptionSession'), [])
-        self.assertEqual(models.ConsumptionSession.build_session.call_args_list, [])
-
-        self.assertEqual(payments_signals.consume_service.send_robust.call_args_list, [])
-
-    @patch('django.utils.timezone.now', MagicMock(return_value=UTC_NOW))
-    @patch('breathecode.payments.signals.consume_service.send_robust', MagicMock(return_value=UTC_NOW))
-    @patch('breathecode.payments.models.ConsumptionSession.build_session',
-           MagicMock(wraps=models.ConsumptionSession.build_session))
-    def test__view__put_id__with_user__with_permission__dont_match(self):
-        model = self.bc.database.create(user=1, permission=1)
-
-        request = APIRequestFactory()
-        request = request.put('/they-killed-kenny')
-        force_authenticate(request, user=model.user)
-
-        view = TestViewConsumerCallback.as_view()
-
-        response = view(request, id=1).render()
-        expected = {'detail': 'not-enough-consumables', 'status_code': 402}
-
-        self.assertEqual(json.loads(response.content.decode('utf-8')), expected)
-        self.assertEqual(response.status_code, status.HTTP_402_PAYMENT_REQUIRED)
-
-        self.assertEqual(CONSUMER_MOCK.call_args_list, [])
-        self.assertEqual(self.bc.database.list_of('payments.ConsumptionSession'), [])
-        self.assertEqual(models.ConsumptionSession.build_session.call_args_list, [])
-
-        self.assertEqual(payments_signals.consume_service.send_robust.call_args_list, [])
-
-    @patch('django.utils.timezone.now', MagicMock(return_value=UTC_NOW))
-    @patch('breathecode.payments.signals.consume_service.send_robust', MagicMock(return_value=UTC_NOW))
-    @patch('breathecode.payments.models.ConsumptionSession.build_session',
-           MagicMock(wraps=models.ConsumptionSession.build_session))
-    def test__view__put_id__with_user__with_group_related_to_permission__without_consumer(self):
-        user = {'user_permissions': []}
-        permissions = [{}, {'codename': PERMISSION}]
-        group = {'permission_id': 2}
-        model = self.bc.database.create(user=user, permission=permissions, group=group)
-
-        request = APIRequestFactory()
-        request = request.put('/they-killed-kenny')
-        force_authenticate(request, user=model.user)
-
-        view = TestViewConsumerCallback.as_view()
-
-        response = view(request, id=1).render()
-        expected = {'detail': 'with-consumer-not-enough-consumables', 'status_code': 402}
-
-        self.assertEqual(json.loads(response.content.decode('utf-8')), expected)
-        self.assertEqual(response.status_code, status.HTTP_402_PAYMENT_REQUIRED)
-
-        Consumable = self.bc.database.get_model('payments.Consumable')
-        consumables = Consumable.objects.filter()
-        self.assertEqual(len(CONSUMER_MOCK.call_args_list), 1)
-
-        args, kwargs = CONSUMER_MOCK.call_args_list[0]
-        context, args, kwargs = args
-
-        self.assertTrue(isinstance(context['request'], Request))
-        self.bc.check.partial_equality(context, {
-            'utc_now': UTC_NOW,
-            'consumer': CONSUMER_MOCK,
-            'permission': PERMISSION,
-            'consumables': consumables,
-        })
-
-        self.assertEqual(len(args), 2)
-        self.assertTrue(isinstance(args[0], TestViewConsumerCallback))
-        self.assertTrue(isinstance(args[1], Request))
-
-        self.assertEqual(kwargs, {'id': 1})
-        self.assertEqual(self.bc.database.list_of('payments.ConsumptionSession'), [])
-        self.assertEqual(models.ConsumptionSession.build_session.call_args_list, [])
-
-        self.assertEqual(payments_signals.consume_service.send_robust.call_args_list, [])
-
-    @patch('django.utils.timezone.now', MagicMock(return_value=UTC_NOW))
-    @patch('breathecode.payments.signals.consume_service.send_robust', MagicMock(return_value=UTC_NOW))
-    @patch('breathecode.payments.models.ConsumptionSession.build_session',
-           MagicMock(wraps=models.ConsumptionSession.build_session))
-    def test__view__put_id__with_user__with_group_related_to_permission__consumer__how_many_minus_1(self):
-        user = {'user_permissions': []}
-        permissions = [{}, {'codename': PERMISSION}]
-        group = {'permission_id': 2}
-        consumable = {'how_many': -1}
-        model = self.bc.database.create(user=user, permission=permissions, group=group, consumable=consumable)
-
-        request = APIRequestFactory()
-        request = request.put('/they-killed-kenny')
-        force_authenticate(request, user=model.user)
-
-        view = TestViewConsumerCallback.as_view()
-
-        response = view(request, id=1).render()
-        expected = PUT_ID_RESPONSE
-
-        self.assertEqual(json.loads(response.content.decode('utf-8')), expected)
-        self.assertEqual(response.status_code, status.HTTP_200_OK)
-
-        Consumable = self.bc.database.get_model('payments.Consumable')
-        consumables = Consumable.objects.filter()
-        self.assertEqual(len(CONSUMER_MOCK.call_args_list), 1)
-
-        args, kwargs = CONSUMER_MOCK.call_args_list[0]
-        context, args, kwargs = args
-
-        self.assertTrue(isinstance(context['request'], Request))
-        self.bc.check.partial_equality(context, {
-            'utc_now': UTC_NOW,
-            'consumer': CONSUMER_MOCK,
-            'permission': PERMISSION,
-            'consumables': consumables,
-        })
-
-        self.assertEqual(len(args), 2)
-        self.assertTrue(isinstance(args[0], TestViewConsumerCallback))
-        self.assertTrue(isinstance(args[1], Request))
-
-        self.assertEqual(kwargs, {'id': 1})
-        self.assertEqual(self.bc.database.list_of('payments.ConsumptionSession'), [])
-        self.assertEqual(models.ConsumptionSession.build_session.call_args_list, [])
-
-        self.assertEqual(payments_signals.consume_service.send_robust.call_args_list, [
-            call(instance=model.consumable, sender=model.consumable.__class__, how_many=1),
-        ])
-
-    @patch('django.utils.timezone.now', MagicMock(return_value=UTC_NOW))
-    @patch('breathecode.payments.signals.consume_service.send_robust', MagicMock(return_value=UTC_NOW))
-    @patch('breathecode.payments.models.ConsumptionSession.build_session',
-           MagicMock(wraps=models.ConsumptionSession.build_session))
-    def test__view__put_id__with_user__with_group_related_to_permission__consumer__how_many_0(self):
-        user = {'user_permissions': []}
-        permissions = [{}, {'codename': PERMISSION}]
-        group = {'permission_id': 2}
-        consumable = {'how_many': 0}
-        model = self.bc.database.create(user=user, permission=permissions, group=group, consumable=consumable)
-
-        request = APIRequestFactory()
-        request = request.put('/they-killed-kenny')
-        force_authenticate(request, user=model.user)
-
-        view = TestViewConsumerCallback.as_view()
-
-        response = view(request, id=1).render()
-        expected = {'detail': 'with-consumer-not-enough-consumables', 'status_code': 402}
-
-        self.assertEqual(json.loads(response.content.decode('utf-8')), expected)
-        self.assertEqual(response.status_code, status.HTTP_402_PAYMENT_REQUIRED)
-
-        Consumable = self.bc.database.get_model('payments.Consumable')
-        consumables = Consumable.objects.filter()
-        self.assertEqual(len(CONSUMER_MOCK.call_args_list), 1)
-
-        args, kwargs = CONSUMER_MOCK.call_args_list[0]
-        context, args, kwargs = args
-
-        self.assertTrue(isinstance(context['request'], Request))
-        self.bc.check.partial_equality(context, {
-            'utc_now': UTC_NOW,
-            'consumer': CONSUMER_MOCK,
-            'permission': PERMISSION,
-            'consumables': consumables,
-        })
-
-        self.assertEqual(len(args), 2)
-        self.assertTrue(isinstance(args[0], TestViewConsumerCallback))
-        self.assertTrue(isinstance(args[1], Request))
-
-        self.assertEqual(kwargs, {'id': 1})
-        self.assertEqual(self.bc.database.list_of('payments.ConsumptionSession'), [])
-        self.assertEqual(models.ConsumptionSession.build_session.call_args_list, [])
-
-        self.assertEqual(payments_signals.consume_service.send_robust.call_args_list, [])
-
-    @patch('django.utils.timezone.now', MagicMock(return_value=UTC_NOW))
-    @patch('breathecode.payments.signals.consume_service.send_robust', MagicMock(return_value=UTC_NOW))
-    @patch('breathecode.payments.models.ConsumptionSession.build_session',
-           MagicMock(wraps=models.ConsumptionSession.build_session))
-    def test__view__put_id__with_user__with_group_related_to_permission__consumer__how_many_1(self):
-        user = {'user_permissions': []}
-        permissions = [{}, {'codename': PERMISSION}]
-        group = {'permission_id': 2}
-        consumable = {'how_many': 1}
-        model = self.bc.database.create(user=user, permission=permissions, group=group, consumable=consumable)
-
-        request = APIRequestFactory()
-        request = request.put('/they-killed-kenny')
-        force_authenticate(request, user=model.user)
-
-        view = TestViewConsumerCallback.as_view()
-
-        response = view(request, id=1).render()
-        expected = PUT_ID_RESPONSE
-
-        self.assertEqual(json.loads(response.content.decode('utf-8')), expected)
-        self.assertEqual(response.status_code, status.HTTP_200_OK)
-
-        Consumable = self.bc.database.get_model('payments.Consumable')
-        consumables = Consumable.objects.filter()
-        self.assertEqual(len(CONSUMER_MOCK.call_args_list), 1)
-
-        args, kwargs = CONSUMER_MOCK.call_args_list[0]
-        context, args, kwargs = args
-
-        self.assertTrue(isinstance(context['request'], Request))
-        self.bc.check.partial_equality(context, {
-            'utc_now': UTC_NOW,
-            'consumer': CONSUMER_MOCK,
-            'permission': PERMISSION,
-            'consumables': consumables,
-        })
-
-        self.assertEqual(len(args), 2)
-        self.assertTrue(isinstance(args[0], TestViewConsumerCallback))
-        self.assertTrue(isinstance(args[1], Request))
-
-        self.assertEqual(kwargs, {'id': 1})
-        self.assertEqual(self.bc.database.list_of('payments.ConsumptionSession'), [])
-        self.assertEqual(models.ConsumptionSession.build_session.call_args_list, [])
-
-        self.assertEqual(payments_signals.consume_service.send_robust.call_args_list, [
-            call(instance=model.consumable, sender=model.consumable.__class__, how_many=1),
-        ])
-
-    @patch('django.utils.timezone.now', MagicMock(return_value=UTC_NOW))
-    @patch('breathecode.payments.signals.consume_service.send_robust', MagicMock(return_value=UTC_NOW))
-    @patch('breathecode.payments.models.ConsumptionSession.build_session',
-           MagicMock(wraps=models.ConsumptionSession.build_session))
-    def test__view__put_id__with_user__without_consumption_session(self):
-        CONSUMER_WITH_TIME_OF_LIFE_MOCK.call_args_list = []
-
-        user = {'user_permissions': []}
-        permissions = [{}, {'codename': PERMISSION}]
-        group = {'permission_id': 2}
-        consumable = {'how_many': 1}
-        model = self.bc.database.create(user=user, permission=permissions, group=group, consumable=consumable)
-
-        request = APIRequestFactory()
-        request = request.put('/they-killed-kenny')
-        force_authenticate(request, user=model.user)
-
-        view = TestViewConsumerCallbackWithTimeOfLife.as_view()
-
-        response = view(request, id=1).render()
-        expected = PUT_ID_RESPONSE
-
-        self.assertEqual(json.loads(response.content.decode('utf-8')), expected)
-        self.assertEqual(response.status_code, status.HTTP_200_OK)
-
-        Consumable = self.bc.database.get_model('payments.Consumable')
-        consumables = Consumable.objects.filter()
-        self.assertEqual(len(CONSUMER_WITH_TIME_OF_LIFE_MOCK.call_args_list), 1)
-
-        args, kwargs = CONSUMER_WITH_TIME_OF_LIFE_MOCK.call_args_list[0]
-        context, args, kwargs = args
-
-        self.assertTrue(isinstance(context['request'], Request))
-        self.bc.check.partial_equality(context, {
-            'utc_now': UTC_NOW,
-            'consumer': CONSUMER_MOCK,
-            'permission': PERMISSION,
-            'consumables': consumables,
-        })
-
-        self.assertEqual(len(args), 2)
-        self.assertTrue(isinstance(args[0], TestViewConsumerCallbackWithTimeOfLife))
-        self.assertTrue(isinstance(args[1], Request))
-
-        self.assertEqual(kwargs, {'id': 1})
-        self.assertEqual(self.bc.database.list_of('payments.ConsumptionSession'), [])
-        self.assertEqual(models.ConsumptionSession.build_session.call_args_list, [])
-
-        self.assertEqual(payments_signals.consume_service.send_robust.call_args_list, [
-            call(instance=model.consumable, sender=model.consumable.__class__, how_many=1),
-        ])
-
-    @patch('django.utils.timezone.now', MagicMock(return_value=UTC_NOW))
-    @patch('breathecode.payments.signals.consume_service.send_robust', MagicMock(return_value=UTC_NOW))
-    @patch('breathecode.payments.models.ConsumptionSession.build_session',
-           MagicMock(wraps=models.ConsumptionSession.build_session))
-    def test__view__put_id__with_user__consumption_session__does_not_match(self):
-        CONSUMER_WITH_TIME_OF_LIFE_MOCK.call_args_list = []
-
-        user = {'user_permissions': []}
-        permissions = [{}, {'codename': PERMISSION}]
-        group = {'permission_id': 2}
-        consumable = {'how_many': 1}
-        model = self.bc.database.create(user=user,
-                                        permission=permissions,
-                                        group=group,
-                                        consumable=consumable,
-                                        consumption_session=1)
-
-        request = APIRequestFactory()
-        request = request.put('/they-killed-kenny')
-        force_authenticate(request, user=model.user)
-
-        view = TestViewConsumerCallbackWithTimeOfLife.as_view()
-
-        response = view(request, id=1).render()
-        expected = PUT_ID_RESPONSE
-
-        self.assertEqual(json.loads(response.content.decode('utf-8')), expected)
-        self.assertEqual(response.status_code, status.HTTP_200_OK)
-
-        Consumable = self.bc.database.get_model('payments.Consumable')
-        consumables = Consumable.objects.filter()
-        self.assertEqual(len(CONSUMER_WITH_TIME_OF_LIFE_MOCK.call_args_list), 1)
-
-        args, kwargs = CONSUMER_WITH_TIME_OF_LIFE_MOCK.call_args_list[0]
-        context, args, kwargs = args
-
-        self.assertTrue(isinstance(context['request'], Request))
-        self.bc.check.partial_equality(context, {
-            'utc_now': UTC_NOW,
-            'consumer': CONSUMER_MOCK,
-            'permission': PERMISSION,
-            'consumables': consumables,
-        })
-
-        self.assertEqual(len(args), 2)
-        self.assertTrue(isinstance(args[0], TestViewConsumerCallbackWithTimeOfLife))
-        self.assertTrue(isinstance(args[1], Request))
-
-        self.assertEqual(kwargs, {'id': 1})
-        self.assertEqual(self.bc.database.list_of('payments.ConsumptionSession'), [
-            self.bc.format.to_dict(model.consumption_session),
-        ])
-
-        self.assertEqual(models.ConsumptionSession.build_session.call_args_list, [])
-
-        self.assertEqual(payments_signals.consume_service.send_robust.call_args_list, [
-            call(instance=model.consumable, sender=model.consumable.__class__, how_many=1),
-        ])
-
-    @patch('django.utils.timezone.now', MagicMock(return_value=UTC_NOW))
-    @patch('breathecode.payments.signals.consume_service.send_robust', MagicMock(return_value=UTC_NOW))
-    @patch('breathecode.payments.models.ConsumptionSession.build_session',
-           MagicMock(wraps=models.ConsumptionSession.build_session))
-    def test__view__put_id__with_user__consumption_session__does_not_match__consumables_minus_sessions_et_0(self):
-        CONSUMER_WITH_TIME_OF_LIFE_MOCK.call_args_list = []
-
-        user = {'user_permissions': []}
-        permissions = [{}, {'codename': PERMISSION}]
-        group = {'permission_id': 2}
-        n = random.randint(1, 4)
-        consumable = {'how_many': n}
-        consumption_session = {
-            'eta': UTC_NOW + time_of_life,
-            'how_many': n,
-            'request': {
-                'args': [],
-                'kwargs': {
-                    'id': 1
-                },
-                'headers': {
-                    'academy': None
-                },
-                'user': 1
-            }
-        }
-        model = self.bc.database.create(user=user,
-                                        permission=permissions,
-                                        group=group,
-                                        consumable=consumable,
-                                        consumption_session=consumption_session)
-
-        request = APIRequestFactory()
-        request = request.put('/they-killed-kenny')
-        force_authenticate(request, user=model.user)
-
-        view = TestViewConsumerCallbackWithTimeOfLife.as_view()
-
-        response = view(request, id=1).render()
-        expected = PUT_ID_RESPONSE
-
-        self.assertEqual(json.loads(response.content.decode('utf-8')), expected)
-        self.assertEqual(response.status_code, status.HTTP_200_OK)
-
-        Consumable = self.bc.database.get_model('payments.Consumable')
-        consumables = Consumable.objects.filter()
-        self.assertEqual(len(CONSUMER_WITH_TIME_OF_LIFE_MOCK.call_args_list), 1)
-
-        self.assertEqual(self.bc.database.list_of('payments.ConsumptionSession'), [
-            self.bc.format.to_dict(model.consumption_session),
-        ])
-
-        self.assertEqual(models.ConsumptionSession.build_session.call_args_list, [])
-
-        self.assertEqual(payments_signals.consume_service.send_robust.call_args_list, [])
-
-    @patch('django.utils.timezone.now', MagicMock(return_value=UTC_NOW))
-    @patch('breathecode.payments.signals.consume_service.send_robust', MagicMock(return_value=UTC_NOW))
-    @patch('breathecode.payments.models.ConsumptionSession.build_session',
-           MagicMock(wraps=models.ConsumptionSession.build_session))
-    def test__view__put_id__with_user__consumption_session__match(self):
-        CONSUMER_WITH_TIME_OF_LIFE_MOCK.call_args_list = []
-
-        user = {'user_permissions': []}
-        permissions = [{}, {'codename': PERMISSION}]
-        group = {'permission_id': 2}
-        consumable = {'how_many': 1}
-        consumption_session = {
-            'eta': UTC_NOW + time_of_life,
-            'request': {
-                'args': [],
-                'kwargs': {
-                    'id': 1
-                },
-                'headers': {
-                    'academy': None
-                },
-                'user': 1
-            }
-        }
-        model = self.bc.database.create(user=user,
-                                        permission=permissions,
-                                        group=group,
-                                        consumable=consumable,
-                                        consumption_session=consumption_session)
-
-        request = APIRequestFactory()
-        request = request.put('/they-killed-kenny')
-        force_authenticate(request, user=model.user)
-
-        view = TestViewConsumerCallbackWithTimeOfLife.as_view()
-
-        response = view(request, id=1).render()
-        expected = PUT_ID_RESPONSE
-
-        self.assertEqual(json.loads(response.content.decode('utf-8')), expected)
-        self.assertEqual(response.status_code, status.HTTP_200_OK)
-
-        self.assertEqual(len(CONSUMER_WITH_TIME_OF_LIFE_MOCK.call_args_list), 1)
-        self.assertEqual(self.bc.database.list_of('payments.ConsumptionSession'), [
-            self.bc.format.to_dict(model.consumption_session),
-        ])
-
-        self.assertEqual(models.ConsumptionSession.build_session.call_args_list, [])
-        self.assertEqual(payments_signals.consume_service.send_robust.call_args_list, [])
-
-    """
-    🔽🔽🔽 View delete id
-    """
-
-    @patch('django.utils.timezone.now', MagicMock(return_value=UTC_NOW))
-    @patch('breathecode.payments.signals.consume_service.send_robust', MagicMock(return_value=UTC_NOW))
-    @patch('breathecode.payments.models.ConsumptionSession.build_session',
-           MagicMock(wraps=models.ConsumptionSession.build_session))
-    def test__view__delete_id__anonymous_user(self):
-        request = APIRequestFactory()
-        request = request.delete('/they-killed-kenny')
-
-        view = TestViewConsumerCallback.as_view()
-
-        response = view(request, id=1).render()
-        expected = {'detail': 'anonymous-user-not-enough-consumables', 'status_code': 402}
-
-        self.assertEqual(json.loads(response.content.decode('utf-8')), expected)
-        self.assertEqual(response.status_code, status.HTTP_402_PAYMENT_REQUIRED)
-
-        self.assertEqual(CONSUMER_MOCK.call_args_list, [])
-        self.assertEqual(self.bc.database.list_of('payments.ConsumptionSession'), [])
-        self.assertEqual(models.ConsumptionSession.build_session.call_args_list, [])
-
-        self.assertEqual(payments_signals.consume_service.send_robust.call_args_list, [])
-
-    @patch('django.utils.timezone.now', MagicMock(return_value=UTC_NOW))
-    @patch('breathecode.payments.signals.consume_service.send_robust', MagicMock(return_value=UTC_NOW))
-    @patch('breathecode.payments.models.ConsumptionSession.build_session',
-           MagicMock(wraps=models.ConsumptionSession.build_session))
-    def test__view__delete_id__with_user(self):
-        model = self.bc.database.create(user=1)
-
-        request = APIRequestFactory()
-        request = request.delete('/they-killed-kenny')
-        force_authenticate(request, user=model.user)
-
-        view = TestViewConsumerCallback.as_view()
-
-        response = view(request, id=1).render()
-        expected = {'detail': 'not-enough-consumables', 'status_code': 402}
-
-        self.assertEqual(json.loads(response.content.decode('utf-8')), expected)
-        self.assertEqual(response.status_code, status.HTTP_402_PAYMENT_REQUIRED)
-
-        self.assertEqual(CONSUMER_MOCK.call_args_list, [])
-        self.assertEqual(self.bc.database.list_of('payments.ConsumptionSession'), [])
-        self.assertEqual(models.ConsumptionSession.build_session.call_args_list, [])
-
-        self.assertEqual(payments_signals.consume_service.send_robust.call_args_list, [])
-
-    @patch('django.utils.timezone.now', MagicMock(return_value=UTC_NOW))
-    @patch('breathecode.payments.signals.consume_service.send_robust', MagicMock(return_value=UTC_NOW))
-    @patch('breathecode.payments.models.ConsumptionSession.build_session',
-           MagicMock(wraps=models.ConsumptionSession.build_session))
-    def test__view__delete_id__with_user__with_permission__dont_match(self):
-        model = self.bc.database.create(user=1, permission=1)
-
-        request = APIRequestFactory()
-        request = request.delete('/they-killed-kenny')
-        force_authenticate(request, user=model.user)
-
-        view = TestViewConsumerCallback.as_view()
-
-        response = view(request, id=1).render()
-        expected = {'detail': 'not-enough-consumables', 'status_code': 402}
-
-        self.assertEqual(json.loads(response.content.decode('utf-8')), expected)
-        self.assertEqual(response.status_code, status.HTTP_402_PAYMENT_REQUIRED)
-
-        self.assertEqual(CONSUMER_MOCK.call_args_list, [])
-        self.assertEqual(self.bc.database.list_of('payments.ConsumptionSession'), [])
-        self.assertEqual(models.ConsumptionSession.build_session.call_args_list, [])
-
-        self.assertEqual(payments_signals.consume_service.send_robust.call_args_list, [])
-
-    @patch('django.utils.timezone.now', MagicMock(return_value=UTC_NOW))
-    @patch('breathecode.payments.signals.consume_service.send_robust', MagicMock(return_value=UTC_NOW))
-    @patch('breathecode.payments.models.ConsumptionSession.build_session',
-           MagicMock(wraps=models.ConsumptionSession.build_session))
-    def test__view__delete_id__with_user__with_group_related_to_permission__without_consumer(self):
-        user = {'user_permissions': []}
-        permissions = [{}, {'codename': PERMISSION}]
-        group = {'permission_id': 2}
-        model = self.bc.database.create(user=user, permission=permissions, group=group)
-
-        request = APIRequestFactory()
-        request = request.delete('/they-killed-kenny')
-        force_authenticate(request, user=model.user)
-
-        view = TestViewConsumerCallback.as_view()
-
-        response = view(request, id=1).render()
-        expected = {'detail': 'with-consumer-not-enough-consumables', 'status_code': 402}
-
-        self.assertEqual(json.loads(response.content.decode('utf-8')), expected)
-        self.assertEqual(response.status_code, status.HTTP_402_PAYMENT_REQUIRED)
-
-        Consumable = self.bc.database.get_model('payments.Consumable')
-        consumables = Consumable.objects.filter()
-        self.assertEqual(len(CONSUMER_MOCK.call_args_list), 1)
-
-        args, kwargs = CONSUMER_MOCK.call_args_list[0]
-        context, args, kwargs = args
-
-        self.assertTrue(isinstance(context['request'], Request))
-        self.bc.check.partial_equality(context, {
-            'utc_now': UTC_NOW,
-            'consumer': CONSUMER_MOCK,
-            'permission': PERMISSION,
-            'consumables': consumables,
-        })
-
-        self.assertEqual(len(args), 2)
-        self.assertTrue(isinstance(args[0], TestViewConsumerCallback))
-        self.assertTrue(isinstance(args[1], Request))
-
-        self.assertEqual(kwargs, {'id': 1})
-        self.assertEqual(self.bc.database.list_of('payments.ConsumptionSession'), [])
-        self.assertEqual(models.ConsumptionSession.build_session.call_args_list, [])
-
-        self.assertEqual(payments_signals.consume_service.send_robust.call_args_list, [])
-
-    @patch('django.utils.timezone.now', MagicMock(return_value=UTC_NOW))
-    @patch('breathecode.payments.signals.consume_service.send_robust', MagicMock(return_value=UTC_NOW))
-    @patch('breathecode.payments.models.ConsumptionSession.build_session',
-           MagicMock(wraps=models.ConsumptionSession.build_session))
-    def test__view__delete_id__with_user__with_group_related_to_permission__consumer__how_many_minus_1(self):
-        user = {'user_permissions': []}
-        permissions = [{}, {'codename': PERMISSION}]
-        group = {'permission_id': 2}
-        consumable = {'how_many': -1}
-        model = self.bc.database.create(user=user, permission=permissions, group=group, consumable=consumable)
-
-        request = APIRequestFactory()
-        request = request.delete('/they-killed-kenny')
-        force_authenticate(request, user=model.user)
-
-        view = TestViewConsumerCallback.as_view()
-
-        response = view(request, id=1).render()
-        expected = DELETE_ID_RESPONSE
-
-        self.assertEqual(json.loads(response.content.decode('utf-8')), expected)
-        self.assertEqual(response.status_code, status.HTTP_200_OK)
-
-        Consumable = self.bc.database.get_model('payments.Consumable')
-        consumables = Consumable.objects.filter()
-        self.assertEqual(len(CONSUMER_MOCK.call_args_list), 1)
-
-        args, kwargs = CONSUMER_MOCK.call_args_list[0]
-        context, args, kwargs = args
-
-        self.assertTrue(isinstance(context['request'], Request))
-        self.bc.check.partial_equality(context, {
-            'utc_now': UTC_NOW,
-            'consumer': CONSUMER_MOCK,
-            'permission': PERMISSION,
-            'consumables': consumables,
-        })
-
-        self.assertEqual(len(args), 2)
-        self.assertTrue(isinstance(args[0], TestViewConsumerCallback))
-        self.assertTrue(isinstance(args[1], Request))
-
-        self.assertEqual(kwargs, {'id': 1})
-        self.assertEqual(self.bc.database.list_of('payments.ConsumptionSession'), [])
-        self.assertEqual(models.ConsumptionSession.build_session.call_args_list, [])
-
-        self.assertEqual(payments_signals.consume_service.send_robust.call_args_list, [
-            call(instance=model.consumable, sender=model.consumable.__class__, how_many=1),
-        ])
-
-    @patch('django.utils.timezone.now', MagicMock(return_value=UTC_NOW))
-    @patch('breathecode.payments.signals.consume_service.send_robust', MagicMock(return_value=UTC_NOW))
-    @patch('breathecode.payments.models.ConsumptionSession.build_session',
-           MagicMock(wraps=models.ConsumptionSession.build_session))
-    def test__view__delete_id__with_user__with_group_related_to_permission__consumer__how_many_0(self):
-        user = {'user_permissions': []}
-        permissions = [{}, {'codename': PERMISSION}]
-        group = {'permission_id': 2}
-        consumable = {'how_many': 0}
-        model = self.bc.database.create(user=user, permission=permissions, group=group, consumable=consumable)
-
-        request = APIRequestFactory()
-        request = request.delete('/they-killed-kenny')
-        force_authenticate(request, user=model.user)
-
-        view = TestViewConsumerCallback.as_view()
-
-        response = view(request, id=1).render()
-        expected = {'detail': 'with-consumer-not-enough-consumables', 'status_code': 402}
-
-        self.assertEqual(json.loads(response.content.decode('utf-8')), expected)
-        self.assertEqual(response.status_code, status.HTTP_402_PAYMENT_REQUIRED)
-
-        Consumable = self.bc.database.get_model('payments.Consumable')
-        consumables = Consumable.objects.filter()
-        self.assertEqual(len(CONSUMER_MOCK.call_args_list), 1)
-
-        args, kwargs = CONSUMER_MOCK.call_args_list[0]
-        context, args, kwargs = args
-
-        self.assertTrue(isinstance(context['request'], Request))
-        self.bc.check.partial_equality(context, {
-            'utc_now': UTC_NOW,
-            'consumer': CONSUMER_MOCK,
-            'permission': PERMISSION,
-            'consumables': consumables,
-        })
-
-        self.assertEqual(len(args), 2)
-        self.assertTrue(isinstance(args[0], TestViewConsumerCallback))
-        self.assertTrue(isinstance(args[1], Request))
-
-        self.assertEqual(kwargs, {'id': 1})
-        self.assertEqual(self.bc.database.list_of('payments.ConsumptionSession'), [])
-        self.assertEqual(models.ConsumptionSession.build_session.call_args_list, [])
-
-        self.assertEqual(payments_signals.consume_service.send_robust.call_args_list, [])
-
-    @patch('django.utils.timezone.now', MagicMock(return_value=UTC_NOW))
-    @patch('breathecode.payments.signals.consume_service.send_robust', MagicMock(return_value=UTC_NOW))
-    @patch('breathecode.payments.models.ConsumptionSession.build_session',
-           MagicMock(wraps=models.ConsumptionSession.build_session))
-    def test__view__delete_id__with_user__with_group_related_to_permission__consumer__how_many_1(self):
-        user = {'user_permissions': []}
-        permissions = [{}, {'codename': PERMISSION}]
-        group = {'permission_id': 2}
-        consumable = {'how_many': 1}
-        model = self.bc.database.create(user=user, permission=permissions, group=group, consumable=consumable)
-
-        request = APIRequestFactory()
-        request = request.delete('/they-killed-kenny')
-        force_authenticate(request, user=model.user)
-
-        view = TestViewConsumerCallback.as_view()
-
-        response = view(request, id=1).render()
-        expected = DELETE_ID_RESPONSE
-
-        self.assertEqual(json.loads(response.content.decode('utf-8')), expected)
-        self.assertEqual(response.status_code, status.HTTP_200_OK)
-
-        Consumable = self.bc.database.get_model('payments.Consumable')
-        consumables = Consumable.objects.filter()
-        self.assertEqual(len(CONSUMER_MOCK.call_args_list), 1)
-
-        args, kwargs = CONSUMER_MOCK.call_args_list[0]
-        context, args, kwargs = args
-
-        self.assertTrue(isinstance(context['request'], Request))
-        self.bc.check.partial_equality(context, {
-            'utc_now': UTC_NOW,
-            'consumer': CONSUMER_MOCK,
-            'permission': PERMISSION,
-            'consumables': consumables,
-        })
-
-        self.assertEqual(len(args), 2)
-        self.assertTrue(isinstance(args[0], TestViewConsumerCallback))
-        self.assertTrue(isinstance(args[1], Request))
-
-        self.assertEqual(kwargs, {'id': 1})
-        self.assertEqual(self.bc.database.list_of('payments.ConsumptionSession'), [])
-        self.assertEqual(models.ConsumptionSession.build_session.call_args_list, [])
-
-        self.assertEqual(payments_signals.consume_service.send_robust.call_args_list, [
-            call(instance=model.consumable, sender=model.consumable.__class__, how_many=1),
-        ])
-
-    @patch('django.utils.timezone.now', MagicMock(return_value=UTC_NOW))
-    @patch('breathecode.payments.signals.consume_service.send_robust', MagicMock(return_value=UTC_NOW))
-    @patch('breathecode.payments.models.ConsumptionSession.build_session',
-           MagicMock(wraps=models.ConsumptionSession.build_session))
-    def test__view__delete_id__with_user__without_consumption_session(self):
-        CONSUMER_WITH_TIME_OF_LIFE_MOCK.call_args_list = []
-
-        user = {'user_permissions': []}
-        permissions = [{}, {'codename': PERMISSION}]
-        group = {'permission_id': 2}
-        consumable = {'how_many': 1}
-        model = self.bc.database.create(user=user, permission=permissions, group=group, consumable=consumable)
-
-        request = APIRequestFactory()
-        request = request.delete('/they-killed-kenny')
-        force_authenticate(request, user=model.user)
-
-        view = TestViewConsumerCallbackWithTimeOfLife.as_view()
-
-        response = view(request, id=1).render()
-        expected = DELETE_ID_RESPONSE
-
-        self.assertEqual(json.loads(response.content.decode('utf-8')), expected)
-        self.assertEqual(response.status_code, status.HTTP_200_OK)
-
-        Consumable = self.bc.database.get_model('payments.Consumable')
-        consumables = Consumable.objects.filter()
-        self.assertEqual(len(CONSUMER_WITH_TIME_OF_LIFE_MOCK.call_args_list), 1)
-=======
         if class_based:
             view = build_view_class(method.upper(),
                                     res,
@@ -8147,7 +143,6 @@
         url = '/they-killed-kenny'
         if with_id:
             url += f'/{url_params["id"]}'
->>>>>>> 654e2cca
 
         handler = getattr(factory, method.lower())
 
@@ -8161,23 +156,10 @@
             if isinstance(x, JsonResponse):
                 return x, res
 
-<<<<<<< HEAD
-        self.assertEqual(payments_signals.consume_service.send_robust.call_args_list, [
-            call(instance=model.consumable, sender=model.consumable.__class__, how_many=1),
-        ])
-
-    @patch('django.utils.timezone.now', MagicMock(return_value=UTC_NOW))
-    @patch('breathecode.payments.signals.consume_service.send_robust', MagicMock(return_value=UTC_NOW))
-    @patch('breathecode.payments.models.ConsumptionSession.build_session',
-           MagicMock(wraps=models.ConsumptionSession.build_session))
-    def test__view__delete_id__with_user__consumption_session__does_not_match(self):
-        CONSUMER_WITH_TIME_OF_LIFE_MOCK.call_args_list = []
-=======
             return x.render(), res
 
         async def async_get_response():
             x = await view(request, **url_params)
->>>>>>> 654e2cca
 
             if isinstance(x, JsonResponse):
                 return x, res
@@ -8207,25 +189,12 @@
     assert response.status_code, status.HTTP_403_FORBIDDEN
 
 
-<<<<<<< HEAD
-        self.assertEqual(payments_signals.consume_service.send_robust.call_args_list, [
-            call(instance=model.consumable, sender=model.consumable.__class__, how_many=1),
-        ])
-
-    @patch('django.utils.timezone.now', MagicMock(return_value=UTC_NOW))
-    @patch('breathecode.payments.signals.consume_service.send_robust', MagicMock(return_value=UTC_NOW))
-    @patch('breathecode.payments.models.ConsumptionSession.build_session',
-           MagicMock(wraps=models.ConsumptionSession.build_session))
-    def test__view__delete_id__with_user__consumption_session__does_not_match__consumables_minus_sessions_et_0(self):
-        CONSUMER_WITH_TIME_OF_LIFE_MOCK.call_args_list = []
-=======
 @pytest.mark.asyncio
 @pytest.mark.django_db(reset_sequences=True)
 async def test__with_user(database: capy.Database, make_view):
     model = await database.acreate(user=1)
 
     view = await make_view(user=model.user, decorator_params={}, url_params={})
->>>>>>> 654e2cca
 
     response, _ = await view()
     expected = {'detail': 'without-permission', 'status_code': 403}
@@ -8248,16 +217,6 @@
     assert response.status_code, status.HTTP_403_FORBIDDEN
 
 
-<<<<<<< HEAD
-        self.assertEqual(payments_signals.consume_service.send_robust.call_args_list, [])
-
-    @patch('django.utils.timezone.now', MagicMock(return_value=UTC_NOW))
-    @patch('breathecode.payments.signals.consume_service.send_robust', MagicMock(return_value=UTC_NOW))
-    @patch('breathecode.payments.models.ConsumptionSession.build_session',
-           MagicMock(wraps=models.ConsumptionSession.build_session))
-    def test__view__delete_id__with_user__consumption_session__match(self):
-        CONSUMER_WITH_TIME_OF_LIFE_MOCK.call_args_list = []
-=======
 @pytest.mark.asyncio
 @pytest.mark.django_db(reset_sequences=True)
 async def test__with_user__with_permission(bc: Breathecode, make_view):
@@ -8265,7 +224,6 @@
     model = await bc.database.acreate(user=1, permission=permission)
 
     view = await make_view(user=model.user, decorator_params={}, url_params={})
->>>>>>> 654e2cca
 
     response, expected = await view()
 
@@ -8285,10 +243,5 @@
 
     response, expected = await view()
 
-<<<<<<< HEAD
-        self.assertEqual(models.ConsumptionSession.build_session.call_args_list, [])
-        self.assertEqual(payments_signals.consume_service.send_robust.call_args_list, [])
-=======
-    assert json.loads(response.content.decode('utf-8')) == expected
-    assert response.status_code, status.HTTP_200_OK
->>>>>>> 654e2cca
+    assert json.loads(response.content.decode('utf-8')) == expected
+    assert response.status_code, status.HTTP_200_OK