from rest_framework.exceptions import PermissionDenied
from breathecode.authenticate.models import ProfileAcademy
from django.contrib.auth.models import AnonymousUser

from breathecode.utils.exceptions import ProgramingError
from ..validation_exception import ValidationException
from rest_framework.views import APIView

__all__ = ['capable_of']


def capable_of(capability=None):
    def decorator(function):
        def wrapper(*args, **kwargs):
            if isinstance(capability, str) == False:
                raise ProgramingError('Capability must be a string')

            try:
                if hasattr(args[0], '__class__') and isinstance(args[0], APIView):
                    request = args[1]

                elif hasattr(args[0], 'user') and hasattr(args[0].user, 'has_perm'):
                    request = args[0]

                # websocket support
                elif hasattr(args[0], 'ws_request'):
                    request = args[0]

                else:
                    raise IndexError()

            except IndexError:
                raise ProgramingError('Missing request information, use this decorator with DRF View')

<<<<<<< HEAD
            academy_id = None
            if ('academy_id' not in kwargs and 'Academy' not in request.headers
                    and 'academy' not in request.headers):
                raise PermissionDenied(
                    "Missing academy_id parameter expected for the endpoint url or 'Academy' header")
=======
            academy_id = get_academy_from_capability(kwargs, request, capability)
            if academy_id:
                kwargs['academy_id'] = academy_id
                return function(*args, **kwargs)
>>>>>>> 7274e10b

        return wrapper

    return decorator


def get_academy_from_capability(kwargs, request, capability):

    academy_id = None
    if 'academy_id' not in kwargs and ('Academy' not in request.headers
                                       or 'academy' not in request.headers) and 'academy' not in request.GET:
        raise PermissionDenied(
            "Missing academy_id parameter expected for the endpoint url or 'Academy' header")

    elif 'academy_id' in kwargs:
        academy_id = kwargs['academy_id']

    elif 'Academy' in request.headers:
        academy_id = request.headers['Academy']

    elif 'academy' in request.headers:
        academy_id = request.headers['academy']

    elif 'academy' in request.GET:
        academy_id = request.GET['academy']

    if not str(academy_id).isdigit():
        raise ValidationException(f'Academy ID needs to be an integer: {str(academy_id)}',
                                  slug='invalid-academy-id')

    if isinstance(request.user, AnonymousUser):
        raise PermissionDenied('Invalid user')

    capable = ProfileAcademy.objects.filter(user=request.user.id,
                                            academy__id=academy_id,
                                            role__capabilities__slug=capability)

    if capable.count() == 0:
        raise PermissionDenied(
            f"You (user: {request.user.id}) don't have this capability: {capability} for academy {academy_id}"
        )

    return academy_id<|MERGE_RESOLUTION|>--- conflicted
+++ resolved
@@ -32,18 +32,10 @@
             except IndexError:
                 raise ProgramingError('Missing request information, use this decorator with DRF View')
 
-<<<<<<< HEAD
-            academy_id = None
-            if ('academy_id' not in kwargs and 'Academy' not in request.headers
-                    and 'academy' not in request.headers):
-                raise PermissionDenied(
-                    "Missing academy_id parameter expected for the endpoint url or 'Academy' header")
-=======
             academy_id = get_academy_from_capability(kwargs, request, capability)
             if academy_id:
                 kwargs['academy_id'] = academy_id
                 return function(*args, **kwargs)
->>>>>>> 7274e10b
 
         return wrapper
 
