from rest_framework.exceptions import PermissionDenied
from breathecode.authenticate.models import ProfileAcademy
from django.contrib.auth.models import AnonymousUser

from breathecode.utils.exceptions import ProgramingError
from ..validation_exception import ValidationException
from rest_framework.views import APIView

__all__ = ['capable_of']


def capable_of(capability=None):
    def decorator(function):
        def wrapper(*args, **kwargs):
            if isinstance(capability, str) == False:
                raise ProgramingError('Capability must be a string')

            try:
                if hasattr(args[0], '__class__') and isinstance(args[0], APIView):
                    request = args[1]

                elif hasattr(args[0], 'user') and hasattr(args[0].user, 'has_perm'):
                    request = args[0]

                else:
                    raise IndexError()

            except IndexError:
                raise ProgramingError('Missing request information, use this decorator with DRF View')

            academy_id = get_academy_from_capability(kwargs, request, capability)
            if academy_id:
                kwargs['academy_id'] = academy_id
                return function(*args, **kwargs)

        return wrapper

    return decorator


def get_academy_from_capability(kwargs, request, capability):

    academy_id = None
    if 'academy_id' not in kwargs and ('Academy' not in request.headers
                                       or 'academy' not in request.headers) and 'academy' not in request.GET:
        raise PermissionDenied(
            "Missing academy_id parameter expected for the endpoint url or 'Academy' header")

<<<<<<< HEAD
            capable = ProfileAcademy.objects.filter(user=request.user.id,
                                                    academy__id=academy_id,
                                                    role__capabilities__slug=capability)
            if capable.count():
                kwargs['academy_id'] = academy_id
                return function(*args, **kwargs)
=======
    elif 'academy_id' in kwargs:
        academy_id = kwargs['academy_id']
>>>>>>> c56a5b92

    elif 'Academy' in request.headers:
        academy_id = request.headers['Academy']

    elif 'academy' in request.headers:
        academy_id = request.headers['academy']

    elif 'academy' in request.GET:
        academy_id = request.GET['academy']

    if not str(academy_id).isdigit():
        raise ValidationException(f'Academy ID needs to be an integer: {str(academy_id)}',
                                  slug='invalid-academy-id')

    if isinstance(request.user, AnonymousUser):
        raise PermissionDenied('Invalid user')

    capable = ProfileAcademy.objects.filter(user=request.user.id,
                                            academy__id=academy_id,
                                            role__capabilities__slug=capability)

    if capable.count() == 0:
        raise PermissionDenied(
            f"You (user: {request.user.id}) don't have this capability: {capability} for academy {academy_id}"
        )

    return academy_id<|MERGE_RESOLUTION|>--- conflicted
+++ resolved
@@ -46,17 +46,8 @@
         raise PermissionDenied(
             "Missing academy_id parameter expected for the endpoint url or 'Academy' header")
 
-<<<<<<< HEAD
-            capable = ProfileAcademy.objects.filter(user=request.user.id,
-                                                    academy__id=academy_id,
-                                                    role__capabilities__slug=capability)
-            if capable.count():
-                kwargs['academy_id'] = academy_id
-                return function(*args, **kwargs)
-=======
     elif 'academy_id' in kwargs:
         academy_id = kwargs['academy_id']
->>>>>>> c56a5b92
 
     elif 'Academy' in request.headers:
         academy_id = request.headers['Academy']
