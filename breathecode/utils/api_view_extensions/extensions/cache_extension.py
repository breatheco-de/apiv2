--- conflicted
+++ resolved
@@ -37,17 +37,6 @@
         return {**self._request.GET.dict(), **self._request.parser_context['kwargs'], **extends}
 
     def get(self) -> dict:
-<<<<<<< HEAD
-
-        # allow requests to disable cache with querystring "cache" variable
-        _cache_is_active = self._request.GET.get('cache', 'true').lower() in ['true', '1', 'yes']
-        if not _cache_is_active:
-            logger.debug('Cache has been forced to disable')
-            return None
-
-        params = self._get_params()
-        return self._cache.get(**params)
-=======
         try:
             # allow requests to disable cache with querystring "cache" variable
             _cache_is_active = self._request.GET.get('cache', 'true').lower() in ['true', '1', 'yes']
@@ -60,7 +49,6 @@
 
         except Exception:
             return None
->>>>>>> 34429e46
 
     def _get_order_of_response(self) -> int:
         return int(ResponseOrder.CACHE)
