--- conflicted
+++ resolved
@@ -12,11 +12,7 @@
 
 
 def is_test_env():
-<<<<<<< HEAD
-    return os.getenv('ENV') == 'test' or True
-=======
     return os.getenv('ENV') == 'test'
->>>>>>> 0c456c74
 
 
 # New version
