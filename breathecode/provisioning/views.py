import hashlib
from io import StringIO
import json
import os
from django.http import HttpResponse
from django.shortcuts import redirect
from breathecode.admissions.models import CohortUser
from breathecode.authenticate.actions import get_user_language
from breathecode.authenticate.models import ProfileAcademy
<<<<<<< HEAD
from breathecode.notify.actions import get_template_content
=======
>>>>>>> 96b317f5
from breathecode.provisioning.serializers import ProvisioningActivitySerializer, ProvisioningBillSerializer
from breathecode.provisioning.tasks import upload
from breathecode.notify.actions import get_template_content
from breathecode.utils.api_view_extensions.api_view_extensions import APIViewExtensions
from breathecode.utils.decorators import has_permission
from breathecode.utils.i18n import translation
from breathecode.utils.views import private_view, render_message
from .actions import get_provisioning_vendor
<<<<<<< HEAD
from .models import BILL_STATUS, ProvisioningActivity, ProvisioningBill, ProvisioningProfile
=======
from .models import ProvisioningActivity, ProvisioningProfile, ProvisioningBill
>>>>>>> 96b317f5
from rest_framework.response import Response
from rest_framework.views import APIView
from rest_framework.permissions import AllowAny
from rest_framework import status
from breathecode.utils import capable_of, ValidationException
from rest_framework.parsers import FileUploadParser, MultiPartParser
import pandas as pd
<<<<<<< HEAD
from rest_framework.decorators import api_view, permission_classes
from rest_framework.permissions import AllowAny
from django.shortcuts import render

=======
>>>>>>> 96b317f5
from rest_framework_csv.renderers import CSVRenderer
from rest_framework.renderers import JSONRenderer
from rest_framework.decorators import api_view, permission_classes
from django.http import HttpResponse


@private_view()
def redirect_new_container(request, token):

    user = token.user
    cohort_id = request.GET.get('cohort', None)
    if cohort_id is None: return render_message(request, f'Please specificy a cohort in the URL')

    url = request.GET.get('repo', None)
    if url is None: return render_message(request, f'Please specificy a repository in the URL')

    cu = CohortUser.objects.filter(user=user, cohort_id=cohort_id).first()
    if cu is None: return render_message(request, f"You don't seem to belong to this cohort {cohort_id}.")

    academy_id = cu.cohort.academy.id
    pa = ProfileAcademy.objects.filter(user=user, academy__id=academy_id).first()
    if pa is None: return render_message(request, f"You don't seem to belong to academy {academy.name}")

    all_profiles = ProvisioningProfile.objects.filter(academy__id=academy_id)
    vendor = None
    try:
        vendor = get_provisioning_vendor(user, pa, cu.cohort)
    except Exception as e:
        return render_message(request, str(e))

    if vendor.name.lower() == 'gitpod':
        return redirect(f'https://gitpod.io/#{url}')
    if vendor.name.lower() == 'codespaces':
        url = url.replace('https://github.com/', '')
        return redirect(f'https://codespaces.new/?repo={url}')

    return render_message(
        request, f"Unknown provisioning vendor: '{vendor.name}', please speak with your program manager.")


@private_view()
def redirect_workspaces(request, token):

    user = token.user
    cohort_id = request.GET.get('cohort', None)
    if cohort_id is None: return render_message(request, f'Please specificy a cohort in the URL')

    url = request.GET.get('repo', None)
    if url is None: return render_message(request, f"Please specificy a repository \"repo\" in the URL")

    cu = CohortUser.objects.filter(user=user, cohort_id=cohort_id).first()
    if cu is None: return render_message(request, f"You don't seem to belong to this cohort {cohort_id}.")

    academy_id = cu.cohort.academy.id
    pa = ProfileAcademy.objects.filter(user=user, academy__id=academy_id).first()
    if pa is None: return render_message(request, f"You don't seem to belong to academy {academy.name}")

    all_profiles = ProvisioningProfile.objects.filter(academy__id=academy_id)
    vendor = None
    try:
        vendor = get_provisioning_vendor(user, pa, cu.cohort)
    except Exception as e:
        return render_message(request, str(e))

    return redirect(vendor.workspaces_url)


class AcademyActivityView(APIView):
    extensions = APIViewExtensions(sort='-id')

    renderer_classes = [JSONRenderer, CSVRenderer]

    @capable_of('read_provisioning_activity')
    def get(self, request, academy_id=None):
        handler = self.extensions(request)
        lang = get_user_language(request)

        query = handler.lookup.build(
            lang,
            strings={
                'exact': [
                    'hash',
                    'username',
                    'product_name',
                    'status',
                ],
            },
            datetimes={
                'gte': ['registered_at'],
                'lte': ['created_at'],  # fix it
            },
            overwrite={
                'start': 'registered_at',
                'end': 'created_at',
            },
        )

        items = ProvisioningActivity.objects.filter(query, bill__academy__id=academy_id)
        items = handler.queryset(items)
        serializer = ProvisioningActivitySerializer(items, many=True)
        return Response(serializer.data)


class UploadView(APIView):
    """
    put:
        Upload a file to Google Cloud.
    """
    parser_classes = [MultiPartParser, FileUploadParser]

    # permission_classes = [AllowAny]

    # upload was separated because in one moment I think that the serializer
    # not should get many create and update operations together
    def upload(self, lang, file):
        from ..services.google_cloud import Storage

        # files validation below
        if file.content_type != 'text/csv':
            raise ValidationException(
                translation(lang,
                            en='You can upload only files on the following formats: application/csv',
                            es='Solo puedes subir archivos en los siguientes formatos: application/csv',
                            slug='bad-format'))

        content_bytes = file.read()
        content = content_bytes.decode('utf-8')
        hash = hashlib.sha256(content_bytes).hexdigest()

        file.seek(0)

        csvStringIO = StringIO(content)
        df = pd.read_csv(csvStringIO, sep=',')
        df.reset_index()

        format_error = True

        # gitpod
        fields = ['id', 'credits', 'startTime', 'kind', 'userName', 'contextURL']
        if len(df.keys().intersection(fields)) == len(fields):
            format_error = False

        if format_error:
            # codespaces
            fields = [
                'Username', 'Date', 'Product', 'SKU', 'Quantity', 'Unit Type', 'Price Per Unit ($)',
                'Multiplier', 'Owner'
            ]

        if format_error and len(df.keys().intersection(fields)) == len(fields):
            format_error = False

        # Think about uploading correct files and leaving out incorrect ones
        if format_error:
            raise ValidationException(
                translation(
                    lang,
                    en='CSV file from unknown source or the format has changed and this code must be updated',
                    es='Archivo CSV de fuente desconocida o el formato ha cambiado y este código debe ser '
                    'actualizado',
                    slug='csv-from-unknown-source'))

        # upload file section
        storage = Storage()
        cloud_file = storage.file(os.getenv('PROVISIONING_BUCKET', None), hash)
        created = not cloud_file.exists()
        if created:
            cloud_file.upload(file, content_type=file.content_type)

        upload.delay(hash)

        data = {'file_name': hash, 'status': 'PENDING', 'created': created}

        return data

    @has_permission('upload_provisioning_activity')
    def put(self, request, academy_id=None):
        files = request.data.getlist('file')
        lang = get_user_language(request)

        created = []
        updated = []
        errors = {}

        result = {
            'success': [],
            'failure': [],
        }

        for i in range(len(files)):
            file = files[i]

            try:
                data = self.upload(lang, file)
                was_created = data.pop('created')

                serialized = {
                    'pk': data['file_name'],
                    'display_field': 'index',
                    'display_value': i + 1,
                }

                if was_created:
                    created.append(serialized)
                else:
                    updated.append(serialized)
            except ValidationException as e:
                key = (e.status_code, e.detail)
                if key not in errors:
                    errors[key] = []

                errors[key].append({
                    'display_field': 'index',
                    'display_value': i + 1,
                })

        if created:
            result['success'].append({'status_code': 201, 'resources': created})

        if updated:
            result['success'].append({'status_code': 200, 'resources': updated})

        if errors:
            for ((status_code, detail), value) in errors.items():
                result['failure'].append({
                    'status_code': status_code,
                    'detail': detail,
                    'resources': value,
                })

        return Response(result, status=status.HTTP_207_MULTI_STATUS)


<<<<<<< HEAD
@private_view()
def render_html_all_bills(request, token):
    lang = get_user_language(request)
    academy_ids = {
        x.academy.id
        for x in ProfileAcademy.objects.filter(user=request.user,
                                               role__capabilities__slug='crud_provisioning_bill')
    }

    if not academy_ids:
        return render(request,
                      'message.html', {
                          'MESSAGE':
                          translation(lang,
                                      en='You have no access to this resource',
                                      es='No tienes acceso a este recurso',
                                      slug='no-access')
                      },
                      status=403)

    status_mapper = {}
    for key, value in BILL_STATUS:
        status_mapper[key] = value

    lookup = {}

    status = 'DUE'
    if 'status' in request.GET:
        status = request.GET.get('status')
    lookup['status'] = status.upper()

    if 'academy' in request.GET:
        ids = {int(x) for x in request.GET.get('academy').split(',')}
        lookup['academy__id__in'] = academy_ids.intersection(ids)

    else:
        lookup['academy__id__in'] = academy_ids

    items = ProvisioningBill.objects.filter(**lookup).exclude(academy__isnull=True)

    total_price = 0
    for bill in []:
        total_price += bill['total_price']

    data = {
        'status': status,
        'token': token.key,
        'title': f'Payments {status_mapper[status]}',
        'possible_status': [(key, status_mapper[key]) for key, label in BILL_STATUS],
        'bills': items,
        'total_price': total_price
    }
    template = get_template_content('provisioning_bills', data)
    return HttpResponse(template['html'])


@private_view()
def render_html_bill(request, token, id=None):
    lang = get_user_language(request)
    academy_ids = {
        x.academy.id
        for x in ProfileAcademy.objects.filter(user=request.user,
                                               role__capabilities__slug='crud_provisioning_bill')
    }

    if not academy_ids:
        return render(request,
                      'message.html', {
                          'MESSAGE':
                          translation(lang,
                                      en='You have no access to this resource',
                                      es='No tienes acceso a este recurso',
                                      slug='no-access')
                      },
                      status=403)

    item = ProvisioningBill.objects.filter(id=id, academy__isnull=False).first()
    if item is None:
        return render(request, 'message.html', {
            'MESSAGE':
            translation(lang, en='Bill not found', es='Factura no encontrada', slug='bill-not-found')
        })

    status_map = {'DUE': 'UNDER_REVIEW', 'APPROVED': 'READY_TO_PAY', 'PAID': 'ALREADY PAID'}
    status_mapper = {}
    for key, value in BILL_STATUS:
        status_mapper[key] = value

    data = {
        **{},
        'bill': item,
        'activities': ProvisioningActivity.objects.filter(bill=item),
        'status': status_map['DUE'],
        'title': item.academy.name,
    }
    template = get_template_content('provisioning_invoice', data)
    return HttpResponse(template['html'])


class AcademyBillView(APIView):
    """
    List all snippets, or create a new snippet.
    """

    @capable_of('crud_provisioning_bill')
    def put(self, request, bill_id=None, academy_id=None):
        lang = get_user_language(request)

        item = ProvisioningBill.objects.filter(id=bill_id, academy__id=academy_id).first()
        if item is None:
            raise ValidationException(translation(
                lang,
                en='Not found',
                es='No encontrado',
                slug='not-found',
            ),
                                      code=404)

        serializer = ProvisioningBillSerializer(item, data=request.data, many=False, context={'lang': lang})
        if serializer.is_valid():
            serializer.save()
            return Response(serializer.data, status=status.HTTP_200_OK)
        return Response(serializer.errors, status=status.HTTP_400_BAD_REQUEST)
=======
@api_view(['GET'])
@permission_classes([AllowAny])
def render_html_bill(request, id=None):
    item = ProvisioningBill.objects.filter(id=id).first()
    if item is None:
        template = get_template_content('message', {'message': 'Bill not found'})
        return HttpResponse(template['html'])
    else:
        serializer = ProvisioningBillSerializer(item, many=False)
        status_map = {'DUE': 'DUE', 'PENDING': 'PENDING PAYMENT', 'PAID': 'ALREADY PAID'}
        data = {
            **serializer.data, 'provisioning_activities':
            ProvisioningActivitySerializer(item.provisioningactivity_set.all(), many=True).data,
            'status':
            status_map[serializer.data['status']],
            'title':
            f'Bill { serializer.data["academy"]["name"] } - Invoice { item.id }'
        }
        template = get_template_content('provisioning_invoice', data)
        return HttpResponse(template['html'])
>>>>>>> 96b317f5


# class ContainerMeView(APIView):
#     """
#     List all snippets, or create a new snippet.
#     """

#     @capable_of('get_containers')
#     def get(self, request, format=None, container_id=None):

#         containers = ProvisioningContainer.objects.filter(user=request.user)
#         lookup = {}

#         assignment = request.GET.get('assignment', None)
#         if assignment is not None:
#             lookup['task_associated_slug'] = assignment

#         like = request.GET.get('like', None)
#         if like is not None:
#             items = items.filter(display_name__icontains=like)

#         sort_by = '-created_at'
#         if 'sort' in self.request.GET and self.request.GET['sort'] != '':
#             sort_by = self.request.GET.get('sort')

#         items = items.filter(**lookup).order_by(sort_by)

#         page = self.paginate_queryset(items, request)
#         serializer = ContainerMeSmallSerializer(page, many=True)

#         if self.is_paginate(request):
#             return self.get_paginated_response(serializer.data)
#         else:
#             return Response(serializer.data, status=200)

#     @capable_of('create_container')
#     def post(self, request):

#         lang = get_user_language(request)

#         p_profile = ProvisioningProfile.objects.filter(profileacademy__user=request.user, profileacademy__academy__id=academy_id).first()
#         if p_profile is None:
#             raise ValidationException(translation(
#                 en="You don't have a provisioning profile for this academy, we don't know were or how to create the computer you will be using, please contact the academy",
#                 es="No hemos podido encontar un proveedor para aprovisionarte una computadora, por favor contacta tu academia"),
#                 slug='no-provisioning-profile')

#         serializer = ProvisioningContainerSerializer(
#                                         data=request.data,
#                                         context={
#                                             'request': request,
#                                             'academy_id': academy_id
#                                         })
#         if serializer.is_valid():
#             serializer.save()
#             return Response(serializer.data, status=status.HTTP_200_OK)
#         return Response(serializer.errors, status=status.HTTP_400_BAD_REQUEST)

# @capable_of('crud_review')
# def delete(self, request, academy_id=None):
#     # TODO: here i don't add one single delete, because i don't know if it is required
#     lookups = self.generate_lookups(request, many_fields=['id'])
#     # automation_objects

#     if not lookups:
#         raise ValidationException('Missing parameters in the querystring', code=400)

#     items = Review.objects.filter(**lookups, academy__id=academy_id)

#     for item in items:
#         item.status = 'IGNORE'
#         item.save()

#     return Response(None, status=status.HTTP_204_NO_CONTENT)<|MERGE_RESOLUTION|>--- conflicted
+++ resolved
@@ -7,10 +7,7 @@
 from breathecode.admissions.models import CohortUser
 from breathecode.authenticate.actions import get_user_language
 from breathecode.authenticate.models import ProfileAcademy
-<<<<<<< HEAD
 from breathecode.notify.actions import get_template_content
-=======
->>>>>>> 96b317f5
 from breathecode.provisioning.serializers import ProvisioningActivitySerializer, ProvisioningBillSerializer
 from breathecode.provisioning.tasks import upload
 from breathecode.notify.actions import get_template_content
@@ -19,11 +16,7 @@
 from breathecode.utils.i18n import translation
 from breathecode.utils.views import private_view, render_message
 from .actions import get_provisioning_vendor
-<<<<<<< HEAD
 from .models import BILL_STATUS, ProvisioningActivity, ProvisioningBill, ProvisioningProfile
-=======
-from .models import ProvisioningActivity, ProvisioningProfile, ProvisioningBill
->>>>>>> 96b317f5
 from rest_framework.response import Response
 from rest_framework.views import APIView
 from rest_framework.permissions import AllowAny
@@ -31,13 +24,9 @@
 from breathecode.utils import capable_of, ValidationException
 from rest_framework.parsers import FileUploadParser, MultiPartParser
 import pandas as pd
-<<<<<<< HEAD
 from rest_framework.decorators import api_view, permission_classes
 from rest_framework.permissions import AllowAny
 from django.shortcuts import render
-
-=======
->>>>>>> 96b317f5
 from rest_framework_csv.renderers import CSVRenderer
 from rest_framework.renderers import JSONRenderer
 from rest_framework.decorators import api_view, permission_classes
@@ -270,8 +259,6 @@
 
         return Response(result, status=status.HTTP_207_MULTI_STATUS)
 
-
-<<<<<<< HEAD
 @private_view()
 def render_html_all_bills(request, token):
     lang = get_user_language(request)
@@ -395,28 +382,6 @@
             serializer.save()
             return Response(serializer.data, status=status.HTTP_200_OK)
         return Response(serializer.errors, status=status.HTTP_400_BAD_REQUEST)
-=======
-@api_view(['GET'])
-@permission_classes([AllowAny])
-def render_html_bill(request, id=None):
-    item = ProvisioningBill.objects.filter(id=id).first()
-    if item is None:
-        template = get_template_content('message', {'message': 'Bill not found'})
-        return HttpResponse(template['html'])
-    else:
-        serializer = ProvisioningBillSerializer(item, many=False)
-        status_map = {'DUE': 'DUE', 'PENDING': 'PENDING PAYMENT', 'PAID': 'ALREADY PAID'}
-        data = {
-            **serializer.data, 'provisioning_activities':
-            ProvisioningActivitySerializer(item.provisioningactivity_set.all(), many=True).data,
-            'status':
-            status_map[serializer.data['status']],
-            'title':
-            f'Bill { serializer.data["academy"]["name"] } - Invoice { item.id }'
-        }
-        template = get_template_content('provisioning_invoice', data)
-        return HttpResponse(template['html'])
->>>>>>> 96b317f5
 
 
 # class ContainerMeView(APIView):
