from django.urls import path

from .views import (UploadView, redirect_new_container, redirect_workspaces)

app_name = 'provisioning'
urlpatterns = [
    path('me/container/new', redirect_new_container),
    path('me/workspaces', redirect_workspaces),
<<<<<<< HEAD
    path('academy/upload', UploadView.as_view(), name='academy_upload'),
=======
    path('admin/upload', UploadView.as_view(), name='admin_upload'),
>>>>>>> f0ded2e9
    # path('academy/me/container', ContainerMeView.as_view()),
    # path('me/container', ContainerMeView.as_view()),
    # path('me/container/<int:container_id>', ContainerMeView.as_view()),
]<|MERGE_RESOLUTION|>--- conflicted
+++ resolved
@@ -6,11 +6,7 @@
 urlpatterns = [
     path('me/container/new', redirect_new_container),
     path('me/workspaces', redirect_workspaces),
-<<<<<<< HEAD
-    path('academy/upload', UploadView.as_view(), name='academy_upload'),
-=======
     path('admin/upload', UploadView.as_view(), name='admin_upload'),
->>>>>>> f0ded2e9
     # path('academy/me/container', ContainerMeView.as_view()),
     # path('me/container', ContainerMeView.as_view()),
     # path('me/container/<int:container_id>', ContainerMeView.as_view()),
