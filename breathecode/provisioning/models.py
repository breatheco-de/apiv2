--- conflicted
+++ resolved
@@ -85,10 +85,7 @@
 PAID = 'PAID'
 IGNORED = 'IGNORED'
 PENDING = 'PENDING'
-<<<<<<< HEAD
-=======
 ERROR = 'ERROR'
->>>>>>> f0ded2e9
 BILL_STATUS = (
     (DUE, 'Due'),
     (DISPUTED, 'Disputed'),
