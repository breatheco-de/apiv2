--- conflicted
+++ resolved
@@ -88,7 +88,6 @@
         return ShortLink.objects.create(**validated_data, author=self.context.get('request').user)
 
 
-<<<<<<< HEAD
 class ProvisioningBillSerializer(serializers.ModelSerializer):
 
     class Meta:
@@ -118,24 +117,4 @@
                 slug='invalid-bill-status'),
                                       code=400)
 
-        return data
-=======
-class ProvisioningBillSerializer(serpy.Serializer):
-    """The serializer schema definition."""
-    # Use a Field subclass like IntField if you need more validation.
-    id = serpy.Field()
-    total_amount = serpy.Field()
-    currency_code = serpy.Field()
-    academy = AcademySerializer(required=False)
-    status = serpy.Field()
-    status_details = serpy.Field()
-    paid_at = serpy.Field()
-    created_at = serpy.Field()
-    updated_at = serpy.Field()
-
-    activities = serpy.MethodField()
-
-    def get_activities(self, obj):
-        _activities = obj.provisioningactivity_set.order_by('created_at').all()
-        return ProvisioningActivitySerializer(_activities, many=True).data
->>>>>>> 96b317f5
+        return data