import logging, secrets
from django.contrib import admin, messages
from django import forms
from django.utils.html import format_html
from .models import (ProvisioningVendor, ProvisioningMachineTypes, ProvisioningAcademy, ProvisioningBill,
                     ProvisioningActivity, ProvisioningContainer, ProvisioningProfile)
# from .actions import ()
from django.utils import timezone
from breathecode.utils.validation_exception import ValidationException

logger = logging.getLogger(__name__)


@admin.register(ProvisioningVendor)
class ProvisioningVendorAdmin(admin.ModelAdmin):
    # form = CustomForm
    search_fields = ['name']
    list_display = ('id', 'name')


@admin.register(ProvisioningMachineTypes)
class ProvisioningMachineTypesAdmin(admin.ModelAdmin):
    list_display = ['name', 'slug', 'vendor']
    search_fields = ('name', 'slug')
    list_filter = ['vendor']


@admin.register(ProvisioningAcademy)
class ProvisioningAcademyAdmin(admin.ModelAdmin):
    list_display = ['academy', 'vendor', 'created_at']
    search_fields = ('academy__name', 'academy__slug')
    list_filter = ['vendor']


@admin.register(ProvisioningActivity)
class ProvisioningActivityAdmin(admin.ModelAdmin):
    list_display = ('id', 'status', 'username', 'registered_at', 'product_name', 'sku', 'quantity', 'bill')
    search_fields = ['username', 'task_associated_slug', 'bill__hash']
<<<<<<< HEAD
    list_filter = ['bill__academy', 'status']
=======
    list_filter = ['bill__academy', 'status', ('bill', admin.EmptyFieldListFilter)]
>>>>>>> f0ded2e9
    actions = []

    def _status(self, obj):
        colors = {
            'PERSISTED': 'bg-success',
            'PENDING': 'bg-error',
            'ERROR': 'bg-error',
            None: 'bg-warning',
        }

        def from_status(s):
            if s in colors:
                return colors[s]
            return ''

        return format_html(
            f"<p class='{from_status(obj.status)}'>{obj.status}</p><small>{obj.status_text}</small>")


@admin.register(ProvisioningBill)
class ProvisioningBillAdmin(admin.ModelAdmin):
    list_display = ('id', 'academy', '_status', 'total_amount', 'currency_code', 'paid_at')
    search_fields = ['academy__name', 'academy__slug', 'id']
    list_filter = ['academy', 'status']
    actions = []

    def _status(self, obj):
        colors = {
            'PAID': 'bg-success',
            'DISPUTED': 'bg-error',
            'DUE': 'bg-warning',
            None: 'bg-warning',
            'IGNORED': '',
        }

        def from_status(s):
            if s in colors:
                return colors[s]
            return ''

        return format_html(
            f"<p class='{from_status(obj.status)}'>{obj.status}</p><small>{obj.status_details}</small>")


@admin.register(ProvisioningContainer)
class ProvisioningContainerAdmin(admin.ModelAdmin):
    list_display = ('id', 'user', 'status', 'display_name', 'last_used_at')
    search_fields = [
        'display_name', 'user__firstname', 'user__lastname', 'user__email', 'task_associated_slug'
    ]
    list_filter = ['status']
    actions = []


@admin.register(ProvisioningProfile)
class ProvisioningProfileAdmin(admin.ModelAdmin):
    list_display = ('id', 'academy', 'vendor', 'cohorts_list', 'member_list')
    search_fields = [
        'academy__name',
        'academy__slug',
    ]
    raw_id_fields = ['members', 'cohorts']
    list_filter = ['vendor']
    actions = []

    def cohorts_list(self, obj):
        return format_html(', '.join([str(c) for c in obj.cohorts.all()]))

    def member_list(self, obj):
        return format_html(', '.join([str(pa) for pa in obj.members.all()]))<|MERGE_RESOLUTION|>--- conflicted
+++ resolved
@@ -36,11 +36,7 @@
 class ProvisioningActivityAdmin(admin.ModelAdmin):
     list_display = ('id', 'status', 'username', 'registered_at', 'product_name', 'sku', 'quantity', 'bill')
     search_fields = ['username', 'task_associated_slug', 'bill__hash']
-<<<<<<< HEAD
-    list_filter = ['bill__academy', 'status']
-=======
     list_filter = ['bill__academy', 'status', ('bill', admin.EmptyFieldListFilter)]
->>>>>>> f0ded2e9
     actions = []
 
     def _status(self, obj):
