
# Created by https://www.toptal.com/developers/gitignore/api/django
# Edit at https://www.toptal.com/developers/gitignore?templates=django

### Django ###
*.log
core.[0-9]*
*.pot
*.pyc
.temp
temp/*
!temp/.gitkeep
__pycache__/
local_settings.py
db.sqlite3
db.sqlite3-journal
media
!/breathecode/media
/backup/
core.[0-9]*

# If your build process includes running collectstatic, then you probably don't need or want to include staticfiles/
# in your Git repository. Update and uncomment the following line accordingly.
/staticfiles/

### Django.Python Stack ###
# Byte-compiled / optimized / DLL files
*.py[cod]
*$py.class

# C extensions
*.so

# Distribution / packaging
.Python
build/
develop-eggs/
dist/
downloads/
eggs/
.eggs/
lib/
lib64/
parts/
sdist/
var/
wheels/
pip-wheel-metadata/
share/python-wheels/
*.egg-info/
.installed.cfg
*.egg
google_credentials.json
MANIFEST

# PyInstaller
#  Usually these files are written by a python script from a template
#  before PyInstaller builds the exe, so as to inject date/other infos into it.
*.manifest
*.spec

# Installer logs
pip-log.txt
pip-delete-this-directory.txt

# Unit test / coverage reports
htmlcov/
.tox/
.nox/
.coverage
.coverage.*
.cache
nosetests.xml
coverage.xml
*.cover
*.py,cover
.hypothesis/
.pytest_cache/

# Translations
*.mo

# Django stuff:

# Flask stuff:
instance/
.webassets-cache

# Scrapy stuff:
.scrapy

# Sphinx documentation
docs/_build/

# PyBuilder
target/

# Jupyter Notebook
.ipynb_checkpoints

# IPython
profile_default/
ipython_config.py

# pyenv
.python-version

# pipenv
#   According to pypa/pipenv#598, it is recommended to include Pipfile.lock in version control.
#   However, in case of collaboration, if having platform-specific dependencies or dependencies
#   having no cross-platform support, pipenv may install dependencies that don't work, or not
#   install all needed dependencies.
#Pipfile.lock

# PEP 582; used by e.g. github.com/David-OConnor/pyflow
__pypackages__/

# Celery stuff
celerybeat-schedule
celerybeat.pid

# SageMath parsed files
*.sage.py

# Environments
.env
.venv
env/
venv/
ENV/
env.bak/
venv.bak/
.google_credentials*

# Spyder project settings
.spyderproject
.spyproject

# Rope project settings
.ropeproject

# mkdocs documentation
/site

# mypy
.mypy_cache/
.dmypy.json
dmypy.json

# Pyre type checker
.pyre/

# pytype static type analyzer
.pytype/

# End of https://www.toptal.com/developers/gitignore/api/django

# redis
dump.rdb
*.rdb

# Visual Studio Code
.vscode/
.theia/

# mac
.DS_Store

# Test of render html
/content.html
/expected.html

/core.*
# pdm
.pdm.toml
/experiments.py

# Redis and any certificate files
*.pem
*.key
*.crt
*:Zone.Identifier

node_modules/
<<<<<<< HEAD
=======
.venv*
>>>>>>> 2952706f
.env*<|MERGE_RESOLUTION|>--- conflicted
+++ resolved
@@ -182,8 +182,5 @@
 *:Zone.Identifier
 
 node_modules/
-<<<<<<< HEAD
-=======
 .venv*
->>>>>>> 2952706f
 .env*