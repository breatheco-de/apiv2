
# Created by https://www.toptal.com/developers/gitignore/api/django
# Edit at https://www.toptal.com/developers/gitignore?templates=django

### Django ###
*.log
core.[0-9]*
*.pot
*.pyc
.temp
__pycache__/
local_settings.py
db.sqlite3
db.sqlite3-journal
media
!/breathecode/media
/backup/
core.[0-9]*

# If your build process includes running collectstatic, then you probably don't need or want to include staticfiles/
# in your Git repository. Update and uncomment the following line accordingly.
/staticfiles/

### Django.Python Stack ###
# Byte-compiled / optimized / DLL files
*.py[cod]
*$py.class

# C extensions
*.so

# Distribution / packaging
.Python
build/
develop-eggs/
dist/
downloads/
eggs/
.eggs/
lib/
lib64/
parts/
sdist/
var/
wheels/
pip-wheel-metadata/
share/python-wheels/
*.egg-info/
.installed.cfg
*.egg
google_credentials.json
MANIFEST

# PyInstaller
#  Usually these files are written by a python script from a template
#  before PyInstaller builds the exe, so as to inject date/other infos into it.
*.manifest
*.spec

# Installer logs
pip-log.txt
pip-delete-this-directory.txt

# Unit test / coverage reports
htmlcov/
.tox/
.nox/
.coverage
.coverage.*
.cache
nosetests.xml
coverage.xml
*.cover
*.py,cover
.hypothesis/
.pytest_cache/

# Translations
*.mo

# Django stuff:

# Flask stuff:
instance/
.webassets-cache

# Scrapy stuff:
.scrapy

# Sphinx documentation
docs/_build/

# PyBuilder
target/

# Jupyter Notebook
.ipynb_checkpoints

# IPython
profile_default/
ipython_config.py

# pyenv
.python-version

# pipenv
#   According to pypa/pipenv#598, it is recommended to include Pipfile.lock in version control.
#   However, in case of collaboration, if having platform-specific dependencies or dependencies
#   having no cross-platform support, pipenv may install dependencies that don't work, or not
#   install all needed dependencies.
#Pipfile.lock

# PEP 582; used by e.g. github.com/David-OConnor/pyflow
__pypackages__/

# Celery stuff
celerybeat-schedule
celerybeat.pid

# SageMath parsed files
*.sage.py

# Environments
.env
.venv
env/
venv/
ENV/
env.bak/
venv.bak/
.google_credentials*

# Spyder project settings
.spyderproject
.spyproject

# Rope project settings
.ropeproject

# mkdocs documentation
/site

# mypy
.mypy_cache/
.dmypy.json
dmypy.json

# Pyre type checker
.pyre/

# pytype static type analyzer
.pytype/

# End of https://www.toptal.com/developers/gitignore/api/django

# redis
dump.rdb
*.rdb

# Visual Studio Code
.vscode/
.theia/

# mac
.DS_Store

# Test of render html
/content.html
/expected.html

<<<<<<< HEAD
/core.*
=======
# pdm
.pdm.toml
>>>>>>> 603bbeac
<|MERGE_RESOLUTION|>--- conflicted
+++ resolved
@@ -168,9 +168,6 @@
 /content.html
 /expected.html
 
-<<<<<<< HEAD
 /core.*
-=======
 # pdm
-.pdm.toml
->>>>>>> 603bbeac
+.pdm.toml