--- conflicted
+++ resolved
@@ -22,20 +22,6 @@
     SCALING="--concurrency=$CELERY_MAX_WORKERS"
 fi
 
-<<<<<<< HEAD
-
-# current_timestamp=$(date +%s)
-# num_processes=$(((current_timestamp + $RANDOM) % 100))
-
-# generate a random pid
-# for ((i=1; i<=$num_processes; i++)); do
-#     true &
-# done
-
-# wait
-
-=======
->>>>>>> 4a4737a9
 newrelic-admin run-program bin/start-pgbouncer \
     python -m celery -A breathecode.celery worker \
         --loglevel=$LOG_LEVEL \
